--- conflicted
+++ resolved
@@ -14,11 +14,7 @@
 
     private let settingsBadgeRelay = BehaviorRelay<(Bool, Int)>(value: (false, 0))
 
-<<<<<<< HEAD
-    init(backupManager: BackupManager, pinKit: IPinKit, termsManager: TermsManager, walletConnectV2SessionManager: WalletConnectV2SessionManager) {
-=======
-    init(backupManager: BackupManager, accountRestoreWarningManager: AccountRestoreWarningManager, pinKit: IPinKit, termsManager: TermsManager) {
->>>>>>> 48695247
+    init(backupManager: BackupManager, accountRestoreWarningManager: AccountRestoreWarningManager, pinKit: IPinKit, termsManager: TermsManager, walletConnectV2SessionManager: WalletConnectV2SessionManager) {
         self.backupManager = backupManager
         self.accountRestoreWarningManager = accountRestoreWarningManager
         self.pinKit = pinKit
@@ -73,13 +69,9 @@
     }
 
     private func syncSettingsBadge() {
-<<<<<<< HEAD
         let count = walletConnectV2SessionManager.activePendingRequests.count
-        let visible = !backupManager.allBackedUp || !pinKit.isPinSet || !termsManager.termsAccepted || count != 0
+        let visible = accountRestoreWarningManager.hasNonStandard || !backupManager.allBackedUp || !pinKit.isPinSet || !termsManager.termsAccepted || count != 0
         settingsBadgeRelay.accept((visible, count))
-=======
-        settingsBadgeRelay.accept(accountRestoreWarningManager.hasNonStandard || !backupManager.allBackedUp || !pinKit.isPinSet || !termsManager.termsAccepted)
->>>>>>> 48695247
     }
 
 }