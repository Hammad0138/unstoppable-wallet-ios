--- conflicted
+++ resolved
@@ -100,13 +100,8 @@
         mnemonicCautionCell.onChangeHeight = { [weak self] in self?.reloadTable() }
 
         wordListCell.set(backgroundStyle: .lawrence, isFirst: true, isLast: false)
-<<<<<<< HEAD
-
         passphraseToggleCell.set(backgroundStyle: .lawrence, isFirst: false, isLast: true)
-=======
-        passphraseToggleCell.set(backgroundStyle: .lawrence, isFirst: false, isLast: true)
-
->>>>>>> 48695247
+
         CellBuilder.build(cell: passphraseToggleCell, elements: [.image20, .text, .switch])
         passphraseToggleCell.bind(index: 0) { (component: ImageComponent) in
             component.imageView.image = UIImage(named: "key_phrase_20")
