import Foundation
import HdWalletKit
import RxSwift
import RxRelay
import LanguageKit

class RestoreMnemonicService {
    private let languageManager: LanguageManager
    private var wordList: [String] = Mnemonic.wordList(for: .english).map(String.init)
    private let passphraseEnabledRelay = BehaviorRelay<Bool>(value: false)

    private let regex = try! NSRegularExpression(pattern: "\\S+")
    private(set) var items: [WordItem] = []

    private let wordListLanguageRelay = PublishRelay<Mnemonic.Language>()
    private(set) var wordListLanguage: Mnemonic.Language = .english {
        didSet {
            wordListLanguageRelay.accept(wordListLanguage)
        }
    }

    var passphrase: String = ""

    init(languageManager: LanguageManager) {
        self.languageManager = languageManager
    }

<<<<<<< HEAD
=======
    private func language(wordList: Mnemonic.Language) -> String {
        switch wordList {
        case .english: return "en"
        case .japanese: return "ja"
        case .korean: return "ko"
        case .spanish: return "es"
        case .simplifiedChinese: return "zh-Hans"
        case .traditionalChinese: return "zh-Hant"
        case .french: return "fr"
        case .italian: return "it"
        case .czech: return "cs"
        case .portuguese: return "pt"
        }
    }

>>>>>>> 48695247
}

extension RestoreMnemonicService {

    var wordListLanguageObservable: Observable<Mnemonic.Language> {
        wordListLanguageRelay.asObservable()
    }

    var passphraseEnabled: Bool {
        passphraseEnabledRelay.value
    }

    var passphraseEnabledObservable: Observable<Bool> {
        passphraseEnabledRelay.asObservable()
    }

    func displayName(wordList: Mnemonic.Language) -> String {
<<<<<<< HEAD
        languageManager.displayName(language: wordList.language) ?? "\(wordList)"
=======
        languageManager.displayName(language: language(wordList: wordList)) ?? "\(wordList)"
>>>>>>> 48695247
    }

    func set(wordListLanguage: Mnemonic.Language) {
        self.wordListLanguage = wordListLanguage
        wordList = Mnemonic.wordList(for: wordListLanguage).map(String.init)
    }

    func syncItems(text: String) {
        let matches = regex.matches(in: text, range: NSRange(location: 0, length: (text as NSString).length))

        items = matches.compactMap { match in
            guard let range = Range(match.range, in: text) else {
                return nil
            }

            let word = String(text[range]).lowercased()

            let type: WordItemType

            if wordList.contains(word) {
                type = .correct
            } else if wordList.contains(where: { $0.hasPrefix(word) }) {
                type = .correctPrefix
            } else {
                type = .incorrect
            }

            return WordItem(word: word, range: match.range, type: type)
        }
    }

    func possibleWords(string: String) -> [String] {
        wordList.filter { $0.hasPrefix(string) }
    }

    func set(passphraseEnabled: Bool) {
        passphraseEnabledRelay.accept(passphraseEnabled)
    }

    func accountType(words: [String]) throws -> AccountType {
        var errors = [Error]()
        if passphraseEnabled, passphrase.isEmpty {
            errors.append(RestoreError.emptyPassphrase)
        }

        do {
            try Mnemonic.validate(words: words)
        } catch {
            errors.append(error)
        }

        guard errors.isEmpty else {
            throw ErrorList.errors(errors)
        }

        return .mnemonic(
                words: words.map { $0.decomposedStringWithCompatibilityMapping },
                salt: passphrase.decomposedStringWithCompatibilityMapping,
                bip39Compliant: true
        )
    }

}

extension RestoreMnemonicService {

    enum WordItemType {
        case correct
        case incorrect
        case correctPrefix
    }

    struct WordItem {
        let word: String
        let range: NSRange
        let type: WordItemType
    }

    enum RestoreError: Error {
        case emptyPassphrase
    }

    enum ErrorList: Error {
        case errors([Error])
    }

}<|MERGE_RESOLUTION|>--- conflicted
+++ resolved
@@ -25,8 +25,6 @@
         self.languageManager = languageManager
     }
 
-<<<<<<< HEAD
-=======
     private func language(wordList: Mnemonic.Language) -> String {
         switch wordList {
         case .english: return "en"
@@ -42,7 +40,6 @@
         }
     }
 
->>>>>>> 48695247
 }
 
 extension RestoreMnemonicService {
@@ -60,11 +57,7 @@
     }
 
     func displayName(wordList: Mnemonic.Language) -> String {
-<<<<<<< HEAD
-        languageManager.displayName(language: wordList.language) ?? "\(wordList)"
-=======
         languageManager.displayName(language: language(wordList: wordList)) ?? "\(wordList)"
->>>>>>> 48695247
     }
 
     func set(wordListLanguage: Mnemonic.Language) {
