--- conflicted
+++ resolved
@@ -76,13 +76,6 @@
         passphraseEnabledRelay.asObservable()
     }
 
-<<<<<<< HEAD
-    func displayName(wordList: Mnemonic.Language) -> String {
-        languageManager.displayName(language: wordList.language) ?? "\(wordList)"
-    }
-
-=======
->>>>>>> 48695247
     func set(wordCount: Mnemonic.WordCount) {
         self.wordCount = wordCount
     }
