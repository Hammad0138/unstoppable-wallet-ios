"button.ok" = "OK";
"button.apply" = "Apply";
"button.cancel" = "Cancel";
"button.close" = "Close";
"button.done" = "Done";
"button.reset" = "Reset";
"button.restore" = "Restore";
"button.next" = "Next";
"button.share" = "Share";
"button.paste" = "Paste";
"button.backup" = "Backup";
"button.copy" = "Copy";
"button.retry" = "Retry";
"button.report" = "Report";
"button.add" = "Add";
"button.approve" = "Approve";
"button.reject" = "Reject";
"button.connect" = "Connect";
"button.save" = "Save";
"button.sign" = "Sign";
"button.more" = "Show More";

"alert" = "Alert";
"alert.copied" = "Copied";
"alert.no_internet" = "No Internet";
"alert.wrong_amount" = "Wrong Amount";
"alert.no_fee" = "Wrong Fee";
"alert.unknown_error" = "Unknown Error";
"alert.success_action" = "Done";

"action.loading" = "loading...";
"placeholder.search" = "Search";

"status" = "Status";
"connecting" = "Connecting...";
"online" = "Online";
"offline" = "Offline";
"confirm" = "Confirm";
"connect" = "Connect";
"price" = "Price";
"value" = "Value";
"note" = "Note";

"version" = "Version %@";

"n/a" = "N/A";

"sync_error" = "Sync error. Try again.";

"number.thousand" = "%@K";
"number.million" = "%@M";
"number.billion" = "%@B";
"number.trillion" = "%@T";
"number.quadrillion" = "%@Q";

// Access Camera

"access_camera.message" = "Unstoppable needs access to your camera to scan the QR code.

Go to Settings - > Unstoppable and allow access to the camera.";
"access_camera.settings" = "Settings";

// Restore

"restore.title" = "Choose Wallet";
"restore.enter_key" = "Enter Key";
"restore.mnemonic.name" = "Name (optional)";
"restore.mnemonic.key" = "Key";
"restore.mnemonic.description" = "Enter your mnemonic which consists of 12 or 24 words. The words need to be entered in the correct order and separated by spaces.";
"restore_error.mnemonic_word_count" = "Wrong words count. It must be between 12 or 24 words. You entered: %@";
"restore.checksum_error" = "Invalid checksum";
"restore.passphrase" = "Passphrase";
"restore.input.passphrase" = "Passphrase";
"restore.passphrase_description" = "Enter the passphrase you used when creating this mnemonic phrase";
"restore.error.empty_passphrase" = "The passphrase cannot be empty";

// Coin Settings

"coin_settings.derivation.title.bip44" = "Legacy";
"coin_settings.derivation.title.bip49" = "Newer (recommended)";
"coin_settings.derivation.title.bip84" = "Newest";
"coin_settings.title" = "Blockchain Settings";
"coin_settings.bitcoin_cash_coin_type.title.type0" = "Legacy";
"coin_settings.bitcoin_cash_coin_type.title.type145" = "CashAddress (recommended)";
"coin_settings.bitcoin_cash_coin_type.description.type0" = "Common before 2018";
"coin_settings.bitcoin_cash_coin_type.description.type145" = "Common after 2018";
"sync_mode.from_blockchain" = "From Blockchain";
"blockchain_settings.title" = "Address Format";
"blockchain_settings.description" = "Select address format for the coin. Proceed with recommended option if unsure. A correct format should be chosen when restoring an existing wallet.";

// Coin Platforms

"coin_platforms.title" = "Coin Type";
"coin_platforms.description" = "This token exists on multiple blockchains. Select version(s) you would like to use.";
"coin_platforms.native" = "Native";

// Show Key

"show_key.title" = "Key";
"show_key.description" = "The recovery phrases that will be shown next is the only way to restore your funds if your phone is ever lost, stolen, broken, etc. \n\nMake sure no one is watching your screen.";
"show_key.button_show" = "Show";
"show_key.tab.recovery_phrase" = "Recovery Phrase";
"show_key.tab.private_key" = "Private Key";
"show_key.passphrase" = "Passphrase";
"show_key.private_key.description" = "This key is for all EVM-compatible blockchains.";

"private_key_copying.title" = "Warning";
"private_key_copying.subtitle" = "Risk of Private Key copy";
"private_key_copying.description" = "As a security measure we recommend not to use copy action on private key.";
"private_key_copying.copy_button" = "I will risk it";

// Backup Key

"backup_key.title" = "Backup";
"backup_key.description" = "The recovery phrases that will be shown next is the only way to restore your funds if your phone is ever lost, stolen, broken, etc. \n\nMake sure no one is watching your screen.";
"backup_key.button_show" = "Show";
"backup_key.button_backup" = "Backup";
"backup_key.passphrase" = "Passphrase";

"backup_key.confirmation.description" = "Enter the recovery phrases in the correct order to confirm";
"backup_key.confirmation.passphrase" = "Passphrase";
"backup_key.confirmation.passphrase_description" = "Enter the passphrase";

"backup_key.confirmation.empty_word" = "Empty word";
"backup_key.confirmation.invalid_word" = "Invalid word";
"backup_key.confirmation.empty_passphrase" = "Empty passphrase";
"backup_key.confirmation.invalid_passphrase" = "Invalid passphrase";

// Backup

"backup.backup_required" = "Backup Required";

"error.send.self_transfer" = "Sending to yourself is not supported";
"error.send_binance.memo_required" = "Receiver requires non-empty memo in transfer transaction";
"error.send_binance.only_digits_allowed" = "Requires the memo to contain only digits";
"error.send_z_cash.transparent_address" = "Unstoppable doesn't support payments to a transparent address";

"backup.confirmation.title" = "Check ...";

// Balance

"balance.title" = "Balance";
"balance.tab_bar_item" = "Balance";
"balance.send" = "Send";
"balance.swap" = "Swap";
"balance.deposit" = "Receive";
"balance.rate_per_coin" = "%@ per %@";
"balance.syncing" = "Syncing...";
"balance.searching" = "Searching transactions...";
"balance.searching.count" = "%@ tx";
"balance.syncing_percent" = "Syncing... %@";
"balance.synced_through" = "until %@";
"balance.add_coin" = "Add Coin";
"balance.empty.add_coins" = "Add Coins";
"balance.empty.description" = "You haven't added any coins to this wallet.";
"balance.watch_empty.description" = "This wallet address does not have any balance";
"balance.sort_by" = "Sort By";
"balance.sort.header" = "Sort by";
"balance.sort.valueHighToLow" = "Balance";
"balance.sort.az" = "Name";
"balance.sort.price_change" = "Price Change";

"balance_error.change_source" = "Change Source";
"balance_error.sync_error" = "Sync Error";
"lost_accounts.warning_title" = "iOS Keychain Error";
"lost_accounts.warning_message" = "The encrypted data holding your wallet was recently invalidated because your iOS lock screen was changed";

//Account switcher

"switch_account.title" = "Switch Wallet";
"switch_account.subtitle" = "Select wallet for quick switch";
//Release notes

"release_notes.title" = "What's New";
"release_notes.follow_us" = "Follow Us";

// Deposit

"deposit.receive_coin" = "Receive %@";
"deposit.your_address" = "Your Address";
"receive_alert.not_backed_up_description" = "You need to backup %@ before you may receive %@.";

// Send

"send.title" = "Send %@";
"send.amount_placeholder" = "Amount";
"send.address_placeholder" = "Address";
"send.address_or_domain_placeholder" = "Address or Domain";
"send.fee" = "Fee";
"send.network_fee" = "Network Fee";
"send.estimated_fee" = "Estimated Fee";
"send.max_fee" = "Max Fee";
"send.tx_speed" = "Transaction Speed";
"send.tx_speed_low" = "Low";
"send.tx_speed_recommended" = "Recommended";
"send.tx_speed_high" = "High";
"send.tx_speed_custom" = "Custom";
"send.duration.hours" = "%d h.";
"send.duration.minutes" = "%d min.";
"send.available_balance" = "Available Balance";
"send.max_button" = "Max";
"send.next_button" = "Next";
"send.error.invalid_address" = "Invalid Address";
"send.hodler_locktime" = "TimeLock";
"send.hodler_locktime_hour" = "1 hour";
"send.hodler_locktime_month" = "1 month";
"send.hodler_locktime_half_year" = "6 months";
"send.hodler_locktime_year" = "1 year";
"send.hodler_locktime_off" = "Off";
"send.hodler_error.unsupported_address" = "Time locking works only with P2PKH addresses (starting with 1)";
"send.fee_info.title" = "Transaction Speed";
"send.fee_info.description" = "Blockchains require users to pay network fees when sending transactions. The fees are higher when a lot of transactions are taking place on the network and lower when the blockchain is less busy.";
"send.fee_info.header_slow" = "Low";
"send.fee_info.content_slow" = "Selecting a value from this range may result in a transaction being held as pending for hours, or being rejected. The lower the value, the longer it will take for the transaction to confirm.";
"send.fee_info.header_average" = "Recommended";
"send.fee_info.content_average" = "Typically, the recommended fee value should be sufficient for a transaction to be processed within minutes or an hour for Bitcoin and within minutes for Ethereum.";
"send.fee_info.header_fast" = "High";
"send.fee_info.content_fast" = "For transactions where priority is important, we recommend using the high fee value. It's expected to be sufficient for a transaction to be completed within 10 minutes for Bitcoin and within 1-2 minutes for Ethereum.";
"send.fee_info.content_conclusion" = "The Unstoppable wallet makes an educated guess based on the network activity and can't guarantee the suggested fee values will always result in expected behavior.";

"send.confirmation.you_send" = "You Send";
"send.confirmation.to" = "To";
"send.confirmation.domain" = "Domain";
"send.confirmation.address" = "Address";
"send.confirmation.account" = "Account";
"send.confirmation.memo" = "Memo";
"send.confirmation.memo_placeholder" = "Memo";
"send.confirmation.total" = "Total";
"send.confirmation.fee" = "Fee";
"send.confirmation.time_lock" = "Time Lock";
"send.confirmation.send_button" = "Send";
"send.confirmation.resend_description" = "This action will attempt to invalidate previous transaction by resending it with a higher fee. If the original transaction remains pending when a new one sent there is s a high chance (not guaranteed) that it will be invalidated and replaced. Only one of these two transactions will be included in the blockchain.";
"send.confirmation.resend_button" = "Resend";
"send.confirmation.cancel_description" = "This action will attempt to invalidate previous transaction by resending as a new 0 amount transaction to self. If the original transaction remains pending when a new one sent there is s a high chance (not guaranteed) that it will be invalidated and replaced. Only one of these two transactions will be included in the blockchain.";
"send.confirmation.cancel_button" = "Cancel Transaction";
"send.confirmation.nonce" = "Nonce";
"send.confirmation.method" = "Method";
"send.amount_error.balance" = "Not Enough Balance";
"send.amount_error.maximum_amount" = "Maximum amount %@";
"send.amount_error.minimum_amount" = "Minimum amount %@";
"send.amount_error.min_required_balance" = "Min. required remainder %@";
"send.amount_warning.coin_needed_for_fee" = "Consider leaving some %@ on balance to be able to pay for future transactions.";
"send.token.insufficient_fee_alert" = "Transaction fees for %@ (%@) paid in %@. You need %@.";

"send.fee_settings.amount_error.balance.title" = "Insufficient Balance";
"send.fee_settings.amount_error.balance" = "The current %@ balance is below the amount required to process theis transaction, including transaction fee.";

"send.fee_settings.stuck_warning.title" = "Risk of getting stuck";
"send.fee_settings.stuck_warning" = "The transaction may get stuck or fail.";

"send.stuck_warning" = "Warning! Risk of getting stuck";

"send.lock_time" = "TimeLock";

"approve.confirmation.you_approve" = "You Approve";
"approve.confirmation.spender" = "Spender";

// CoinSelector

"choose_coin.title" = "Choose Coins";

// Swap

"swap.title" = "Swap";
"swap.you_pay" = "You Pay";
"swap.estimated" = "estimated";
"swap.balance" = "Balance";
"swap.allowance" = "Allowance";
"swap.you_get" = "You Get";
"swap.token" = "Select";
"swap.advanced_settings" = "Swap Settings";
"swap.proceed_button" = "Next";
"swap.approve.title" = "Swap Approve";
"swap.approve.description" = "You should grant permission to a smart contract to swap a given token on your behalf. This permission sets the amount that can be used by a smart contract. It doesn't affect your balance but requires a small fee to execute an approval transaction. \n\nWhile it may be done on-demand before each trade, it's cheaper to approve a higher amount in advance for future trades.";
"swap.approve.amount_error.already_approved" = "You already have an allowance for this amount";
"swap.approving_button" = "Approving...";
"swap.trade_error.not_found" = "Can't swap these tokens";
"swap.button_error.insufficient_balance" = "Insufficient balance";
"swap.switch_provider.title" = "Swap Service";

"swap.price" = "Price";
"swap.buy_price" = "Buy Price";
"swap.sell_price" = "Sell Price";
"swap.price_impact" = "Price Impact";
"swap.maximum_paid" = "Maximum Amount";
"swap.minimum_got" = "Guaranteed Amount";
"swap.estimate_short" = "(est)";
"swap.minimum_short" = "(min)";
"swap.maximum_short" = "(max)";

// Swap Advanced Settings

"swap.advanced_settings.slippage" = "Slippage Tolerance";
"swap.advanced_settings.slippage.footer" = "Your transaction will revert if the price changes unfavorably by more than this percentage";
"swap.advanced_settings.deadline" = "Transaction Deadline";
"swap.advanced_settings.deadline.footer" = "Your transaction will revert if it is pending for more than this long.";
"swap.advanced_settings.recipient.footer" = "After the exchange operation, the amount will be transferred to the specified address";
"swap.advanced_settings.deadline_minute" = "%@ min";
"swap.advanced_settings.recipient_address" = "Recipient Address";
"swap.advanced_settings.warning.unusual_slippage" = "Your transaction may be frontrun";
"swap.advanced_settings.error.lower_slippage" = "Your transaction is likely to fail.";
"swap.advanced_settings.error.higher_slippage" = "Slippage Tolerance can’t be more than %@%%";
"swap.advanced_settings.error.invalid_address" = "Invalid Address";
"swap.advanced_settings.error.invalid_slippage" = "Invalid Slippage";
"swap.advanced_settings.error.invalid_deadline" = "Invalid Deadline";

"swap.one_inch.error.cannot_estimate" = "Estimation Error";
"swap.one_inch.error.cannot_estimate.info" = "Check balance to ensure there is enough %@ to cover fee. Or try increasing price slippage amount and try again. Will auto-retry in 3 sec...";
"swap.one_inch.error.insufficient_liquidity" = "Insufficient Liquidity";
"swap.one_inch.error.insufficient_liquidity.info" = "Likely there is not enough liquidity available to process this trade. Try lowering the amount.";

"swap.service" = "Service";
"swap.service.title" = "Service";

// Swap Approving

"swap.approve.subtitle" = "Swap";

// Swap Confirmation

"swap.confirmation.swap_button" = "Swap";
"swap.confirmation.impact_too_high" = "The difference between the market price and expected settlement price is too high.";

"swap.dex_info.description" = "This exchange service is powered by %@, a decentralized token exchange protocol built on the %@ blockchain. \n\n%@ is fully automated and managed by smart contracts that facilitate token exchanges in a reliable manner without any means to cheat.";

"swap.dex_info.header_dex_related" = "%@ Related";
"swap.dex_info.header_allowance" = "Allowance";
"swap.dex_info.content_allowance" = "The amount of currency that the service can spend on your behalf when executing token swaps. A sufficient allowance is required before a swap action can take place.";
"swap.dex_info.header_price_impact" = "Price Impact";
"swap.dex_info.content_price_impact" = "The expected price deviation from a shown price, typically increases with the swap amount.";
"swap.dex_info.header_swap_fee" = "Swap Fee";
"swap.dex_info.content_swap_fee" = "A service fee for the swap action on the platform, shown in the currency the user sells. For most orders it should be either 0.3 % or 0.6 %.";
"swap.dex_info.header_guaranteed_amount" = "Guaranteed Amount";
"swap.dex_info.content_guaranteed_amount" = "The minimum amount a user is going to receive as a result of a swap action.";
"swap.dex_info.header_maximum_spend" = "Maximum Spend";
"swap.dex_info.content_maximum_spend" = "The maximum amount a user is going to spend as a result of a swap action.";

"swap.dex_info.header_other" = "Other";
"swap.dex_info.header_transaction_fee" = "Transaction Fee";
"swap.dex_info.content_transaction_fee" = "The estimated processing cost of the given transaction on %@ blockchain. %@ related transactions will typically cost more than generic token transfer transactions.";
"swap.dex_info.header_transaction_speed" = "Transaction Speed";
"swap.dex_info.content_transaction_speed" = "Transactions with a higher transaction fee will result in faster processing speeds. The opposite is true as well.";

"swap.dex_info.link_button" = "%@ Site";

// Market

"market.tab_bar_item" = "Markets";
"market.title" = "Markets";
"market.category.overview" = "Overview";
"market.category.posts" = "News";
"market.category.watchlist" = "Watchlist";
"market.total_market_cap" = "Total Cap";
"market.24h_volume" = "24h Volume";
"market.defi_cap" = "DeFi Cap";
"market.defi_tvl" = "TVL in DeFi";

"market.coin_not_supported_yet" = "This coin is not supported by Unstoppable yet";

"market.top.section.header.see_all" = "See All";
"market.top.section.header.top_gainers" = "Top Gainers";
"market.top.section.header.top_losers" = "Top Losers";
"market.top.section.header.top_sectors" = "Top Sectors";
"market.top.section.header.news" = "News";
"market.top.volume.title" = "Vol";
"market.top.market_cap.title" = "MCap";
"market.top.diluted_market_cap.title" = "Diluted MCap";

"market.market_field.mcap" = "MCap";
"market.market_field.vol" = "Vol";

"market.tvl.market_field.value" = "USD";
"market.tvl.market_field.diff" = "Percent";

"market.tvl.platform_field.all" = "All";

"market.sort_by" = "Sort By";

"market.top.title" = "Top Coins";
"market.top.description" = "Top Coins by market cap rank";

"market.top.highest_cap" = "Highest Cap";
"market.top.lowest_cap" = "Lowest Cap";
"market.top.highest_volume" = "Highest Volume";
"market.top.lowest_volume" = "Lowest Volume";
"market.top.top_gainers" = "Top Gainers";
"market.top.top_losers" = "Top Losers";
"market.top.top_collections" = "Top NFT Collections";
"market.top.floor_price" = "Floor:";
"market.top.top_platforms" = "Top Platforms";
"market.top.protocols" = "Protocols";

"top_platforms.title" = "Top Blockchain Platforms";
"top_platforms.description" = "Leading blockchain platforms by cumulative market of projects built on top.";

"market_discovery.title" = "Discovery";
"market_discovery.filters" = "Filters";
"market_discovery.browse_categories" = "Browse Categories";
"market_discovery.top_coins" = "TOP Coins";
"market_discovery.not_found" = "No results found";
"market_discovery.category.chart.title" = "Total Cap";

"market_watchlist.empty.caption" = "Your watchlist is empty.";

"market.search.title" = "Search";
"market.search.empty_text" = "No results found";

"market.advanced_search.title" = "Filters";
"market.advanced_search.show_results" = "Show Results";
"market.advanced_search.empty_results" = "Empty Results";
"market.advanced_search.dex_description" = "This setting applies to tokens traded on Ethereum (Uniswap DEX) and Binance Smart Chain (Pancake DEX).";
"market.advanced_search.24h" = "24h";

"market.advanced_search.market_parameters" = "Market Parameters";
"market.advanced_search.network_parameters" = "Network Parameters";
"market.advanced_search.price_parameters" = "Price Parameters";
"market.advanced_search.choose_set" = "Choose Set";
"market.advanced_search.market_cap" = "Market Cap";
"market.advanced_search.volume" = "Trading Volume";
"market.advanced_search.liquidity" = "DEX Liquidity";
"market.advanced_search.blockchains" = "Blockchains";
"market.advanced_search.price_period" = "Price Period";
"market.advanced_search.price_change" = "Price Change";

"market.advanced_search.outperformed_btc" = "Outperformed BTC";
"market.advanced_search.outperformed_eth" = "Outperformed ETH";
"market.advanced_search.outperformed_bnb" = "Outperformed BNB";
"market.advanced_search.price_close_to_ath" = "Price Close To ATH";
"market.advanced_search.price_close_to_atl" = "Price Close To ATL";

"market.advanced_search.top" = "Top %d";
"market.advanced_search.reset_all" = "Reset";

"market.advanced_search.any" = "Any";
"market.advanced_search.less_5_m" = "< 5M";
"market.advanced_search.less_10_m" = "< 10M";
"market.advanced_search.less_50_m" = "< 50M";
"market.advanced_search.less_500_m" = "< 500M";
"market.advanced_search.m_5_m_20" = "5M - 20M";
"market.advanced_search.m_10_m_40" = "10M - 40M";
"market.advanced_search.m_20_m_100" = "20M - 100M";
"market.advanced_search.m_40_m_200" = "40M - 200M";
"market.advanced_search.m_50_m_200" = "50M - 200M";
"market.advanced_search.m_100_b_1" = "100M - 1B";
"market.advanced_search.m_200_b_1" = "200M - 1B";
"market.advanced_search.m_200_b_2" = "200M - 2B";
"market.advanced_search.m_500_b_2" = "500M - 2B";
"market.advanced_search.b_1_b_5" = "1B - 5B";
"market.advanced_search.b_1_b_10" = "1B - 10B";
"market.advanced_search.b_2_b_10" = "2B - 10B";
"market.advanced_search.b_10_b_50" = "10B - 50B";
"market.advanced_search.b_10_b_100" = "10B - 100B";
"market.advanced_search.b_100_b_500" = "100B - 500B";
"market.advanced_search.more_5_b" = "> 5B";
"market.advanced_search.more_10_b" = "> 10B";
"market.advanced_search.more_50_b" = "> 50B";
"market.advanced_search.more_500_b" = "> 500B";

"market.advanced_search.day" = "1 Day";
"market.advanced_search.week" = "1 Week";
"market.advanced_search.week2" = "2 Weeks";
"market.advanced_search.month" = "1 Month";
"market.advanced_search.month6" = "6 Months";
"market.advanced_search.year" = "1 Year";

"market.advanced_search_results.title" = "Results";

"market.global.total_market_cap.title" = "Total Cap";
"market.global.volume_24h.title" = "24h Volume";
"market.global.defi_cap.title" = "DeFi Cap";
"market.global.tvl_in_defi.title" = "TVL in DeFi";

"market.global.subtitle" = "Chart";
"market.global.btc_dominance.title" = "Bitcoin Dominance";
"market.global.volume_24h.title" = "24h Volume";
"market.global.defi_cap.title" = "DeFi Cap";
"market.global.tvl_in_defi.title" = "TVL in DeFi";
"market.global.btc_dominance.description" = "The historical change in ratio between the market cap of Bitcoin to the rest of the cryptocurrency markets. \n\nTypically, when Bitcoin dominance is trending higher, the rest of the crypto market trends downwards and vice versa.";
"market.global.volume_24h.description" = "The historical change in daily aggregate trading market volume for all cryptocurrencies.";
"market.global.defi_cap.description" = "The historical change in cumulative market value of tokens in Decentralized Finance sector.";
"market.global.tvl_in_defi.description" = "The historical change in cumulative value of all cryptocurrency managed by decentralized protocols.";

// Coin Page

"coin_page.roi.hour1" = "1 Hour";
"coin_page.roi.hour24" = "1 Day";
"coin_page.roi.day7" = "1 Week";
"coin_page.roi.day14" = "2 Weeks";
"coin_page.roi.day30" = "1 Month";
"coin_page.roi.day200" = "6 Month";
"coin_page.roi.year1" = "1 Year";

"coin_page.tab.overview" = "Price";
"coin_page.tab.markets" = "Markets";
"coin_page.tab.details" = "Analytics";
"coin_page.tab.tweets" = "Tweets";

"coin_page.market_cap" = "Market Cap";
"coin_page.circulating_supply" = "In Circulation";
"coin_page.total_supply" = "Total Supply";
"coin_page.diluted_market_cap" = "Diluted MCap";
"coin_page.genesis_date" = "Inception Date";

"coin_page.trading_volume" = "Trading Volume";
"coin_page.trading_volume.description" = "The historical change in daily aggregate trading volume for %@";
"coin_page.markets" = "Markets";
"coin_page.markets.empty" = "No data available";

"coin_page.token_liquidity" = "Token Liquidity";
"coin_page.token_liquidity.description" = "The state of liquidity for the given asset on decentralized exchange markets.";
"coin_page.dex_volume" = "DEX Volume";
"coin_page.dex_volume.description" = "The trading volume for the token on decentralized exchanges.";
"coin_page.dex_liquidity" = "DEX Liquidity";
"coin_page.dex_liquidity.description" = "The total amount of available liquidity for the token on decentralized exchanges.";
"coin_page.chart.locked" = "Locked";

"coin_page.token_distribution" = "Token Distribution";
"coin_page.token_distribution.description" = "Onchain token parameters. Typically, healthy projects have an active on-chain user base and well-distributed token.";
"coin_page.tx_count" = "Tx Count";
"coin_page.tx_count.description" = "The number of token transactions recorded on-chain over various periods.";
"coin_page.tx_volume" = "Tx Volume";
"coin_page.tx_volume.description" = "The aggregate token transaction volume is recorded on-chain. The volume is measured in the actual tokens (not USD).";
"coin_page.active_addresses" = "Active Addresses";
"coin_page.active_addresses.description" = "The number of unique wallet addresses involved in transactions over various periods.";

"coin_page.chart_tvl" = "Token TVL";
"coin_page.chart_volumes" = "Total Volume";
"coin_page.token_tvl" = "Token TVL";
"coin_page.token_tvl.description" = "Total Value Locked (TVL) is a metric that shows the total value of crypto assets under automated management by the smart contracts powering the given protocol.";
"coin_page.tvl" = "Total Value Locked";
"coin_page.tvl_rank" = "TVL Rank";
"coin_page.tvl_rank.description" = "The ranking among other protocols is based on the TVL value in USD terms.";
"coin_page.market_cap_tvl_ratio" = "MCap / TVL Ratio";
"coin_page.market_cap_tvl_ratio.description" = "The ratio of the project token's market cap over its TVL.";
"coin_page.tvl.description" = "Capital deposited into the platform in the form of loan collateral or liquidity pool.";

"coin_page.investor_data" = "Investor Data";

"coin_page.treasuries" = "Treasuries";
"coin_page.treasuries.filters" = "Filters";
"coin_page.treasuries.filter.all" = "All";
"coin_page.treasuries.filter.public" = "Public";
"coin_page.treasuries.filter.private" = "Private";
"coin_page.treasuries.filter.etf" = "ETF";

"coin_page.funds_invested" = "Funds Invested";
"coin_page.funds_invested.lead" = "Lead";

"coin_page.reports" = "Reports";

"coin_page.category" = "Category";

"coin_page.contracts" = "Contracts";
"coin_page.links" = "Links";

"coin_page.guide" = "Guide";
"coin_page.website" = "Website";
"coin_page.whitepaper" = "Whitepaper";

"coin_page.favorited" = "Added To Watchlist";
"coin_page.unfavorited" = "Removed from Watchlist";
"coin_page.added_to_wallet" = "Added to wallet";
"coin_page.already_added_to_wallet" = "Already added to wallet";

"coin_page.major_holders" = "Major Holders";
"coin_page.major_holders.description" = "The number of tokens held by the top 10 wallets. Quality projects typically have a widely distributed token.";
"coin_page.major_holders.chart.description" = "In top 10 Ethereum wallets";
"coin_page.major_holders.top_ethereum_wallets" = "Top Ethereum Wallets";

"coin_page.tvl_rank.multi_chain" = "Multi-Chain";
"coin_page.tvl_rank.filter_by_chain" = "Filter by chain";

"coin_page.security_parameters" = "Security Parameters";
"coin_page.security_parameters.privacy" = "Privacy";
"coin_page.security_parameters.issuance" = "Issuance";
"coin_page.security_parameters.confiscation_resistance" = "Confiscation-resistance";
"coin_page.security_parameters.censorship_resistance" = "Censorship-resistance";

"coin_page.security_parameters.level.low" = "Low";
"coin_page.security_parameters.level.medium" = "Medium";
"coin_page.security_parameters.level.high" = "High";
"coin_page.security_parameters.issuance.decentralized" = "Decentralized";
"coin_page.security_parameters.issuance.centralized" = "Centralized";
"coin_page.security_parameters.resistance.yes" = "Yes";
"coin_page.security_parameters.resistance.no" = "No";

"coin_page.security_parameters.privacy.description.low" = "Transactions with this token are fully public allowing 3rd party services to link different transactions to the same entity, see amounts transacted, and view user balances.";
"coin_page.security_parameters.privacy.description.medium" = "Transactions with this token are semi-anonymous. A 3rd party service is able to see the amounts transacted and partially link different transactions to the same entity.";
"coin_page.security_parameters.privacy.description.high" = "Transactions with this token are anonymous by default or provide such capabilities. No entity is able to link different transactions to the same individual or see the amounts transacted.";
"coin_page.security_parameters.issuance.description.decentralized" = "The number of tokens in circulation controlled by an algorithm and works in a deterministic manner outside of centralized influence.";
"coin_page.security_parameters.issuance.description.centralized" = "The number of tokens in circulation can potentially be increased or decreased by a centralized entity at will.";
"coin_page.security_parameters.confiscation_resistance.description.yes" = "The tokens can't be confiscated when kept in a non-custodial wallet.";
"coin_page.security_parameters.confiscation_resistance.description.no" = "The tokens can be confiscated or tampered with by an issuing entity.";
"coin_page.security_parameters.censorship_resistance.description.yes" = "The token holder can't be censored from transacting.";
"coin_page.security_parameters.censorship_resistance.description.no" = "The token holder can be censored from transacting.";

"coin_page.info" = "Info";

"coin_page.audits" = "Audits";
"coin_page.audits.issues" = "Issues";
"coin_page.audits.no_reports" = "No audit reports";

"coin_page.tweets.reference_type.retweeted" = "Retweeted @%@";
"coin_page.tweets.reference_type.quoted" = "Quoted @%@";
"coin_page.tweets.reference_type.replied" = "Replied to @%@";
"coin_page.tweets.no_tweets_yet" = "No tweets yet";
"coin_page.tweets.not_available" = "No twitter available";
"coin_page.tweets.see_on_twitter" = "See on Twitter";

// Pro Features

"pro_features.authorize.wallet_passes.title" = "Unstoppable NFT";
"pro_features.authorize.wallet_passes.subtitle" = "Get access to advanced wallet features\nby holding Unstoppable NFTs.";

"pro_features.lock_info.go_to_mint" = "Coming Soon";

"pro_features.lock_info.title" = "Unstoppable Pass";
"pro_features.lock_info.subtitle" = "NFT";
"pro_features.lock_info.coin_details.description" = "To enable this data, you must have the Unstoppable Pass NFT on your balance\n\nAlso you get access to data below:";
"pro_features.lock_info.coin_details.volume" = "DEX Volume";
"pro_features.lock_info.coin_details.liquidity" = "DEX Liquidity";
"pro_features.lock_info.coin_details.active_addresses" = "Active Addresses";
"pro_features.lock_info.coin_details.transaction_count" = "Transaction Count";
"pro_features.lock_info.coin_details.transaction_volume" = "Transaction Volume";

"pro_features.activate" = "Activate";
"pro_features.mountain_yak.activate.title" = "Activate the Pass";
"pro_features.mountain_yak.activate.subtitle" = "Mountain Yak";
"pro_features.mountain_yak.activate.description" = "Mountain Yak - Go borderless. Will show you important market data, analytical tools, useful charts based on on-chain data that will help give you a clear view of projects";
"pro_features.mountain_yak.activate.features" = "After Activation You Get:";
"pro_features.activate.invalid_sign" = "Could not Activate ...";

// Transactions

"transactions.title" = "Transactions";
"transactions.tab_bar_item" = "Transactions";
"transactions.filter_all" = "All";
"transactions.syncing_text" = "Please wait for the sync to finish";
"transactions.empty_text" = "You don't have any pending or past transactions yet";
"transactions.pending" = "Pending";
"transactions.processing" = "Processing";
"transactions.completed" = "Completed";
"transactions.failed" = "Failed";

"transactions.receive" = "Receive";
"transactions.send" = "Send";
"transactions.approve" = "Approve";
"transactions.swap" = "Swap";
"transactions.contract_call" = "Contract Call";
"transactions.contract_creation" = "Contract Creation";
"transactions.external_call" = "External Call";

"transactions.to" = "To %@";
"transactions.from" = "From %@";

"transactions.multiple" = "Multiple";

"transactions.value.unlimited" = "unlimited";

"transactions.today" = "Today";
"transactions.yesterday" = "Yesterday";

"transactions.types.all" = "All";
"transactions.types.incoming" = "Received";
"transactions.types.outgoing" = "Sent";
"transactions.types.swap" = "Swaps";
"transactions.types.approve" = "Approvals";

"transactions.unknown_transaction.title" = "Unknown Transaction";
"transactions.unknown_transaction.description" = "Transaction can not be parsed";

// Transaction Info

"tx_info.title" = "Transaction Info";
"tx_info.date" = "Date";
"tx_info.title_approval" = "Swap Approval";
"tx_info.status.pending" = "Pending";
"tx_info.status.completed" = "Completed";
"tx_info.status.failed" = "Failed";
"tx_info.from_hash" = "From";
"tx_info.transaction_id" = "ID";
"tx_info.to_hash" = "To";
"tx_info.spender" = "Spender";
"tx_info.button_explorer" = "View on %@";
"tx_info.rate" = "Historical Rate";
"tx_info.options.speed_up" = "Speed Up";
"tx_info.options.cancel" = "Cancel";
"tx_info.transaction.already_in_block" = "Transaction already in block";
"tx_info.fee" = "Fee";
"tx_info.fee.estimated" = "Fee (est.)";
"tx_info.to_self_note" = "This transaction is sent to own address";
"tx_info.double_spent_note" = "Double Spend Risk!";
"tx_info.locked_until" = "Locked until %@";
"tx_info.unlocked_at" = "Unlocked at %@";
"tx_info.recipient_hash" = "Recipient";
"tx_info.raw_transaction" = "Raw Transaction";
"tx_info.memo" = "Memo";
"tx_info.service" = "Service";
"tx_info.view_on" = "View on %@";
"tx_info.you_pay" = "You Pay";
"tx_info.you_get" = "You Get";
"tx_info.you_paid" = "You Paid";
"tx_info.you_got" = "You Got";
"tx_info.price" = "Price";
"tx_info.options" = "Options";

// Settings

"settings.title" = "Settings";
"settings.tab_bar_item" = "Settings";
"settings.security_center" = "Security Center";
"settings.manage_accounts" = "Manage Wallets";
"settings.experimental_features" = "Experimental";
"settings.base_currency" = "Base Currency";
"settings.language" = "Language";
"settings.faq" = "FAQ";
"settings.theme" = "Theme";
"settings.info_title" = "UNSTOPPABLE";
"settings.info_subtitle" = "decentralized app";

// Settings -> Base Currency

"settings.base_currency.title" = "Base Currency";
"settings.base_currency.other" = "Other";
"settings.base_currency.disclaimer" = "Disclaimer";
"settings.base_currency.disclaimer.description" = "The exchange rate data is provided by a third party service - Coingecko.com. \n\nThe Unstoppable wallet app doesn't guarantee these values are always correct and matches market data. The chance for inconsistency is higher if you select any base currency other than %@.";
"settings.base_currency.disclaimer.i_understand" = "I Understand";


// Settings -> Manage Wallet

"manage_wallets.title" = "Coin Manager";
"manage_wallets.not_found" = "No results found. Try to add token manually if you know its smart contract address.";
"manage_wallets.search_placeholder" = "Token code or name";

"manage_coins.add_coin.title" = "Add %@";
"manage_coins.add_coin.subtitle" = "%@ Wallet";
"manage_coins.add_coin.text.set_up" = "You need to set up %@ wallet to be able to send or receive %@.";
"manage_coins.add_coin.text.create_or_restore" = "Use the Create button below to set up a new %@ wallet, or the Restore button to import an existing one.";
"manage_coins.add_coin.text.create_only" = "At this point Unstoppable is not able to create a new %@ wallet. You’re only able to restore an existing one.";
"manage_coins.add_coin.text.tokens" = "You will be able to use this wallet for: %@.";
"manage_coins.add_coin.create" = "Create";
"manage_coins.add_coin.restore" = "Restore";

// Settings -> Experimental Features

"settings.experimental_features.title" = "Experimental";
"settings.experimental_features.description" = "The features below are experimental and should be used with caution. While we have thoroughly tested these features using our own crypto funds, we cannot guarantee they will work as expected in all possible cases.";
"settings.experimental_features.bitcoin_hodling" = "TimeLock";

// Settings -> Experimental Features -> Bitcoin HODLing

"settings.bitcoin_hodling.title" = "TimeLock";
"settings.bitcoin_hodling.lock_time" = "Activate";
"settings.bitcoin_hodling.description" = "This enables you to send Bitcoins that cannot be spent until a specified date. \n\nThe receiver of such transactions should use the Unstoppable wallet app version 0.10 or newer, with the BIP44 address format for Bitcoin. \n\nOnly the Unstoppable wallet can correctly identify such transactions on the Bitcoin network, as well as enable the receiver to spend those Bitcoins after the lock period expires. \n\nIf you’re a HODLer, you may use this feature to force yourself into hodling your Bitcoins by sending such transactions to yourself. \n\nBeing an experimental feature, the maximum amount per transaction is limited to 0.5 BTC.";

// Settings -> Terms

"terms.title" = "Terms";
"terms.description" =  "The Unstoppable wallet is built for those looking to invest and store cryptocurrencies in a private and independent manner.

It's a non-custodial, peer-to-peer wallet where only the user has control over the funds. It doesn't collect any data and keeps the user independent by not locking the user's funds to a specific wallet app.

The Unstoppable wallet is fully open-source and anyone can confirm the app works exactly as it claims to.

We built Unstoppable for ourselves as the other available solutions were not up to par. Both from an engineering and usability perspective, we believe this wallet to be significantly ahead of alternative products.";
"terms.item.academy" = "I went through the Academy section of this app and got familiar with the fundamental aspects of storing cryptocurrencies.";
"terms.item.backup" = "I have backed up the private key(s) for my wallets that were shown to me in a form of 12-24 words. I understand these private keys are stored on my smartphone and not elsewhere.";
"terms.item.owner" = "I understand that passing my phone to untrusted entities and leaving the wallet app without a safe PIN lock may potentially endanger the safety of my funds.";
"terms.item.recover" = "I understand that jail breaking (rooting) my phone, installing third party apps from unknown sources, and keeping the operating system outdated, can potentially endanger the safety of my funds.";
"terms.item.phone" = "I understand there may be undiscovered software issues in the code powering this wallet app, which may potentially lead to unexpected behavior or the app malfunctioning.";
"terms.item.root" = "I understand I will need my private keys in order to restore access to my funds should I lose my phone or if the app malfunctions. Without my private keys, it will be impossible to recover access to my wallet.";
"terms.item.bugs" = "I understand that disabling the phone unlock passcode in iPhone iOS Settings will erase the wallet's private keys from my device. I will need my private keys to regain access to my funds.";
"terms.item.pin" = "I understand that only I myself am responsible for the safety of my funds, and no other entity.";
"terms.footer" = "Thank you for choosing this wallet!";

// Settings -> Tell Friends

"settings_tell_friends.text" = "Be Unstoppable";

// Settings -> Security

"settings_security.title" = "Security Center";
"settings_security.passcode" = "Passcode";
"settings_security.change_pin" = "Edit Passcode";
"settings_security.touch_id" = "Touch ID";
"settings_security.face_id" = "Face ID";
"settings_security.blockchain_settings" = "Blockchain Settings";
"security_settings.delete_alert_button" = "Delete from Phone";

"btc_blockchain_settings.restore_source" = "Restore Source";
"btc_blockchain_settings.restore_source.description" = "Select a data source for restoring a wallet with transactions.";
"btc_blockchain_settings.restore_source.alert" = "After changing Restore Source the wallet will have to resync itself with the %@ blockchain.";
"btc_blockchain_settings.transaction_inputs_outputs" = "Transaction Inputs / Outputs";
"btc_blockchain_settings.transaction_inputs_outputs.description" = "Make your %@ transactions harder to trace by changing the way transactions are structured.";

"btc_restore_mode.recommended" = "Recommended";
"btc_restore_mode.more_private" = "More Private";

"btc_transaction_sort_mode.shuffle" = "Shuffle";
"btc_transaction_sort_mode.shuffle.description" = "Random Indexing";
"btc_transaction_sort_mode.bip69" = "Deterministic Bip69";
"btc_transaction_sort_mode.bip69.description" = "Lexicographical Indexing";

"blockchain_settings.info.restore_source" = "Restore Source";
"blockchain_settings.info.restore_source.content" = "This setting is only relevant when restoring an existing wallet. It is a process of getting transaction history for a given cryptocurrency so the wallet app is able to display past transactions and calculate the user's balance. This needs to happen only once when the user restores previously created wallets.\n\nAt this point, there are two potential ways for a mobile wallet like Unstoppable to do this:\n\n1. from the API Server: There is a third-party predefined server that hosts the entire blockchain and has all the data processed and optimized to provide that data in a fast manner. This method is fast but potentially (not necessarily) less private. It's also a centralized method to restore a wallet as it depends on the availability of a 3rd party server. This option is recommended due to its speed of getting data (5-10 minutes).\n\n2. from Blockchain: The app tries to restore directly from a network of the blockchain nodes. This is a decentralized way to restore wallet balance and past transactions. The app pings many of the network nodes and requests data from them without addressing some nodes specifically. This option is slow and can easily take 2-3 hours, the app needs to be open while restoring is happening. This restore method doesn't depend on any entity and should work in all conditions.";
"blockchain_settings.info.transaction_inputs_outputs" = "Transaction Inputs / Outputs";
"blockchain_settings.info.transaction_inputs_outputs.content" = "Most Bitcoin transactions, as well as transactions in alike cryptocurrencies including Bitcoin Cash, Dash, and Litecoin, generate two outputs. One output is the amount that goes to the receiver and the other is the change output that is returned to the sender. The way most wallets construct transactions makes it easy for a third party to understand which of the outputs went to the receiving party and which one was the change amount returned to the sender. As the output returned to the sender is later used in future transactions, a connection between these two transactions becomes apparent.\n\nThe Unstoppable wallet implements measures to make it harder for someone to figure out which output goes where.\n\nThere are two options available to Unstoppable users:\n\n1. Shuffle: The order of transaction outputs is randomized on every transaction. Sometimes change can be the first output, sometimes it can be the second. If a user trusts the developer of the app, then consider this a recommended option.\n\n2. Deterministic: There is a commonly agreed standard for ordering transaction outputs (known as BIP69). In open-source wallets, that standard ensures wallet users do not need to trust how developers of the app implement the ordering of the outputs. As this standard is new, not many wallets have implemented it yet. As a result, it's somewhat possible to see on the blockchain whether a transaction was sent from a wallet that uses that standard or not.";
"blockchain_settings.info.sync_mode" = "Sync Mode";
"blockchain_settings.info.sync_mode.content" = "This setting controls how this app interacts with blockchains when sending or receiving transactions.\n\nIn the case of Bitcoin, Bitcoin Cash, Litecoin, and Dash, the communication with blockchain network nodes is fully peer-to-peer. Unstoppable pings many nodes and communicates with one of them. Each time the app connects to a different node.\n\nIn the case of Ethereum, Binance Smart Chain, and other EVM blockchains, there are no alternatives for mobile wallets to interact with respective blockchains other than via third-party RPC service providers (i.e. Infura.io) or personal nodes. That essentially means your communication with that blockchain is not decentralized. This doesn't impact your funds in any way, only the ability to connect to the blockchain network.\n\nRest assured, we are keeping this on the radar and will soon try to provide a decentralized way to sync. Patience.";

// Manage Keys

"settings_manage_keys.title" = "Manage Wallets";
"settings_manage_keys.delete" = "Delete";
"settings_manage_keys.backup" = "Backup";
"settings_manage_keys.create" = "Create";
"settings_manage_keys.restore" = "Restore";
"settings_manage_keys.delete.title" = "Delete Wallet";
"settings_manage_keys.delete.confirmation_remove" = "The action will delete this wallet from the device.";
"settings_manage_keys.delete.confirmation_loose" = "If you didn't back up the private key for this wallet, you will lose access to your funds.";
"settings_manage_keys.delete.confirmation_watch" = "Do you want to stop watching this wallet address?";
"settings_manage_keys.delete.confirmation_watch.button" = "Stop Watching";

// Settings -> About App

"settings.about_app.title" = "About App";
"settings.about_app.app_name" = "Unstoppable Wallet";
"settings.about_app.whats_new" = "What's New";
"settings.about_app.website" = "Website";
"settings.about_app.contact" = "Contact";
"settings.about_app.rate_us" = "Rate Us";
"settings.about_app.tell_friends" = "Tell Friends";
"settings.about_app.email_copied" = "Email address copied";

<<<<<<< HEAD
// Settings -> Appearance
=======
// Settings -> Privacy

"settings.privacy.description" = "Unstoppable doesn't collect any data or use analytics tools that may expose any data about its users. The wallet is designed to ensure a high level of privacy for its users.";
"settings.privacy.statement.user_data_storage" = "User data always remains on the user's device.";
"settings.privacy.statement.data_usage" = "The wallet doesn't collect any data about users.";
"settings.privacy.statement.data_privacy" = "The wallet doesn't share any data about users.";
"settings.privacy.statement.user_account" = "There are no user accounts or databases keeping user data elsewhere.";

// Settings -> Theme
>>>>>>> cccbf129

"appearance.title" = "Appearance";

"appearance.theme" = "Theme";
"appearance.theme.system" = "System";
"appearance.theme.dark" = "Dark";
"appearance.theme.light" = "Light";

"appearance.launch_screen" = "Launch Screen";
"appearance.launch_screen.auto" = "Auto";
"appearance.launch_screen.balance" = "Balance";
"appearance.launch_screen.market_overview" = "Market Overview";
"appearance.launch_screen.watchlist" = "Watchlist";

"appearance.app_icon" = "App Icon";

"appearance.balance_conversion" = "Balance Conversion";

"appearance.balance_value" = "Balance Value";
"appearance.balance_value.coin_value" = "Coin Value";
"appearance.balance_value.fiat_value" = "Fiat Value";

// Set PIN

"set_pin.title" = "Passcode";
"set_pin.info" = "Your passcode will be used to unlock your wallet";
"set_pin.wrong_confirmation" = "Passcode did not match. Try again";

// Edit PIN

"edit_pin.title" = "Edit Passcode";
"edit_pin.unlock_info" = "Current Passcode";
"edit_pin.new_pin_info" = "New Passcode";

// Unlock PIN

"unlock_pin.info" = "Passcode";
"unlock_pin.cant_save_pin" = "Ouch! We cannot save your passcode, please contact us asap!";
"unlock_pin.blocked_until" = "Disabled until: %@";


// Key Types

"chart.time_duration.today" = "TDY";
"chart.time_duration.day" = "24H";
"chart.time_duration.week" = "7D";
"chart.time_duration.week2" = "2W";
"chart.time_duration.month" = "1M";
"chart.time_duration.month3" = "3M";
"chart.time_duration.halfyear" = "6M";
"chart.time_duration.year" = "1Y";
"chart.time_duration.year2" = "2Y";

"chart.market_cap" = "Market Cap";
"chart.volume" = "Volume (24h)";
"chart.circulation" = "In Circulation";
"chart.selected.volume" = "Vol";
"chart.price_indicator_range.day" = "24h Range";
"chart.price_indicator_range.year" = "52w Range";

"chart.market.header" = "Market";
"chart.market.market_cap" = "Market Cap";
"chart.market.volume" = "Volume (24h)";
"chart.market.circulation" = "In Circulation";
"chart.market.total_supply" = "Total Supply";

"chart.performance.week_changes" = "Changes (1W)";
"chart.performance.month_changes" = "Changes (1M)";

"chart.about.header" = "About";
"chart.about.read_more" = "Read More";
"chart.about.read_less" = "Read Less";

"coin_page.return_of_investments" = "ROI";

// Create Wallet

"create_wallet.title" = "New Wallet";
"create_wallet.create_button" = "Create";
"create_wallet.mnemonic" = "Mnemonic";
"create_wallet.n_words" = "%@ words";
"create_wallet.passphrase" = "Passphrase";
"create_wallet.input.passphrase" = "Passphrase";
"create_wallet.input.confirm" = "Confirm";
"create_wallet.passphrase_description" = "Passphrases add an additional security layer to the wallets, enabling users to create multiple independent multi-coin wallets using a single mnemonic recovery phrase, but associated with different passwords. \n\nTo restore these wallets, a user will require a mnemonic recovery phrase as well as a password for each to be restored wallet.";
"create_wallet.error.empty_passphrase" = "Passphrase cannot be empty";
"create_wallet.error.forbidden_symbols" = "Please use only latin letters and numbers for the passphrase";
"create_wallet.error.invalid_confirmation" = "Passphrase confirmation does not match";
"create_wallet.success" = "Created";

// Restore Select

"restore_select.title" = "Choose Blockchains";

// Lock Info

"lock_info.title" = "TimeLock";
"lock_info.text" = "The sender sent these funds with a spending lock that will expire on the shown date. \n\nNo worries, the received Bitcoins are already yours, but until the lock period expires you cannot spend them on the Bitcoin network.";

// Double Spend Info

"double_spend_info.title" = "Double Spend";
"double_spend_info.header" = "Double Spend Risk! There is another transaction on the blockchain that is trying to spend inputs used in this transaction. Only one transaction will be accepted by the network";
"double_spend_info.this_hash" = "This Tx";
"double_spend_info.conflicting_hash" = "Conflicting Tx";

// Relative Date
"timestamp.days_ago" = "%lud ago";
"timestamp.hours_ago" = "%luh ago";
"timestamp.min_ago" = "%lum ago";

// Intro

"intro.start" = "Be Unstoppable";
"intro.unchain_assets.title" = "Unchain Assets";
"intro.unchain_assets.description" = "Don't lock yourself in and don't let others do that to you";
"intro.go_borderless.title" = "Go Borderless";
"intro.go_borderless.description" = "Bypass conditional barriers and access markets globally";
"intro.stay_private.title" = "Stay Private";
"intro.stay_private.description" = "Do not leak your private and financial data to the world";

// Guides

"guides.tab_bar_item" = "Academy";
"guides.title" = "Academy";

// Add Token

"add_token.title" = "Add Token";
"add_token.coin_types" = "Coin Type(s)";
"add_token.coin_name" = "Coin Name";
"add_token.coin_code" = "Coin Code";
"add_token.decimals" = "Decimals";
"add_token.already_exists" = "This token is already in the coin manager list.";
"add_token.invalid_contract_address_or_bep2_symbol" = "Invalid contract address or BEP2 symbol";
"add_token.token_not_found" = "Token not found";
"add_token.success_add" = "Added";
"add_token.input_placeholder" = "Contract Address";

// Wallet Connect

"wallet_connect.title" = "Wallet Connect";
"wallet_connect.error.invalid_url" = "Invalid URL Address";
"wallet_connect.url" = "URL";
"wallet_connect.active_account" = "Active Wallet";
"wallet_connect.main.unsupported_chains" = "No any supported chains!";
"wallet_connect.connect_description" = "By clicking approve, you allow this app to view your public address. This is an important security step to protect your data from potential phishing risks.";
"wallet_connect.usage_description" = "You can go to the browser. Do not close this page while interacting in the browser.";
"wallet_connect.no_connection" = "Failed to establish connection. Try reconnecting again.";
"wallet_connect.button_reconnect" = "Reconnect";
"wallet_connect.button_disconnect" = "Disconnect";
"ethereum_transaction.error.title" = "Error";
"ethereum_transaction.error.insufficient_balance" = "The transaction requires %@ for sending.";
"ethereum_transaction.error.insufficient_balance_with_fee" = "The current %@ balance is below the amount required to process this transaction, including the transaction fee.";
"ethereum_transaction.error.lower_than_base_gas_limit" = "The selected fee value is too low and will be rejected!";
"ethereum_transaction.error.reverted" = "The transaction cannot be executed: %@";
"wallet_connect.request_title" = "Contract Call";
"wallet_connect.button.confirm" = "Confirm";
"wallet_connect.sign.request_title" = "Sign Request";
"wallet_connect.sign.domain" = "Domain";
"wallet_connect.sign.dapp_name" = "dApp";
"wallet_connect.sign.message" = "Message to sign";
"wallet_connect.sign.description" = "Please sign a message to authenticate";

"wallet_connect_list.title" = "Wallet Connect";
"wallet_connect.list.empty_view_text" = "No active sessions";

"wallet_connect.list.pending_requests" = "Pending Requests";
"wallet_connect.list.version_text" = "Version %@";
"wallet_connect.list.v1_bottom_text" = "In the first version of WalletConnect, you must go into sessions to see and confirm the request";
"wallet_connect_list.new_connection" = "New Connection";
"wallet_connect_list.disconnecting" = "Disconnecting";

"wallet_connect.no_account.description" = "No suitable wallet. You need to create or restore existing wallet.";
"wallet_connect.no_account.i_understand" = "I Understand";

"wallet_connect.watch_account.description" = "This feature does not work with the watch only wallets, you need to switch to a restored or created wallet.";
"wallet_connect.watch_account.switch" = "Switch";

"wallet_connect.pending_requests_title" = "Pending Requests";
"wallet_connect.pending_requests.nonactive_footer" = "To open an request you must activate the desired wallet";

// App Status

"app_status.title" = "App Status";
"app_status.application_status" = "Application status";
"app_status.linked_wallets" = "Linked Wallets";
"app_status.version_history" = "Version History";
"app_status.blockchain_status" = "Blockchain status";

// FAQ

"faq.title" = "FAQ";

// Status Info

"status_info.title" = "Status";
"status_info.pending.title" = "Pending";
"status_info.pending.content" = "The transaction has not been confirmed on the blockchain yet. Transactions sent with a recommended or higher fee setting are generally processed within a few minutes. Transactions sent with a low fee may remain pending for a few hours or even days, and can even be rejected. Note that status of an individual transaction in Unstoppable wallet interface typically updated with a short delay.";
"status_info.processing.title" = "Processing";
"status_info.processing.content" = "The transaction has been already included in the blockchain but has not reached permanent finality. At this point, it's safe to consider the transaction as completed for smaller payments. For larger payments, it's recommended to wait until the transaction status changes to completed.";
"status_info.completed.title" = "Completed";
"status_info.confirmed.content" = "Transaction is completed and considered permanent and irreversible.";
"status_info.failed.title" = "Failed";
"status_info.failed.content" = "The transaction did not get processed and no value transfer took place. Depending on the fail reason, some failed transactions may consume transaction fees. Transactions that were replaced or cancelled by another transaction do not consume transaction fees and will also appear sa failed. The Unstoppable app is unable to show the reason for failed transactions, but users are able to look it up themselves on a public block explorer i.e. etherscan.io.";

// Onboarding

"onboarding.balance.description" = "You don’t have any installed wallets yet.\nCreate new wallet or restore an existing one.";
"onboarding.balance.create" = "Create";
"onboarding.balance.restore" = "Restore";
"onboarding.balance.watch" = "Watch Address";
"onboarding.balance.password_hint" = "Tip! Restoring an existing wallet but with a new passphrase will generate a brand new wallet. This is handy if you want to use a single 12-24 word mnemonic recovery phrase for multiple wallets.";

// Manage Accounts

"manage_accounts.n_words" = "%@ words";
"manage_accounts.n_words_with_passphrase" = "%@ words with passphrase";

// Manage Account

"manage_account.name" = "Name";
"manage_account.show_recovery_phrase" = "Show Phrase";
"manage_account.backup_recovery_phrase" = "Backup Phrase";
"manage_account.unlink" = "Unlink";

// Birthday Input

"birthday_input.title" = "Birthday Height";
"birthday_input.description" = "If you know your birthday height of wallet enter it for quick syncing.";
"birthday_input.input_placeholder" = "%@ (optional)";
"restore_setting.birthday_height" = "%@ Birthday Height";

// EVM Network

"evm_network.sync_node" = "Sync Node";

// Fee Settings

"fee_settings" = "Fee Settings";
"fee_settings.fee" = "Fee";
"fee_settings.fee.info" = "The expected total fee for the given transaction.";
"fee_settings.fee_priority" = "Speed";
"fee_settings.fee_rate" = "Fee Rate";
"fee_settings.max_fee" = "Max Fee";
"fee_settings.max_fee.info" = "The maximum expected total fee for the given transaction. Typically, the actual transaction fee is going to be lower.";
"fee_settings.gas_limit" = "Gas Limit";
"fee_settings.gas_limit.info" = "The gas limit is the maximum amount of gas units a user is willing to spend when sending a given transaction. Complex transactions require more gas units than simpler ones. The gas limit is estimated and set automatically for each transaction.";
"fee_settings.gas_price" = "Gas Price";
"fee_settings.gas_price.info" = "The fee for transacting on the network is measured in gas units. Gas Price is the amount a user is willing to spend per unit of gas. When the network is busy, gas prices are high, and low when it's idle. An insufficient gas price is often a reason for a transaction to remain pending for an extended period.";
"fee_settings.current_base_fee" = "Current Base Fee";
"fee_settings.base_fee" = "Max Base Fee";
"fee_settings.base_fee.info" = "Each transaction on Ethereum requires the user to spend a certain amount of gas units for processing that transaction. The price of a single gas unit changes in real-time with network conditions and is not controlled by any single entity. The max. base fee rate in combination with optional miner tip (see below) refers to the highest price for a gas unit a user is willing to pay for sending the transaction.";
"fee_settings.tips" = "Max Miner Tips";
"fee_settings.tips.info" = "Miner fees (aka miner tip) refer to optional fees that users may include to incentivize network participants to prioritize their transactions.";
"fee_settings.errors.insufficient_balance" = "Insufficient balance";
"fee_settings.errors.insufficient_balance.info" = "The current %@ balance is below the amount required to process this transaction, including the transaction fee.";
"fee_settings.errors.low_max_fee" = "Low Fee";
"fee_settings.errors.low_max_fee.info" = "The set transaction fee amount is insufficient for processing this transaction now.";
"fee_settings.warning.risk_of_getting_stuck" = "Risky";
"fee_settings.warning.risk_of_getting_stuck.info" = "The transaction may remain pending for a while or fail entirely.";
"fee_settings.warning.overpricing" = "Fee Too High";
"fee_settings.warning.overpricing.info" = "The set transaction fee is higher than necessary for processing this transaction now.";

// Watch Address

"watch_address.title" = "Watch Address";
"watch_address.watch" = "Watch";
"watch_address.name" = "Name (optional)";
"watch_address.address" = "Address";

// Nft Collections

"nft_collections.title" = "NFTs";
"nft_collections.last_sale" = "Last Sale";
"nft_collections.average_7d" = "Average 7D";
"nft_collections.average_30d" = "Average 30D";
"nft_collections.on_sale" = "On Sale";
"nft_collections.empty" = "You don’t have any NFTs in your wallet";

"top_nft_collections.title" = "Top NFT Collections";
"top_nft_collections.description" = "Leading NFT collections by trading volume.";

// Nft Asset

"nft_asset.last_sale" = "Last Sale";
"nft_asset.average_7d" = "7 Day Average";
"nft_asset.average_30d" = "30 Day Average";
"nft_asset.floor_price" = "Floor Price";
"nft_asset.on_sale" = "On Sale";
"nft_asset.until_date" = "until %@";
"nft_asset.buy_now" = "Buy Now";
"nft_asset.top_bid" = "Top Bid";
"nft_asset.minimum_bid" = "Minimum Bid";
"nft_asset.best_offer" = "Best Offer";
"nft_asset.properties" = "Properties";
"nft_asset.description" = "Description";
"nft_asset.details" = "Details";
"nft_asset.details.contract_address" = "Contract Address";
"nft_asset.details.token_id" = "Token ID";
"nft_asset.details.token_standard" = "Token Standard";
"nft_asset.details.blockchain" = "Blockchain";
"nft_asset.links" = "Links";
"nft_asset.links.website" = "Website";
"nft_asset.options.save_to_photos" = "Save to Photos";
"nft_asset.options.set_as_watch_face" = "Set as Watch Face";
"nft_asset.save_to_photos.success" = "NFT image is saved to your photo library";
"nft_asset.save_to_photos.failed" = "Failed to save NFT image";

// Nft Collection

"nft_collection.tab.overview" = "Overview";
"nft_collection.tab.assets" = "Items";
"nft_collection.tab.activity" = "Activity";

"nft_collection.overview.description" = "Description";
"nft_collection.overview.contracts" = "Contracts";
"nft_collection.overview.links" = "Links";
"nft_collection.overview.links.website" = "Website";


"nft_collection.overview.owners" = "Owners";
"nft_collection.overview.items" = "Items";
"nft_collection.overview.24h_volume" = "24h Volume";
"nft_collection.overview.today_sellers" = "Today's Sellers";
"nft_collection.overview.floor_price" = "Floor Price";
"nft_collection.overview.all_time_average" = "All time average";

"nft_collection.activity.event_types" = "Event Types";
"nft_collection.activity.event_type.all" = "All Events";
"nft_collection.activity.event_type.list" = "List";
"nft_collection.activity.event_type.sale" = "Sale";
"nft_collection.activity.event_type.offer" = "Offer Entered";
"nft_collection.activity.event_type.bid" = "Bid Entered";
"nft_collection.activity.event_type.bid_cancel" = "Bid Withdrawn";
"nft_collection.activity.event_type.transfer" = "Transfer";
"nft_collection.activity.event_type.approve" = "Approve";
"nft_collection.activity.event_type.custom" = "Custom";
"nft_collection.activity.event_type.payout" = "Payout";
"nft_collection.activity.event_type.cancel" = "Cancel";
"nft_collection.activity.event_type.bulkCancel" = "Bulk Cancel";
"nft_collection.activity.event_type.unknown" = "Unknown";<|MERGE_RESOLUTION|>--- conflicted
+++ resolved
@@ -833,9 +833,6 @@
 "settings.about_app.tell_friends" = "Tell Friends";
 "settings.about_app.email_copied" = "Email address copied";
 
-<<<<<<< HEAD
-// Settings -> Appearance
-=======
 // Settings -> Privacy
 
 "settings.privacy.description" = "Unstoppable doesn't collect any data or use analytics tools that may expose any data about its users. The wallet is designed to ensure a high level of privacy for its users.";
@@ -844,8 +841,7 @@
 "settings.privacy.statement.data_privacy" = "The wallet doesn't share any data about users.";
 "settings.privacy.statement.user_account" = "There are no user accounts or databases keeping user data elsewhere.";
 
-// Settings -> Theme
->>>>>>> cccbf129
+// Settings -> Appearance
 
 "appearance.title" = "Appearance";
 
