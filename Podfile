platform :ios, '11.0'
use_frameworks!

inhibit_all_warnings!

project 'BankWallet/BankWallet'

def appPods
  pod 'HSBitcoinKit', git: 'https://github.com/horizontalsystems/bitcoin-kit-ios/'
  pod 'HSEthereumKit', git: 'https://github.com/horizontalsystems/ethereum-kit-ios/'

  pod 'Alamofire'
  pod 'ObjectMapper'

  pod 'RxSwift'

  pod 'BigInt'
  pod 'RealmSwift'
  pod "RxRealm"

<<<<<<< HEAD
  pod 'GrouviExtensions', '~> 1.2'
  pod 'GrouviActionSheet'
  pod 'GrouviHUD'
=======
  pod 'GrouviExtensions', '~> 1.1.2'
  pod 'GrouviActionSheet', '1.2.5'
  pod 'GrouviHUD', '1.0.3'
>>>>>>> 66943b6d
  pod 'SectionsTableViewKit'

  pod 'KeychainAccess'

  pod 'RxCocoa'
  pod "SnapKit"
end

target 'Bank Dev T' do
  appPods
end

target 'Bank Dev' do
  appPods
end

target 'Bank' do
  appPods
end

target 'Bank Tests' do
  pod 'RealmSwift'
  pod 'RxSwift'
  pod "Cuckoo"
end

post_install do |installer|
  installer.pods_project.targets.each do |target|
    target.build_configurations.each do |config|
      config.build_settings['DEBUG_INFORMATION_FORMAT'] = 'dwarf'
    end
  end
end<|MERGE_RESOLUTION|>--- conflicted
+++ resolved
@@ -18,15 +18,9 @@
   pod 'RealmSwift'
   pod "RxRealm"
 
-<<<<<<< HEAD
   pod 'GrouviExtensions', '~> 1.2'
-  pod 'GrouviActionSheet'
-  pod 'GrouviHUD'
-=======
-  pod 'GrouviExtensions', '~> 1.1.2'
-  pod 'GrouviActionSheet', '1.2.5'
-  pod 'GrouviHUD', '1.0.3'
->>>>>>> 66943b6d
+  pod 'GrouviActionSheet', '1.3'
+  pod 'GrouviHUD', '1.1'
   pod 'SectionsTableViewKit'
 
   pod 'KeychainAccess'
