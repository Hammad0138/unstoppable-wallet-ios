--- conflicted
+++ resolved
@@ -68,16 +68,11 @@
 
         grdbStorage = GrdbStorage()
 
-<<<<<<< HEAD
         pinManager = PinManager(secureStorage: KeychainStorage.shared)
+
         accountManager = AccountManager(storage: grdbStorage)
-=======
-        pinManager = PinManager(secureStorage: secureStorage)
-
-        accountManager = AccountManager(secureStorage: secureStorage)
         accountCreator = AccountCreator(accountManager: accountManager, accountFactory: AccountFactory())
 
->>>>>>> afb58883
         walletManager = WalletManager(appConfigProvider: appConfigProvider, accountManager: accountManager, storage: grdbStorage)
 
         let rateApiProvider: IRateApiProvider = RateApiProvider(networkManager: networkManager, appConfigProvider: appConfigProvider)
