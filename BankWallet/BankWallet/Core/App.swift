--- conflicted
+++ resolved
@@ -68,18 +68,11 @@
 
         grdbStorage = GrdbStorage()
 
-<<<<<<< HEAD
         pinManager = PinManager(secureStorage: KeychainStorage.shared)
+        wordsManager = WordsManager(localStorage: UserDefaultsStorage.shared)
 
         accountManager = AccountManager(storage: grdbStorage)
-        accountCreator = AccountCreator(accountManager: accountManager, accountFactory: AccountFactory())
-=======
-        pinManager = PinManager(secureStorage: secureStorage)
-        wordsManager = WordsManager(localStorage: localStorage)
-
-        accountManager = AccountManager(secureStorage: secureStorage)
         accountCreator = AccountCreator(accountManager: accountManager, accountFactory: AccountFactory(), wordsManager: wordsManager)
->>>>>>> 11fab2d1
 
         walletManager = WalletManager(appConfigProvider: appConfigProvider, accountManager: accountManager, storage: grdbStorage)
 
@@ -89,12 +82,7 @@
 
         ethereumKitManager = EthereumKitManager(appConfigProvider: appConfigProvider)
 
-<<<<<<< HEAD
         authManager = AuthManager(secureStorage: KeychainStorage.shared, localStorage: UserDefaultsStorage.shared, pinManager: pinManager, coinManager: walletManager, rateManager: rateManager, ethereumKitManager: ethereumKitManager)
-        wordsManager = WordsManager(localStorage: UserDefaultsStorage.shared)
-=======
-        authManager = AuthManager(secureStorage: secureStorage, localStorage: localStorage, pinManager: pinManager, coinManager: walletManager, rateManager: rateManager, ethereumKitManager: ethereumKitManager)
->>>>>>> 11fab2d1
 
         feeRateProvider = FeeRateProvider()
 
