--- conflicted
+++ resolved
@@ -41,13 +41,7 @@
     var rateSyncer: RateSyncer
     let rateManager: RateManager
 
-<<<<<<< HEAD
-=======
-    let transactionRateSyncer: ITransactionRateSyncer
-    let transactionManager: ITransactionManager
-
     let pingManager: IPingManager
->>>>>>> b114019a
     let dataProviderManager: IFullTransactionDataProviderManager
     let fullTransactionInfoProviderFactory: IFullTransactionInfoProviderFactory
 
@@ -80,11 +74,7 @@
         walletFactory = WalletFactory(adapterFactory: adapterFactory)
         walletManager = WalletManager(walletFactory: walletFactory, authManager: authManager, coinManager: coinManager)
 
-<<<<<<< HEAD
         grdbStorage = GrdbStorage()
-=======
-        realmStorage = RealmStorage(realmFactory: realmFactory)
->>>>>>> b114019a
         networkManager = NetworkManager(appConfigProvider: appConfigProvider)
 
         reachabilityManager = ReachabilityManager(appConfigProvider: appConfigProvider)
