--- conflicted
+++ resolved
@@ -36,11 +36,7 @@
             return
         }
 
-<<<<<<< HEAD
-        walletManager.initWallets(words: words, coins: defaultCoins)
-=======
-        walletManager.initWallets(authData: authData, coins: appConfigProvider.enabledCoins)
->>>>>>> b0a38679
+        walletManager.initWallets(authData: authData, coins: defaultCoins)
     }
 
 }
