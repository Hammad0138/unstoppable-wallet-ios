--- conflicted
+++ resolved
@@ -57,13 +57,9 @@
     var wallets: [Wallet] { get }
     var walletsSubject: PublishSubject<[Wallet]> { get }
 
-<<<<<<< HEAD
     var walletsObservable: Observable<[Wallet]> { get }
 
-    func initWallets(words: [String], coins: [Coin])
-=======
     func initWallets(authData: AuthData, coins: [Coin])
->>>>>>> 66943b6d
     func clearWallets()
 }
 
