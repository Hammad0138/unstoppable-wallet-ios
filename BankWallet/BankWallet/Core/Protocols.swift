--- conflicted
+++ resolved
@@ -11,11 +11,8 @@
     var baseCurrencyCode: String? { get set }
     var baseBitcoinProvider: String? { get set }
     var baseDashProvider: String? { get set }
-<<<<<<< HEAD
+    var baseBinanceProvider: String? { get set }
     var baseEosProvider: String? { get set }
-=======
-    var baseBinanceProvider: String? { get set }
->>>>>>> a834458e
     var baseEthereumProvider: String? { get set }
     var lightMode: Bool { get set }
     var agreementAccepted: Bool { get set }
