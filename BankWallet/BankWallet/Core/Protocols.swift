import RxSwift
import RealmSwift

typealias CoinCode = String

protocol IRandomManager {
    func getRandomIndexes(count: Int) -> [Int]
}

protocol IRealmFactory {
    var realm: Realm { get }
}

protocol ILocalStorage: class {
    var isBackedUp: Bool { get set }
    var baseCurrencyCode: String? { get set }
    var baseBitcoinProvider: String? { get set }
    var baseEthereumProvider: String? { get set }
    var lightMode: Bool { get set }
    var iUnderstand: Bool { get set }
    var isBiometricOn: Bool { get set }
    var currentLanguage: String? { get set }
    var lastExitDate: Double { get set }
    var didLaunchOnce: Bool { get }
    func clear()
}

protocol ISecureStorage: class {
    var authData: AuthData? { get }
    func set(authData: AuthData?) throws
    var pin: String? { get }
    func set(pin: String?) throws
    var unlockAttempts: Int? { get }
    func set(unlockAttempts: Int?) throws
    var lockoutTimestamp: TimeInterval? { get }
    func set(lockoutTimestamp: TimeInterval?) throws
    func clear()
}

protocol ILanguageManager {
    var currentLanguage: String { get set }
    var displayNameForCurrentLanguage: String { get }

    func localize(string: String) -> String
    func localize(string: String, arguments: [CVarArg]) -> String
}

protocol ILocalizationManager {
    var preferredLanguage: String? { get }
    var availableLanguages: [String] { get }
    func displayName(forLanguage language: String, inLanguage: String) -> String

    func setLocale(forLanguage language: String)
    func localize(string: String, language: String) -> String?
    func format(localizedString: String, arguments: [CVarArg]) -> String
}

protocol IWalletManager: class {
    var wallets: [Wallet] { get }
    var walletsUpdatedSignal: Signal { get }
    func initWallets()
    func clearWallets()
}

protocol IAdapterFactory {
    func adapter(forCoinType type: CoinType, authData: AuthData) -> IAdapter?
}

protocol IWalletFactory {
    func wallet(forCoin coin: Coin, authData: AuthData) -> Wallet?
}

protocol ICoinManager: class {
    func enableDefaultCoins()
    var coinsUpdatedSignal: Signal { get }
    var coins: [Coin] { get }
    var allCoinsObservable: Observable<[Coin]> { get }
}

protocol ITransactionManager: class {
    func clear()
}

enum AdapterState {
    case synced
    case syncing(progressSubject: BehaviorSubject<Double>?)
    case notSynced
}

enum FeeError: Error {
    case insufficientAmount(fee: Double)
}

protocol IAdapter: class {
    var balance: Double { get }
    var balanceUpdatedSignal: Signal { get }

    var state: AdapterState { get }
    var stateUpdatedSignal: Signal { get }

    var confirmationsThreshold: Int { get }
    var lastBlockHeight: Int? { get }
    var lastBlockHeightSubject: PublishSubject<Int> { get }

    var transactionRecordsSubject: PublishSubject<[TransactionRecord]> { get }

    var debugInfo: String { get }

    var refreshable: Bool { get }

    func start()
    func refresh()
    func clear()

    func send(to address: String, value: Double, completion: ((Error?) -> ())?)

    func fee(for value: Double, address: String?, senderPay: Bool) throws -> Double
    func validate(address: String) throws
    func parse(paymentAddress: String) -> PaymentRequestAddress

    var receiveAddress: String { get }
}

protocol IWordsManager {
    var isBackedUp: Bool { get set }
    var backedUpSignal: Signal { get }
    func generateWords() throws -> [String]
    func validate(words: [String]) throws
}

protocol IAuthManager {
    var authData: AuthData? { get }
    var isLoggedIn: Bool { get }
    func login(withWords words: [String]) throws
    func logout() throws
}

protocol ILockManager {
    var isLocked: Bool { get }
    func lock()
    func didEnterBackground()
    func willEnterForeground()
}

protocol IBlurManager {
    func willResignActive()
    func didBecomeActive()
}

protocol IPinManager: class {
    var isPinSet: Bool { get }
    func store(pin: String?) throws
    func validate(pin: String) -> Bool
    func clearPin() throws
}

protocol ILockRouter {
    func showUnlock(delegate: IUnlockDelegate?)
}

protocol IBiometricManager {
    func validate(reason: String)
}

protocol BiometricManagerDelegate: class {
    func didValidate()
    func didFailToValidate()
}

protocol IRateManager {
    func refreshRates(coinCodes: [CoinCode], currencyCode: String)
}

protocol IRateSyncerDelegate: class {
    func didSync(coinCode: String, currencyCode: String, latestRate: LatestRate)
}

protocol ISystemInfoManager {
    var appVersion: String { get }
    var biometryType: BiometryType { get }
}

protocol IAppConfigProvider {
    var reachabilityHost: String { get }
    var ratesApiUrl: String { get }
    var testMode: Bool { get }
    var currencies: [Currency] { get }

    var defaultWords: [String] { get }
    var disablePinLock: Bool { get }
    var defaultCoins: [Coin] { get }
}

protocol IFullTransactionInfoProvider {
    var providerName: String { get }
    func url(for hash: String) -> String

    func retrieveTransactionInfo(transactionHash: String) -> Observable<FullTransactionRecord?>
}

protocol IFullTransactionInfoAdapter {
    func convert(json: [String: Any]) -> FullTransactionRecord?
}

protocol IRateNetworkManager {
    func getLatestRate(coinCode: String, currencyCode: String) -> Observable<LatestRate>
    func getRate(coinCode: String, currencyCode: String, date: Date) -> Observable<Double>
}

protocol IRateStorage {
    func rateObservable(forCoinCode coinCode: CoinCode, currencyCode: String) -> Observable<Rate>
    func save(rate: Rate)
    func clear()
}

<<<<<<< HEAD
protocol ICoinStorage {
    func enabledCoinsObservable() -> Observable<[Coin]>
    func allCoinsObservable() -> Observable<[Coin]>
    func save(enabledCoins: [Coin])
=======
protocol IJSONApiManager {
    func getJSON(url: String, parameters: [String: Any]?) -> Observable<[String: Any]>
>>>>>>> fcda02cd
}

protocol ITransactionRecordStorage {
    func record(forHash hash: String) -> TransactionRecord?
    var nonFilledRecords: [TransactionRecord] { get }
    func set(rate: Double, transactionHash: String)
    func clearRates()

    func update(records: [TransactionRecord])
    func clearRecords()
}

protocol ICurrencyManager {
    var currencies: [Currency] { get }
    var baseCurrency: Currency { get }
    var baseCurrencyUpdatedSignal: Signal { get }

    func setBaseCurrency(code: String)
}

protocol IFullTransactionDataProviderManager {
    var dataProviderUpdatedSignal: Signal { get }

    func providers(for coinCode: String) -> [IProvider]
    func baseProvider(for coinCode: String) -> IProvider
    func setBaseProvider(name: String, for coinCode: String)

    func bitcoin(for name: String) -> IBitcoinForksProvider
    func bitcoinCash(for name: String) -> IBitcoinForksProvider
    func ethereum(for name: String) -> IEthereumForksProvider

}

protocol IBitcoinForksProvider: IProvider {
    func convert(json: [String: Any]) -> IBitcoinResponse?
}

protocol IEthereumForksProvider: IProvider {
    func convert(json: [String: Any]) -> IEthereumResponse?
}

protocol IReachabilityManager {
    var isReachable: Bool { get }
    var reachabilitySignal: Signal { get }
}

protocol IPeriodicTimer {
    var delegate: IPeriodicTimerDelegate? { get set }
    func schedule()
}

protocol IOneTimeTimer {
    var delegate: IPeriodicTimerDelegate? { get set }
    func schedule(date: Date)
}

protocol IPeriodicTimerDelegate: class {
    func onFire()
}

protocol ITransactionRateSyncer {
    func sync(currencyCode: String)
    func cancelCurrentSync()
}

protocol IPasteboardManager {
    var value: String? { get }
    func set(value: String)
}

protocol IUrlManager {
    func open(url: String, from controller: UIViewController?)
}

protocol ITransactionViewItemFactory {
    func item(fromRecord record: TransactionRecord) -> TransactionViewItem
}

protocol IFullTransactionInfoProviderFactory {
    func provider(`for` coinCode: String) -> IFullTransactionInfoProvider
}

protocol ISettingsProviderMap {
    func providers(for coinCode: String) -> [IProvider]
    func bitcoin(for name: String) -> IBitcoinForksProvider
    func bitcoinCash(for name: String) -> IBitcoinForksProvider
    func ethereum(for name: String) -> IEthereumForksProvider
}

protocol IProvider {
    var name: String { get }
    func url(for hash: String) -> String
    func apiUrl(for hash: String) -> String
}

protocol ILockoutManager {
    var currentState: LockoutState { get }
    func didFailUnlock()
    func dropFailedAttempts()
}

protocol ILockoutUntilDateFactory {
    func lockoutUntilDate(failedAttempts: Int, lockoutTimestamp: TimeInterval, uptime: TimeInterval) -> Date
}

protocol ICurrentDateProvider {
    var currentDate: Date { get }
}

protocol IUptimeProvider {
    var uptime: TimeInterval { get }
}

protocol ILockoutTimeFrameFactory {
    func lockoutTimeFrame(failedAttempts: Int, lockoutTimestamp: TimeInterval, uptime: TimeInterval) -> TimeInterval
}<|MERGE_RESOLUTION|>--- conflicted
+++ resolved
@@ -213,15 +213,14 @@
     func clear()
 }
 
-<<<<<<< HEAD
 protocol ICoinStorage {
     func enabledCoinsObservable() -> Observable<[Coin]>
     func allCoinsObservable() -> Observable<[Coin]>
     func save(enabledCoins: [Coin])
-=======
+}
+
 protocol IJSONApiManager {
     func getJSON(url: String, parameters: [String: Any]?) -> Observable<[String: Any]>
->>>>>>> fcda02cd
 }
 
 protocol ITransactionRecordStorage {
