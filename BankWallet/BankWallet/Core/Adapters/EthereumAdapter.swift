--- conflicted
+++ resolved
@@ -17,20 +17,7 @@
 
 extension EthereumAdapter: IAdapter {
 
-<<<<<<< HEAD
-    var decimal: Int {
-        return 18
-    }
-
-    var balance: Decimal {
-        return Decimal(Double(ethereumKit.balance)) / coinRate
-    }
-
-    var confirmationsThreshold: Int {
-        return 12
-=======
     func stop() {
->>>>>>> 3d4bc1da
     }
 
     var balance: Decimal {
