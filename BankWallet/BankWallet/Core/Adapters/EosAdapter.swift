--- conflicted
+++ resolved
@@ -9,12 +9,7 @@
 
     let decimal: Int = 4
 
-<<<<<<< HEAD
-    init(wallet: Wallet, eosKit: EosKit, token: String, symbol: String) {
-        self.wallet = wallet
-=======
-    init(eosKit: EosKit, addressParser: IAddressParser, token: String, symbol: String) {
->>>>>>> dfb2ed56
+    init(eosKit: EosKit, token: String, symbol: String) {
         self.eosKit = eosKit
 
         asset = eosKit.register(token: token, symbol: symbol)
