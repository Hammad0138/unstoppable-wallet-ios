--- conflicted
+++ resolved
@@ -12,11 +12,7 @@
         let networkType: BitcoinCashKit.NetworkType = testMode ? .testNet : .mainNet
         bitcoinCashKit = try BitcoinCashKit(withWords: words, walletId: wallet.account.id, syncMode: .newWallet, networkType: networkType, minLogLevel: .error)
 
-<<<<<<< HEAD
-        super.init(wallet: wallet, abstractKit: bitcoinCashKit)
-=======
-        super.init(abstractKit: bitcoinCashKit, addressParser: addressParser)
->>>>>>> dfb2ed56
+        super.init(abstractKit: bitcoinCashKit)
 
         bitcoinCashKit.delegate = self
     }
