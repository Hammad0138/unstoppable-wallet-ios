import RxSwift
import BinanceChainKit

class BinanceAdapter {
    static let transferFee: Decimal = 0.000375

    private let binanceKit: BinanceChainKit
    private let asset: Asset

    let decimal: Int = 8
    let feeCoinCode: CoinCode? = "BNB"

<<<<<<< HEAD
    init(wallet: Wallet, binanceKit: BinanceChainKit, symbol: String) {
        self.wallet = wallet
=======
    init(binanceKit: BinanceChainKit, addressParser: IAddressParser, symbol: String) {
>>>>>>> dfb2ed56
        self.binanceKit = binanceKit

        asset = binanceKit.register(symbol: symbol)
    }

    private func transactionRecord(fromTransaction transaction: TransactionInfo) -> TransactionRecord {
        let from = TransactionAddress(
                address: transaction.from,
                mine: transaction.from == binanceKit.account
        )

        let to = TransactionAddress(
                address: transaction.to,
                mine: transaction.to == binanceKit.account
        )

        var amount: Decimal = 0
        if from.mine {
            amount -= transaction.amount
            if transaction.symbol == feeCoinCode {
                amount -= transaction.fee
            }
        }
        if to.mine {
            amount += transaction.amount
        }

        return TransactionRecord(
                transactionHash: transaction.hash,
                transactionIndex: 0,
                interTransactionIndex: 0,
                blockHeight: transaction.blockHeight,
                amount: amount,
                date: transaction.date,
                from: [from],
                to: [to]
        )
    }

}

extension BinanceAdapter: IAdapter {

    var confirmationsThreshold: Int {
        return 1
    }

    var refreshable: Bool {
        return true
    }

    func start() {
        // started via BinanceKitManager
    }

    func stop() {
        // stopped via BinanceKitManager
    }

    func refresh() {
        // refreshed via BinanceKitManager
    }

    var lastBlockHeight: Int? {
        return binanceKit.lastBlockHeight
    }

    var lastBlockHeightUpdatedObservable: Observable<Void> {
        return binanceKit.lastBlockHeightObservable.map { _ in () }
    }

    var state: AdapterState {
        switch binanceKit.syncState {
        case .synced: return .synced
        case .notSynced: return .notSynced
        case .syncing: return .syncing(progress: 50, lastBlockDate: nil)
        }
    }

    var stateUpdatedObservable: Observable<Void> {
        return binanceKit.syncStateObservable.map { _ in () }
    }

    var balance: Decimal {
        return asset.balance
    }

    var balanceUpdatedObservable: Observable<Void> {
        return asset.balanceObservable.map { _ in () }
    }

    var transactionRecordsObservable: Observable<[TransactionRecord]> {
        return asset.transactionsObservable.map { [weak self] in
            $0.compactMap {
                self?.transactionRecord(fromTransaction: $0)
            }
        }
    }

    func transactionsSingle(from: (hash: String, interTransactionIndex: Int)?, limit: Int) -> Single<[TransactionRecord]> {
        return binanceKit.transactionsSingle(symbol: asset.symbol, fromTransactionHash: from?.hash, limit: limit)
                .map { [weak self] transactions -> [TransactionRecord] in
                    return transactions.compactMap { self?.transactionRecord(fromTransaction: $0) }
                }
    }

//    func validate(params: [String : Any]) throws -> [SendStateError] {
//        var errors = [SendStateError]()
//
//        if let amount: Decimal = params[AdapterField.amount.rawValue] as? Decimal {
//            let balance = availableBalance(params: params)
//            if amount > balance {
//                errors.append(.insufficientAmount(availableBalance: balance))
//            }
//        }
//
//        if binanceKit.binanceBalance < BinanceAdapter.transferFee {
//            errors.append(.insufficientFeeBalance(fee: BinanceAdapter.transferFee))
//        }
//        return errors
//    }

    var receiveAddress: String {
        return binanceKit.account
    }

    var debugInfo: String {
        return ""
    }

}

extension BinanceAdapter {
    //todo: Make binanceKit errors public!
    enum AddressConversion: Error {
        case invalidAddress
    }
}

extension BinanceAdapter: ISendBinanceAdapter {

    var availableBalance: Decimal {
        var balance = asset.balance
        if asset.symbol == "BNB" {
            balance -= BinanceAdapter.transferFee
        }
        return max(0, balance)
    }

    func validate(address: String) throws {
        //todo: remove when make errors public
        do {
            try binanceKit.validate(address: address)
        } catch {
            throw AddressConversion.invalidAddress
        }
    }

    var fee: Decimal {
        return BinanceAdapter.transferFee
    }

    func sendSingle(amount: Decimal, address: String, memo: String?) -> Single<Void> {
        return binanceKit.sendSingle(symbol: asset.symbol, to: address, amount: amount, memo: memo ?? "")
                .map { _ in () }
    }

}<|MERGE_RESOLUTION|>--- conflicted
+++ resolved
@@ -10,12 +10,7 @@
     let decimal: Int = 8
     let feeCoinCode: CoinCode? = "BNB"
 
-<<<<<<< HEAD
-    init(wallet: Wallet, binanceKit: BinanceChainKit, symbol: String) {
-        self.wallet = wallet
-=======
-    init(binanceKit: BinanceChainKit, addressParser: IAddressParser, symbol: String) {
->>>>>>> dfb2ed56
+    init(binanceKit: BinanceChainKit, symbol: String) {
         self.binanceKit = binanceKit
 
         asset = binanceKit.register(symbol: symbol)
