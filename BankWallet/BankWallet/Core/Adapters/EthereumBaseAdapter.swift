--- conflicted
+++ resolved
@@ -6,15 +6,7 @@
 
     let decimal: Int
 
-<<<<<<< HEAD
-    init(wallet: Wallet, ethereumKit: EthereumKit, decimal: Int) {
-        self.wallet = wallet
-=======
-    private let addressParser: IAddressParser
-    let feeRateProvider: IFeeRateProvider
-
-    init(ethereumKit: EthereumKit, decimal: Int, addressParser: IAddressParser, feeRateProvider: IFeeRateProvider) {
->>>>>>> dfb2ed56
+    init(ethereumKit: EthereumKit, decimal: Int) {
         self.ethereumKit = ethereumKit
         self.decimal = decimal
     }
