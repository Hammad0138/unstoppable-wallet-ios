import RxSwift

class BalancePresenter {
    private let interactor: IBalanceInteractor
    private let router: IBalanceRouter
    private var state: BalancePresenterState
    private var dataSource: IBalanceItemDataSource
    private let factory: IBalanceViewItemFactory
    private let sortingOnThreshold: Int

    weak var view: IBalanceView?

    init(interactor: IBalanceInteractor, router: IBalanceRouter, state: BalancePresenterState, dataSource: IBalanceItemDataSource, factory: IBalanceViewItemFactory, sortingOnThreshold: Int) {
        self.interactor = interactor
        self.router = router
        self.state = state
        self.dataSource = dataSource
        self.factory = factory
        self.sortingOnThreshold = sortingOnThreshold
    }

}

extension BalancePresenter: IBalanceInteractorDelegate {

    func didUpdate(adapters: [IAdapter]) {
<<<<<<< HEAD
        let items = adapters.map { adapter in
            BalanceItem(coin: adapter.coin, refreshable: adapter.refreshable)
=======
        dataSource.items = adapters.map { adapter in
            BalanceItem(coin: adapter.coin)
>>>>>>> 3eb8b406
        }
        dataSource.set(items: items, sort: state.sort, desc: state.desc)

        if let currency = dataSource.currency {
            interactor.fetchRates(currencyCode: currency.code, coinCodes: dataSource.coinCodes)
        }

        view?.setSort(isOn: dataSource.items.count > sortingOnThreshold)
        view?.reload()
    }

    func didUpdate(balance: Decimal, coinCode: CoinCode) {
        if let index = dataSource.index(for: coinCode) {
            dataSource.set(balance: balance, index: index)

            view?.updateItem(at: index)
            view?.updateHeader()
        }
    }

    func didUpdate(state: AdapterState, coinCode: CoinCode) {
        if let index = dataSource.index(for: coinCode) {
            dataSource.set(state: state, index: index)

            view?.updateItem(at: index)
            view?.updateHeader()
        }
    }

    func didUpdate(currency: Currency) {
        dataSource.currency = currency
        dataSource.clearRates()

        interactor.fetchRates(currencyCode: currency.code, coinCodes: dataSource.coinCodes)

        view?.reload()
    }

    func didUpdate(rate: Rate) {
        if let index = dataSource.index(for: rate.coinCode) {
            dataSource.set(rate: rate, index: index)

            view?.updateItem(at: index)
            view?.updateHeader()
        }
    }

    func didRefresh() {
        view?.didRefresh()
    }

}

extension BalancePresenter: IBalanceViewDelegate {

    func viewDidLoad() {
        view?.setSort(isOn: false)

        interactor.initAdapters()

        view?.setSortDirection(desc: state.desc)
        view?.setSortLabel(key: state.sort.rawValue)
    }

    var itemsCount: Int {
        return dataSource.items.count
    }

    func viewItem(at index: Int) -> BalanceViewItem {
        return factory.viewItem(from: dataSource.item(at: index), currency: dataSource.currency)
    }

    func headerViewItem() -> BalanceHeaderViewItem {
        return factory.headerViewItem(from: dataSource.items, currency: dataSource.currency)
    }

    func refresh() {
        interactor.refresh()
    }

    func onReceive(index: Int) {
        router.openReceive(for: dataSource.item(at: index).coin)
    }

    func onPay(index: Int) {
        router.openSend(for: dataSource.item(at: index).coin.code)
    }

    func onOpenManageCoins() {
        router.openManageCoins()
    }

    func onSortDirectionChange() {
        state.desc = !state.desc
        view?.setSortDirection(desc: state.desc)
        dataSource.sort(type: state.sort, desc: state.desc)
        view?.reload()
    }

    func onSortTypeChange() {
        router.openSortType(selected: state.sort)
    }

}

extension BalancePresenter: ISortTypeDelegate {

    func onSelect(sort: BalanceSortType) {
        state.sort = sort
        view?.setSortLabel(key: state.sort.rawValue)
        dataSource.sort(type: state.sort, desc: state.desc)
        view?.reload()
    }

}<|MERGE_RESOLUTION|>--- conflicted
+++ resolved
@@ -24,13 +24,8 @@
 extension BalancePresenter: IBalanceInteractorDelegate {
 
     func didUpdate(adapters: [IAdapter]) {
-<<<<<<< HEAD
         let items = adapters.map { adapter in
-            BalanceItem(coin: adapter.coin, refreshable: adapter.refreshable)
-=======
-        dataSource.items = adapters.map { adapter in
             BalanceItem(coin: adapter.coin)
->>>>>>> 3eb8b406
         }
         dataSource.set(items: items, sort: state.sort, desc: state.desc)
 
