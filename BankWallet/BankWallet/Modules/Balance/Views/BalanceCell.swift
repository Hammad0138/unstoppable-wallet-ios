import UIKit
import GrouviExtensions
import GrouviHUD
import RxSwift

class BalanceCell: UITableViewCell {
    var progressDisposable: Disposable?

    var roundedBackground = UIView()

    var coinIconImageView = TintImageView(image: nil, tintColor: BalanceTheme.coinIconTintColor, selectedTintColor: BalanceTheme.coinIconTintColor)
    var nameLabel = UILabel()
    var rateLabel = UILabel()
    var currencyValueLabel = UILabel()
    var coinValueLabel = UILabel()

    var syncSpinner = HUDProgressView(strokeLineWidth: BalanceTheme.spinnerLineWidth, radius: BalanceTheme.spinnerSideSize / 2 - BalanceTheme.spinnerLineWidth / 2, strokeColor: UIColor.cryptoGray)
    var syncLabel = UILabel()

    var receiveButton = RespondButton()
    var payButton = RespondButton()

    var onPay: (() -> ())?
    var onReceive: (() -> ())?

    override init(style: UITableViewCellStyle, reuseIdentifier: String?) {
        super.init(style: style, reuseIdentifier: reuseIdentifier)

        contentView.backgroundColor = .clear
        backgroundColor = .clear
        selectionStyle = .none

        contentView.addSubview(roundedBackground)
        roundedBackground.snp.makeConstraints { maker in
            maker.top.equalToSuperview().offset(BalanceTheme.cellPadding)
            maker.leadingMargin.trailingMargin.equalToSuperview().inset(self.layoutMargins)
            maker.bottom.equalToSuperview()
        }
        roundedBackground.backgroundColor = BalanceTheme.roundedBackgroundColor
        roundedBackground.clipsToBounds = true
        roundedBackground.layer.cornerRadius = BalanceTheme.roundedBackgroundCornerRadius

        roundedBackground.addSubview(coinIconImageView)
        coinIconImageView.snp.makeConstraints { maker in
            maker.leading.equalToSuperview().offset(BalanceTheme.cellBigMargin)
            maker.top.equalToSuperview().offset(BalanceTheme.cellSmallMargin)
            maker.size.equalTo(BalanceTheme.coinIconSide)
        }

        roundedBackground.addSubview(nameLabel)
        nameLabel.snp.makeConstraints { maker in
            maker.leading.equalTo(self.coinIconImageView.snp.trailing).offset(BalanceTheme.cellSmallMargin)
            maker.top.equalToSuperview().offset(BalanceTheme.nameTopMargin)
        }
        nameLabel.font = BalanceTheme.cellTitleFont
        nameLabel.textColor = BalanceTheme.cellTitleColor
        nameLabel.setContentHuggingPriority(.defaultHigh, for: .horizontal)
        nameLabel.setContentCompressionResistancePriority(.defaultLow, for: .horizontal)

        roundedBackground.addSubview(rateLabel)
        rateLabel.snp.makeConstraints { maker in
            maker.leading.equalToSuperview().offset(BalanceTheme.cellBigMargin)
            maker.top.equalTo(self.nameLabel.snp.bottom).offset(BalanceTheme.valueTopMargin)
        }
        rateLabel.font = BalanceTheme.cellSubtitleFont
        rateLabel.setContentHuggingPriority(.defaultHigh, for: .horizontal)
        rateLabel.setContentCompressionResistancePriority(.defaultLow, for: .horizontal)

        roundedBackground.addSubview(currencyValueLabel)
        currencyValueLabel.snp.makeConstraints { maker in
            maker.leading.equalTo(self.nameLabel.snp.trailing).offset(BalanceTheme.cellSmallMargin)
            maker.trailing.equalToSuperview().offset(-BalanceTheme.cellBigMargin)
            maker.centerY.equalTo(self.nameLabel.snp.centerY)
        }
        currencyValueLabel.font = BalanceTheme.cellSubtitleFont
        currencyValueLabel.textAlignment = .right

        roundedBackground.addSubview(coinValueLabel)
        coinValueLabel.snp.makeConstraints { maker in
            maker.leading.equalTo(self.rateLabel.snp.trailing).offset(BalanceTheme.cellSmallMargin)
            maker.bottom.equalTo(self.rateLabel).offset(BalanceTheme.coinLabelVerticalOffset)
            maker.trailing.equalToSuperview().offset(-BalanceTheme.cellBigMargin)
        }
        coinValueLabel.font = BalanceTheme.cellTitleFont
        coinValueLabel.textColor = BalanceTheme.cellTitleColor
        coinValueLabel.textAlignment = .right

        roundedBackground.addSubview(syncLabel)
        syncLabel.snp.makeConstraints { maker in
            maker.leading.equalTo(self.rateLabel.snp.trailing).offset(BalanceTheme.cellSmallMargin)
            maker.centerY.equalTo(self.rateLabel.snp.centerY)
            maker.trailing.equalToSuperview().offset(-BalanceTheme.cellBigMargin)
        }
        syncLabel.font = .cryptoCaption3
        syncLabel.textColor = BalanceTheme.rateColor
        syncLabel.textAlignment = .right

        roundedBackground.addSubview(syncSpinner)
        syncSpinner.snp.makeConstraints { maker in
            maker.trailing.equalToSuperview().offset(-BalanceTheme.cellBigMargin)
            maker.centerY.equalTo(self.nameLabel.snp.centerY)
            maker.size.equalTo(BalanceTheme.spinnerSideSize)
        }

        roundedBackground.addSubview(receiveButton)
        receiveButton.snp.makeConstraints { maker in
            maker.leading.equalToSuperview().offset(BalanceTheme.cellSmallMargin)
            maker.top.equalTo(self.coinValueLabel.snp.bottom).offset(BalanceTheme.buttonsTopMargin)
            maker.height.equalTo(BalanceTheme.buttonsHeight)
        }
        receiveButton.onTap = { [weak self] in self?.receive() }
        receiveButton.backgrounds = ButtonTheme.greenBackgroundOnDarkBackgroundDictionary
        receiveButton.cornerRadius = BalanceTheme.buttonCornerRadius
        receiveButton.titleLabel.text = "balance.deposit".localized

        roundedBackground.addSubview(payButton)
        payButton.snp.makeConstraints { maker in
            maker.leading.equalTo(receiveButton.snp.trailing).offset(BalanceTheme.cellSmallMargin)
            maker.top.equalTo(self.coinValueLabel.snp.bottom).offset(BalanceTheme.buttonsTopMargin)
            maker.trailing.equalToSuperview().offset(-BalanceTheme.cellSmallMargin)
            maker.height.equalTo(BalanceTheme.buttonsHeight)
            maker.width.equalTo(receiveButton)
        }
        payButton.onTap = { [weak self] in self?.pay() }
        payButton.backgrounds = ButtonTheme.yellowBackgroundOnDarkBackgroundDictionary
        payButton.cornerRadius = BalanceTheme.buttonCornerRadius
        payButton.titleLabel.text = "balance.send".localized
    }

    required init?(coder aDecoder: NSCoder) {
        fatalError("not implemented")
    }

    func bind(item: BalanceViewItem, selected: Bool, animated: Bool = false, onReceive: @escaping (() -> ()), onPay: @escaping (() -> ())) {
        self.onPay = onPay
        self.onReceive = onReceive

        bindView(item: item, selected: selected, animated: animated)

        if case let .syncing(progressSubject) = item.state {
            progressDisposable = progressSubject
                    .observeOn(MainScheduler.instance)
                    .subscribe(onNext: { [weak self] progress in
                        self?.bind(progress: progress)
                    })
        }
    }

    func bindView(item: BalanceViewItem, selected: Bool, animated: Bool = false) {
        var synced = false
        if case .synced = item.state {
            synced = true
        }

        coinIconImageView.image = UIImage(named: "\(item.coinValue.coin) Icon")

        receiveButton.set(hidden: !selected, animated: animated, duration: BalanceTheme.buttonsAnimationDuration)
        payButton.set(hidden: !selected, animated: animated, duration: BalanceTheme.buttonsAnimationDuration)

        nameLabel.text = "coin.\(item.coinValue.coin)".localized

        if let value = item.exchangeValue, let formattedValue = ValueFormatter.instance.format(currencyValue: value, shortFraction: true) {
            rateLabel.text = "balance.rate_per_coin".localized(formattedValue, item.coinValue.coin)
        } else {
<<<<<<< HEAD
            rateLabel.text = " " // space required for constraints
=======
            rateLabel.text = "balance.loading_rate".localized
>>>>>>> e4579bfd
        }

        rateLabel.textColor = item.rateExpired ? BalanceTheme.rateExpiredColor : BalanceTheme.rateColor

        if synced, let value = item.currencyValue, value.value != 0 {
            currencyValueLabel.text = ValueFormatter.instance.format(currencyValue: value)
            let nonZeroBalanceTextColor = item.rateExpired ? BalanceTheme.nonZeroBalanceExpiredTextColor : BalanceTheme.nonZeroBalanceTextColor
            currencyValueLabel.textColor = value.value > 0 ? nonZeroBalanceTextColor : BalanceTheme.zeroBalanceTextColor
        } else {
            currencyValueLabel.text = nil
        }

        coinValueLabel.isHidden = !synced
        if item.coinValue.value != 0 {
            coinValueLabel.text = ValueFormatter.instance.format(coinValue: item.coinValue)
        } else {
            coinValueLabel.text = nil
        }

        syncLabel.isHidden = synced

        if synced {
            syncSpinner.isHidden = true
        } else {
            syncSpinner.isHidden = false
            syncSpinner.startAnimating()
        }
    }

    private func bind(progress: Double) {
        syncLabel.text = "balance.syncing_percent".localized("\(Int(progress * 100))%")
    }

    func unbind() {
        progressDisposable?.dispose()
        progressDisposable = nil
    }

    func receive() {
        onReceive?()
    }

    func pay() {
        onPay?()
    }

    deinit {
    }

}<|MERGE_RESOLUTION|>--- conflicted
+++ resolved
@@ -162,11 +162,7 @@
         if let value = item.exchangeValue, let formattedValue = ValueFormatter.instance.format(currencyValue: value, shortFraction: true) {
             rateLabel.text = "balance.rate_per_coin".localized(formattedValue, item.coinValue.coin)
         } else {
-<<<<<<< HEAD
             rateLabel.text = " " // space required for constraints
-=======
-            rateLabel.text = "balance.loading_rate".localized
->>>>>>> e4579bfd
         }
 
         rateLabel.textColor = item.rateExpired ? BalanceTheme.rateExpiredColor : BalanceTheme.rateColor
