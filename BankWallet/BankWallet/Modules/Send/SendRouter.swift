import UIKit

class SendRouter {
    weak var viewController: UINavigationController?
}

extension SendRouter: ISendRouter {

    func showConfirmation(item: SendConfirmationViewItem, delegate: ISendConfirmationDelegate) {
        let confirmationController = SendConfirmationRouter.module(item: item, delegate: delegate)
        viewController?.pushViewController(confirmationController, animated: true)
    }

    func scanQrCode(delegate: IScanQrCodeDelegate) {
        let scanController = ScanQRController(delegate: delegate)
        viewController?.present(scanController, animated: true)
    }

    func dismiss() {
        viewController?.dismiss(animated: true)
    }

}

extension SendRouter {

    static func module(coinCode: CoinCode) -> UIViewController? {
        guard let wallet = App.shared.walletManager.wallets.first(where: { $0.coin.code == coinCode }),
              let adapter = App.shared.adapterManager.adapter(for: wallet) else {
            return nil
        }

        let wallet = adapter.wallet

<<<<<<< HEAD
        if let bitcoinAdapter = adapter as? ISendBitcoinAdapter {
            return SendRouter.module(wallet: wallet, adapter: bitcoinAdapter)
        }

        if let ethereumAdapter = adapter as? ISendEthereumAdapter {
            return SendRouter.module(wallet: wallet, adapter: ethereumAdapter)
        }

        return nil
    }

    private static func module(wallet: Wallet, adapter: ISendBitcoinAdapter) -> UIViewController? {
        guard let feeRateProvider = App.shared.feeRateProviderFactory.provider(coin: wallet.coin) else {
            return nil
        }
=======
        let router = SendRouter()
        let interactor = SendInteractor(pasteboardManager: App.shared.pasteboardManager, wallet: wallet, adapter: adapter, backgroundManager: App.shared.backgroundManager)
>>>>>>> dfb2ed56

        let (amountView, amountModule) = SendAmountRouter.module(coinCode: wallet.coin.code, decimal: adapter.decimal)
        let (addressView, addressModule) = SendAddressRouter.module(addressParser: App.shared.addressParserFactory.parser(coin: wallet.coin))
        let (feeView, feeModule) = SendFeeRouter.module(feeCoinCode: wallet.coin.code, decimal: adapter.decimal)
        let (feeSliderView, feeSliderModule) = SendFeeSliderRouter.module(feeRateProvider: feeRateProvider)

        let router = SendRouter()
        let interactor = SendBitcoinInteractor(wallet: wallet, adapter: adapter)
        let presenter = SendBitcoinPresenter(interactor: interactor, router: router, confirmationFactory: SendConfirmationItemFactory(), amountModule: amountModule, addressModule: addressModule, feeModule: feeModule, feeSliderModule: feeSliderModule)

        let viewController = SendViewController(delegate: presenter, views: [amountView, addressView, feeView, feeSliderView])

<<<<<<< HEAD
        presenter.view = viewController
        interactor.delegate = presenter
=======
            interactor.delegate = presenter
            presenter.view = viewController
        } else if adapter is BinanceAdapter {
            let feeCoinCode = adapter.feeCoinCode ?? wallet.coin.code
>>>>>>> dfb2ed56

        amountModule.delegate = presenter
        addressModule.delegate = presenter
        feeModule.delegate = presenter
        feeSliderModule.delegate = presenter

        let navigationController = WalletNavigationController(rootViewController: viewController)
        router.viewController = navigationController
        return navigationController
    }

    private static func module(wallet: Wallet, adapter: ISendEthereumAdapter) -> UIViewController? {
        guard let feeRateProvider = App.shared.feeRateProviderFactory.provider(coin: wallet.coin) else {
            return nil
        }

<<<<<<< HEAD
        let (amountView, amountModule) = SendAmountRouter.module(coinCode: wallet.coin.code, decimal: adapter.decimal)
        let (addressView, addressModule) = SendAddressRouter.module(addressParser: App.shared.addressParserFactory.parser(coin: wallet.coin))
        let (feeView, feeModule) = SendFeeRouter.module(feeCoinCode: wallet.coin.code, decimal: adapter.decimal)
        let (feeSliderView, feeSliderModule) = SendFeeSliderRouter.module(feeRateProvider: feeRateProvider)
=======
            interactor.delegate = presenter
            presenter.view = viewController
        } else {
            let feeCoinCode = adapter.feeCoinCode ?? wallet.coin.code
>>>>>>> dfb2ed56

        let router = SendRouter()
        let interactor = SendEthereumInteractor(wallet: wallet, adapter: adapter)
        let presenter = SendEthereumPresenter(interactor: interactor, router: router, confirmationFactory: SendConfirmationItemFactory(), amountModule: amountModule, addressModule: addressModule, feeModule: feeModule, feeSliderModule: feeSliderModule)

        let viewController = SendViewController(delegate: presenter, views: [amountView, addressView, feeView, feeSliderView])

        presenter.view = viewController
        interactor.delegate = presenter

        amountModule.delegate = presenter
        addressModule.delegate = presenter
        feeModule.delegate = presenter
        feeSliderModule.delegate = presenter

        let navigationController = WalletNavigationController(rootViewController: viewController)
        router.viewController = navigationController
        return navigationController
    }

}<|MERGE_RESOLUTION|>--- conflicted
+++ resolved
@@ -30,9 +30,6 @@
             return nil
         }
 
-        let wallet = adapter.wallet
-
-<<<<<<< HEAD
         if let bitcoinAdapter = adapter as? ISendBitcoinAdapter {
             return SendRouter.module(wallet: wallet, adapter: bitcoinAdapter)
         }
@@ -48,10 +45,6 @@
         guard let feeRateProvider = App.shared.feeRateProviderFactory.provider(coin: wallet.coin) else {
             return nil
         }
-=======
-        let router = SendRouter()
-        let interactor = SendInteractor(pasteboardManager: App.shared.pasteboardManager, wallet: wallet, adapter: adapter, backgroundManager: App.shared.backgroundManager)
->>>>>>> dfb2ed56
 
         let (amountView, amountModule) = SendAmountRouter.module(coinCode: wallet.coin.code, decimal: adapter.decimal)
         let (addressView, addressModule) = SendAddressRouter.module(addressParser: App.shared.addressParserFactory.parser(coin: wallet.coin))
@@ -64,15 +57,8 @@
 
         let viewController = SendViewController(delegate: presenter, views: [amountView, addressView, feeView, feeSliderView])
 
-<<<<<<< HEAD
         presenter.view = viewController
         interactor.delegate = presenter
-=======
-            interactor.delegate = presenter
-            presenter.view = viewController
-        } else if adapter is BinanceAdapter {
-            let feeCoinCode = adapter.feeCoinCode ?? wallet.coin.code
->>>>>>> dfb2ed56
 
         amountModule.delegate = presenter
         addressModule.delegate = presenter
@@ -89,17 +75,10 @@
             return nil
         }
 
-<<<<<<< HEAD
         let (amountView, amountModule) = SendAmountRouter.module(coinCode: wallet.coin.code, decimal: adapter.decimal)
         let (addressView, addressModule) = SendAddressRouter.module(addressParser: App.shared.addressParserFactory.parser(coin: wallet.coin))
         let (feeView, feeModule) = SendFeeRouter.module(feeCoinCode: wallet.coin.code, decimal: adapter.decimal)
         let (feeSliderView, feeSliderModule) = SendFeeSliderRouter.module(feeRateProvider: feeRateProvider)
-=======
-            interactor.delegate = presenter
-            presenter.view = viewController
-        } else {
-            let feeCoinCode = adapter.feeCoinCode ?? wallet.coin.code
->>>>>>> dfb2ed56
 
         let router = SendRouter()
         let interactor = SendEthereumInteractor(wallet: wallet, adapter: adapter)
