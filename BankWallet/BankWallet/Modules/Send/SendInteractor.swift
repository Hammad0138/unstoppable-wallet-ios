import RxSwift

class SendInteractor {
    enum SendError: Error {
        case noAddress
        case noAmount
    }

    private let disposeBag = DisposeBag()

    weak var delegate: ISendInteractorDelegate?

    private let currencyManager: ICurrencyManager
    private let rateStorage: IRateStorage
    private let localStorage: ILocalStorage
    private let pasteboardManager: IPasteboardManager
    private let appConfigProvider: IAppConfigProvider
    private let state: SendInteractorState

    init(currencyManager: ICurrencyManager, rateStorage: IRateStorage, localStorage: ILocalStorage, pasteboardManager: IPasteboardManager, state: SendInteractorState, appConfigProvider: IAppConfigProvider) {
        self.currencyManager = currencyManager
        self.rateStorage = rateStorage
        self.localStorage = localStorage
        self.pasteboardManager = pasteboardManager
        self.appConfigProvider = appConfigProvider
        self.state = state
    }

}

extension SendInteractor: ISendInteractor {

    var defaultInputType: SendInputType {
        if state.rateValue == nil {
            return .coin
        }
        return localStorage.sendInputType ?? .coin
    }

    var coin: Coin {
        return state.adapter.coin
    }

    var valueFromPasteboard: String? {
        return pasteboardManager.value
    }

    func parse(paymentAddress: String) -> PaymentRequestAddress {
        return state.adapter.parse(paymentAddress: paymentAddress)
    }

    func convertedAmount(forInputType inputType: SendInputType, amount: Decimal) -> Decimal? {
        guard let rateValue = state.rateValue else {
            return nil
        }

        switch inputType {
        case .coin: return amount * rateValue
        case .currency: return amount / rateValue
        }
    }

    func state(forUserInput input: SendUserInput) -> SendState {
        let coinCode = state.adapter.coin.code
        let adapter = state.adapter
        let baseCurrency = currencyManager.baseCurrency

        let decimal = input.inputType == .coin ? min(adapter.decimal, appConfigProvider.maxDecimal) : appConfigProvider.fiatDecimal

        let sendState = SendState(decimal: decimal, inputType: input.inputType)

        switch input.inputType {
        case .coin:
            sendState.coinValue = CoinValue(coinCode: coinCode, value: input.amount)
            sendState.currencyValue = state.rateValue.map { CurrencyValue(currency: baseCurrency, value: input.amount * $0) }
        case .currency:
            sendState.coinValue = state.rateValue.map { CoinValue(coinCode: coinCode, value: input.amount / $0) }
            sendState.currencyValue = CurrencyValue(currency: baseCurrency, value: input.amount)
        }

        sendState.address = input.address

        if let address = input.address {
            do {
                try adapter.validate(address: address)
            } catch {
                sendState.addressError = .invalidAddress
            }
        }

<<<<<<< HEAD
        let errors = adapter.validate(amount: sendState.coinValue?.value ?? 0, address: input.address, senderPay: true)
        errors.forEach {
            switch($0) {
            case .insufficientAmount: sendState.amountError = createAmountError(forInput: input)
            case .insufficientFeeBalance: break//sendState.feeError = createAmountError(forInput: input)
=======
        var feeValue: Decimal?
        if let coinValue = sendState.coinValue {
            do {
                feeValue = try adapter.fee(for: coinValue.value, address: input.address, senderPay: true)
            } catch FeeError.insufficientAmount(let fee) {
                feeValue = fee
                sendState.amountError = createAmountError(forInput: input, fee: fee)
            } catch {
                print("unhandled error: \(error)")
>>>>>>> 012cfb8f
            }
        }
        if let coinValue = sendState.coinValue {
            let feeValue = adapter.fee(for: coinValue.value, address: input.address, senderPay: true)
            sendState.feeCoinValue = CoinValue(coinCode: coinCode, value: feeValue)
        }
        if let rateValue = state.rateValue, let feeCoinValue = sendState.feeCoinValue {
            sendState.feeCurrencyValue = CurrencyValue(currency: baseCurrency, value: rateValue * feeCoinValue.value)
        }

        return sendState
    }

    private func createAmountError(forInput input: SendUserInput) -> AmountError? {
        let availableBalance = state.adapter.availableBalance(for: input.address)
        switch input.inputType {
        case .coin:
            return .insufficientAmount(amountInfo: .coinValue(coinValue: CoinValue(coinCode: coin.code, value: availableBalance)))
        case .currency:
            return state.rateValue.map {
                let currencyBalanceMinusFee = availableBalance * $0
                return .insufficientAmount(amountInfo: .currencyValue(currencyValue: CurrencyValue(currency: currencyManager.baseCurrency, value: currencyBalanceMinusFee)))
            }
        }
    }

    func totalBalanceMinusFee(forInputType input: SendInputType, address: String?) -> Decimal {
        let availableBalance =  state.adapter.availableBalance(for: address)
        switch input {
        case .coin:
            return availableBalance
        case .currency:
            return state.rateValue.map {
                return availableBalance * $0
            } ?? 0
        }
    }

    func copy(address: String) {
        pasteboardManager.set(value: address)
    }

    func send(userInput: SendUserInput) {
        guard let address = userInput.address else {
            delegate?.didFailToSend(error: SendError.noAddress)
            return
        }

        var computedAmount: Decimal?

        if userInput.inputType == .coin {
            computedAmount = userInput.amount
        } else if let rateValue = state.rateValue {
            computedAmount = userInput.amount / rateValue
        }

        guard let amount = computedAmount else {
            delegate?.didFailToSend(error: SendError.noAmount)
            return
        }

        state.adapter.send(to: address, value: amount) { [weak self] error in
            if let error = error {
                self?.delegate?.didFailToSend(error: error)
            } else {
                self?.delegate?.didSend()
            }
        }
    }

    func set(inputType: SendInputType) {
        localStorage.sendInputType = inputType
    }

    func fetchRate() {
        rateStorage.nonExpiredLatestRateValueObservable(forCoinCode: state.adapter.coin.code, currencyCode: currencyManager.baseCurrency.code)
                .take(1)
                .subscribe(onNext: { [weak self] rateValue in
                    self?.state.rateValue = rateValue
                    self?.delegate?.didUpdateRate()
                })
                .disposed(by: disposeBag)
    }

}<|MERGE_RESOLUTION|>--- conflicted
+++ resolved
@@ -88,23 +88,11 @@
             }
         }
 
-<<<<<<< HEAD
         let errors = adapter.validate(amount: sendState.coinValue?.value ?? 0, address: input.address, senderPay: true)
         errors.forEach {
             switch($0) {
             case .insufficientAmount: sendState.amountError = createAmountError(forInput: input)
             case .insufficientFeeBalance: break//sendState.feeError = createAmountError(forInput: input)
-=======
-        var feeValue: Decimal?
-        if let coinValue = sendState.coinValue {
-            do {
-                feeValue = try adapter.fee(for: coinValue.value, address: input.address, senderPay: true)
-            } catch FeeError.insufficientAmount(let fee) {
-                feeValue = fee
-                sendState.amountError = createAmountError(forInput: input, fee: fee)
-            } catch {
-                print("unhandled error: \(error)")
->>>>>>> 012cfb8f
             }
         }
         if let coinValue = sendState.coinValue {
