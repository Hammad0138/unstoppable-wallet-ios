--- conflicted
+++ resolved
@@ -47,13 +47,8 @@
             maker.top.bottom.equalToSuperview()
         }
 
-<<<<<<< HEAD
-        navigationItem.leftBarButtonItem = UIBarButtonItem(title: "restore.cancel".localized, style: .plain, target: self, action: #selector(cancelDidTap))
-        navigationItem.rightBarButtonItem = UIBarButtonItem(title: "backup.words.proceed".localized, style: .plain, target: self, action: #selector(restoreDidTap))
-=======
         navigationItem.leftBarButtonItem = UIBarButtonItem(title: "button.cancel".localized, style: .plain, target: self, action: #selector(cancelDidTap))
-        navigationItem.rightBarButtonItem = UIBarButtonItem(title: "button.done".localized, style: .plain, target: self, action: #selector(restoreDidTap))
->>>>>>> bff7a5e5
+        navigationItem.rightBarButtonItem = UIBarButtonItem(title: "button.next".localized, style: .plain, target: self, action: #selector(restoreDidTap))
 
         collectionView.registerCell(forClass: RestoreWordCell.self)
         collectionView.registerView(forClass: DescriptionCollectionHeader.self, flowSupplementaryKind: .header)
