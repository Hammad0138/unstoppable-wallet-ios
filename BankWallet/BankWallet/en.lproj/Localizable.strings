"coin.BTC" = "Bitcoin";
"coin.BCH" = "Bitcoin Cash";
"coin.ETH" = "Ethereum";
"coin.BTCt" = "Bitcoin T";
"coin.BCHt" = "Bitcoin Cash T";
"coin.ETHt" = "Ethereum T";

"button.ok" = "OK";
"button.cancel" = "Cancel";
"button.confirm" = "Confirm";
"button.done" = "Done";
"button.next" = "Next";
"button.remove" = "Remove";
"button.forward" = "Forward";
"button.save" = "Save";
"button.sync" = "Sync";
"button.paste" = "Paste";

"alert.copied" = "Copied";
"alert.no_internet" = "No Internet";
"alert.network_issue" = "Network issues. Try again in a short moment";

"biometric_usage_reason" = "Unlock wallet";

// Access Camera

"access_camera.message" = "Unstoppable needs access to your camera to scan QR code.

Go to Settings - > Unstoppable and allow access to Camera.";
"access_camera.settings" = "Settings";

// Restore

"restore.title" = "Restore";
"restore.description" = "Enter Key";
"restore.validation_failed" = "Incorrect Key";
"restore.placeholder.account_name" = "Account Name";
"restore.placeholder.private_key" = "Active Private Key";

//Coin Sync Modes
"coin_sync.title" = "Restore Options";
"coin_sync.fast" = "Fast";
"coin_sync.recommended" = "0-2 hours (Recommended)";
"coin_sync.fast.text" = "Restores your past transactions via secure third party server. For users with a long history of transactions involving very large sums this method may pose privacy risks.";
"coin_sync.slow" = "Slow";
"coin_sync.more_private" = "1-12 hours (More Private)";
"coin_sync.slow.text" = "Restores your past transactions directly from the network. Significantly more private but very slow. If the restore takes way too much time go to Security section in Settings tab and select “Unlink This Device” option.";
"coin_sync.alert.header" = "Attention";
"coin_sync.alert.text" = "This action will resync your wallet balance for each blockchain. It may take several hours to complete.";
"coin_sync.erc20" = "Sync mode same as Ethereum";

// Backup

"backup.intro.title" = "Backup";
"backup.intro.subtitle" = "The key that will be shown next is the only way to restore your funds, if your phone is ever lost, stolen, broken etc. Make sure that no one is watching your screen. \n The coins controlled by this key: %@ ";
"backup.intro.later" = "Later";
"backup.intro.backup_now" = "Backup";
"backup.words.title" = "Secret Key";

"backup.confirmation.title" = "Check ...";
"backup.confirmation.description" = "Enter words from your secret key";
"backup.confirmation.secret_key" = "I understand that I am a sole owner of a private 12-word Secret Key which is securely stored on my phone and enables me to control funds on my wallet.";
"backup.confirmation.delete_app_warn" = "I understand that if this app is ever moved, deleted or malfunctions, the access to my wallet can be only recovered with that Secret Key.";
"backup.confirmation.disclaimer" = "I understand that developers of this app can not be held responsible for any unintended bugs or issues that may arise while using this app.";

"words_validator.empty_words" = "Not all words are entered";
"words_validator.invalid_confirmation" = "Words do not match";

// Balance

"balance.title" = "Balance";
"balance.tab_bar_item" = "Balance";
"balance.send" = "Send";
"balance.deposit" = "Receive";
"balance.rate_per_coin" = "%@ per %@";
"balance.synced_through" = "until: %@";
"balance.syncing" = "Syncing...";
"balance.add_coins" = "Add Coins";
"balance.sort.header" = "Sort by";
"balance.sort.valueHighToLow" = "Balance";
"balance.sort.az" = "Name";
"balance.sort.manual" = "Default";

// Deposit

"deposit.receive_coin" = "Receive %@";
"deposit.your_address" = "Your Address";

// Send

"send.title" = "Send %@";
"send.address_placeholder" = "Address";
"send.amount_error.balance" = "Balance %@";
"send.send_button" = "Send";
"send.amount_placeholder" = "Amount";
"send.fee" = "Fee";
"send.total" = "Total";
"send.max_button" = "Max";
"send_erc.alert" = "Transaction fees for %@ (ERC20) paid in Ethereum. You need %@.";

// Transactions

"transactions.title" = "Transactions";
"transactions.tab_bar_item" = "Transactions";
"transactions.filter_all" = "All";
"transactions.empty_text" = "You don't have any pending or past transactions yet";

// Transaction Info

"tx_info.title" = "Transaction";
"tx_info.time" = "Time";
"tx_info.status" = "Status";
"tx_info.status.pending" = "Pending";
"tx_info.status.confirmed" = "Confirmed";
"tx_info.from_hash" = "From";
"tx_info.to_hash" = "To";
"tx_info.button_verify" = "Verify";
"tx_info.rate" = "Historical Rate";

// Full Info

"full_info.title" = "Transaction";
"full_info.time" = "Time";
"full_info.block" = "Block";
"full_info.confirmations" = "Confirmations";
"full_info.size" = "Size";
"full_info.fee" = "Fee";
"full_info.rate" = "Rate";
"full_info.inputs" = "Inputs";
"full_info.outputs" = "Outputs";
"full_info.source" = "Source";
"full_info.contract" = "Contract";
"full_info.from" = "From";
"full_info.to" = "To";
"full_info.amount" = "Amount";
"full_info.nonce" = "Nonce";

"full_info.gas_limit" = "Gas Limit";
"full_info.gas_used" = "Gas Used";
"full_info.gas_price" = "Gas Price";

"full_info.source.title" = "Source";
"full_info.source.online" = "online";
"full_info.source.offline" = "offline";

"full_info.error.subtitle" = "offline";
"full_info.error.retry" = "Retry";
"full_info.error.change_source" = "Change Source";
"full_info.no_address" = "Empty Address";

// Settings

"settings.title" = "Settings";
"settings.tab_bar_item" = "Settings";
"settings.security_center" = "Security Center";
"settings.manage_coins" = "Manage Coins";
"settings.restore_wallet" = "Restore Wallet";
"settings.base_currency" = "Base Currency";
"settings.language" = "Language";
"settings.about" = "About";
"settings.tell_friends" = "Tell Friends";
"settings.light_mode" = "Light Mode";
"settings.info_title" = "UNSTOPPABLE";
"settings.info_subtitle" = "decentralized app";

// Settings -> Base Currency

"settings_base_currency.title" = "Base Currency";

// Settings -> Language

"settings_language.title" = "Language";

// Settings -> Manage Wallet

"settings_manage_wallet.title" = "Coin Manager";

// Settings -> About

"settings_about.title" = "About";
"settings_about.app_title" = "Unstoppable";
"settings_about.app_subtitle" = "Decentralized App";
"settings_about.terms_privacy_subtitle" = "Terms & Privacy:";
"settings_about.terms_privacy_text" = "This app is peer-to-peer. It does not depend on any web server or tech support personnel to function.
\nIt works everywhere as long as there is internet. No entity can block this app from working or to block someone from using it.
\nYour funds are securely stored on the phone itself, not anywhere else.
\nIt’s your responsibility to backup your Secret Key and keep it private. Never show it to anyone. If it’s lost, forgotten or stollen your funds can be used by the person who has your Secret key.
\nDo not jailbreak your phone, do not install apps from unknown (untrusted) sources, do not give your device to untrusted people, and keep the Operating System on your phone up to date. The security of your wallet depends on this.
\nThe entire code powering this app been open to the public scrutiny since the beginning. We tried to build the most secure and decentralized wallet we could, however there are no guarantees that there are no unintended software issues. That said, this wallet is likely to be significantly more secure than any smartphone wallet app out there.
\nSome generic non-private app data like currency exchange rates are stored on decentralized storage (IPFS). ";

// Settings -> Tell Friends

"settings_tell_friends.text" = "Be Free! Be Unstoppable!";

// Settings -> Security

"settings_security.title" = "Security Center";
"settings_security.manage_accounts" = "Manage Keys";
"settings_security.passcode" = "Passcode";
"settings_security.change_pin" = "Edit Passcode";
"settings_security.touch_id" = "Touch ID";
"settings_security.face_id" = "Face ID";
"security_settings.unlink_alert_button" = "Unlink";

// Manage Keys

"settings_manage_keys.title" = "Keys";
"settings_manage_keys.description" = "Anyone with access to your Keys can steal your wallet funds. Store them safely and never show them to anyone.\n\nBackup each key to be able to restore funds if you loose or break your phone, or simply the wallet app gets deleted.";
"settings_manage_keys.unlink" = "Unlink";
"settings_manage_keys.backup" = "Backup";
"settings_manage_keys.show" = "Show";
"settings_manage_keys.create" = "Create";
"settings_manage_keys.restore" = "Restore";
"settings_manage_keys.unlink.confirmation_remove" = "This action will remove the %@ key (wallet) from this device.";
"settings_manage_keys.unlink.confirmation_disable" = "Coins that will be disabled: %@";
"settings_manage_keys.unlink.confirmation_loose" = "If you don't have a backup of this key you will loose the respective funds.";
"error.cant_create_eos" = "At this point, the wallet is not able to create new EOS wallet accounts. You're only able to restore the existing one.";
"error.cant_unlink" = "You need to backup this key before you may unlink it.";
<<<<<<< HEAD
"settings_manage_keys.create.title" = " %@ Blockchain";
"settings_manage_keys.create.text" = "This action will generate a key(wallet) for the following coins: %@";
"error.invalid_eos_key" = "Invalid key";
=======
"settings_manage_keys.create.text" = "This action will generate a key(wallet) for the following coins:\n\n%@";
>>>>>>> dbcabf07

// Set PIN

"set_pin.title" = "Passcode";
"set_pin.info" = "Your passcode will be used to unlock your wallet and send money";
"set_pin.confirm.info" = "Confirm";
"set_pin.wrong_confirmation" = "Passcode did not match. Try again";

// Edit PIN

"edit_pin.title" = "Edit Passcode";
"edit_pin.unlock_info" = "Current Passcode";
"edit_pin.new_pin_info" = "New Passcode";

// Unlock PIN

"unlock_pin.info" = "Passcode";
"unlock_pin.cant_save_pin" = "Ouch! We cant save your passcode, please contact us asap!";
"unlock_pin.blocked_until" = "Disabled until: %@";

// No Passcode

"no_passcode.info_text" = "This app requires that phone has the passcode (screen lock) enabled.\nYou may enable it in iOS settings.";

//NumPad

"numpad_2" = "A B C";
"numpad_3" = "D E F";
"numpad_4" = "G H I";
"numpad_5" = "J K L";
"numpad_6" = "M N O";
"numpad_7" = "P Q R S";
"numpad_8" = "T U V";
"numpad_9" = "W X Y Z";

// Key Types

"key_type.12_words" = "12-words Key";
"key_type.12_words.text" = "BTC, BCH, DASH, ETH, ERC-20";
"key_type.eos" = "EOS Blockchain Key";
"key_type.eos.text" = "EOS";
"key_type.binance" = "Binance Chain Key";
"key_type.binance.text" = "BNB, BEP-2";<|MERGE_RESOLUTION|>--- conflicted
+++ resolved
@@ -217,13 +217,8 @@
 "settings_manage_keys.unlink.confirmation_loose" = "If you don't have a backup of this key you will loose the respective funds.";
 "error.cant_create_eos" = "At this point, the wallet is not able to create new EOS wallet accounts. You're only able to restore the existing one.";
 "error.cant_unlink" = "You need to backup this key before you may unlink it.";
-<<<<<<< HEAD
-"settings_manage_keys.create.title" = " %@ Blockchain";
-"settings_manage_keys.create.text" = "This action will generate a key(wallet) for the following coins: %@";
+"settings_manage_keys.create.text" = "This action will generate a key(wallet) for the following coins:\n\n%@";
 "error.invalid_eos_key" = "Invalid key";
-=======
-"settings_manage_keys.create.text" = "This action will generate a key(wallet) for the following coins:\n\n%@";
->>>>>>> dbcabf07
 
 // Set PIN
 
