"coin.BTC" = "Bitcoin";
"coin.BCH" = "Bitcoin Cash";
"coin.ETH" = "Ethereum";
"coin.BTCt" = "Bitcoin T";
"coin.BCHt" = "Bitcoin Cash T";
"coin.ETHt" = "Ethereum T";

"alert.ok" = "OK";
"alert.cancel" = "Cancel";
"alert.copied" = "Copied";
"alert.confirm" = "Confirm";

"biometric_usage_reason" = "Unlock wallet";

// Access Camera

"access_camera.message" = "Bank needs access to your camera to scan QR code.

Go to Settings - > Bank and allow access to Camera.";
"access_camera.settings" = "Settings";
"access_camera.cancel" = "Cancel";

// Guest Page

"guest.title" = "Bank Wallet";
"guest.subtitle" = "Decentralized App";
"guest.create_wallet" = "New Wallet";
"guest.restore_wallet" = "Restore Wallet";

// Restore

"restore.title" = "Restore";
"restore.description" = "Enter Secret Key  ";
"restore.done" = "Done";
"restore.cancel" = "Cancel";
"restore.validation_failed" = "Incorrect Secret Key";

// Backup

"backup.intro.title" = "Backup";
"backup.intro.subtitle" = "Your secret key is the only way to restore your wallet and funds if your phone is ever lost, stolen, broken, or upgraded.\n\nIt consists of 12 words. Write them on a piece of paper and do not ever show it to anyone.";
"backup.intro.later" = "Later";
"backup.intro.backup_now" = "Backup";

"backup.words.title" = "Secret Key";
"backup.words.back" = "Back";
"backup.words.proceed" = "Next";

"backup.confirmation.title" = "Check ...";
"backup.confirmation.description" = "Enter words from your secret key";
"backup.confirmation.failure_alert.text" = "Words do not match";
"backup.confirmation.done_button" = "Done";
"backup.confirmation.understand" = "I understand that my wallet and tokens are held securely on this device only and not any servers.";
"backup.confirmation.delete_app_warn" = "I understand that if this app is deleted or stops working for any reason, my wallet can only be recovered using the secret key that I have written down and saved in a secure place";

// Balance

"balance.title" = "Balance";
"balance.tab_bar_item" = "Balance";
"balance.send" = "Send";
"balance.deposit" = "Receive";
"balance.rate_per_coin" = "%@ per %@";
"balance.syncing_percent" = "Syncing %@";

// Deposit

"deposit.receive_coin" = "Receive %@";
"deposit.alert_copy" = "Copy";

// Send

"send.title" = "Send %@";
"send.address_placeholder" = "Address";
"send.amount_error.balance" = "Balance %@";
"send.send_button" = "Send";
"send.paste_button" = "Paste";
"send.amount_placeholder" = "Amount";
"send.fee" = "Fee";
"send.total" = "Total";

// Transactions

"transactions.title" = "Transactions";
"transactions.tab_bar_item" = "Transactions";
"transactions.filter_all" = "All";
"transactions.empty_text" = "You don't have any pending or past transactions yet";

// Transaction Info

"tx_info.title" = "Transaction";
"tx_info.pending" = "Pending";
"tx_info.processing" = "Processing %@";
"tx_info.completed" = "Completed";
"tx_info.status" = "Status:";
"tx_info.from_hash" = "From:";
"tx_info.to_hash" = "To:";
"tx_info.alert_close" = "Close";

// Settings

"settings.title" = "Settings";
"settings.tab_bar_item" = "Settings";
"settings.security_center" = "Security Center";
"settings.base_currency" = "Base Currency";
"settings.manage_wallet" = "Manage Wallet";
"settings.language" = "Language";
"settings.about" = "About";
"settings.light_mode" = "Light Mode";
"settings.info_title" = "BANK WALLET";
"settings.info_subtitle" = "decentralized app";

// Settings -> Base Currency

"settings_base_currency.title" = "Base Currency";

// Settings -> Language

"settings_language.title" = "Language";

// Settings -> Manage Wallet

"settings_manage_wallet.title" = "Manage Coins";
"settings_manage_wallet.add_coins" = "Add coins";
"settings_manage_wallet.add_button" = "Add";
"settings_manage_wallet.hide_button" = "Hide";
"settings_manage_wallet.remove_button" = "Remove";
"settings_manage_wallet.show_button" = "Show";
"settings_manage_wallet.search_placeholder" = "Search";

// Settings -> About

"settings_about.title" = "About";
"settings_about.terms_privacy_subtitle" = "Terms & Privacy:";
"settings_about.terms_privacy_text" = "This app is peer-to-peer. It does not depend on any web server or tech support personnel to function.
\nIt works everywhere as long as there is internet. No entity can block this app from working or to block someone from using it.
\nYour funds are securely stored on the phone itself, not anywhere else.
\nIt’s your responsibility to backup your Secret Key and keep it private. Never show it to anyone. If it’s lost, forgotten or stollen your funds can be used by the person who has your Secret key.
\nDo not jailbreak your phone, do not install apps from unknown (untrusted) sources, do not give your device to untrusted people, and keep the Operating System on your phone up to date. The security of your wallet depends on this.
\nThe entire code powering this app been open to the public scrutiny since the beginning. We tried to build the most secure and decentralized wallet we could, however there are no guarantees that there are no unintended software issues. That said, this wallet is likely to be significantly more secure than any smartphone wallet app out there.
\nSome generic non-private app data like currency exchange rates are stored on decentralized storage (IPFS). ";

// Settings -> Security

"settings_security.title" = "Security Center";
"settings_security.backup_wallet" = "Backup Wallet";
"settings_security.unlink_from_this_device" = "Unlink From This Device";
"settings_security.set_pin" = "Set PIN";
"settings_security.change_pin" = "Edit PIN";
"settings_security.touch_id" = "Touch ID";
"settings_security.face_id" = "Face ID";
"security_settings.unlink_alert_button" = "Unlink";
"settings_security.import_wallet_confirmation_1" = "This action will remove the currently installed wallet from this device.";
"settings_security.import_wallet_confirmation_2" = "Make sure you have its Secret Key or you will not be able to access the funds on it in the future.";

// Set PIN

"set_pin.title" = "Set PIN";
"set_pin.info" = "Your pin will be used to unlock your wallet and send money";
"set_pin.confirm.info" = "Confirm PIN";
"set_pin.wrong_confirmation" = "Pin did not match. Try again";

// Edit PIN

"edit_pin.title" = "Edit PIN";
"edit_pin.unlock_info" = "Enter current PIN";
"edit_pin.new_pin_info" = "Enter new PIN";
"edit_pin.confirm_info" = "Enter again for confirm";

// Unlock PIN

"unlock_pin.info" = "Enter PIN";
"unlock_pin.cant_save_pin" = "Ouch! We cant save your pin, please contact us asap!";
<<<<<<< HEAD
"unlock_pin.wrong_pin.attempts_left" = "Wrong PIN, %@ attempts left";
=======

//NumPad

"numpad_2" = "A B C";
"numpad_3" = "D E F";
"numpad_4" = "G H I";
"numpad_5" = "J K L";
"numpad_6" = "M N O";
"numpad_7" = "P Q R S";
"numpad_8" = "T U V";
"numpad_9" = "W X Y Z";
>>>>>>> e001fa4e
<|MERGE_RESOLUTION|>--- conflicted
+++ resolved
@@ -170,9 +170,7 @@
 
 "unlock_pin.info" = "Enter PIN";
 "unlock_pin.cant_save_pin" = "Ouch! We cant save your pin, please contact us asap!";
-<<<<<<< HEAD
 "unlock_pin.wrong_pin.attempts_left" = "Wrong PIN, %@ attempts left";
-=======
 
 //NumPad
 
@@ -183,5 +181,4 @@
 "numpad_6" = "M N O";
 "numpad_7" = "P Q R S";
 "numpad_8" = "T U V";
-"numpad_9" = "W X Y Z";
->>>>>>> e001fa4e
+"numpad_9" = "W X Y Z";