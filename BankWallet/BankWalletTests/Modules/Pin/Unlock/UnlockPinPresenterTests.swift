import XCTest
import Cuckoo
@testable import Bank_Dev_T

class UnlockPinPresenterTests: XCTestCase {

    private var mockView: MockIPinView!
    private var mockInteractor: MockIUnlockPinInteractor!
    private var mockRouter: MockIUnlockPinRouter!
    private var mockConfiguration: MockUnlockPresenterConfiguration!

    private var presenter: UnlockPinPresenter!

    private let unlockPage = 0

    override func setUp() {
        super.setUp()

        mockView = MockIPinView()
        mockInteractor = MockIUnlockPinInteractor()
        mockRouter = MockIUnlockPinRouter()
        mockConfiguration = MockUnlockPresenterConfiguration(cancellable: false)
        presenter = UnlockPinPresenter(interactor: mockInteractor, router: mockRouter, configuration: mockConfiguration)
        presenter.view = mockView

        stub(mockView) { mock in
            when(mock.set(title: any())).thenDoNothing()
            when(mock.addPage(withDescription: any())).thenDoNothing()
            when(mock.showPinWrong(page: any())).thenDoNothing()
            when(mock.showCancel()).thenDoNothing()
            when(mock.showLockView(till: any())).thenDoNothing()
            when(mock.show(attemptsLeft: any(), forPage: any())).thenDoNothing()
        }
        stub(mockRouter) { mock in
            when(mock.dismiss(didUnlock: any())).thenDoNothing()
        }
        stub(mockInteractor) { mock in
            when(mock.biometricUnlock()).thenDoNothing()
            when(mock.updateLockoutState()).thenDoNothing()
        }
        stub(mockConfiguration) { mock in
            when(mock.cancellable.get).thenReturn(false)
        }
    }

    override func tearDown() {
        mockView = nil
        mockInteractor = nil
        mockRouter = nil
        presenter = nil

        super.tearDown()
    }

    func testDontShowCancel() {
        presenter.viewDidLoad()
        verify(mockView, never()).showCancel()
    }

    func testShowCancel() {
        stub(mockConfiguration) { mock in
            when(mock.cancellable.get).thenReturn(true)
        }

        presenter.viewDidLoad()

        verify(mockView).showCancel()
    }

    func testCloseOnCancel() {
        presenter.onCancel()

        verify(mockRouter).dismiss(didUnlock: false)
    }

    func testAddPages() {
        presenter.viewDidLoad()
        verify(mockView).addPage(withDescription: "unlock_pin.info")
    }

    func testDismissAfterSuccessUnlock() {
        let pin = "0000"
        stub(mockInteractor) { mock in
            when(mock.unlock(with: equal(to: pin))).thenReturn(true)
        }

        presenter.onEnter(pin: pin, forPage: unlockPage)

        verify(mockRouter).dismiss(didUnlock: true)
    }

    func testDismissAfterFailUnlock() {
        let pin = "0000"
        stub(mockInteractor) { mock in
            when(mock.unlock(with: equal(to: pin))).thenReturn(false)
        }

        presenter.onEnter(pin: pin, forPage: unlockPage)

        verify(mockRouter, never()).dismiss(didUnlock: any())
        verify(mockView).showPinWrong(page: unlockPage)
    }

    func testBiometricUnlockOnLoad() {
        presenter.viewDidLoad()
        verify(mockInteractor).biometricUnlock()
    }

    func testDismissOnSuccessBiometricUnlock() {
        presenter.didBiometricUnlock()
        verify(mockRouter).dismiss(didUnlock: true)
    }

<<<<<<< HEAD
    func testShowKeyboardOnFailedBiometricUnlock() {
        presenter.didFailBiometricUnlock()
        verify(mockView).showKeyboard(for: unlockPage)
    }

    func testUpdateLockoutState_DidLoad() {
        presenter.viewDidLoad()
        verify(mockInteractor).updateLockoutState()
    }

    func testUpdateLockoutState_Unlocked() {
        let lockoutStateUnlocked = LockoutStateNew.unlocked(attemptsLeft: nil)
        presenter.update(lockoutState: lockoutStateUnlocked)

        verify(mockView).show(attemptsLeft: equal(to: nil), forPage: equal(to: unlockPage))
        verify(mockView, never()).showLockView(till: any())
    }

    func testLockoutStateUnlocked_FewAttempts() {
        let lockoutStateUnlocked = LockoutStateNew.unlocked(attemptsLeft: 3)
        presenter.update(lockoutState: lockoutStateUnlocked)

        verify(mockView).show(attemptsLeft: equal(to: 3), forPage: equal(to: unlockPage))
        verify(mockView, never()).showLockView(till: any())
    }

    func testLockoutStateLocked() {
        let unlockDate = Date().addingTimeInterval(1)
        let lockoutStateLocked = LockoutStateNew.locked(till: unlockDate)
        presenter.update(lockoutState: lockoutStateLocked)
        verify(mockView).showLockView(till: equal(to: unlockDate))
    }

=======
>>>>>>> e001fa4e
}<|MERGE_RESOLUTION|>--- conflicted
+++ resolved
@@ -111,12 +111,6 @@
         verify(mockRouter).dismiss(didUnlock: true)
     }
 
-<<<<<<< HEAD
-    func testShowKeyboardOnFailedBiometricUnlock() {
-        presenter.didFailBiometricUnlock()
-        verify(mockView).showKeyboard(for: unlockPage)
-    }
-
     func testUpdateLockoutState_DidLoad() {
         presenter.viewDidLoad()
         verify(mockInteractor).updateLockoutState()
@@ -145,6 +139,4 @@
         verify(mockView).showLockView(till: equal(to: unlockDate))
     }
 
-=======
->>>>>>> e001fa4e
 }