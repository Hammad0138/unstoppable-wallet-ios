--- conflicted
+++ resolved
@@ -1,4 +1,3 @@
-<<<<<<< HEAD
 //import XCTest
 //import Cuckoo
 //@testable import Bank_Dev_T
@@ -223,12 +222,24 @@
 //    }
 //
 //    func testState_AmountError_CoinType_InsufficientBalance() {
+//        let address = "address"
 //        input.inputType = .coin
 //        input.amount = balance + 1
-//
-//        let state = interactor.state(forUserInput: input)
-//
-//        XCTAssertEqual(state.amountError, AmountError.insufficientAmount(amountInfo: .coinValue(coinValue: CoinValue(coinCode: coin, value: balance))))
+//        input.address = address
+//
+//        let fee: Double = 0.00000123
+//        let expectedAvailableBalance: Double = 123.45 - fee
+//
+//        stub(mockAdapter) { mock in
+//            when(mock.fee(for: equal(to: input.amount), address: equal(to: address), senderPay: true)).thenThrow(FeeError.insufficientAmount(fee: fee))
+//        }
+//
+//        let state = interactor.state(forUserInput: input)
+//
+//        let expectedAmountError = AmountError.insufficientAmount(
+//                amountInfo: .coinValue(coinValue: CoinValue(coinCode: coin, value: expectedAvailableBalance))
+//        )
+//        XCTAssertEqual(state.amountError, expectedAmountError)
 //    }
 //
 //    func testState_AmountError_CurrencyType_EnoughBalance() {
@@ -243,12 +254,24 @@
 //
 //    func testState_AmountError_CurrencyType_InsufficientBalance() {
 //        let currencyBalance = balance * rateValue
+//        let address = "address"
 //        input.inputType = .currency
 //        input.amount = currencyBalance + 1
-//
-//        let state = interactor.state(forUserInput: input)
-//
-//        XCTAssertEqual(state.amountError, AmountError.insufficientAmount(amountInfo: .currencyValue(currencyValue: CurrencyValue(currency: baseCurrency, value: currencyBalance))))
+//        input.address = address
+//
+//        let fee: Double = 0.00000123
+//
+//        stub(mockAdapter) { mock in
+//            when(mock.fee(for: any(), address: any(), senderPay: any())).thenThrow(FeeError.insufficientAmount(fee: fee))//any, because 123.45 * 6543.21 / 6543.21 = 123.4501528301858
+//        }
+//
+//        let state = interactor.state(forUserInput: input)
+//
+//        let expectedCurrencyAvailableBalance: Double = (123.45 - fee) * rateValue
+//        let expectedAmountError = AmountError.insufficientAmount(
+//                amountInfo: .currencyValue(currencyValue: CurrencyValue(currency: baseCurrency, value: expectedCurrencyAvailableBalance))
+//        )
+//        XCTAssertEqual(state.amountError, expectedAmountError)
 //    }
 //
 //    func testState_Address() {
@@ -334,6 +357,24 @@
 //        XCTAssertEqual(state.feeCurrencyValue, CurrencyValue(currency: baseCurrency, value: fee * rateValue))
 //    }
 //
+//    func testState_FeeCurrencyValue_CoinType_InsufficientBalance() {
+//        let fee = 0.123
+//        let amount = 123.45
+//        let address = "address"
+//
+//        stub(mockAdapter) { mock in
+//            when(mock.fee(for: equal(to: amount), address: equal(to: address), senderPay: true)).thenThrow(FeeError.insufficientAmount(fee: fee))
+//        }
+//
+//        input.inputType = .coin
+//        input.amount = amount
+//        input.address = address
+//
+//        let state = interactor.state(forUserInput: input)
+//
+//        XCTAssertEqual(state.feeCurrencyValue, CurrencyValue(currency: baseCurrency, value: fee * rateValue))
+//    }
+//
 //    func testState_FeeCurrencyValue_CurrencyType() {
 //        let fee = 0.123
 //        let amount = 123.45
@@ -361,411 +402,4 @@
 //        verify(mockPasteboardManager).set(value: equal(to: address))
 //    }
 //
-//}
-=======
-import XCTest
-import Cuckoo
-@testable import Bank_Dev_T
-
-class SendInteractorTests: XCTestCase {
-    enum StubError: Error { case some }
-
-    private var mockDelegate: MockISendInteractorDelegate!
-    private var mockCurrencyManager: MockICurrencyManager!
-    private var mockRateManager: MockIRateManager!
-    private var mockPasteboardManager: MockIPasteboardManager!
-    private var mockRate: MockRate!
-
-    private let coin = "BTC"
-    private let rateValue = 6543.21
-    private let baseCurrency = Currency(code: "USD", symbol: "$")
-    private let balance = 123.45
-
-    private var mockAdapter: MockIAdapter!
-    private var wallet: Wallet!
-    private var input = SendUserInput()
-
-    private var interactor: SendInteractor!
-
-    override func setUp() {
-        super.setUp()
-
-        mockAdapter = MockIAdapter()
-        wallet = Wallet(title: "some", coinCode: coin, adapter: mockAdapter)
-
-        mockDelegate = MockISendInteractorDelegate()
-        mockCurrencyManager = MockICurrencyManager()
-        mockRateManager = MockIRateManager()
-        mockPasteboardManager = MockIPasteboardManager()
-        mockRate = MockRate()
-
-        stub(mockCurrencyManager) { mock in
-            when(mock.baseCurrency.get).thenReturn(baseCurrency)
-        }
-        stub(mockRateManager) { mock in
-            when(mock.rate(forCoin: coin, currencyCode: baseCurrency.code)).thenReturn(mockRate)
-        }
-        stub(mockRate) { mock in
-            when(mock.value.get).thenReturn(rateValue)
-            when(mock.expired.get).thenReturn(false)
-        }
-        stub(mockAdapter) { mock in
-            when(mock.balance.get).thenReturn(balance)
-            when(mock.validate(address: any())).thenDoNothing()
-            when(mock.fee(for: any(), address: any(), senderPay: any())).thenReturn(0)
-        }
-        stub(mockPasteboardManager) { mock in
-            when(mock.set(value: any())).thenDoNothing()
-        }
-
-        initInteractor()
-    }
-
-    override func tearDown() {
-        mockDelegate = nil
-        mockCurrencyManager = nil
-        mockRateManager = nil
-        mockPasteboardManager = nil
-        mockRate = nil
-
-        mockAdapter = nil
-        wallet = nil
-
-        interactor = nil
-
-        super.tearDown()
-    }
-
-    private func initInteractor() {
-        interactor = SendInteractor(currencyManager: mockCurrencyManager, rateManager: mockRateManager, pasteboardManager: mockPasteboardManager, wallet: wallet)
-        interactor.delegate = mockDelegate
-    }
-
-    func testAddressFromPasteboard() {
-        let address = "address"
-
-        stub(mockPasteboardManager) { mock in
-            when(mock.value.get).thenReturn(address)
-        }
-
-        XCTAssertEqual(interactor.addressFromPasteboard, address)
-    }
-
-    func testConvertedAmount_FromCoinToCurrency() {
-        let amount = 123.45
-        let expectedAmount = amount * rateValue
-
-        XCTAssertEqual(interactor.convertedAmount(forInputType: .coin, amount: amount), expectedAmount)
-    }
-
-    func testConvertedAmount_FromCurrencyToCoin() {
-        let amount = 123.45
-        let expectedAmount = amount / rateValue
-
-        XCTAssertEqual(interactor.convertedAmount(forInputType: .currency, amount: amount), expectedAmount)
-    }
-
-    func testConvertedAmount_NoRate() {
-        stub(mockRateManager) { mock in
-            when(mock.rate(forCoin: coin, currencyCode: baseCurrency.code)).thenReturn(nil)
-        }
-
-        initInteractor()
-
-        XCTAssertEqual(interactor.convertedAmount(forInputType: .coin, amount: 123.45), nil)
-    }
-
-    func testState_InputType_Coin() {
-        input.inputType = .coin
-
-        let state = interactor.state(forUserInput: input)
-
-        XCTAssertEqual(state.inputType, SendInputType.coin)
-    }
-
-    func testState_InputType_Currency() {
-        input.inputType = .currency
-
-        let state = interactor.state(forUserInput: input)
-
-        XCTAssertEqual(state.inputType, SendInputType.currency)
-    }
-
-    func testState_CoinValue_CoinType() {
-        let amount = 123.45
-
-        input.inputType = .coin
-        input.amount = amount
-
-        let state = interactor.state(forUserInput: input)
-
-        XCTAssertEqual(state.coinValue, CoinValue(coinCode: coin, value: amount))
-    }
-
-    func testState_CoinValue_CurrencyType() {
-        let amount = 123.45
-
-        input.inputType = .currency
-        input.amount = amount
-
-        let state = interactor.state(forUserInput: input)
-
-        XCTAssertEqual(state.coinValue, CoinValue(coinCode: coin, value: amount / rateValue))
-    }
-
-    func testState_CoinValue_CurrencyType_NoRate() {
-        stub(mockRateManager) { mock in
-            when(mock.rate(forCoin: coin, currencyCode: baseCurrency.code)).thenReturn(nil)
-        }
-
-        initInteractor()
-
-        input.inputType = .currency
-
-        let state = interactor.state(forUserInput: input)
-
-        XCTAssertNil(state.coinValue)
-    }
-
-    func testState_CoinValue_CurrencyType_ExpiredRate() {
-        stub(mockRate) { mock in
-            when(mock.expired.get).thenReturn(true)
-        }
-
-        initInteractor()
-
-        input.inputType = .currency
-
-        let state = interactor.state(forUserInput: input)
-
-        XCTAssertNil(state.coinValue)
-    }
-
-    func testState_CurrencyValue_CoinType() {
-        let amount = 123.45
-
-        input.inputType = .coin
-        input.amount = amount
-
-        let state = interactor.state(forUserInput: input)
-
-        XCTAssertEqual(state.currencyValue, CurrencyValue(currency: baseCurrency, value: amount * rateValue))
-    }
-
-    func testState_CurrencyValue_CurrencyType() {
-        let amount = 123.45
-
-        input.inputType = .currency
-        input.amount = amount
-
-        let state = interactor.state(forUserInput: input)
-
-        XCTAssertEqual(state.currencyValue, CurrencyValue(currency: baseCurrency, value: amount))
-    }
-
-    func testState_CurrencyValue_CoinType_NoRate() {
-        stub(mockRateManager) { mock in
-            when(mock.rate(forCoin: coin, currencyCode: baseCurrency.code)).thenReturn(nil)
-        }
-
-        initInteractor()
-
-        input.inputType = .coin
-
-        let state = interactor.state(forUserInput: input)
-
-        XCTAssertNil(state.currencyValue)
-    }
-
-    func testState_AmountError_CoinType_EnoughBalance() {
-        input.inputType = .coin
-        input.amount = balance - 1
-
-        let state = interactor.state(forUserInput: input)
-
-        XCTAssertNil(state.amountError)
-    }
-
-    func testState_AmountError_CoinType_InsufficientBalance() {
-        let address = "address"
-        input.inputType = .coin
-        input.amount = balance + 1
-        input.address = address
-
-        let fee: Double = 0.00000123
-        let expectedAvailableBalance: Double = 123.45 - fee
-
-        stub(mockAdapter) { mock in
-            when(mock.fee(for: equal(to: input.amount), address: equal(to: address), senderPay: true)).thenThrow(FeeError.insufficientAmount(fee: fee))
-        }
-
-        let state = interactor.state(forUserInput: input)
-
-        let expectedAmountError = AmountError.insufficientAmount(
-                amountInfo: .coinValue(coinValue: CoinValue(coinCode: coin, value: expectedAvailableBalance))
-        )
-        XCTAssertEqual(state.amountError, expectedAmountError)
-    }
-
-    func testState_AmountError_CurrencyType_EnoughBalance() {
-        let currencyBalance = balance * rateValue
-        input.inputType = .currency
-        input.amount = currencyBalance - 1
-
-        let state = interactor.state(forUserInput: input)
-
-        XCTAssertNil(state.amountError)
-    }
-
-    func testState_AmountError_CurrencyType_InsufficientBalance() {
-        let currencyBalance = balance * rateValue
-        let address = "address"
-        input.inputType = .currency
-        input.amount = currencyBalance + 1
-        input.address = address
-
-        let fee: Double = 0.00000123
-
-        stub(mockAdapter) { mock in
-            when(mock.fee(for: any(), address: any(), senderPay: any())).thenThrow(FeeError.insufficientAmount(fee: fee))//any, because 123.45 * 6543.21 / 6543.21 = 123.4501528301858
-        }
-
-        let state = interactor.state(forUserInput: input)
-
-        let expectedCurrencyAvailableBalance: Double = (123.45 - fee) * rateValue
-        let expectedAmountError = AmountError.insufficientAmount(
-                amountInfo: .currencyValue(currencyValue: CurrencyValue(currency: baseCurrency, value: expectedCurrencyAvailableBalance))
-        )
-        XCTAssertEqual(state.amountError, expectedAmountError)
-    }
-
-    func testState_Address() {
-        let address = "address"
-        input.address = address
-
-        let state = interactor.state(forUserInput: input)
-
-        XCTAssertEqual(state.address, address)
-    }
-
-    func testState_AddressError_Valid() {
-        let state = interactor.state(forUserInput: input)
-
-        XCTAssertNil(state.addressError)
-    }
-
-    func testState_AddressError_Invalid() {
-        let address = "address"
-        input.address = address
-
-        stub(mockAdapter) { mock in
-            when(mock.validate(address: equal(to: address))).thenThrow(StubError.some)
-        }
-
-        let state = interactor.state(forUserInput: input)
-
-        XCTAssertEqual(state.addressError, AddressError.invalidAddress)
-    }
-
-    func testState_FeeCoinValue_CoinType() {
-        let fee = 0.123
-        let amount = 123.45
-        let address = "address"
-
-        stub(mockAdapter) { mock in
-            when(mock.fee(for: amount, address: equal(to: address), senderPay: true)).thenReturn(fee)
-        }
-
-        input.inputType = .coin
-        input.amount = amount
-        input.address = address
-
-        let state = interactor.state(forUserInput: input)
-
-        XCTAssertEqual(state.feeCoinValue, CoinValue(coinCode: coin, value: fee))
-    }
-
-    func testState_FeeCoinValue_CurrencyType() {
-        let fee = 0.123
-        let amount = 123.45
-        let address = "address"
-        let coinAmount = amount / rateValue
-
-        stub(mockAdapter) { mock in
-            when(mock.fee(for: coinAmount, address: equal(to: address), senderPay: true)).thenReturn(fee)
-        }
-
-        input.inputType = .currency
-        input.amount = amount
-        input.address = address
-
-        let state = interactor.state(forUserInput: input)
-
-        XCTAssertEqual(state.feeCoinValue, CoinValue(coinCode: coin, value: fee))
-    }
-
-    func testState_FeeCurrencyValue_CoinType() {
-        let fee = 0.123
-        let amount = 123.45
-        let address = "address"
-
-        stub(mockAdapter) { mock in
-            when(mock.fee(for: amount, address: equal(to: address), senderPay: true)).thenReturn(fee)
-        }
-
-        input.inputType = .coin
-        input.amount = amount
-        input.address = address
-
-        let state = interactor.state(forUserInput: input)
-
-        XCTAssertEqual(state.feeCurrencyValue, CurrencyValue(currency: baseCurrency, value: fee * rateValue))
-    }
-
-    func testState_FeeCurrencyValue_CoinType_InsufficientBalance() {
-        let fee = 0.123
-        let amount = 123.45
-        let address = "address"
-
-        stub(mockAdapter) { mock in
-            when(mock.fee(for: equal(to: amount), address: equal(to: address), senderPay: true)).thenThrow(FeeError.insufficientAmount(fee: fee))
-        }
-
-        input.inputType = .coin
-        input.amount = amount
-        input.address = address
-
-        let state = interactor.state(forUserInput: input)
-
-        XCTAssertEqual(state.feeCurrencyValue, CurrencyValue(currency: baseCurrency, value: fee * rateValue))
-    }
-
-    func testState_FeeCurrencyValue_CurrencyType() {
-        let fee = 0.123
-        let amount = 123.45
-        let address = "address"
-        let coinAmount = amount / rateValue
-
-        stub(mockAdapter) { mock in
-            when(mock.fee(for: coinAmount, address: equal(to: address), senderPay: true)).thenReturn(fee)
-        }
-
-        input.inputType = .currency
-        input.amount = amount
-        input.address = address
-
-        let state = interactor.state(forUserInput: input)
-
-        XCTAssertEqual(state.feeCurrencyValue, CurrencyValue(currency: baseCurrency, value: fee * rateValue))
-    }
-
-    func testCopyAddress() {
-        let address = "some_address"
-
-        interactor.copy(address: address)
-
-        verify(mockPasteboardManager).set(value: equal(to: address))
-    }
-
-}
->>>>>>> 0564f696
+//}