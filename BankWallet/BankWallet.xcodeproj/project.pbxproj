// !$*UTF8*$!
{
	archiveVersion = 1;
	classes = {
	};
	objectVersion = 50;
	objects = {

/* Begin PBXBuildFile section */
<<<<<<< HEAD
=======
		0333B623A73083B9CD9901A0 /* Pods_Bank_Tests.framework in Frameworks */ = {isa = PBXBuildFile; fileRef = 2B4FB51CCE2255287648E7D4 /* Pods_Bank_Tests.framework */; };
>>>>>>> 0564f696
		11B350021803A9BE10492F30 /* GuestRouter.swift in Sources */ = {isa = PBXBuildFile; fileRef = 11B35ADA6828A0EF11976938 /* GuestRouter.swift */; };
		11B3501B8ACAD89124C0C6B6 /* SendConfirmationValueItem.swift in Sources */ = {isa = PBXBuildFile; fileRef = 11B3572D1DA38AAD1A4429EB /* SendConfirmationValueItem.swift */; };
		11B3501C8BBD0D43D5CDD337 /* PeriodicTimer.swift in Sources */ = {isa = PBXBuildFile; fileRef = 11B35FA1C1FF965AA2EB6666 /* PeriodicTimer.swift */; };
		11B35034E4E93ACC8BFA0F51 /* SendAddressItemView.swift in Sources */ = {isa = PBXBuildFile; fileRef = 11B35AC7305FD5CEB5690DD9 /* SendAddressItemView.swift */; };
		11B3504D748B4AB83CC42B39 /* WalletNavigationController.swift in Sources */ = {isa = PBXBuildFile; fileRef = 11B353F1BD63011E1D536631 /* WalletNavigationController.swift */; };
		11B3505130AE50140070F82F /* CurrencyCell.swift in Sources */ = {isa = PBXBuildFile; fileRef = 11B35B0378C5EA6E02CB2E37 /* CurrencyCell.swift */; };
		11B35074B817C492D2534D71 /* SendFeeItem.swift in Sources */ = {isa = PBXBuildFile; fileRef = 11B357B45FC7216E5D1BA309 /* SendFeeItem.swift */; };
		11B35075ECB2F181418CD3A8 /* NumPadTheme.swift in Sources */ = {isa = PBXBuildFile; fileRef = 11B35BFD94DA13D66AD6A86D /* NumPadTheme.swift */; };
		11B3507B0D6688560D248A18 /* ConfirmationButtonItem.swift in Sources */ = {isa = PBXBuildFile; fileRef = 11B35CFDC5BD98BA40682DBD /* ConfirmationButtonItem.swift */; };
		11B3507CAA4C9F760712EB73 /* LanguageManagerTests.swift in Sources */ = {isa = PBXBuildFile; fileRef = 11B356347098BE98619962B4 /* LanguageManagerTests.swift */; };
		11B3507E93F1F8FBE21A9245 /* BaseCurrencySettingsModule.swift in Sources */ = {isa = PBXBuildFile; fileRef = 11B35C104035EBC5B0B13592 /* BaseCurrencySettingsModule.swift */; };
		11B3508A010ECAA51CBF980D /* SendFeeItem.swift in Sources */ = {isa = PBXBuildFile; fileRef = 11B357B45FC7216E5D1BA309 /* SendFeeItem.swift */; };
		11B3508D4D574217447418D5 /* UIColor.swift in Sources */ = {isa = PBXBuildFile; fileRef = 11B351FFC025462BB9F01184 /* UIColor.swift */; };
		11B35098303FE8D6F42FCF81 /* TransactionRateSyncer.swift in Sources */ = {isa = PBXBuildFile; fileRef = 11B356FC36735ABABB140C33 /* TransactionRateSyncer.swift */; };
		11B350A2996417A8E4683B68 /* DepositPresenterTests.swift in Sources */ = {isa = PBXBuildFile; fileRef = 11B35F2B655DA832E0761521 /* DepositPresenterTests.swift */; };
		11B350B7FE5660DE0BD3DA64 /* Satoshi.swift in Sources */ = {isa = PBXBuildFile; fileRef = 11B3522E7181FB5F0A647944 /* Satoshi.swift */; };
		11B350BDE65AE8059EB84D67 /* BackupConfirmationAlertModel.swift in Sources */ = {isa = PBXBuildFile; fileRef = 11B35DFF5136FA50CB5FBCA6 /* BackupConfirmationAlertModel.swift */; };
		11B350D872DA13413A850044 /* SendAmountItemView.swift in Sources */ = {isa = PBXBuildFile; fileRef = 11B35A56B7E8B8CCA04266B2 /* SendAmountItemView.swift */; };
		11B350E923A4E51AAF9D2828 /* BarsProgressView.swift in Sources */ = {isa = PBXBuildFile; fileRef = 11B35A686DD5BA335FEB6BEB /* BarsProgressView.swift */; };
		11B350F7731A09AC00AB8DC4 /* SendFeeItem.swift in Sources */ = {isa = PBXBuildFile; fileRef = 11B357B45FC7216E5D1BA309 /* SendFeeItem.swift */; };
		11B350FE91BF2919D84DFCE9 /* UnlinkButtonItem.swift in Sources */ = {isa = PBXBuildFile; fileRef = 11B3595B61F6978D745D9776 /* UnlinkButtonItem.swift */; };
		11B351147B9FA7CFB61D6F31 /* TransactionViewItemFactoryTests.swift in Sources */ = {isa = PBXBuildFile; fileRef = 11B35461B70501F290DFC166 /* TransactionViewItemFactoryTests.swift */; };
		11B351409751CBF5D7C55E05 /* BaseCurrencySettingsModule.swift in Sources */ = {isa = PBXBuildFile; fileRef = 11B35C104035EBC5B0B13592 /* BaseCurrencySettingsModule.swift */; };
		11B3515869AD00251DF53B57 /* ConfirmationButtonItem.swift in Sources */ = {isa = PBXBuildFile; fileRef = 11B35CFDC5BD98BA40682DBD /* ConfirmationButtonItem.swift */; };
		11B3516D955D9654B474C00C /* SendConfirmationAmounItem.swift in Sources */ = {isa = PBXBuildFile; fileRef = 11B350EB27AD6B432BD7DCD1 /* SendConfirmationAmounItem.swift */; };
		11B3516E2546ADC95238BD6D /* AlertButtonItemView.swift in Sources */ = {isa = PBXBuildFile; fileRef = 11B3566164D1D7C7898132E2 /* AlertButtonItemView.swift */; };
		11B3518E536A06DD6C10774D /* LanguageManager.swift in Sources */ = {isa = PBXBuildFile; fileRef = 11B35C4FFB99D10A8F343E9C /* LanguageManager.swift */; };
		11B351A15B4F92C0C0386FA2 /* TransactionManager.swift in Sources */ = {isa = PBXBuildFile; fileRef = 11B35F414DD593D0E64A1254 /* TransactionManager.swift */; };
		11B351BA94468F698A559E70 /* SendAmountItem.swift in Sources */ = {isa = PBXBuildFile; fileRef = 11B359DEE539B7406C382B80 /* SendAmountItem.swift */; };
		11B351C81028727569851233 /* EthereumAdapter.swift in Sources */ = {isa = PBXBuildFile; fileRef = 11B352D314A298B6B832F309 /* EthereumAdapter.swift */; };
		11B3521E233ECED0574C9681 /* ConfirmationCheckboxItem.swift in Sources */ = {isa = PBXBuildFile; fileRef = 11B35EC60329833B8D6CA1E0 /* ConfirmationCheckboxItem.swift */; };
		11B352273C07130833C63184 /* UIView.swift in Sources */ = {isa = PBXBuildFile; fileRef = 11B358414185C1B924E91A32 /* UIView.swift */; };
		11B3522E5E39F63EFB213358 /* ConfirmationButtonItem.swift in Sources */ = {isa = PBXBuildFile; fileRef = 11B35CFDC5BD98BA40682DBD /* ConfirmationButtonItem.swift */; };
		11B35236766B5CEA73043FE5 /* CurrencyCell.swift in Sources */ = {isa = PBXBuildFile; fileRef = 11B35B0378C5EA6E02CB2E37 /* CurrencyCell.swift */; };
		11B352414ACD41C8F5FA244A /* UnlinkConfirmationAlertModel.swift in Sources */ = {isa = PBXBuildFile; fileRef = 11B35F86873099E095869F7C /* UnlinkConfirmationAlertModel.swift */; };
		11B3524733E10970C85BE0B1 /* SendAmountItem.swift in Sources */ = {isa = PBXBuildFile; fileRef = 11B359DEE539B7406C382B80 /* SendAmountItem.swift */; };
		11B3524D24D3AE736839690A /* String.swift in Sources */ = {isa = PBXBuildFile; fileRef = 11B35F4AF52970B217AD4DC6 /* String.swift */; };
		11B352783ABAB4B503FE6DC7 /* RateSyncer.swift in Sources */ = {isa = PBXBuildFile; fileRef = 11B350C8341DFAF14D974ACC /* RateSyncer.swift */; };
		11B352FF572078C646A92322 /* SendConfirmationAddressItem.swift in Sources */ = {isa = PBXBuildFile; fileRef = 11B3522F9D6DB1D04EA92CCE /* SendConfirmationAddressItem.swift */; };
		11B35303EF169A14070D4AF9 /* RateSyncer.swift in Sources */ = {isa = PBXBuildFile; fileRef = 11B350C8341DFAF14D974ACC /* RateSyncer.swift */; };
		11B35319892846CB42A23599 /* GuestViewController.xib in Resources */ = {isa = PBXBuildFile; fileRef = 11B35119CB772BB43AE8B1D5 /* GuestViewController.xib */; };
		11B3531C51A0413CE9E255F2 /* GuestPresenter.swift in Sources */ = {isa = PBXBuildFile; fileRef = 11B350896FD41EC360BF7C25 /* GuestPresenter.swift */; };
		11B353495D45DFC2235A1BF0 /* ConfirmationCheckboxItem.swift in Sources */ = {isa = PBXBuildFile; fileRef = 11B35EC60329833B8D6CA1E0 /* ConfirmationCheckboxItem.swift */; };
		11B35356482DC7860F552715 /* NumPad.swift in Sources */ = {isa = PBXBuildFile; fileRef = 11B35F53002A95B923B397AE /* NumPad.swift */; };
		11B3536D947C186E1BD8E2A3 /* SendFeeItemView.swift in Sources */ = {isa = PBXBuildFile; fileRef = 11B3550B7B94CDF3DA89DBF1 /* SendFeeItemView.swift */; };
		11B3537533B970ED958BC21A /* UnlinkConfirmationAlertModel.swift in Sources */ = {isa = PBXBuildFile; fileRef = 11B35F86873099E095869F7C /* UnlinkConfirmationAlertModel.swift */; };
		11B353814993068D6DD2E3D6 /* MainModule.swift in Sources */ = {isa = PBXBuildFile; fileRef = 11B35B96D2BC5994AC8EC794 /* MainModule.swift */; };
		11B3538BCEB71A64DB75C141 /* TransactionsPresenter.swift in Sources */ = {isa = PBXBuildFile; fileRef = 11B3569AE7CDF7E217CAB4EE /* TransactionsPresenter.swift */; };
		11B3538EE12AC16D563701DD /* BitcoinAdapter.swift in Sources */ = {isa = PBXBuildFile; fileRef = 11B352D114BED753EEBA8B8D /* BitcoinAdapter.swift */; };
		11B353C550551A71D5AD3AAF /* NetworkManager.swift in Sources */ = {isa = PBXBuildFile; fileRef = 11B3535DD03F9264351E13A9 /* NetworkManager.swift */; };
		11B353CE3525B4AE83F0B993 /* DateHelper.swift in Sources */ = {isa = PBXBuildFile; fileRef = 11B35492B1162F69CA7A0597 /* DateHelper.swift */; };
		11B353FA170E276850F994F1 /* BaseCurrencySettingsViewController.swift in Sources */ = {isa = PBXBuildFile; fileRef = 11B35E4481DCD98BF2074797 /* BaseCurrencySettingsViewController.swift */; };
		11B35406710372339144C92D /* AuthData.swift in Sources */ = {isa = PBXBuildFile; fileRef = 11B352D70D3A3A2851CCEDA3 /* AuthData.swift */; };
		11B3541F6B5316F3B373D1EA /* ValueFormatter.swift in Sources */ = {isa = PBXBuildFile; fileRef = 11B35EFB45ECC2D403CA6C89 /* ValueFormatter.swift */; };
		11B3542C6A82191F2384F5B9 /* AlertButtonItemView.swift in Sources */ = {isa = PBXBuildFile; fileRef = 11B3566164D1D7C7898132E2 /* AlertButtonItemView.swift */; };
		11B35433045DD100592EF633 /* TransactionValueItem.swift in Sources */ = {isa = PBXBuildFile; fileRef = 11B353A2F8FFE93DC7E58F98 /* TransactionValueItem.swift */; };
		11B3544601D94D63EC87FE26 /* Currency.swift in Sources */ = {isa = PBXBuildFile; fileRef = 11B356DF243F6B9248E6AD42 /* Currency.swift */; };
		11B3546128004E2E5F3CD23A /* RestorePresenter.swift in Sources */ = {isa = PBXBuildFile; fileRef = 11B35BAEE22C144B33661819 /* RestorePresenter.swift */; };
		11B354A12A3BF8521C417171 /* SendAddressItemView.swift in Sources */ = {isa = PBXBuildFile; fileRef = 11B35AC7305FD5CEB5690DD9 /* SendAddressItemView.swift */; };
		11B354AD94C483A7D5E3DD1F /* ValueFormatter.swift in Sources */ = {isa = PBXBuildFile; fileRef = 11B35EFB45ECC2D403CA6C89 /* ValueFormatter.swift */; };
		11B354CEA50440885BDDFEFD /* KeychainStorage.swift in Sources */ = {isa = PBXBuildFile; fileRef = 11B3584E1C6B6FA22B89D82C /* KeychainStorage.swift */; };
		11B354D04599199832DDAC94 /* Protocols.swift in Sources */ = {isa = PBXBuildFile; fileRef = 11B35A5DE20DD6DD486FAFC0 /* Protocols.swift */; };
		11B354D394895E1FAFB2F116 /* NetworkManager.swift in Sources */ = {isa = PBXBuildFile; fileRef = 11B3535DD03F9264351E13A9 /* NetworkManager.swift */; };
		11B354E052C02470D2DB1F92 /* TransactionsInteractor.swift in Sources */ = {isa = PBXBuildFile; fileRef = 11B35BEF7ABBE155593B4DBE /* TransactionsInteractor.swift */; };
		11B354E2E53DB96607574EA1 /* UIImage.swift in Sources */ = {isa = PBXBuildFile; fileRef = 11B3572B7C2F16CD51F37FF0 /* UIImage.swift */; };
		11B35526BED48D17B07C3C46 /* ValueFormatter.swift in Sources */ = {isa = PBXBuildFile; fileRef = 11B35EFB45ECC2D403CA6C89 /* ValueFormatter.swift */; };
		11B35530C3166434FDD263FF /* SendConfirmationValueItem.swift in Sources */ = {isa = PBXBuildFile; fileRef = 11B3572D1DA38AAD1A4429EB /* SendConfirmationValueItem.swift */; };
		11B3553FE441E814B14A29F6 /* KeyboardObservingViewController.swift in Sources */ = {isa = PBXBuildFile; fileRef = 11B3535FC407BA20765EBCF4 /* KeyboardObservingViewController.swift */; };
		11B35542BB8470BFD140E73D /* AuthData.swift in Sources */ = {isa = PBXBuildFile; fileRef = 11B352D70D3A3A2851CCEDA3 /* AuthData.swift */; };
		11B355591BDF5022FB33EB05 /* Date.swift in Sources */ = {isa = PBXBuildFile; fileRef = 11B355ABE89C2793563829BD /* Date.swift */; };
		11B3555A2881ED69B7F4D9C9 /* SendConfirmationValueItem.swift in Sources */ = {isa = PBXBuildFile; fileRef = 11B3572D1DA38AAD1A4429EB /* SendConfirmationValueItem.swift */; };
		11B35589969C6C5A0403F7B1 /* BaseCurrencySettingsRouter.swift in Sources */ = {isa = PBXBuildFile; fileRef = 11B35F3E6B957ECFF5D1CE2E /* BaseCurrencySettingsRouter.swift */; };
		11B355AACAD1D7C7FE73D7FF /* LanguageCell.swift in Sources */ = {isa = PBXBuildFile; fileRef = 11B357C9E0AA5CE75C3CC825 /* LanguageCell.swift */; };
		11B355B0F129C0E4B4731D3B /* TransactionViewItem.swift in Sources */ = {isa = PBXBuildFile; fileRef = 11B357776F706C10E8B14C4E /* TransactionViewItem.swift */; };
		11B355D0E3D67372D975FE21 /* UIAlertController.swift in Sources */ = {isa = PBXBuildFile; fileRef = 11B356D6300E64A1982BC9EB /* UIAlertController.swift */; };
		11B355D56C369543D15FFA2C /* SendConfirmationAlertModel.swift in Sources */ = {isa = PBXBuildFile; fileRef = 11B3522A841B5C2BEAA023DE /* SendConfirmationAlertModel.swift */; };
		11B355D7142B6A76B6A3502E /* BalanceInteractor.swift in Sources */ = {isa = PBXBuildFile; fileRef = 11B3511175F5F85BE5677E1A /* BalanceInteractor.swift */; };
		11B355D74C9D67C254B90297 /* IndexedInputField.swift in Sources */ = {isa = PBXBuildFile; fileRef = 11B35C8856A137E92441AF19 /* IndexedInputField.swift */; };
		11B355EC3FC64AAB8F417078 /* BaseCurrencySettingsRouter.swift in Sources */ = {isa = PBXBuildFile; fileRef = 11B35F3E6B957ECFF5D1CE2E /* BaseCurrencySettingsRouter.swift */; };
		11B355F7D6BA626065AC1C22 /* TransactionValueItem.swift in Sources */ = {isa = PBXBuildFile; fileRef = 11B353A2F8FFE93DC7E58F98 /* TransactionValueItem.swift */; };
		11B355FF37740FA524EBD1AF /* TransactionValueItemView.swift in Sources */ = {isa = PBXBuildFile; fileRef = 11B352DC7180DECC0ACE5EBE /* TransactionValueItemView.swift */; };
		11B3562C214D0245D43DFDE4 /* TransactionViewItemFactory.swift in Sources */ = {isa = PBXBuildFile; fileRef = 11B3569AD3ABD5F26CB51506 /* TransactionViewItemFactory.swift */; };
		11B3562F64946DE3E95788EE /* BaseCurrencySettingsInteractorTests.swift in Sources */ = {isa = PBXBuildFile; fileRef = 11B3581BC59DE52C60AED5F5 /* BaseCurrencySettingsInteractorTests.swift */; };
		11B35669B7CAC5A76825BD9C /* NumPadTheme.swift in Sources */ = {isa = PBXBuildFile; fileRef = 11B35BFD94DA13D66AD6A86D /* NumPadTheme.swift */; };
		11B356790A19174A2B516983 /* BaseTwinItemView.swift in Sources */ = {isa = PBXBuildFile; fileRef = 11B3513A0023455D438BAC4C /* BaseTwinItemView.swift */; };
		11B3567E18C314FB5793BBE5 /* ConfirmationCheckboxView.swift in Sources */ = {isa = PBXBuildFile; fileRef = 11B350AD0C5D210E06600D3F /* ConfirmationCheckboxView.swift */; };
		11B3568357940D499AEF1009 /* CurrencyManager.swift in Sources */ = {isa = PBXBuildFile; fileRef = 11B3598F5529D0939EE53A19 /* CurrencyManager.swift */; };
		11B35687D13433591FF7F037 /* AppConfigProvider.swift in Sources */ = {isa = PBXBuildFile; fileRef = 11B358A2ED820E5741F0701A /* AppConfigProvider.swift */; };
		11B356949FB74ACE63ABB6E0 /* GuestViewController.swift in Sources */ = {isa = PBXBuildFile; fileRef = 11B353D57AB36A9CF4DEE090 /* GuestViewController.swift */; };
		11B356ACDE9648AB1D98B466 /* BaseCurrencySettingsInteractor.swift in Sources */ = {isa = PBXBuildFile; fileRef = 11B3550630A9EC44B7157E6F /* BaseCurrencySettingsInteractor.swift */; };
		11B356ACF29311C0C85E1841 /* UIButton.swift in Sources */ = {isa = PBXBuildFile; fileRef = 11B351E743E45282859B08D3 /* UIButton.swift */; };
		11B356B01A92AFE22DDB8754 /* SendConfirmationAmounItem.swift in Sources */ = {isa = PBXBuildFile; fileRef = 11B350EB27AD6B432BD7DCD1 /* SendConfirmationAmounItem.swift */; };
		11B356CA54463B4740A9E3AA /* BaseCurrencySettingsInteractor.swift in Sources */ = {isa = PBXBuildFile; fileRef = 11B3550630A9EC44B7157E6F /* BaseCurrencySettingsInteractor.swift */; };
		11B356D2F4655ACA22659DA2 /* SendConfirmationAmountItemView.swift in Sources */ = {isa = PBXBuildFile; fileRef = 11B356AA9A3DDA541D5EBEAC /* SendConfirmationAmountItemView.swift */; };
		11B356D8E38D7060C1945A98 /* SendConfirmationAddressItemView.swift in Sources */ = {isa = PBXBuildFile; fileRef = 11B3543C6E6212154344AD63 /* SendConfirmationAddressItemView.swift */; };
		11B356E5393EC07C9F35F60B /* RateManagerTests.swift in Sources */ = {isa = PBXBuildFile; fileRef = 11B35A03BE23E45AA8D94F70 /* RateManagerTests.swift */; };
		11B3571626DB661F65B12A67 /* TransactionViewItemFactory.swift in Sources */ = {isa = PBXBuildFile; fileRef = 11B3569AD3ABD5F26CB51506 /* TransactionViewItemFactory.swift */; };
		11B3571732539375DCFE67ED /* SendStateViewItemFactory.swift in Sources */ = {isa = PBXBuildFile; fileRef = 11B35072A029200FB9F86BCB /* SendStateViewItemFactory.swift */; };
		11B357207FF4B7C78556A335 /* LanguageCell.swift in Sources */ = {isa = PBXBuildFile; fileRef = 11B357C9E0AA5CE75C3CC825 /* LanguageCell.swift */; };
		11B357328A236064FC0B3DA7 /* SendAmountItemView.swift in Sources */ = {isa = PBXBuildFile; fileRef = 11B35A56B7E8B8CCA04266B2 /* SendAmountItemView.swift */; };
		11B35766672E6B9646B84389 /* SendAddressItem.swift in Sources */ = {isa = PBXBuildFile; fileRef = 11B35F54E966E33C901B1736 /* SendAddressItem.swift */; };
		11B3577B533AE378C8BFB992 /* SendConfirmationAlertModel.swift in Sources */ = {isa = PBXBuildFile; fileRef = 11B3522A841B5C2BEAA023DE /* SendConfirmationAlertModel.swift */; };
		11B3578A6B587E760D12B28E /* PermissionsHelper.swift in Sources */ = {isa = PBXBuildFile; fileRef = 11B354B43B5120F594318FDA /* PermissionsHelper.swift */; };
		11B357941D6FFB7AEF9CB45F /* TestExtensions.swift in Sources */ = {isa = PBXBuildFile; fileRef = 11B351C72700B40AB457AFA8 /* TestExtensions.swift */; };
		11B357CFFB630DFC08549D44 /* LanguageCell.swift in Sources */ = {isa = PBXBuildFile; fileRef = 11B357C9E0AA5CE75C3CC825 /* LanguageCell.swift */; };
		11B357FF0E2440D91193C476 /* NetworkManager.swift in Sources */ = {isa = PBXBuildFile; fileRef = 11B3535DD03F9264351E13A9 /* NetworkManager.swift */; };
		11B35807029DA6882DBAAF0C /* BarsProgressView.swift in Sources */ = {isa = PBXBuildFile; fileRef = 11B35A686DD5BA335FEB6BEB /* BarsProgressView.swift */; };
		11B358174F4EECAD3CE3F293 /* BaseCurrencySettingsPresenter.swift in Sources */ = {isa = PBXBuildFile; fileRef = 11B35B7A44754508AEFDA9FD /* BaseCurrencySettingsPresenter.swift */; };
		11B3581B212DB1B428F85501 /* Rate.swift in Sources */ = {isa = PBXBuildFile; fileRef = 11B35BBAAAE1A3981B902E89 /* Rate.swift */; };
		11B3581B5F15B9F806F1CA8F /* BaseCurrencySettingsPresenterTests.swift in Sources */ = {isa = PBXBuildFile; fileRef = 11B359DA37B619C35AF93D2A /* BaseCurrencySettingsPresenterTests.swift */; };
		11B3581D452FC3D2569BBA71 /* UIButton.swift in Sources */ = {isa = PBXBuildFile; fileRef = 11B351E743E45282859B08D3 /* UIButton.swift */; };
		11B35848297F392FE9F72BF2 /* SendStateViewItemFactory.swift in Sources */ = {isa = PBXBuildFile; fileRef = 11B35072A029200FB9F86BCB /* SendStateViewItemFactory.swift */; };
		11B3584F38352B045CCBE958 /* BaseCurrencySettingsInteractor.swift in Sources */ = {isa = PBXBuildFile; fileRef = 11B3550630A9EC44B7157E6F /* BaseCurrencySettingsInteractor.swift */; };
		11B35891D2B5448227630380 /* SendInteractorTests.swift in Sources */ = {isa = PBXBuildFile; fileRef = 11B35FAF942FA80752EDBFA7 /* SendInteractorTests.swift */; };
		11B35895DA5403AE180E8A6B /* SystemInfoManager.swift in Sources */ = {isa = PBXBuildFile; fileRef = 11B357BA1A6AC79F07B54FB5 /* SystemInfoManager.swift */; };
		11B3589DB8ADBBF7D91CD2F5 /* UIFont.swift in Sources */ = {isa = PBXBuildFile; fileRef = 11B35A473B035F88BA0C09C1 /* UIFont.swift */; };
		11B358A1E4D92DE026CF2E22 /* RateSyncerTests.swift in Sources */ = {isa = PBXBuildFile; fileRef = 11B35C8CE85CE0CE4E323F97 /* RateSyncerTests.swift */; };
		11B358A543DE8BAC8A61C1A4 /* TransactionViewItem.swift in Sources */ = {isa = PBXBuildFile; fileRef = 11B357776F706C10E8B14C4E /* TransactionViewItem.swift */; };
		11B358AFFB725B9F5C5E612D /* TransactionViewItemFactory.swift in Sources */ = {isa = PBXBuildFile; fileRef = 11B3569AD3ABD5F26CB51506 /* TransactionViewItemFactory.swift */; };
		11B358B3933627FF90BABCE5 /* DepositInteractorTests.swift in Sources */ = {isa = PBXBuildFile; fileRef = 11B351D1EA6877358DABA00F /* DepositInteractorTests.swift */; };
		11B358B9171642B3FF30CD0B /* RealmStorage.swift in Sources */ = {isa = PBXBuildFile; fileRef = 11B354A7AB2C1276AAAAE9E6 /* RealmStorage.swift */; };
		11B358BCBAF4A9C9233C3FC0 /* SendConfirmationAddressItem.swift in Sources */ = {isa = PBXBuildFile; fileRef = 11B3522F9D6DB1D04EA92CCE /* SendConfirmationAddressItem.swift */; };
		11B358C53045F204FA0D12FB /* TransactionRecord.swift in Sources */ = {isa = PBXBuildFile; fileRef = 11B356738853E2305B5CC34B /* TransactionRecord.swift */; };
		11B358C978B24F3B6E3728C4 /* TransactionValueItem.swift in Sources */ = {isa = PBXBuildFile; fileRef = 11B353A2F8FFE93DC7E58F98 /* TransactionValueItem.swift */; };
		11B358CB49FDCC89DBCD6449 /* RealmStorage.swift in Sources */ = {isa = PBXBuildFile; fileRef = 11B354A7AB2C1276AAAAE9E6 /* RealmStorage.swift */; };
		11B358CB8E47D049CC361084 /* ConfirmationCheckboxItem.swift in Sources */ = {isa = PBXBuildFile; fileRef = 11B35EC60329833B8D6CA1E0 /* ConfirmationCheckboxItem.swift */; };
		11B358EB4EC30EDFFEBFCF29 /* CoinManager.swift in Sources */ = {isa = PBXBuildFile; fileRef = 11B35570FD93AFB406434D20 /* CoinManager.swift */; };
		11B358EE1CB9C9740B526364 /* UnlinkConfirmationAlertModel.swift in Sources */ = {isa = PBXBuildFile; fileRef = 11B35F86873099E095869F7C /* UnlinkConfirmationAlertModel.swift */; };
		11B35901F6922FADADD0CC87 /* SendAddressItem.swift in Sources */ = {isa = PBXBuildFile; fileRef = 11B35F54E966E33C901B1736 /* SendAddressItem.swift */; };
		11B3590F4A4B907B7B6CD080 /* RestoreInteractor.swift in Sources */ = {isa = PBXBuildFile; fileRef = 11B354E15658C8BF7D5268D9 /* RestoreInteractor.swift */; };
		11B3592A6233A57BED217BD8 /* TransactionViewItem.swift in Sources */ = {isa = PBXBuildFile; fileRef = 11B357776F706C10E8B14C4E /* TransactionViewItem.swift */; };
		11B359418FEEF9A492482C73 /* SendConfirmationValueItemView.swift in Sources */ = {isa = PBXBuildFile; fileRef = 11B35BD5DC556C46CC3893B0 /* SendConfirmationValueItemView.swift */; };
		11B35942007821FA754B0ACE /* NumPad.swift in Sources */ = {isa = PBXBuildFile; fileRef = 11B35F53002A95B923B397AE /* NumPad.swift */; };
		11B3595470C1BCEB5B77EBB4 /* BiometryType.swift in Sources */ = {isa = PBXBuildFile; fileRef = 11B35C182B944A7CD13EA163 /* BiometryType.swift */; };
		11B359733B304A1FB21E88AC /* AdapterFactory.swift in Sources */ = {isa = PBXBuildFile; fileRef = 11B3576492DE68F2507BB711 /* AdapterFactory.swift */; };
		11B359767079DCB28BFD53A4 /* BackupConfirmationAlertModel.swift in Sources */ = {isa = PBXBuildFile; fileRef = 11B35DFF5136FA50CB5FBCA6 /* BackupConfirmationAlertModel.swift */; };
		11B359A5EBE5F7BA65F36D0F /* BaseCurrencySettingsPresenter.swift in Sources */ = {isa = PBXBuildFile; fileRef = 11B35B7A44754508AEFDA9FD /* BaseCurrencySettingsPresenter.swift */; };
		11B359E31258E14C2D0B3FC1 /* ReachabilityManager.swift in Sources */ = {isa = PBXBuildFile; fileRef = 11B35788190D05AF5DBB9072 /* ReachabilityManager.swift */; };
		11B359F527246E329BAD3BC7 /* SendConfirmationAmounItem.swift in Sources */ = {isa = PBXBuildFile; fileRef = 11B350EB27AD6B432BD7DCD1 /* SendConfirmationAmounItem.swift */; };
		11B35A0FCD2E65066D22D984 /* BalanceViewItem.swift in Sources */ = {isa = PBXBuildFile; fileRef = 11B35458E7255EFB7BD0FB67 /* BalanceViewItem.swift */; };
		11B35A16172FC11FDCD26715 /* UserDefaultsStorage.swift in Sources */ = {isa = PBXBuildFile; fileRef = 11B352044BCE494491257933 /* UserDefaultsStorage.swift */; };
		11B35A3495FF00B1A3FF4197 /* AuthData.swift in Sources */ = {isa = PBXBuildFile; fileRef = 11B352D70D3A3A2851CCEDA3 /* AuthData.swift */; };
		11B35A37BC622612A85EF250 /* BaseButtonItem.swift in Sources */ = {isa = PBXBuildFile; fileRef = 11B3523AECA209106F192586 /* BaseButtonItem.swift */; };
		11B35A41779B30FEA1E59914 /* SendStateViewItemFactoryTests.swift in Sources */ = {isa = PBXBuildFile; fileRef = 11B352A3792AA46E98DDE5B6 /* SendStateViewItemFactoryTests.swift */; };
		11B35A7670A40CA38C30A12E /* SendConfirmationValueItemView.swift in Sources */ = {isa = PBXBuildFile; fileRef = 11B35BD5DC556C46CC3893B0 /* SendConfirmationValueItemView.swift */; };
		11B35A7C58D8D580201F463D /* BaseCurrencySettingsPresenter.swift in Sources */ = {isa = PBXBuildFile; fileRef = 11B35B7A44754508AEFDA9FD /* BaseCurrencySettingsPresenter.swift */; };
		11B35A801504D47FBE31CF40 /* PasteboardManager.swift in Sources */ = {isa = PBXBuildFile; fileRef = 11B35CEBC4B32E57AA2469AA /* PasteboardManager.swift */; };
		11B35A8A4A36E8309F11C551 /* SendAddressItemView.swift in Sources */ = {isa = PBXBuildFile; fileRef = 11B35AC7305FD5CEB5690DD9 /* SendAddressItemView.swift */; };
		11B35A9409FD0D29BCFF7CC6 /* MainRouter.swift in Sources */ = {isa = PBXBuildFile; fileRef = 11B35D163D12BE823AF54E97 /* MainRouter.swift */; };
		11B35ABDAEA48DEB4B94DCC2 /* TransactionRateSyncer.swift in Sources */ = {isa = PBXBuildFile; fileRef = 11B356FC36735ABABB140C33 /* TransactionRateSyncer.swift */; };
		11B35ACEE980EFD02BF9DF99 /* WalletManagerTests.swift in Sources */ = {isa = PBXBuildFile; fileRef = 11B357E4A859AC4A201F6ABB /* WalletManagerTests.swift */; };
		11B35ADC6467645C9545C89E /* BaseTwinItemView.xib in Resources */ = {isa = PBXBuildFile; fileRef = 11B35B5CE0ED32CD93DFBB56 /* BaseTwinItemView.xib */; };
		11B35ADC65D620B9F7C2608E /* CoinValue.swift in Sources */ = {isa = PBXBuildFile; fileRef = 11B35B466B8FF6754E47DACD /* CoinValue.swift */; };
		11B35AE4415D2C177DB96EC8 /* UnlinkButtonItem.swift in Sources */ = {isa = PBXBuildFile; fileRef = 11B3595B61F6978D745D9776 /* UnlinkButtonItem.swift */; };
		11B35AE6B9C546D84419F647 /* CurrencyCell.swift in Sources */ = {isa = PBXBuildFile; fileRef = 11B35B0378C5EA6E02CB2E37 /* CurrencyCell.swift */; };
		11B35AEA2BFBE165F797DCD2 /* RateSyncer.swift in Sources */ = {isa = PBXBuildFile; fileRef = 11B350C8341DFAF14D974ACC /* RateSyncer.swift */; };
		11B35B01618459D658E9A53F /* HudHelper.swift in Sources */ = {isa = PBXBuildFile; fileRef = 11B35C181EB4CA85BD80228C /* HudHelper.swift */; };
		11B35B13C3F8532568AE83E5 /* BalanceModule.swift in Sources */ = {isa = PBXBuildFile; fileRef = 11B35DC5A4019EA28C92B1E7 /* BalanceModule.swift */; };
		11B35B1E11D4EDE6C15BE862 /* AppConfigProvider.swift in Sources */ = {isa = PBXBuildFile; fileRef = 11B358A2ED820E5741F0701A /* AppConfigProvider.swift */; };
		11B35B32857AF891709857BD /* RandomManager.swift in Sources */ = {isa = PBXBuildFile; fileRef = 11B35A65D7F2EADB3618DA64 /* RandomManager.swift */; };
		11B35B3F32BFA82A66C4F797 /* SendStateViewItemFactory.swift in Sources */ = {isa = PBXBuildFile; fileRef = 11B35072A029200FB9F86BCB /* SendStateViewItemFactory.swift */; };
		11B35B550F8ACB190AFBA55C /* ConfirmationCheckboxView.swift in Sources */ = {isa = PBXBuildFile; fileRef = 11B350AD0C5D210E06600D3F /* ConfirmationCheckboxView.swift */; };
		11B35B69063AB2169EE50580 /* MainPresenter.swift in Sources */ = {isa = PBXBuildFile; fileRef = 11B359E7A75E6B92D1305F40 /* MainPresenter.swift */; };
		11B35B9482AB0524FE9F4DAA /* RealmFactory.swift in Sources */ = {isa = PBXBuildFile; fileRef = 11B359656C7DCCBCE1CDEF4C /* RealmFactory.swift */; };
		11B35B99F2CB665E76E66A91 /* TransactionsRouter.swift in Sources */ = {isa = PBXBuildFile; fileRef = 11B3520E9F70FFB8CC2D25A3 /* TransactionsRouter.swift */; };
		11B35BA21EAB383C3DE6FA5A /* BalanceRouter.swift in Sources */ = {isa = PBXBuildFile; fileRef = 11B35DDABED90E97417092F5 /* BalanceRouter.swift */; };
		11B35BAC335C6EED3C46E60E /* TransactionRateSyncerTests.swift in Sources */ = {isa = PBXBuildFile; fileRef = 11B35924A855AA25B6DC370E /* TransactionRateSyncerTests.swift */; };
		11B35BCBBF60CA8A041E97B0 /* BackupRouter.swift in Sources */ = {isa = PBXBuildFile; fileRef = 11B35D66E95B16C32E3796E8 /* BackupRouter.swift */; };
		11B35BCC6C00E857CE562F16 /* EthereumAdapter.swift in Sources */ = {isa = PBXBuildFile; fileRef = 11B352D314A298B6B832F309 /* EthereumAdapter.swift */; };
		11B35BCEC18400181DF64491 /* RestoreRouter.swift in Sources */ = {isa = PBXBuildFile; fileRef = 11B35142DB758C8B2397D115 /* RestoreRouter.swift */; };
		11B35BD066A268FB1B85B068 /* PasteboardManager.swift in Sources */ = {isa = PBXBuildFile; fileRef = 11B35CEBC4B32E57AA2469AA /* PasteboardManager.swift */; };
		11B35BDBD856C645045553D2 /* UIImage.swift in Sources */ = {isa = PBXBuildFile; fileRef = 11B3572B7C2F16CD51F37FF0 /* UIImage.swift */; };
		11B35BDC437435B4EE7D9CED /* BaseCurrencySettingsRouter.swift in Sources */ = {isa = PBXBuildFile; fileRef = 11B35F3E6B957ECFF5D1CE2E /* BaseCurrencySettingsRouter.swift */; };
		11B35BE00F8891F220DECB76 /* SendConfirmationAddressItem.swift in Sources */ = {isa = PBXBuildFile; fileRef = 11B3522F9D6DB1D04EA92CCE /* SendConfirmationAddressItem.swift */; };
		11B35BE6009ABF3DF47A80BA /* RealmStorage.swift in Sources */ = {isa = PBXBuildFile; fileRef = 11B354A7AB2C1276AAAAE9E6 /* RealmStorage.swift */; };
		11B35BEA91C75D1203F99BBC /* SendConfirmationValueItemView.swift in Sources */ = {isa = PBXBuildFile; fileRef = 11B35BD5DC556C46CC3893B0 /* SendConfirmationValueItemView.swift */; };
		11B35BEF5EA4730B85DEA6C3 /* RespondButton.swift in Sources */ = {isa = PBXBuildFile; fileRef = 11B3570598EDE26F96BC5F41 /* RespondButton.swift */; };
		11B35BFADC930EF5007A177F /* RestoreModule.swift in Sources */ = {isa = PBXBuildFile; fileRef = 11B358586003E20B167B1442 /* RestoreModule.swift */; };
		11B35C03EAD382604B68F121 /* BaseButtonItemView.swift in Sources */ = {isa = PBXBuildFile; fileRef = 11B3564E0721887CEBDE39F2 /* BaseButtonItemView.swift */; };
		11B35C4CE230FC2D63CFE6F8 /* BaseTwinItem.swift in Sources */ = {isa = PBXBuildFile; fileRef = 11B3505BF644BCA7FD0F86F5 /* BaseTwinItem.swift */; };
		11B35C9177E1FE3794E4F5A4 /* BaseCurrencySettingsViewController.swift in Sources */ = {isa = PBXBuildFile; fileRef = 11B35E4481DCD98BF2074797 /* BaseCurrencySettingsViewController.swift */; };
		11B35C949E9A9ECE0CA5ADF6 /* SendFeeItemView.swift in Sources */ = {isa = PBXBuildFile; fileRef = 11B3550B7B94CDF3DA89DBF1 /* SendFeeItemView.swift */; };
		11B35C9618C04EE49DD0D1B3 /* SendConfirmationAddressItemView.swift in Sources */ = {isa = PBXBuildFile; fileRef = 11B3543C6E6212154344AD63 /* SendConfirmationAddressItemView.swift */; };
		11B35CB4B41774128BB7034A /* BaseCurrencySettingsModule.swift in Sources */ = {isa = PBXBuildFile; fileRef = 11B35C104035EBC5B0B13592 /* BaseCurrencySettingsModule.swift */; };
		11B35CBAB5F1BF7AAF6543A3 /* BalancePresenter.swift in Sources */ = {isa = PBXBuildFile; fileRef = 11B356A624E0982E0D90F9BB /* BalancePresenter.swift */; };
		11B35CCB29E73CAB6D26C949 /* TransactionsModule.swift in Sources */ = {isa = PBXBuildFile; fileRef = 11B35687F7521B1F22786638 /* TransactionsModule.swift */; };
		11B35CCCC38E551EBFD67DA9 /* SendFeeItemView.swift in Sources */ = {isa = PBXBuildFile; fileRef = 11B3550B7B94CDF3DA89DBF1 /* SendFeeItemView.swift */; };
		11B35CE4290254DCFF1D76A5 /* UnlinkButtonItem.swift in Sources */ = {isa = PBXBuildFile; fileRef = 11B3595B61F6978D745D9776 /* UnlinkButtonItem.swift */; };
		11B35CE6041F88972EBB3CDE /* CurrencyValue.swift in Sources */ = {isa = PBXBuildFile; fileRef = 11B3589DC1945CAFBEEB1EED /* CurrencyValue.swift */; };
		11B35D0542ACB56A31C61143 /* UIImage.swift in Sources */ = {isa = PBXBuildFile; fileRef = 11B3572B7C2F16CD51F37FF0 /* UIImage.swift */; };
		11B35D0A9EA408E35FF7062F /* CurrencyManager.swift in Sources */ = {isa = PBXBuildFile; fileRef = 11B3598F5529D0939EE53A19 /* CurrencyManager.swift */; };
		11B35D1E39102FA5DAA9F974 /* LaunchRouter.swift in Sources */ = {isa = PBXBuildFile; fileRef = 11B35C7DCF9B7894F7600623 /* LaunchRouter.swift */; };
		11B35D77A40B7BCA0F7D4ECE /* SendPresenterTests.swift in Sources */ = {isa = PBXBuildFile; fileRef = 11B35DC75FCA42F7A5FB1E65 /* SendPresenterTests.swift */; };
		11B35D891416C66FA7FAD434 /* AboutSettingsRouter.swift in Sources */ = {isa = PBXBuildFile; fileRef = 11B35BDC4FD741BE033D1956 /* AboutSettingsRouter.swift */; };
		11B35D9074EB55CC9CACE405 /* CurrencyManager.swift in Sources */ = {isa = PBXBuildFile; fileRef = 11B3598F5529D0939EE53A19 /* CurrencyManager.swift */; };
		11B35D96561FFB5973987D75 /* UIButton.swift in Sources */ = {isa = PBXBuildFile; fileRef = 11B351E743E45282859B08D3 /* UIButton.swift */; };
		11B35DA379AE43A774D84246 /* BackupModule.swift in Sources */ = {isa = PBXBuildFile; fileRef = 11B356CEB7192CE21DD1BC8B /* BackupModule.swift */; };
		11B35DB8BF076EECADC5274E /* SendConfirmationAddressItemView.swift in Sources */ = {isa = PBXBuildFile; fileRef = 11B3543C6E6212154344AD63 /* SendConfirmationAddressItemView.swift */; };
		11B35DC7196107932FE4F0DE /* PeriodicTimer.swift in Sources */ = {isa = PBXBuildFile; fileRef = 11B35FA1C1FF965AA2EB6666 /* PeriodicTimer.swift */; };
		11B35DCBB1358532C177333E /* WordsManager.swift in Sources */ = {isa = PBXBuildFile; fileRef = 11B35ADD30196056A9C6407C /* WordsManager.swift */; };
		11B35DD248A04320CF13BCA2 /* NumPad.swift in Sources */ = {isa = PBXBuildFile; fileRef = 11B35F53002A95B923B397AE /* NumPad.swift */; };
		11B35DD6FFE1E112E9FCC63E /* GuestModule.swift in Sources */ = {isa = PBXBuildFile; fileRef = 11B35BC220F1D90BF6BF3AAF /* GuestModule.swift */; };
		11B35E0A834CFBCB0AB1D5E1 /* ConfirmationCheckboxView.swift in Sources */ = {isa = PBXBuildFile; fileRef = 11B350AD0C5D210E06600D3F /* ConfirmationCheckboxView.swift */; };
		11B35E0BEC5BE604ACE59BC2 /* PasteboardManager.swift in Sources */ = {isa = PBXBuildFile; fileRef = 11B35CEBC4B32E57AA2469AA /* PasteboardManager.swift */; };
		11B35E1896281BA7F451F6EC /* Wallet.swift in Sources */ = {isa = PBXBuildFile; fileRef = 11B35D81B1CB74C0337214DC /* Wallet.swift */; };
		11B35E4D93574CAF730B47D9 /* EthereumAdapter.swift in Sources */ = {isa = PBXBuildFile; fileRef = 11B352D314A298B6B832F309 /* EthereumAdapter.swift */; };
		11B35E601055B8D8B8EE2039 /* UITableView.swift in Sources */ = {isa = PBXBuildFile; fileRef = 11B351D55B31D37B7194DE55 /* UITableView.swift */; };
		11B35E63A1AA24A27A21C0C9 /* ReachabilityManager.swift in Sources */ = {isa = PBXBuildFile; fileRef = 11B35788190D05AF5DBB9072 /* ReachabilityManager.swift */; };
		11B35E6719A2D149E062BE6C /* TransactionRateSyncer.swift in Sources */ = {isa = PBXBuildFile; fileRef = 11B356FC36735ABABB140C33 /* TransactionRateSyncer.swift */; };
		11B35E68F07D31BAE2E696A6 /* SendAmountItemView.swift in Sources */ = {isa = PBXBuildFile; fileRef = 11B35A56B7E8B8CCA04266B2 /* SendAmountItemView.swift */; };
		11B35E846A0F60A4BCF77B3B /* CurrencyManagerTests.swift in Sources */ = {isa = PBXBuildFile; fileRef = 11B3592BB989584CB1E4129B /* CurrencyManagerTests.swift */; };
		11B35E9C0E8F38C063A48367 /* BackupPresenter.swift in Sources */ = {isa = PBXBuildFile; fileRef = 11B355771A1D96DB96FBC975 /* BackupPresenter.swift */; };
		11B35E9D76B0EFAC4B49AB2A /* SendAmountItem.swift in Sources */ = {isa = PBXBuildFile; fileRef = 11B359DEE539B7406C382B80 /* SendAmountItem.swift */; };
		11B35EBB0DC7C0CE6F51E9DA /* BarsProgressView.swift in Sources */ = {isa = PBXBuildFile; fileRef = 11B35A686DD5BA335FEB6BEB /* BarsProgressView.swift */; };
		11B35EBB724E7ECC932BC762 /* BackupConfirmationAlertModel.swift in Sources */ = {isa = PBXBuildFile; fileRef = 11B35DFF5136FA50CB5FBCA6 /* BackupConfirmationAlertModel.swift */; };
		11B35EC72662D83DF2D55438 /* AppConfigProvider.swift in Sources */ = {isa = PBXBuildFile; fileRef = 11B358A2ED820E5741F0701A /* AppConfigProvider.swift */; };
		11B35EC8DCB3ADAFA79ECC17 /* TransactionValueItemView.swift in Sources */ = {isa = PBXBuildFile; fileRef = 11B352DC7180DECC0ACE5EBE /* TransactionValueItemView.swift */; };
		11B35ECFA9C3E5FA6DE0646D /* ReachabilityManager.swift in Sources */ = {isa = PBXBuildFile; fileRef = 11B35788190D05AF5DBB9072 /* ReachabilityManager.swift */; };
		11B35EF16E8F5AEE9336AE30 /* NumPadTheme.swift in Sources */ = {isa = PBXBuildFile; fileRef = 11B35BFD94DA13D66AD6A86D /* NumPadTheme.swift */; };
		11B35EF8F8B8F43987CC121C /* BaseCurrencySettingsViewController.swift in Sources */ = {isa = PBXBuildFile; fileRef = 11B35E4481DCD98BF2074797 /* BaseCurrencySettingsViewController.swift */; };
		11B35F037EFA396581A9624B /* SendAddressItem.swift in Sources */ = {isa = PBXBuildFile; fileRef = 11B35F54E966E33C901B1736 /* SendAddressItem.swift */; };
		11B35F06DCE410A2E3752679 /* SendConfirmationAlertModel.swift in Sources */ = {isa = PBXBuildFile; fileRef = 11B3522A841B5C2BEAA023DE /* SendConfirmationAlertModel.swift */; };
		11B35F09210E8E5EAFABEEA4 /* AboutSettingsRouter.swift in Sources */ = {isa = PBXBuildFile; fileRef = 11B35BDC4FD741BE033D1956 /* AboutSettingsRouter.swift */; };
		11B35F2D49204D34BA6C4EDB /* AlertButtonItemView.swift in Sources */ = {isa = PBXBuildFile; fileRef = 11B3566164D1D7C7898132E2 /* AlertButtonItemView.swift */; };
		11B35F318E009D7BCCCE1E1B /* WalletManager.swift in Sources */ = {isa = PBXBuildFile; fileRef = 11B357F5E2BDAAAE4E5446E3 /* WalletManager.swift */; };
		11B35F56DE01B03CCFB49E32 /* BackupInteractor.swift in Sources */ = {isa = PBXBuildFile; fileRef = 11B353A3B460BF1B24349F9F /* BackupInteractor.swift */; };
		11B35F6A886EBB725C3FA31F /* TransactionValueItemView.swift in Sources */ = {isa = PBXBuildFile; fileRef = 11B352DC7180DECC0ACE5EBE /* TransactionValueItemView.swift */; };
		11B35F8641C2F7F7FB23B181 /* GuestInteractor.swift in Sources */ = {isa = PBXBuildFile; fileRef = 11B3566ED622AE7606EF76B9 /* GuestInteractor.swift */; };
		11B35FACF36A8A986D01D1FC /* PeriodicTimer.swift in Sources */ = {isa = PBXBuildFile; fileRef = 11B35FA1C1FF965AA2EB6666 /* PeriodicTimer.swift */; };
		11B35FAE71A2259D4E4CBF0C /* SendConfirmationAmountItemView.swift in Sources */ = {isa = PBXBuildFile; fileRef = 11B356AA9A3DDA541D5EBEAC /* SendConfirmationAmountItemView.swift */; };
		11B35FB3EFDEE0DAD433D0AC /* SendConfirmationAmountItemView.swift in Sources */ = {isa = PBXBuildFile; fileRef = 11B356AA9A3DDA541D5EBEAC /* SendConfirmationAmountItemView.swift */; };
		11B35FB674D5ADB9301E529F /* AboutSettingsRouter.swift in Sources */ = {isa = PBXBuildFile; fileRef = 11B35BDC4FD741BE033D1956 /* AboutSettingsRouter.swift */; };
		11B35FE41FA9977CC36989D3 /* MainInteractor.swift in Sources */ = {isa = PBXBuildFile; fileRef = 11B35B88A2D6C85E1600F3AF /* MainInteractor.swift */; };
		19F016781DB48CB075A6AF95 /* Pods_Bank_Dev_T.framework in Frameworks */ = {isa = PBXBuildFile; fileRef = EEC98D282C5ABDA1CBC9C65F /* Pods_Bank_Dev_T.framework */; };
		1A56400E8DE9EF93F85C7F08 /* UnlockPinInteractor.swift in Sources */ = {isa = PBXBuildFile; fileRef = 1A5647E28DF774B3CE01D2C4 /* UnlockPinInteractor.swift */; };
		1A564016B4F3ACEBCBCF8194 /* LaunchPresenter.swift in Sources */ = {isa = PBXBuildFile; fileRef = 1A564F627224BDD3E99C582B /* LaunchPresenter.swift */; };
		1A564024E4BFE0259C6BED7A /* AddressItem.swift in Sources */ = {isa = PBXBuildFile; fileRef = 1A5648AB2D8BF212D891310D /* AddressItem.swift */; };
		1A5640387C3C38FC17FCBF47 /* SecuritySettingsViewController.swift in Sources */ = {isa = PBXBuildFile; fileRef = 1A5647AD931E3B90C974A6CB /* SecuritySettingsViewController.swift */; };
		1A56404A4E6577B10D66660F /* LanguageSettingsModule.swift in Sources */ = {isa = PBXBuildFile; fileRef = 1A5642A5A1B21FE92139766E /* LanguageSettingsModule.swift */; };
		1A56404FCD341D5A67C30340 /* Production.template.xcconfig in Resources */ = {isa = PBXBuildFile; fileRef = 1A564370A637B30D34776F2A /* Production.template.xcconfig */; };
		1A564076F4C5BD7656156603 /* ManageCoinsRouter.swift in Sources */ = {isa = PBXBuildFile; fileRef = 1A56471ECC51CB5E5572DBD8 /* ManageCoinsRouter.swift */; };
		1A56407B3608988E913C7E1B /* MainSettingsInteractorTests.swift in Sources */ = {isa = PBXBuildFile; fileRef = 1A56426438831456EF79DC47 /* MainSettingsInteractorTests.swift */; };
		1A5640845DFE26B0881C97B9 /* SendPresenter.swift in Sources */ = {isa = PBXBuildFile; fileRef = 1A5647EE51941D84607A9493 /* SendPresenter.swift */; };
		1A56408C09AAD4A728FEDEF4 /* ManageCoinsInteractor.swift in Sources */ = {isa = PBXBuildFile; fileRef = 1A564ED7C1B06B04230F3C36 /* ManageCoinsInteractor.swift */; };
		1A564099643E74B6D1E45CD6 /* LockoutState.swift in Sources */ = {isa = PBXBuildFile; fileRef = 1A56488B2051E9529CE8742E /* LockoutState.swift */; };
		1A5640B712A4253399F52A3B /* BalanceTheme.swift in Sources */ = {isa = PBXBuildFile; fileRef = 1A564243436E5185205D0359 /* BalanceTheme.swift */; };
		1A5640E91AA1D79E1735F5FC /* TransactionStatusItem.swift in Sources */ = {isa = PBXBuildFile; fileRef = 1A5646C9024F054AE8115A30 /* TransactionStatusItem.swift */; };
		1A5640F923BB8EB7F5A75593 /* Production.xcconfig in Resources */ = {isa = PBXBuildFile; fileRef = 1A5648F3AB070B0ACB98C7EE /* Production.xcconfig */; };
		1A5641061673702B10D858BF /* TransactionInfoTheme.swift in Sources */ = {isa = PBXBuildFile; fileRef = 1A5645F926B14580B1644164 /* TransactionInfoTheme.swift */; };
		1A56410880DEEF4B91B3413A /* UptimeProvider.swift in Sources */ = {isa = PBXBuildFile; fileRef = 1A564F697ACF24DA968884EA /* UptimeProvider.swift */; };
		1A56411CFC8D9190B15323A4 /* ConfirmationTheme.swift in Sources */ = {isa = PBXBuildFile; fileRef = 1A564E77730537D108E31276 /* ConfirmationTheme.swift */; };
		1A564121474C094BD9770C13 /* ManageCoinsViewController.swift in Sources */ = {isa = PBXBuildFile; fileRef = 1A5642992929CF74471FE0B4 /* ManageCoinsViewController.swift */; };
		1A564130F517CD26BF9E8A57 /* LanguageSettingsPresenter.swift in Sources */ = {isa = PBXBuildFile; fileRef = 1A564238192BEA3F5470E204 /* LanguageSettingsPresenter.swift */; };
		1A564191A16F15B25768FF30 /* SendTheme.swift in Sources */ = {isa = PBXBuildFile; fileRef = 1A564077BF075C35B6FF3BCB /* SendTheme.swift */; };
		1A5641BD2DA1FB1803D3B044 /* DepositInteractor.swift in Sources */ = {isa = PBXBuildFile; fileRef = 1A5648DA32EA5FC27E4CEF64 /* DepositInteractor.swift */; };
		1A5641C3B8E88DA8E54FEFEB /* PinDotsView.swift in Sources */ = {isa = PBXBuildFile; fileRef = 1A564326AB442FFB65E1CA29 /* PinDotsView.swift */; };
		1A5641D57A7D6928C9D0984D /* TransactionRecordDataSource.swift in Sources */ = {isa = PBXBuildFile; fileRef = 1A56425A421C1C9FB383DCDA /* TransactionRecordDataSource.swift */; };
		1A5641E8642AA6004640F15C /* SendButtonItem.swift in Sources */ = {isa = PBXBuildFile; fileRef = 1A56425E1873BC8574539D2B /* SendButtonItem.swift */; };
		1A5641EFE66E67F1FCFAABCF /* LatestRate.swift in Sources */ = {isa = PBXBuildFile; fileRef = 1A5640AA47846498D56A36E6 /* LatestRate.swift */; };
		1A5642019E9D4A25C650F453 /* UnlockPinInteractorTests.swift in Sources */ = {isa = PBXBuildFile; fileRef = 1A564083CF8DF7A89314820D /* UnlockPinInteractorTests.swift */; };
		1A56421861068166E044D0A9 /* BalanceEditCell.swift in Sources */ = {isa = PBXBuildFile; fileRef = 1A564DDACAD5CFB092AE6496 /* BalanceEditCell.swift */; };
		1A56422B4DA1DE0ACD09C4BC /* TransactionInfoModule.swift in Sources */ = {isa = PBXBuildFile; fileRef = 1A5643996D67B74F800DFFE4 /* TransactionInfoModule.swift */; };
		1A5642456ECAEF77788380C5 /* Production.xcconfig in Resources */ = {isa = PBXBuildFile; fileRef = 1A5648F3AB070B0ACB98C7EE /* Production.xcconfig */; };
		1A564246FE1459BD6985604B /* ManageCoinsPresenterState.swift in Sources */ = {isa = PBXBuildFile; fileRef = 1A56448A83F040A35FCAE6A7 /* ManageCoinsPresenterState.swift */; };
		1A564248C8C1FAD98F488508 /* LockoutManagerTests.swift in Sources */ = {isa = PBXBuildFile; fileRef = 1A564A19508B4730BC016037 /* LockoutManagerTests.swift */; };
		1A56424C8E4017689EFF5D6D /* CurrentDateProvider.swift in Sources */ = {isa = PBXBuildFile; fileRef = 1A564FC3433E72C8A63AC5F5 /* CurrentDateProvider.swift */; };
		1A564274EEC6A31D6B287B09 /* TransactionFromToHashItem.swift in Sources */ = {isa = PBXBuildFile; fileRef = 1A564C4C8EFE1B1BBE03C9E6 /* TransactionFromToHashItem.swift */; };
		1A56427D41F16B2D9C7B5F88 /* SendModule.swift in Sources */ = {isa = PBXBuildFile; fileRef = 1A5641C2FAD616C358A319A0 /* SendModule.swift */; };
		1A56429346081B64A56608FA /* SecuritySettingsInteractor.swift in Sources */ = {isa = PBXBuildFile; fileRef = 1A564082B28C17265B23D88A /* SecuritySettingsInteractor.swift */; };
		1A5642A7500FDC8E971D6C62 /* CoinValueHelper.swift in Sources */ = {isa = PBXBuildFile; fileRef = 1A5640B6691F4FD048C82A49 /* CoinValueHelper.swift */; };
		1A5642B379FFD0448FC18FB8 /* EditPinPresenter.swift in Sources */ = {isa = PBXBuildFile; fileRef = 1A5646F390EE2D74304C8CDA /* EditPinPresenter.swift */; };
		1A5642B4408B226121677590 /* SendInteractor.swift in Sources */ = {isa = PBXBuildFile; fileRef = 1A564260BF2C73B9F2450FB8 /* SendInteractor.swift */; };
		1A5642CC980FB2C41231BC8C /* ButtonTheme.swift in Sources */ = {isa = PBXBuildFile; fileRef = 1A564D7FA287326CBE96353A /* ButtonTheme.swift */; };
		1A5642D409357D73B2404BB3 /* SendKeyboardItem.swift in Sources */ = {isa = PBXBuildFile; fileRef = 1A5641B26CAF24757772C08C /* SendKeyboardItem.swift */; };
		1A5642E08D676598AE0F0F70 /* TransactionAmountItemView.swift in Sources */ = {isa = PBXBuildFile; fileRef = 1A5642EFA8A991436AED3B44 /* TransactionAmountItemView.swift */; };
		1A5642E42254187A5E8899DD /* EditPinRouter.swift in Sources */ = {isa = PBXBuildFile; fileRef = 1A564C08421D093D6E445D3A /* EditPinRouter.swift */; };
		1A5642EAD53DBB19C5B017A4 /* DepositCollectionItem.swift in Sources */ = {isa = PBXBuildFile; fileRef = 1A5645BE7DACEC78A2FAEFB5 /* DepositCollectionItem.swift */; };
		1A5643239C2F7EDB5675AED5 /* LockoutUntilDateFactory.swift in Sources */ = {isa = PBXBuildFile; fileRef = 1A5641ABEF9064B6FCC8DF87 /* LockoutUntilDateFactory.swift */; };
		1A564353270BFA8C19B9195B /* SetPinRouter.swift in Sources */ = {isa = PBXBuildFile; fileRef = 1A564447850F619EDD37CBC3 /* SetPinRouter.swift */; };
		1A56435CD394F8E157937FAD /* PinView.swift in Sources */ = {isa = PBXBuildFile; fileRef = 1A564E32F66415F9A0586626 /* PinView.swift */; };
		1A56435EB26CCED1DB73B057 /* MainSettingsInteractor.swift in Sources */ = {isa = PBXBuildFile; fileRef = 1A564D73251DBFA0CFE34D12 /* MainSettingsInteractor.swift */; };
		1A564375773F7977B14EF1E0 /* Coin.swift in Sources */ = {isa = PBXBuildFile; fileRef = 1A56404690D0235A5183C12D /* Coin.swift */; };
		1A56438249B462DB9B522C7A /* CurrencyHelper.swift in Sources */ = {isa = PBXBuildFile; fileRef = 1A564679937963085A8530F4 /* CurrencyHelper.swift */; };
		1A56439242405A16711956B3 /* PagingDotsItem.swift in Sources */ = {isa = PBXBuildFile; fileRef = 1A5640FFFD5B065D745208F1 /* PagingDotsItem.swift */; };
		1A56439A65488C8FAAEE7EAC /* DepositAlertModel.swift in Sources */ = {isa = PBXBuildFile; fileRef = 1A564C2A96B49F01C1EC645D /* DepositAlertModel.swift */; };
		1A5643AD05BA2D6E44DC6FCE /* FullTransactionInfoController.swift in Sources */ = {isa = PBXBuildFile; fileRef = 1A564A961EE2857B5283A996 /* FullTransactionInfoController.swift */; };
		1A5643EBCA934158AD7B4C4B /* DepositPresenter.swift in Sources */ = {isa = PBXBuildFile; fileRef = 1A5645371B2FC499500DCA93 /* DepositPresenter.swift */; };
		1A5643F99C8789B0DC9E5415 /* LanguageSettingsViewController.swift in Sources */ = {isa = PBXBuildFile; fileRef = 1A5644D3B094D4148F99F8A5 /* LanguageSettingsViewController.swift */; };
		1A5644221B70078D2AE40AF4 /* UnlockPinRouter.swift in Sources */ = {isa = PBXBuildFile; fileRef = 1A5644EDACA3F1843C8194F7 /* UnlockPinRouter.swift */; };
		1A5644359FCA67F99CE339CD /* LockManager.swift in Sources */ = {isa = PBXBuildFile; fileRef = 1A5648F910A01D14653C8B21 /* LockManager.swift */; };
		1A56443A54A6035FC2B7F485 /* SendButtonItemView.swift in Sources */ = {isa = PBXBuildFile; fileRef = 1A564CFA352D219E2D05D09F /* SendButtonItemView.swift */; };
		1A564442D6C2FF251D0ED1D9 /* SendKeyboardItemView.swift in Sources */ = {isa = PBXBuildFile; fileRef = 1A564827E061EB8B6802012F /* SendKeyboardItemView.swift */; };
		1A56444F92E79514DB155658 /* DepositRouter.swift in Sources */ = {isa = PBXBuildFile; fileRef = 1A564EDCEACE83D95F6AE528 /* DepositRouter.swift */; };
		1A564462CB4BF369442CE381 /* TransactionCloseItem.swift in Sources */ = {isa = PBXBuildFile; fileRef = 1A564181733CBC44EECFBBF3 /* TransactionCloseItem.swift */; };
		1A564467771724BAB0A3CD8A /* PinManager.swift in Sources */ = {isa = PBXBuildFile; fileRef = 1A5645B289EFBDB3EAB27E3A /* PinManager.swift */; };
		1A564469BA136A5532DEF182 /* ManageCoinsTheme.swift in Sources */ = {isa = PBXBuildFile; fileRef = 1A564A860AD2DA3CFBF9C04A /* ManageCoinsTheme.swift */; };
		1A564495D5AC5AC6E20B1EB9 /* ManageCoinsInteractor.swift in Sources */ = {isa = PBXBuildFile; fileRef = 1A564ED7C1B06B04230F3C36 /* ManageCoinsInteractor.swift */; };
		1A564497DCA3CD398FFF0045 /* DepositCopyButtonItemView.swift in Sources */ = {isa = PBXBuildFile; fileRef = 1A564DA173BE95B4681E5395 /* DepositCopyButtonItemView.swift */; };
		1A5645069C88C146A3E6B853 /* ManageCoinsInteractorTests.swift in Sources */ = {isa = PBXBuildFile; fileRef = 1A5644C4CCD9EBD71BD69D40 /* ManageCoinsInteractorTests.swift */; };
		1A5645103DC28216716EB7A6 /* ScanQRController.swift in Sources */ = {isa = PBXBuildFile; fileRef = 1A5647D980D08E2E4359861B /* ScanQRController.swift */; };
		1A56452260661A815EEDEE1D /* RateManager.swift in Sources */ = {isa = PBXBuildFile; fileRef = 1A564CF82858F8E7F80E1835 /* RateManager.swift */; };
		1A5645402EEF16D58349A8D2 /* TransactionRecordDataSource.swift in Sources */ = {isa = PBXBuildFile; fileRef = 1A56425A421C1C9FB383DCDA /* TransactionRecordDataSource.swift */; };
		1A564568CE5F34BAC6602DCF /* LanguageSettingsInteractor.swift in Sources */ = {isa = PBXBuildFile; fileRef = 1A564DB37A289E1AEA981458 /* LanguageSettingsInteractor.swift */; };
		1A56456A4BBA401F04BB58C5 /* TransactionsInteractorTests.swift in Sources */ = {isa = PBXBuildFile; fileRef = 1A564C8D33CF4789C3167428 /* TransactionsInteractorTests.swift */; };
		1A56457504BE4C7269493002 /* TransactionAmountItem.swift in Sources */ = {isa = PBXBuildFile; fileRef = 1A56464DB0EEF75F63C91760 /* TransactionAmountItem.swift */; };
		1A56457FA8D4D08F77529DE7 /* BalanceEditCell.swift in Sources */ = {isa = PBXBuildFile; fileRef = 1A564DDACAD5CFB092AE6496 /* BalanceEditCell.swift */; };
		1A56458ABE9CDDEB7F0643AA /* TransactionInfoRouter.swift in Sources */ = {isa = PBXBuildFile; fileRef = 1A5647FDE8383651F19C35C6 /* TransactionInfoRouter.swift */; };
		1A564594FC973AA332A7A9C9 /* ManageCoinsModule.swift in Sources */ = {isa = PBXBuildFile; fileRef = 1A564FD2BE42EF4AADB0372C /* ManageCoinsModule.swift */; };
		1A5645DC23C3FA0CF7A0FA9E /* SettingsRightLabelCell.swift in Sources */ = {isa = PBXBuildFile; fileRef = 1A56464E8EDBFB0B67DB593F /* SettingsRightLabelCell.swift */; };
		1A5645DFFB1EC95815289D1F /* CurrentDateProvider.swift in Sources */ = {isa = PBXBuildFile; fileRef = 1A564FC3433E72C8A63AC5F5 /* CurrentDateProvider.swift */; };
		1A5645EDCB2C77F13BFEB1E2 /* LockoutView.swift in Sources */ = {isa = PBXBuildFile; fileRef = 1A564C329BD2549B51F93155 /* LockoutView.swift */; };
		1A56460D9796492663E738D4 /* Development.template.xcconfig in Resources */ = {isa = PBXBuildFile; fileRef = 1A5641679DC88BE355F0F3A0 /* Development.template.xcconfig */; };
		1A56460F1BB48D4E82C6E257 /* RestoreWordCell.swift in Sources */ = {isa = PBXBuildFile; fileRef = 1A5648D3CF09FF5EBE8321EC /* RestoreWordCell.swift */; };
		1A56462F0253A6C28ED4D610 /* LanguageSettingsInteractorTests.swift in Sources */ = {isa = PBXBuildFile; fileRef = 1A564C62CB1A633191738174 /* LanguageSettingsInteractorTests.swift */; };
		1A56464325366A495BD81C88 /* TransactionCurrenciesHeaderView.swift in Sources */ = {isa = PBXBuildFile; fileRef = 1A564FE8D247C36C2478C6B5 /* TransactionCurrenciesHeaderView.swift */; };
		1A564650FE49C63EAF6455DE /* ManageCoinsInteractor.swift in Sources */ = {isa = PBXBuildFile; fileRef = 1A564ED7C1B06B04230F3C36 /* ManageCoinsInteractor.swift */; };
		1A56465CE6EFDADE3365DF98 /* AppTheme.swift in Sources */ = {isa = PBXBuildFile; fileRef = 1A5649DB879A57761C09842E /* AppTheme.swift */; };
		1A56466B358034FE8E2E5884 /* ManageCoinCell.swift in Sources */ = {isa = PBXBuildFile; fileRef = 1A56478E08D96F36DD17D8C8 /* ManageCoinCell.swift */; };
		1A564685DDF41780A93B92E9 /* BlurManager.swift in Sources */ = {isa = PBXBuildFile; fileRef = 1A564BB88BF3ED779F8C21DC /* BlurManager.swift */; };
		1A56468E848DE3A44DD8DF29 /* Production.xcconfig in Resources */ = {isa = PBXBuildFile; fileRef = 1A5648F3AB070B0ACB98C7EE /* Production.xcconfig */; };
		1A5646AFB583A44B13558403 /* ManageCoinsViewController.swift in Sources */ = {isa = PBXBuildFile; fileRef = 1A5642992929CF74471FE0B4 /* ManageCoinsViewController.swift */; };
		1A5646C180C5050C1F7A4734 /* ManageCoinCell.swift in Sources */ = {isa = PBXBuildFile; fileRef = 1A56478E08D96F36DD17D8C8 /* ManageCoinCell.swift */; };
		1A5646C35E5492F629F1C025 /* PinModule.swift in Sources */ = {isa = PBXBuildFile; fileRef = 1A56490AEC0BDFCA98275B49 /* PinModule.swift */; };
		1A5646EF16F1BAD40BAC91A9 /* SendKeyboardItem.swift in Sources */ = {isa = PBXBuildFile; fileRef = 1A5641B26CAF24757772C08C /* SendKeyboardItem.swift */; };
		1A5646F6ED19CA9AA8F52C7F /* App.swift in Sources */ = {isa = PBXBuildFile; fileRef = 1A5646D49060C3EFF06D0479 /* App.swift */; };
		1A5647219D7DE64CE22C2B87 /* SetPinPresenter.swift in Sources */ = {isa = PBXBuildFile; fileRef = 1A5648311E0EA947B1446649 /* SetPinPresenter.swift */; };
		1A564724AB95855BFE8AE9E5 /* TransactionInfoAlertModel.swift in Sources */ = {isa = PBXBuildFile; fileRef = 1A5643010944D435B8BA2FD8 /* TransactionInfoAlertModel.swift */; };
		1A56472F97825AB4D2686E41 /* Production.template.xcconfig in Resources */ = {isa = PBXBuildFile; fileRef = 1A564370A637B30D34776F2A /* Production.template.xcconfig */; };
		1A5647415054A078EF056315 /* UnlockPinPresenterTests.swift in Sources */ = {isa = PBXBuildFile; fileRef = 1A564FA5E8DDE76BF1257727 /* UnlockPinPresenterTests.swift */; };
		1A5647481AAB5BF5A86F9829 /* LockoutView.swift in Sources */ = {isa = PBXBuildFile; fileRef = 1A564C329BD2549B51F93155 /* LockoutView.swift */; };
		1A5647659F46A0512EE6A692 /* LockRouter.swift in Sources */ = {isa = PBXBuildFile; fileRef = 1A564A6CCF1B907F25255D2E /* LockRouter.swift */; };
		1A5647709A2B63D16BF5131B /* ManageCoinsPresenterTests.swift in Sources */ = {isa = PBXBuildFile; fileRef = 1A564F5CDA92DD8EC7EC9B0D /* ManageCoinsPresenterTests.swift */; };
		1A56477275C643C23A2281E7 /* MainSettingsRouter.swift in Sources */ = {isa = PBXBuildFile; fileRef = 1A5645D25F2DB148CD0C16B5 /* MainSettingsRouter.swift */; };
		1A56478710E69DB8ACD477D7 /* SendTitleItem.swift in Sources */ = {isa = PBXBuildFile; fileRef = 1A564AF060F532C77FB991C7 /* SendTitleItem.swift */; };
		1A5647968B12B0FB16F149B2 /* FullTransactionInfoTheme.swift in Sources */ = {isa = PBXBuildFile; fileRef = 1A56428DB7E042907CD4252D /* FullTransactionInfoTheme.swift */; };
		1A5647B403BF04014E0C908E /* SendKeyboardItem.swift in Sources */ = {isa = PBXBuildFile; fileRef = 1A5641B26CAF24757772C08C /* SendKeyboardItem.swift */; };
		1A5647C0909A28BECA342148 /* LockoutView.swift in Sources */ = {isa = PBXBuildFile; fileRef = 1A564C329BD2549B51F93155 /* LockoutView.swift */; };
		1A5647C94C737A83D85C6934 /* ManageCoinsPresenter.swift in Sources */ = {isa = PBXBuildFile; fileRef = 1A564B45A6BB5D38CE45C009 /* ManageCoinsPresenter.swift */; };
		1A5647CE2220F4E29CA539C7 /* ManageCoinsTheme.swift in Sources */ = {isa = PBXBuildFile; fileRef = 1A564A860AD2DA3CFBF9C04A /* ManageCoinsTheme.swift */; };
		1A564822346BD715C453E612 /* SendRouter.swift in Sources */ = {isa = PBXBuildFile; fileRef = 1A56474B516F0AFBAAFB3AE2 /* SendRouter.swift */; };
		1A5648233C26CDC8F95CAC56 /* MainSettingsViewController.swift in Sources */ = {isa = PBXBuildFile; fileRef = 1A564879AD72301AAB78F8F5 /* MainSettingsViewController.swift */; };
		1A56483342FF07B40E53AD20 /* SetPinModule.swift in Sources */ = {isa = PBXBuildFile; fileRef = 1A56421310FCB8A4E19BDDB3 /* SetPinModule.swift */; };
		1A56483A6675677AA621FF79 /* PagingDotsItemView.swift in Sources */ = {isa = PBXBuildFile; fileRef = 1A56453E2F6ED44D46D84C49 /* PagingDotsItemView.swift */; };
		1A56483FBF4BB4255404CDCA /* Development.xcconfig in Resources */ = {isa = PBXBuildFile; fileRef = 1A56433D5D39CCA995F97777 /* Development.xcconfig */; };
		1A564891B0D0EABB5502C123 /* DepositAddressCollectionCell.swift in Sources */ = {isa = PBXBuildFile; fileRef = 1A5647F6F29405E571D70592 /* DepositAddressCollectionCell.swift */; };
		1A5648CC60D79AAC561BBCB0 /* LanguageSettingsPresenterTests.swift in Sources */ = {isa = PBXBuildFile; fileRef = 1A56452493943328835585AC /* LanguageSettingsPresenterTests.swift */; };
		1A5648E9A5AFB70CCF3B51A4 /* ManageCoinsPresenter.swift in Sources */ = {isa = PBXBuildFile; fileRef = 1A564B45A6BB5D38CE45C009 /* ManageCoinsPresenter.swift */; };
		1A5648F83FC5E3954E406849 /* DepositCopyButtonItem.swift in Sources */ = {isa = PBXBuildFile; fileRef = 1A564F3B10EF814E1D330CAD /* DepositCopyButtonItem.swift */; };
		1A5648FE30868C38CBFEB362 /* UnlockPinModule.swift in Sources */ = {isa = PBXBuildFile; fileRef = 1A564E017B299CF4BA6F337C /* UnlockPinModule.swift */; };
		1A56490B8A2941B288FA329F /* ManageCoinsPresenterState.swift in Sources */ = {isa = PBXBuildFile; fileRef = 1A56448A83F040A35FCAE6A7 /* ManageCoinsPresenterState.swift */; };
		1A564928A28CAA37F4F42FF1 /* SecuritySettingsPresenter.swift in Sources */ = {isa = PBXBuildFile; fileRef = 1A56446DB62F52AC4C3C2C30 /* SecuritySettingsPresenter.swift */; };
		1A564939A8DCE6124D2141D3 /* SettingsCell.swift in Sources */ = {isa = PBXBuildFile; fileRef = 1A564F5FA00D064D9F3F0AF7 /* SettingsCell.swift */; };
		1A56493EF89D20094D2D0FF3 /* ManageCoinsPresenterState.swift in Sources */ = {isa = PBXBuildFile; fileRef = 1A56448A83F040A35FCAE6A7 /* ManageCoinsPresenterState.swift */; };
		1A564947E6731A05DF6C19F4 /* FullTransactionInfoTextCell.swift in Sources */ = {isa = PBXBuildFile; fileRef = 1A56424F4DB6D8384D8F2489 /* FullTransactionInfoTextCell.swift */; };
		1A56497B4905D999F96E0461 /* SecuritySettingsRouter.swift in Sources */ = {isa = PBXBuildFile; fileRef = 1A5641B7D1079995F147F7D2 /* SecuritySettingsRouter.swift */; };
		1A56498EE4AF6DADD0A5939A /* TransactionFromToHashItemView.swift in Sources */ = {isa = PBXBuildFile; fileRef = 1A564E1F405D2D57FBC9E799 /* TransactionFromToHashItemView.swift */; };
		1A56499530070968BF68AA2D /* BiometricManager.swift in Sources */ = {isa = PBXBuildFile; fileRef = 1A564901BE8CB514936E47AF /* BiometricManager.swift */; };
		1A5649A1763E1ADB6572ECBC /* UptimeProvider.swift in Sources */ = {isa = PBXBuildFile; fileRef = 1A564F697ACF24DA968884EA /* UptimeProvider.swift */; };
		1A5649A92BA5A92EB2791B7F /* SettingsInfoFooter.swift in Sources */ = {isa = PBXBuildFile; fileRef = 1A56487BA5FFC1BC45D6F25C /* SettingsInfoFooter.swift */; };
		1A5649B033524339B93F838E /* Development.template.xcconfig in Resources */ = {isa = PBXBuildFile; fileRef = 1A5641679DC88BE355F0F3A0 /* Development.template.xcconfig */; };
		1A5649BB2D3C58F17A04F7EA /* Development.xcconfig in Resources */ = {isa = PBXBuildFile; fileRef = 1A56433D5D39CCA995F97777 /* Development.xcconfig */; };
		1A5649C5CA36C74FD2EF4BE9 /* ManageCoinsPresenterStateTests.swift in Sources */ = {isa = PBXBuildFile; fileRef = 1A5640FA19AF1EC2B9C0F407 /* ManageCoinsPresenterStateTests.swift */; };
		1A564A09799C25EF0A1E4D7D /* SendKeyboardItemView.swift in Sources */ = {isa = PBXBuildFile; fileRef = 1A564827E061EB8B6802012F /* SendKeyboardItemView.swift */; };
		1A564A0F7A969658D13D8EDE /* TransactionCell.swift in Sources */ = {isa = PBXBuildFile; fileRef = 1A5643AAE35C8D8C5DA5924C /* TransactionCell.swift */; };
		1A564A1D5A4E50A8C5A86FEE /* UnlockPinPresenter.swift in Sources */ = {isa = PBXBuildFile; fileRef = 1A5641742308EC67C1292980 /* UnlockPinPresenter.swift */; };
		1A564A27A29C3AC7EF21B57D /* OneTimeTimer.swift in Sources */ = {isa = PBXBuildFile; fileRef = 1A56468BE2370BCAA8BDA2FC /* OneTimeTimer.swift */; };
		1A564A306E13E30771D2E823 /* TransactionRecordDataSource.swift in Sources */ = {isa = PBXBuildFile; fileRef = 1A56425A421C1C9FB383DCDA /* TransactionRecordDataSource.swift */; };
		1A564A33F7235D6CE1D0E6DB /* ManageCoinsPresenter.swift in Sources */ = {isa = PBXBuildFile; fileRef = 1A564B45A6BB5D38CE45C009 /* ManageCoinsPresenter.swift */; };
		1A564A44FF860429F91162ED /* DepositModule.swift in Sources */ = {isa = PBXBuildFile; fileRef = 1A564E1FBBCCA45BCDA557F4 /* DepositModule.swift */; };
		1A564A46D655BA99B1C0DAF7 /* DescriptionCollectionHeader.swift in Sources */ = {isa = PBXBuildFile; fileRef = 1A564E60ED94EDDE153519AA /* DescriptionCollectionHeader.swift */; };
		1A564A4DE4455DDFEC8A5E1D /* LockoutUntilDateFactoryTests.swift in Sources */ = {isa = PBXBuildFile; fileRef = 1A564DAA99070A03BBC10871 /* LockoutUntilDateFactoryTests.swift */; };
		1A564A7ECB966C4711CA1A86 /* Coin.swift in Sources */ = {isa = PBXBuildFile; fileRef = 1A56404690D0235A5183C12D /* Coin.swift */; };
		1A564A7ECE35A5A7A314D455 /* TransactionsTheme.swift in Sources */ = {isa = PBXBuildFile; fileRef = 1A5645ED6604E61C418C257E /* TransactionsTheme.swift */; };
		1A564A832CFA51E737EF3AE4 /* LockoutManager.swift in Sources */ = {isa = PBXBuildFile; fileRef = 1A5645447A24FE94F0D87BFF /* LockoutManager.swift */; };
		1A564A85241B5956B277FE8B /* SettingsToggleCell.swift in Sources */ = {isa = PBXBuildFile; fileRef = 1A564B3A1B7A6F432F72A811 /* SettingsToggleCell.swift */; };
		1A564A87C70D95E5B17DB9D2 /* TransactionCloseItemView.swift in Sources */ = {isa = PBXBuildFile; fileRef = 1A564B27FBA16D9EA22F0944 /* TransactionCloseItemView.swift */; };
		1A564AAA92C0EBFB1C26DB29 /* UptimeProvider.swift in Sources */ = {isa = PBXBuildFile; fileRef = 1A564F697ACF24DA968884EA /* UptimeProvider.swift */; };
		1A564AAE494C986DF8883E0B /* SecuritySettingsPresenterTests.swift in Sources */ = {isa = PBXBuildFile; fileRef = 1A56444A8B170E65EE00C33F /* SecuritySettingsPresenterTests.swift */; };
		1A564AB936D91E4E5FBBAA4C /* BalanceHeaderView.swift in Sources */ = {isa = PBXBuildFile; fileRef = 1A56463AFF1D05E33BA25C8A /* BalanceHeaderView.swift */; };
		1A564AF044871B706A39C467 /* LockoutState.swift in Sources */ = {isa = PBXBuildFile; fileRef = 1A56488B2051E9529CE8742E /* LockoutState.swift */; };
		1A564AFE8103BA974943D4E7 /* InputFieldTheme.swift in Sources */ = {isa = PBXBuildFile; fileRef = 1A564939814A9D9F47D41EEB /* InputFieldTheme.swift */; };
		1A564B096FFE228DF453A66D /* TransactionInfoPresenter.swift in Sources */ = {isa = PBXBuildFile; fileRef = 1A564091A9C12F224A18B740 /* TransactionInfoPresenter.swift */; };
		1A564B49C052D4BF6C53DE7F /* BalanceInteractorTests.swift in Sources */ = {isa = PBXBuildFile; fileRef = 1A564EA89D7182D3D3F669C3 /* BalanceInteractorTests.swift */; };
		1A564B6E513269FED43EA6F2 /* ManageCoinsModule.swift in Sources */ = {isa = PBXBuildFile; fileRef = 1A564FD2BE42EF4AADB0372C /* ManageCoinsModule.swift */; };
		1A564B955AE4E27AD7B232CC /* TransactionTitleItem.swift in Sources */ = {isa = PBXBuildFile; fileRef = 1A564C27C6CDAE6E692C4A14 /* TransactionTitleItem.swift */; };
		1A564BAAAD199DDF96A84006 /* SecuritySettingsInteractorTests.swift in Sources */ = {isa = PBXBuildFile; fileRef = 1A564258FC24334581197AC1 /* SecuritySettingsInteractorTests.swift */; };
		1A564BD5E7709C07FD063961 /* TransactionsFilterTheme.swift in Sources */ = {isa = PBXBuildFile; fileRef = 1A5647CE5852E959DA7EB89A /* TransactionsFilterTheme.swift */; };
		1A564BDABCF8EA54F5599FF7 /* LatestRate.swift in Sources */ = {isa = PBXBuildFile; fileRef = 1A5640AA47846498D56A36E6 /* LatestRate.swift */; };
		1A564BE00FB2C76EAA44A2E3 /* SettingsRightImageCell.swift in Sources */ = {isa = PBXBuildFile; fileRef = 1A56499AAEEED9EA3CE9E0A7 /* SettingsRightImageCell.swift */; };
		1A564BE5BF0E283B1758F2F0 /* BalanceHeaderView.xib in Resources */ = {isa = PBXBuildFile; fileRef = 1A5646B68188CD13969CE766 /* BalanceHeaderView.xib */; };
		1A564BF5CEF2800EF05EAAB0 /* BalancePresenterTests.swift in Sources */ = {isa = PBXBuildFile; fileRef = 1A5646AB24E23765AD12C83E /* BalancePresenterTests.swift */; };
		1A564C1405D8C21185B0D4C1 /* TransactionsCurrencyCell.swift in Sources */ = {isa = PBXBuildFile; fileRef = 1A5649C888E12C1A0B70EFA8 /* TransactionsCurrencyCell.swift */; };
		1A564C182AB0AFD47CA76EA5 /* Development.xcconfig in Resources */ = {isa = PBXBuildFile; fileRef = 1A56433D5D39CCA995F97777 /* Development.xcconfig */; };
		1A564C41C7DF7E5B3812BE3A /* BalanceEditCell.swift in Sources */ = {isa = PBXBuildFile; fileRef = 1A564DDACAD5CFB092AE6496 /* BalanceEditCell.swift */; };
		1A564C84E08DE681615528E3 /* SendTitleItemView.swift in Sources */ = {isa = PBXBuildFile; fileRef = 1A5649BED7237B075AE7F8B8 /* SendTitleItemView.swift */; };
		1A564CC0C92C44E29FEA6642 /* SetPinPresenterTests.swift in Sources */ = {isa = PBXBuildFile; fileRef = 1A564E534927A26ACA3B1D83 /* SetPinPresenterTests.swift */; };
		1A564CDEE86EFCB66EB45FD6 /* DepositCollectionItemView.swift in Sources */ = {isa = PBXBuildFile; fileRef = 1A564B0A9AB0EAAB5574FDD0 /* DepositCollectionItemView.swift */; };
		1A564CE48F0132E494B7250C /* TransactionsPresenterTests.swift in Sources */ = {isa = PBXBuildFile; fileRef = 1A56401A0F6DB2F88A01ED73 /* TransactionsPresenterTests.swift */; };
		1A564CFF150F67077C950566 /* MainSettingsPresenter.swift in Sources */ = {isa = PBXBuildFile; fileRef = 1A5640528EFD15137E218EA3 /* MainSettingsPresenter.swift */; };
		1A564D08FE960CC2551A2D7F /* TransactionStatusItemView.swift in Sources */ = {isa = PBXBuildFile; fileRef = 1A564BD2D59794AD187F28ED /* TransactionStatusItemView.swift */; };
		1A564D21D1301F442EC55C2D /* LaunchModule.swift in Sources */ = {isa = PBXBuildFile; fileRef = 1A56408C8281C80FD365E5BE /* LaunchModule.swift */; };
		1A564D29C715EE06C30C8B2B /* LaunchInteractor.swift in Sources */ = {isa = PBXBuildFile; fileRef = 1A56458C7C29504755A09E00 /* LaunchInteractor.swift */; };
		1A564D45DD956D909C7B6C16 /* OneTimeTimer.swift in Sources */ = {isa = PBXBuildFile; fileRef = 1A56468BE2370BCAA8BDA2FC /* OneTimeTimer.swift */; };
		1A564D5F202F7ED3AA797E20 /* Production.template.xcconfig in Resources */ = {isa = PBXBuildFile; fileRef = 1A564370A637B30D34776F2A /* Production.template.xcconfig */; };
		1A564D6E1FB65C20AAD6C54B /* DepositTheme.swift in Sources */ = {isa = PBXBuildFile; fileRef = 1A56481E8D97841B12893D00 /* DepositTheme.swift */; };
		1A564D792EC5F9FA02762704 /* SendAlertModel.swift in Sources */ = {isa = PBXBuildFile; fileRef = 1A5644CAA65F6AF171D2D5AF /* SendAlertModel.swift */; };
		1A564D837A9AB8A7EA5EB71A /* LatestRate.swift in Sources */ = {isa = PBXBuildFile; fileRef = 1A5640AA47846498D56A36E6 /* LatestRate.swift */; };
		1A564D9038D65D88CF97329C /* TransactionTitleItemView.swift in Sources */ = {isa = PBXBuildFile; fileRef = 1A56469DF9D0C335228E88EE /* TransactionTitleItemView.swift */; };
		1A564DCD5D3D7A6FB741DF3B /* Development.template.xcconfig in Resources */ = {isa = PBXBuildFile; fileRef = 1A5641679DC88BE355F0F3A0 /* Development.template.xcconfig */; };
		1A564DEAF0A6DF97F029594E /* LockoutManager.swift in Sources */ = {isa = PBXBuildFile; fileRef = 1A5645447A24FE94F0D87BFF /* LockoutManager.swift */; };
		1A564DF36A4269C9FB869778 /* LockoutManager.swift in Sources */ = {isa = PBXBuildFile; fileRef = 1A5645447A24FE94F0D87BFF /* LockoutManager.swift */; };
		1A564DFE6A07FCDA016A8ACE /* LockoutUntilDateFactory.swift in Sources */ = {isa = PBXBuildFile; fileRef = 1A5641ABEF9064B6FCC8DF87 /* LockoutUntilDateFactory.swift */; };
		1A564E0A6E37A68995364D81 /* TransactionInfoInteractor.swift in Sources */ = {isa = PBXBuildFile; fileRef = 1A5647DBF15322999B5A1D04 /* TransactionInfoInteractor.swift */; };
		1A564E181F46CF98BC00CC30 /* EditPinPresenterTests.swift in Sources */ = {isa = PBXBuildFile; fileRef = 1A564996AA2AE3468D2992E5 /* EditPinPresenterTests.swift */; };
		1A564E268D7D4D01BD7B5078 /* MainSettingsPresenterTests.swift in Sources */ = {isa = PBXBuildFile; fileRef = 1A56445B53883A652362E9D6 /* MainSettingsPresenterTests.swift */; };
		1A564E286A1C980C944A63A9 /* Coin.swift in Sources */ = {isa = PBXBuildFile; fileRef = 1A56404690D0235A5183C12D /* Coin.swift */; };
		1A564E2AA9F3C675924EE183 /* ManageCoinsRouter.swift in Sources */ = {isa = PBXBuildFile; fileRef = 1A56471ECC51CB5E5572DBD8 /* ManageCoinsRouter.swift */; };
		1A564E2B4B30AB0F54A2FBF6 /* LockoutState.swift in Sources */ = {isa = PBXBuildFile; fileRef = 1A56488B2051E9529CE8742E /* LockoutState.swift */; };
		1A564E374CD439E2C1334208 /* CurrentDateProvider.swift in Sources */ = {isa = PBXBuildFile; fileRef = 1A564FC3433E72C8A63AC5F5 /* CurrentDateProvider.swift */; };
		1A564E3D1BD7610D43898DB6 /* MainSettingsModule.swift in Sources */ = {isa = PBXBuildFile; fileRef = 1A5647AD7481B36F20D4DDF9 /* MainSettingsModule.swift */; };
		1A564E608B71D5E8336BF7AA /* LanguageSettingsRouter.swift in Sources */ = {isa = PBXBuildFile; fileRef = 1A564094488F092EDA007FE9 /* LanguageSettingsRouter.swift */; };
		1A564E60E4500D62863F4353 /* PinViewController.swift in Sources */ = {isa = PBXBuildFile; fileRef = 1A564948450C4AADB2679AC0 /* PinViewController.swift */; };
		1A564E61E0EBDDA6006279F2 /* PinInteractorTests.swift in Sources */ = {isa = PBXBuildFile; fileRef = 1A564AA8BF74E16E91DC46D5 /* PinInteractorTests.swift */; };
		1A564E98D352164955B41BA6 /* SendKeyboardItemView.swift in Sources */ = {isa = PBXBuildFile; fileRef = 1A564827E061EB8B6802012F /* SendKeyboardItemView.swift */; };
		1A564E98E286D37F88D34F28 /* ManagePinPresenter.swift in Sources */ = {isa = PBXBuildFile; fileRef = 1A564A3E6B23CF04ECEB40DC /* ManagePinPresenter.swift */; };
		1A564EA01F3260DE1FB535EC /* EditPinModule.swift in Sources */ = {isa = PBXBuildFile; fileRef = 1A564D0BE1310BFCC7D8D774 /* EditPinModule.swift */; };
		1A564EBDB15B44C38136B645 /* SecuritySettingsModule.swift in Sources */ = {isa = PBXBuildFile; fileRef = 1A5641572B6E46E18B52A6A9 /* SecuritySettingsModule.swift */; };
		1A564F0F3119055C658B78A7 /* LocalizationManager.swift in Sources */ = {isa = PBXBuildFile; fileRef = 1A564F49E3B187A3564C0561 /* LocalizationManager.swift */; };
		1A564F2D363CB805A486F4A5 /* OneTimeTimer.swift in Sources */ = {isa = PBXBuildFile; fileRef = 1A56468BE2370BCAA8BDA2FC /* OneTimeTimer.swift */; };
		1A564F41635CE7EB9B441040 /* LockoutUntilDateFactory.swift in Sources */ = {isa = PBXBuildFile; fileRef = 1A5641ABEF9064B6FCC8DF87 /* LockoutUntilDateFactory.swift */; };
		1A564F4AA83DC47DC9840A69 /* SettingsTheme.swift in Sources */ = {isa = PBXBuildFile; fileRef = 1A564F747A4D0B78E5DF6F1B /* SettingsTheme.swift */; };
		1A564F614653FD09B495400A /* ManageCoinCell.swift in Sources */ = {isa = PBXBuildFile; fileRef = 1A56478E08D96F36DD17D8C8 /* ManageCoinCell.swift */; };
		1A564FB62EBBA50489895BEF /* BalanceCell.swift in Sources */ = {isa = PBXBuildFile; fileRef = 1A564B746C8A6451D81B27D4 /* BalanceCell.swift */; };
		1A564FBBE3324B1D8EDA3232 /* PinInteractor.swift in Sources */ = {isa = PBXBuildFile; fileRef = 1A5640B8B65EAECA3A36F89E /* PinInteractor.swift */; };
		1A564FD21968E2B4C1CB4AF5 /* ManageCoinsViewController.swift in Sources */ = {isa = PBXBuildFile; fileRef = 1A5642992929CF74471FE0B4 /* ManageCoinsViewController.swift */; };
		1A564FD718DF1DD5F82D7B1E /* ManageCoinsModule.swift in Sources */ = {isa = PBXBuildFile; fileRef = 1A564FD2BE42EF4AADB0372C /* ManageCoinsModule.swift */; };
		1A564FEE11A00F6D86B5616D /* ManageCoinsRouter.swift in Sources */ = {isa = PBXBuildFile; fileRef = 1A56471ECC51CB5E5572DBD8 /* ManageCoinsRouter.swift */; };
		1A564FF3653D4DF42A180896 /* ManageCoinsTheme.swift in Sources */ = {isa = PBXBuildFile; fileRef = 1A564A860AD2DA3CFBF9C04A /* ManageCoinsTheme.swift */; };
<<<<<<< HEAD
		22B1A6F7291D54D7F59D9D25 /* Pods_Bank_Dev.framework in Frameworks */ = {isa = PBXBuildFile; fileRef = C7BF3D44B5E7255FB2B6337F /* Pods_Bank_Dev.framework */; };
=======
		1CA12912E8F0B58E73E73993 /* Pods_Bank_Dev.framework in Frameworks */ = {isa = PBXBuildFile; fileRef = E9A4E9EDFAA3D54D642242AA /* Pods_Bank_Dev.framework */; };
		3E0A254E07E60E9A93345A6B /* Pods_Bank_Dev_T.framework in Frameworks */ = {isa = PBXBuildFile; fileRef = 58B87326AE323F55D0E12C83 /* Pods_Bank_Dev_T.framework */; };
>>>>>>> 0564f696
		5026000021C3CA280023EEA2 /* Bank.release.xcconfig in Resources */ = {isa = PBXBuildFile; fileRef = 5026FFF621C3CA280023EEA2 /* Bank.release.xcconfig */; };
		5026000121C3CA280023EEA2 /* Bank.release.xcconfig in Resources */ = {isa = PBXBuildFile; fileRef = 5026FFF621C3CA280023EEA2 /* Bank.release.xcconfig */; };
		5026000221C3CA280023EEA2 /* Bank.release.xcconfig in Resources */ = {isa = PBXBuildFile; fileRef = 5026FFF621C3CA280023EEA2 /* Bank.release.xcconfig */; };
		5026000321C3CA280023EEA2 /* Bank Dev T.debug.xcconfig in Resources */ = {isa = PBXBuildFile; fileRef = 5026FFF721C3CA280023EEA2 /* Bank Dev T.debug.xcconfig */; };
		5026000421C3CA280023EEA2 /* Bank Dev T.debug.xcconfig in Resources */ = {isa = PBXBuildFile; fileRef = 5026FFF721C3CA280023EEA2 /* Bank Dev T.debug.xcconfig */; };
		5026000521C3CA280023EEA2 /* Bank Dev T.debug.xcconfig in Resources */ = {isa = PBXBuildFile; fileRef = 5026FFF721C3CA280023EEA2 /* Bank Dev T.debug.xcconfig */; };
		5026000621C3CA280023EEA2 /* Bank Dev.debug.xcconfig in Resources */ = {isa = PBXBuildFile; fileRef = 5026FFF821C3CA280023EEA2 /* Bank Dev.debug.xcconfig */; };
		5026000721C3CA280023EEA2 /* Bank Dev.debug.xcconfig in Resources */ = {isa = PBXBuildFile; fileRef = 5026FFF821C3CA280023EEA2 /* Bank Dev.debug.xcconfig */; };
		5026000821C3CA280023EEA2 /* Bank Dev.debug.xcconfig in Resources */ = {isa = PBXBuildFile; fileRef = 5026FFF821C3CA280023EEA2 /* Bank Dev.debug.xcconfig */; };
		5026000921C3CA280023EEA2 /* Bank.debug.xcconfig in Resources */ = {isa = PBXBuildFile; fileRef = 5026FFF921C3CA280023EEA2 /* Bank.debug.xcconfig */; };
		5026000A21C3CA280023EEA2 /* Bank.debug.xcconfig in Resources */ = {isa = PBXBuildFile; fileRef = 5026FFF921C3CA280023EEA2 /* Bank.debug.xcconfig */; };
		5026000B21C3CA280023EEA2 /* Bank.debug.xcconfig in Resources */ = {isa = PBXBuildFile; fileRef = 5026FFF921C3CA280023EEA2 /* Bank.debug.xcconfig */; };
		5026FFFA21C3CA280023EEA2 /* Bank Dev.release.xcconfig in Resources */ = {isa = PBXBuildFile; fileRef = 5026FFF421C3CA280023EEA2 /* Bank Dev.release.xcconfig */; };
		5026FFFB21C3CA280023EEA2 /* Bank Dev.release.xcconfig in Resources */ = {isa = PBXBuildFile; fileRef = 5026FFF421C3CA280023EEA2 /* Bank Dev.release.xcconfig */; };
		5026FFFC21C3CA280023EEA2 /* Bank Dev.release.xcconfig in Resources */ = {isa = PBXBuildFile; fileRef = 5026FFF421C3CA280023EEA2 /* Bank Dev.release.xcconfig */; };
		5026FFFD21C3CA280023EEA2 /* Bank Dev T.release.xcconfig in Resources */ = {isa = PBXBuildFile; fileRef = 5026FFF521C3CA280023EEA2 /* Bank Dev T.release.xcconfig */; };
		5026FFFE21C3CA280023EEA2 /* Bank Dev T.release.xcconfig in Resources */ = {isa = PBXBuildFile; fileRef = 5026FFF521C3CA280023EEA2 /* Bank Dev T.release.xcconfig */; };
		5026FFFF21C3CA280023EEA2 /* Bank Dev T.release.xcconfig in Resources */ = {isa = PBXBuildFile; fileRef = 5026FFF521C3CA280023EEA2 /* Bank Dev T.release.xcconfig */; };
		503320AB214679EB00F64AAA /* PinTheme.swift in Sources */ = {isa = PBXBuildFile; fileRef = 503320AA214679EB00F64AAA /* PinTheme.swift */; };
		509E3D2420E398610095452C /* RestoreTheme.swift in Sources */ = {isa = PBXBuildFile; fileRef = 509E3D2320E398610095452C /* RestoreTheme.swift */; };
		50AB06AE2158E2EE00A01E4A /* LocalAuthentication.framework in Frameworks */ = {isa = PBXBuildFile; fileRef = 50AB06AD2158E2EE00A01E4A /* LocalAuthentication.framework */; };
		50AB06B7215A269200A01E4A /* InfoPlist.strings in Resources */ = {isa = PBXBuildFile; fileRef = 50AB06B5215A269200A01E4A /* InfoPlist.strings */; };
		50EDB79F215B493000BFE8A5 /* GeneratedMocks.swift in Sources */ = {isa = PBXBuildFile; fileRef = 50EDB79E215B493000BFE8A5 /* GeneratedMocks.swift */; };
		58AAA1AB2FD9FBA7801F830D /* PaymentRequestAddress.swift in Sources */ = {isa = PBXBuildFile; fileRef = 58AAA7A94D25C20240FD75C6 /* PaymentRequestAddress.swift */; };
		58AAA4E1C32E0B48A4CFECCD /* PaymentRequestAddress.swift in Sources */ = {isa = PBXBuildFile; fileRef = 58AAA7A94D25C20240FD75C6 /* PaymentRequestAddress.swift */; };
		58AAA8D40B3399937CFEB0F2 /* PaymentRequestAddress.swift in Sources */ = {isa = PBXBuildFile; fileRef = 58AAA7A94D25C20240FD75C6 /* PaymentRequestAddress.swift */; };
		7824FDC058202C392A45CED7 /* Pods_Bank.framework in Frameworks */ = {isa = PBXBuildFile; fileRef = 707E5CE5D6190A9C4CCA059D /* Pods_Bank.framework */; };
		7DE45A77C42F41B5EAE42A9A /* Pods_Bank_Tests.framework in Frameworks */ = {isa = PBXBuildFile; fileRef = 192934497A6C32A732658040 /* Pods_Bank_Tests.framework */; };
		D3285F4620BD158E00644076 /* AppDelegate.swift in Sources */ = {isa = PBXBuildFile; fileRef = D3285F4520BD158E00644076 /* AppDelegate.swift */; };
		D3373D9520BEC7B30082BC4A /* AVFoundation.framework in Frameworks */ = {isa = PBXBuildFile; fileRef = D3373D9420BEC7B30082BC4A /* AVFoundation.framework */; };
		D3373DB220C52F640082BC4A /* LaunchScreen.xib in Resources */ = {isa = PBXBuildFile; fileRef = D3373DB120C52F640082BC4A /* LaunchScreen.xib */; };
		D3373DB920C564450082BC4A /* BackupWordsController.swift in Sources */ = {isa = PBXBuildFile; fileRef = D3373DB720C564450082BC4A /* BackupWordsController.swift */; };
		D3373DBA20C564450082BC4A /* BackupWordsController.xib in Resources */ = {isa = PBXBuildFile; fileRef = D3373DB820C564450082BC4A /* BackupWordsController.xib */; };
		D3373DCE20C6B21C0082BC4A /* RestoreViewController.swift in Sources */ = {isa = PBXBuildFile; fileRef = D3373DCC20C6B21C0082BC4A /* RestoreViewController.swift */; };
		D3373DCF20C6B21C0082BC4A /* RestoreViewController.xib in Resources */ = {isa = PBXBuildFile; fileRef = D3373DCD20C6B21C0082BC4A /* RestoreViewController.xib */; };
		D348A76E20C7C44500803B9E /* BackupNavigationController.swift in Sources */ = {isa = PBXBuildFile; fileRef = D348A76C20C7C44500803B9E /* BackupNavigationController.swift */; };
		D348A77220C7C58900803B9E /* BackupIntroController.swift in Sources */ = {isa = PBXBuildFile; fileRef = D348A77020C7C58900803B9E /* BackupIntroController.swift */; };
		D348A77320C7C58900803B9E /* BackupIntroController.xib in Resources */ = {isa = PBXBuildFile; fileRef = D348A77120C7C58900803B9E /* BackupIntroController.xib */; };
		D348A77620C7D34100803B9E /* BackupConfirmationController.swift in Sources */ = {isa = PBXBuildFile; fileRef = D348A77420C7D34100803B9E /* BackupConfirmationController.swift */; };
		D348A77720C7D34100803B9E /* BackupConfirmationController.xib in Resources */ = {isa = PBXBuildFile; fileRef = D348A77520C7D34100803B9E /* BackupConfirmationController.xib */; };
		D35B518A21942E7A00504FBA /* AboutSettingsViewController.swift in Sources */ = {isa = PBXBuildFile; fileRef = D35B518821942E7A00504FBA /* AboutSettingsViewController.swift */; };
		D35B518B21942E7A00504FBA /* AboutSettingsViewController.swift in Sources */ = {isa = PBXBuildFile; fileRef = D35B518821942E7A00504FBA /* AboutSettingsViewController.swift */; };
		D35B518C21942E7A00504FBA /* AboutSettingsViewController.swift in Sources */ = {isa = PBXBuildFile; fileRef = D35B518821942E7A00504FBA /* AboutSettingsViewController.swift */; };
		D38404E4218317DF007D50AD /* AppDelegate.swift in Sources */ = {isa = PBXBuildFile; fileRef = D3285F4520BD158E00644076 /* AppDelegate.swift */; };
		D38404E5218317DF007D50AD /* BackupIntroController.swift in Sources */ = {isa = PBXBuildFile; fileRef = D348A77020C7C58900803B9E /* BackupIntroController.swift */; };
		D38404E6218317DF007D50AD /* TransactionsViewController.swift in Sources */ = {isa = PBXBuildFile; fileRef = D3B62A9020CA467E005A9F80 /* TransactionsViewController.swift */; };
		D38404E7218317DF007D50AD /* BackupNavigationController.swift in Sources */ = {isa = PBXBuildFile; fileRef = D348A76C20C7C44500803B9E /* BackupNavigationController.swift */; };
		D38404E8218317DF007D50AD /* MainViewController.swift in Sources */ = {isa = PBXBuildFile; fileRef = D3B62A8820CA40DC005A9F80 /* MainViewController.swift */; };
		D38404E9218317DF007D50AD /* BalanceViewController.swift in Sources */ = {isa = PBXBuildFile; fileRef = D3B62A8C20CA436F005A9F80 /* BalanceViewController.swift */; };
		D38404EA218317DF007D50AD /* BackupWordsController.swift in Sources */ = {isa = PBXBuildFile; fileRef = D3373DB720C564450082BC4A /* BackupWordsController.swift */; };
		D38404EB218317DF007D50AD /* GuestViewController.swift in Sources */ = {isa = PBXBuildFile; fileRef = 11B353D57AB36A9CF4DEE090 /* GuestViewController.swift */; };
		D38404EC218317DF007D50AD /* BackupConfirmationController.swift in Sources */ = {isa = PBXBuildFile; fileRef = D348A77420C7D34100803B9E /* BackupConfirmationController.swift */; };
		D38404ED218317DF007D50AD /* GuestRouter.swift in Sources */ = {isa = PBXBuildFile; fileRef = 11B35ADA6828A0EF11976938 /* GuestRouter.swift */; };
		D38404EE218317DF007D50AD /* RestoreTheme.swift in Sources */ = {isa = PBXBuildFile; fileRef = 509E3D2320E398610095452C /* RestoreTheme.swift */; };
		D38404EF218317DF007D50AD /* RestoreViewController.swift in Sources */ = {isa = PBXBuildFile; fileRef = D3373DCC20C6B21C0082BC4A /* RestoreViewController.swift */; };
		D38404F0218317DF007D50AD /* GuestPresenter.swift in Sources */ = {isa = PBXBuildFile; fileRef = 11B350896FD41EC360BF7C25 /* GuestPresenter.swift */; };
		D38404F1218317DF007D50AD /* BackupRouter.swift in Sources */ = {isa = PBXBuildFile; fileRef = 11B35D66E95B16C32E3796E8 /* BackupRouter.swift */; };
		D38404F2218317DF007D50AD /* BackupPresenter.swift in Sources */ = {isa = PBXBuildFile; fileRef = 11B355771A1D96DB96FBC975 /* BackupPresenter.swift */; };
		D38404F3218317DF007D50AD /* BackupInteractor.swift in Sources */ = {isa = PBXBuildFile; fileRef = 11B353A3B460BF1B24349F9F /* BackupInteractor.swift */; };
		D38404F4218317DF007D50AD /* RestoreRouter.swift in Sources */ = {isa = PBXBuildFile; fileRef = 11B35142DB758C8B2397D115 /* RestoreRouter.swift */; };
		D38404F5218317DF007D50AD /* RestorePresenter.swift in Sources */ = {isa = PBXBuildFile; fileRef = 11B35BAEE22C144B33661819 /* RestorePresenter.swift */; };
		D38404F6218317DF007D50AD /* BackupModule.swift in Sources */ = {isa = PBXBuildFile; fileRef = 11B356CEB7192CE21DD1BC8B /* BackupModule.swift */; };
		D38404F7218317DF007D50AD /* GuestModule.swift in Sources */ = {isa = PBXBuildFile; fileRef = 11B35BC220F1D90BF6BF3AAF /* GuestModule.swift */; };
		D38404F8218317DF007D50AD /* RestoreModule.swift in Sources */ = {isa = PBXBuildFile; fileRef = 11B358586003E20B167B1442 /* RestoreModule.swift */; };
		D38404F9218317DF007D50AD /* MainModule.swift in Sources */ = {isa = PBXBuildFile; fileRef = 11B35B96D2BC5994AC8EC794 /* MainModule.swift */; };
		D38404FA218317DF007D50AD /* MainRouter.swift in Sources */ = {isa = PBXBuildFile; fileRef = 11B35D163D12BE823AF54E97 /* MainRouter.swift */; };
		D38404FB218317DF007D50AD /* MainPresenter.swift in Sources */ = {isa = PBXBuildFile; fileRef = 11B359E7A75E6B92D1305F40 /* MainPresenter.swift */; };
		D38404FC218317DF007D50AD /* BalanceModule.swift in Sources */ = {isa = PBXBuildFile; fileRef = 11B35DC5A4019EA28C92B1E7 /* BalanceModule.swift */; };
		D38404FD218317DF007D50AD /* BalanceRouter.swift in Sources */ = {isa = PBXBuildFile; fileRef = 11B35DDABED90E97417092F5 /* BalanceRouter.swift */; };
		D38404FE218317DF007D50AD /* BalancePresenter.swift in Sources */ = {isa = PBXBuildFile; fileRef = 11B356A624E0982E0D90F9BB /* BalancePresenter.swift */; };
		D38404FF218317DF007D50AD /* TransactionsRouter.swift in Sources */ = {isa = PBXBuildFile; fileRef = 11B3520E9F70FFB8CC2D25A3 /* TransactionsRouter.swift */; };
		D3840500218317DF007D50AD /* TransactionsPresenter.swift in Sources */ = {isa = PBXBuildFile; fileRef = 11B3569AE7CDF7E217CAB4EE /* TransactionsPresenter.swift */; };
		D3840501218317DF007D50AD /* TransactionsModule.swift in Sources */ = {isa = PBXBuildFile; fileRef = 11B35687F7521B1F22786638 /* TransactionsModule.swift */; };
		D3840502218317DF007D50AD /* Protocols.swift in Sources */ = {isa = PBXBuildFile; fileRef = 11B35A5DE20DD6DD486FAFC0 /* Protocols.swift */; };
		D3840503218317DF007D50AD /* MainInteractor.swift in Sources */ = {isa = PBXBuildFile; fileRef = 11B35B88A2D6C85E1600F3AF /* MainInteractor.swift */; };
		D3840504218317DF007D50AD /* GuestInteractor.swift in Sources */ = {isa = PBXBuildFile; fileRef = 11B3566ED622AE7606EF76B9 /* GuestInteractor.swift */; };
		D3840505218317DF007D50AD /* LaunchRouter.swift in Sources */ = {isa = PBXBuildFile; fileRef = 11B35C7DCF9B7894F7600623 /* LaunchRouter.swift */; };
		D3840506218317DF007D50AD /* RestoreInteractor.swift in Sources */ = {isa = PBXBuildFile; fileRef = 11B354E15658C8BF7D5268D9 /* RestoreInteractor.swift */; };
		D3840507218317DF007D50AD /* BalanceInteractor.swift in Sources */ = {isa = PBXBuildFile; fileRef = 11B3511175F5F85BE5677E1A /* BalanceInteractor.swift */; };
		D3840508218317DF007D50AD /* BalanceViewItem.swift in Sources */ = {isa = PBXBuildFile; fileRef = 11B35458E7255EFB7BD0FB67 /* BalanceViewItem.swift */; };
		D3840509218317DF007D50AD /* Currency.swift in Sources */ = {isa = PBXBuildFile; fileRef = 11B356DF243F6B9248E6AD42 /* Currency.swift */; };
		D384050B218317DF007D50AD /* CurrencyValue.swift in Sources */ = {isa = PBXBuildFile; fileRef = 11B3589DC1945CAFBEEB1EED /* CurrencyValue.swift */; };
		D384050C218317DF007D50AD /* CoinValue.swift in Sources */ = {isa = PBXBuildFile; fileRef = 11B35B466B8FF6754E47DACD /* CoinValue.swift */; };
		D384050E218317DF007D50AD /* TransactionsInteractor.swift in Sources */ = {isa = PBXBuildFile; fileRef = 11B35BEF7ABBE155593B4DBE /* TransactionsInteractor.swift */; };
		D384050F218317DF007D50AD /* RestoreWordCell.swift in Sources */ = {isa = PBXBuildFile; fileRef = 1A5648D3CF09FF5EBE8321EC /* RestoreWordCell.swift */; };
		D3840510218317DF007D50AD /* DescriptionCollectionHeader.swift in Sources */ = {isa = PBXBuildFile; fileRef = 1A564E60ED94EDDE153519AA /* DescriptionCollectionHeader.swift */; };
		D3840511218317DF007D50AD /* InputFieldTheme.swift in Sources */ = {isa = PBXBuildFile; fileRef = 1A564939814A9D9F47D41EEB /* InputFieldTheme.swift */; };
		D3840512218317DF007D50AD /* AppTheme.swift in Sources */ = {isa = PBXBuildFile; fileRef = 1A5649DB879A57761C09842E /* AppTheme.swift */; };
		D3840513218317DF007D50AD /* BalanceCell.swift in Sources */ = {isa = PBXBuildFile; fileRef = 1A564B746C8A6451D81B27D4 /* BalanceCell.swift */; };
		D3840514218317DF007D50AD /* BalanceHeaderView.swift in Sources */ = {isa = PBXBuildFile; fileRef = 1A56463AFF1D05E33BA25C8A /* BalanceHeaderView.swift */; };
		D3840515218317DF007D50AD /* BalanceTheme.swift in Sources */ = {isa = PBXBuildFile; fileRef = 1A564243436E5185205D0359 /* BalanceTheme.swift */; };
		D3840516218317DF007D50AD /* CurrencyHelper.swift in Sources */ = {isa = PBXBuildFile; fileRef = 1A564679937963085A8530F4 /* CurrencyHelper.swift */; };
		D3840517218317DF007D50AD /* TransactionCurrenciesHeaderView.swift in Sources */ = {isa = PBXBuildFile; fileRef = 1A564FE8D247C36C2478C6B5 /* TransactionCurrenciesHeaderView.swift */; };
		D3840518218317DF007D50AD /* TransactionsCurrencyCell.swift in Sources */ = {isa = PBXBuildFile; fileRef = 1A5649C888E12C1A0B70EFA8 /* TransactionsCurrencyCell.swift */; };
		D3840519218317DF007D50AD /* TransactionsFilterTheme.swift in Sources */ = {isa = PBXBuildFile; fileRef = 1A5647CE5852E959DA7EB89A /* TransactionsFilterTheme.swift */; };
		D384051A218317DF007D50AD /* TransactionCell.swift in Sources */ = {isa = PBXBuildFile; fileRef = 1A5643AAE35C8D8C5DA5924C /* TransactionCell.swift */; };
		D384051B218317DF007D50AD /* TransactionsTheme.swift in Sources */ = {isa = PBXBuildFile; fileRef = 1A5645ED6604E61C418C257E /* TransactionsTheme.swift */; };
		D384051C218317DF007D50AD /* CoinValueHelper.swift in Sources */ = {isa = PBXBuildFile; fileRef = 1A5640B6691F4FD048C82A49 /* CoinValueHelper.swift */; };
		D3840520218317DF007D50AD /* ConfirmationTheme.swift in Sources */ = {isa = PBXBuildFile; fileRef = 1A564E77730537D108E31276 /* ConfirmationTheme.swift */; };
		D3840521218317DF007D50AD /* ButtonTheme.swift in Sources */ = {isa = PBXBuildFile; fileRef = 1A564D7FA287326CBE96353A /* ButtonTheme.swift */; };
		D3840524218317DF007D50AD /* DepositRouter.swift in Sources */ = {isa = PBXBuildFile; fileRef = 1A564EDCEACE83D95F6AE528 /* DepositRouter.swift */; };
		D3840525218317DF007D50AD /* DepositModule.swift in Sources */ = {isa = PBXBuildFile; fileRef = 1A564E1FBBCCA45BCDA557F4 /* DepositModule.swift */; };
		D3840526218317DF007D50AD /* DepositInteractor.swift in Sources */ = {isa = PBXBuildFile; fileRef = 1A5648DA32EA5FC27E4CEF64 /* DepositInteractor.swift */; };
		D3840527218317DF007D50AD /* DepositPresenter.swift in Sources */ = {isa = PBXBuildFile; fileRef = 1A5645371B2FC499500DCA93 /* DepositPresenter.swift */; };
		D3840528218317DF007D50AD /* DepositAlertModel.swift in Sources */ = {isa = PBXBuildFile; fileRef = 1A564C2A96B49F01C1EC645D /* DepositAlertModel.swift */; };
		D3840529218317DF007D50AD /* DepositTheme.swift in Sources */ = {isa = PBXBuildFile; fileRef = 1A56481E8D97841B12893D00 /* DepositTheme.swift */; };
		D384052A218317DF007D50AD /* DepositCollectionItemView.swift in Sources */ = {isa = PBXBuildFile; fileRef = 1A564B0A9AB0EAAB5574FDD0 /* DepositCollectionItemView.swift */; };
		D384052B218317DF007D50AD /* DepositCollectionItem.swift in Sources */ = {isa = PBXBuildFile; fileRef = 1A5645BE7DACEC78A2FAEFB5 /* DepositCollectionItem.swift */; };
		D384052C218317DF007D50AD /* DepositAddressCollectionCell.swift in Sources */ = {isa = PBXBuildFile; fileRef = 1A5647F6F29405E571D70592 /* DepositAddressCollectionCell.swift */; };
		D384052F218317DF007D50AD /* PagingDotsItem.swift in Sources */ = {isa = PBXBuildFile; fileRef = 1A5640FFFD5B065D745208F1 /* PagingDotsItem.swift */; };
		D3840530218317DF007D50AD /* PagingDotsItemView.swift in Sources */ = {isa = PBXBuildFile; fileRef = 1A56453E2F6ED44D46D84C49 /* PagingDotsItemView.swift */; };
		D3840531218317DF007D50AD /* DepositCopyButtonItem.swift in Sources */ = {isa = PBXBuildFile; fileRef = 1A564F3B10EF814E1D330CAD /* DepositCopyButtonItem.swift */; };
		D3840532218317DF007D50AD /* DepositCopyButtonItemView.swift in Sources */ = {isa = PBXBuildFile; fileRef = 1A564DA173BE95B4681E5395 /* DepositCopyButtonItemView.swift */; };
		D3840533218317DF007D50AD /* SendModule.swift in Sources */ = {isa = PBXBuildFile; fileRef = 1A5641C2FAD616C358A319A0 /* SendModule.swift */; };
		D3840534218317DF007D50AD /* SendInteractor.swift in Sources */ = {isa = PBXBuildFile; fileRef = 1A564260BF2C73B9F2450FB8 /* SendInteractor.swift */; };
		D3840535218317DF007D50AD /* SendAlertModel.swift in Sources */ = {isa = PBXBuildFile; fileRef = 1A5644CAA65F6AF171D2D5AF /* SendAlertModel.swift */; };
		D3840536218317DF007D50AD /* SendRouter.swift in Sources */ = {isa = PBXBuildFile; fileRef = 1A56474B516F0AFBAAFB3AE2 /* SendRouter.swift */; };
		D3840537218317DF007D50AD /* SendPresenter.swift in Sources */ = {isa = PBXBuildFile; fileRef = 1A5647EE51941D84607A9493 /* SendPresenter.swift */; };
		D3840538218317DF007D50AD /* SendTitleItemView.swift in Sources */ = {isa = PBXBuildFile; fileRef = 1A5649BED7237B075AE7F8B8 /* SendTitleItemView.swift */; };
		D3840539218317DF007D50AD /* SendTitleItem.swift in Sources */ = {isa = PBXBuildFile; fileRef = 1A564AF060F532C77FB991C7 /* SendTitleItem.swift */; };
		D384053A218317DF007D50AD /* SendTheme.swift in Sources */ = {isa = PBXBuildFile; fileRef = 1A564077BF075C35B6FF3BCB /* SendTheme.swift */; };
		D3840542218317DF007D50AD /* SendButtonItemView.swift in Sources */ = {isa = PBXBuildFile; fileRef = 1A564CFA352D219E2D05D09F /* SendButtonItemView.swift */; };
		D3840543218317DF007D50AD /* SendButtonItem.swift in Sources */ = {isa = PBXBuildFile; fileRef = 1A56425E1873BC8574539D2B /* SendButtonItem.swift */; };
		D3840545218317DF007D50AD /* ScanQRController.swift in Sources */ = {isa = PBXBuildFile; fileRef = 1A5647D980D08E2E4359861B /* ScanQRController.swift */; };
		D3840546218317DF007D50AD /* TransactionRecord.swift in Sources */ = {isa = PBXBuildFile; fileRef = 11B356738853E2305B5CC34B /* TransactionRecord.swift */; };
		D3840547218317DF007D50AD /* Rate.swift in Sources */ = {isa = PBXBuildFile; fileRef = 11B35BBAAAE1A3981B902E89 /* Rate.swift */; };
		D3840548218317DF007D50AD /* WordsManager.swift in Sources */ = {isa = PBXBuildFile; fileRef = 11B35ADD30196056A9C6407C /* WordsManager.swift */; };
		D3840549218317DF007D50AD /* TransactionInfoRouter.swift in Sources */ = {isa = PBXBuildFile; fileRef = 1A5647FDE8383651F19C35C6 /* TransactionInfoRouter.swift */; };
		D384054A218317DF007D50AD /* TransactionInfoAlertModel.swift in Sources */ = {isa = PBXBuildFile; fileRef = 1A5643010944D435B8BA2FD8 /* TransactionInfoAlertModel.swift */; };
		D384054B218317DF007D50AD /* TransactionTitleItem.swift in Sources */ = {isa = PBXBuildFile; fileRef = 1A564C27C6CDAE6E692C4A14 /* TransactionTitleItem.swift */; };
		D384054C218317DF007D50AD /* TransactionTitleItemView.swift in Sources */ = {isa = PBXBuildFile; fileRef = 1A56469DF9D0C335228E88EE /* TransactionTitleItemView.swift */; };
		D384054D218317DF007D50AD /* TransactionInfoTheme.swift in Sources */ = {isa = PBXBuildFile; fileRef = 1A5645F926B14580B1644164 /* TransactionInfoTheme.swift */; };
		D3840550218317DF007D50AD /* TransactionStatusItem.swift in Sources */ = {isa = PBXBuildFile; fileRef = 1A5646C9024F054AE8115A30 /* TransactionStatusItem.swift */; };
		D3840553218317DF007D50AD /* TransactionFromToHashItem.swift in Sources */ = {isa = PBXBuildFile; fileRef = 1A564C4C8EFE1B1BBE03C9E6 /* TransactionFromToHashItem.swift */; };
		D3840554218317DF007D50AD /* PinTheme.swift in Sources */ = {isa = PBXBuildFile; fileRef = 503320AA214679EB00F64AAA /* PinTheme.swift */; };
		D3840556218317DF007D50AD /* TransactionCloseItem.swift in Sources */ = {isa = PBXBuildFile; fileRef = 1A564181733CBC44EECFBBF3 /* TransactionCloseItem.swift */; };
		D3840557218317DF007D50AD /* TransactionCloseItemView.swift in Sources */ = {isa = PBXBuildFile; fileRef = 1A564B27FBA16D9EA22F0944 /* TransactionCloseItemView.swift */; };
		D3840558218317DF007D50AD /* TransactionInfoModule.swift in Sources */ = {isa = PBXBuildFile; fileRef = 1A5643996D67B74F800DFFE4 /* TransactionInfoModule.swift */; };
		D3840559218317DF007D50AD /* TransactionInfoInteractor.swift in Sources */ = {isa = PBXBuildFile; fileRef = 1A5647DBF15322999B5A1D04 /* TransactionInfoInteractor.swift */; };
		D384055A218317DF007D50AD /* TransactionInfoPresenter.swift in Sources */ = {isa = PBXBuildFile; fileRef = 1A564091A9C12F224A18B740 /* TransactionInfoPresenter.swift */; };
		D384055C218317DF007D50AD /* SettingsTheme.swift in Sources */ = {isa = PBXBuildFile; fileRef = 1A564F747A4D0B78E5DF6F1B /* SettingsTheme.swift */; };
		D384055D218317DF007D50AD /* TransactionAmountItem.swift in Sources */ = {isa = PBXBuildFile; fileRef = 1A56464DB0EEF75F63C91760 /* TransactionAmountItem.swift */; };
		D384055E218317DF007D50AD /* TransactionAmountItemView.swift in Sources */ = {isa = PBXBuildFile; fileRef = 1A5642EFA8A991436AED3B44 /* TransactionAmountItemView.swift */; };
		D384055F218317DF007D50AD /* FullTransactionInfoController.swift in Sources */ = {isa = PBXBuildFile; fileRef = 1A564A961EE2857B5283A996 /* FullTransactionInfoController.swift */; };
		D3840560218317DF007D50AD /* SettingsCell.swift in Sources */ = {isa = PBXBuildFile; fileRef = 1A564F5FA00D064D9F3F0AF7 /* SettingsCell.swift */; };
		D3840561218317DF007D50AD /* SettingsRightImageCell.swift in Sources */ = {isa = PBXBuildFile; fileRef = 1A56499AAEEED9EA3CE9E0A7 /* SettingsRightImageCell.swift */; };
		D3840562218317DF007D50AD /* SettingsRightLabelCell.swift in Sources */ = {isa = PBXBuildFile; fileRef = 1A56464E8EDBFB0B67DB593F /* SettingsRightLabelCell.swift */; };
		D3840563218317DF007D50AD /* SettingsToggleCell.swift in Sources */ = {isa = PBXBuildFile; fileRef = 1A564B3A1B7A6F432F72A811 /* SettingsToggleCell.swift */; };
		D3840564218317DF007D50AD /* SettingsInfoFooter.swift in Sources */ = {isa = PBXBuildFile; fileRef = 1A56487BA5FFC1BC45D6F25C /* SettingsInfoFooter.swift */; };
		D3840565218317DF007D50AD /* FullTransactionInfoTheme.swift in Sources */ = {isa = PBXBuildFile; fileRef = 1A56428DB7E042907CD4252D /* FullTransactionInfoTheme.swift */; };
		D3840566218317DF007D50AD /* FullTransactionInfoTextCell.swift in Sources */ = {isa = PBXBuildFile; fileRef = 1A56424F4DB6D8384D8F2489 /* FullTransactionInfoTextCell.swift */; };
		D3840567218317DF007D50AD /* TransactionFromToHashItemView.swift in Sources */ = {isa = PBXBuildFile; fileRef = 1A564E1F405D2D57FBC9E799 /* TransactionFromToHashItemView.swift */; };
		D3840568218317DF007D50AD /* AddressItem.swift in Sources */ = {isa = PBXBuildFile; fileRef = 1A5648AB2D8BF212D891310D /* AddressItem.swift */; };
		D384056A218317DF007D50AD /* TransactionStatusItemView.swift in Sources */ = {isa = PBXBuildFile; fileRef = 1A564BD2D59794AD187F28ED /* TransactionStatusItemView.swift */; };
		D384056B218317DF007D50AD /* LockManager.swift in Sources */ = {isa = PBXBuildFile; fileRef = 1A5648F910A01D14653C8B21 /* LockManager.swift */; };
		D384056C218317DF007D50AD /* PinViewController.swift in Sources */ = {isa = PBXBuildFile; fileRef = 1A564948450C4AADB2679AC0 /* PinViewController.swift */; };
		D384056D218317DF007D50AD /* PinManager.swift in Sources */ = {isa = PBXBuildFile; fileRef = 1A5645B289EFBDB3EAB27E3A /* PinManager.swift */; };
		D384056E218317DF007D50AD /* PinView.swift in Sources */ = {isa = PBXBuildFile; fileRef = 1A564E32F66415F9A0586626 /* PinView.swift */; };
		D384056F218317DF007D50AD /* SetPinRouter.swift in Sources */ = {isa = PBXBuildFile; fileRef = 1A564447850F619EDD37CBC3 /* SetPinRouter.swift */; };
		D3840570218317DF007D50AD /* SetPinPresenter.swift in Sources */ = {isa = PBXBuildFile; fileRef = 1A5648311E0EA947B1446649 /* SetPinPresenter.swift */; };
		D3840571218317DF007D50AD /* SetPinModule.swift in Sources */ = {isa = PBXBuildFile; fileRef = 1A56421310FCB8A4E19BDDB3 /* SetPinModule.swift */; };
		D3840572218317DF007D50AD /* PinDotsView.swift in Sources */ = {isa = PBXBuildFile; fileRef = 1A564326AB442FFB65E1CA29 /* PinDotsView.swift */; };
		D3840573218317DF007D50AD /* EditPinPresenter.swift in Sources */ = {isa = PBXBuildFile; fileRef = 1A5646F390EE2D74304C8CDA /* EditPinPresenter.swift */; };
		D3840574218317DF007D50AD /* EditPinRouter.swift in Sources */ = {isa = PBXBuildFile; fileRef = 1A564C08421D093D6E445D3A /* EditPinRouter.swift */; };
		D3840575218317DF007D50AD /* EditPinModule.swift in Sources */ = {isa = PBXBuildFile; fileRef = 1A564D0BE1310BFCC7D8D774 /* EditPinModule.swift */; };
		D3840576218317DF007D50AD /* PinModule.swift in Sources */ = {isa = PBXBuildFile; fileRef = 1A56490AEC0BDFCA98275B49 /* PinModule.swift */; };
		D3840577218317DF007D50AD /* PinInteractor.swift in Sources */ = {isa = PBXBuildFile; fileRef = 1A5640B8B65EAECA3A36F89E /* PinInteractor.swift */; };
		D3840578218317DF007D50AD /* UnlockPinPresenter.swift in Sources */ = {isa = PBXBuildFile; fileRef = 1A5641742308EC67C1292980 /* UnlockPinPresenter.swift */; };
		D3840579218317DF007D50AD /* UnlockPinRouter.swift in Sources */ = {isa = PBXBuildFile; fileRef = 1A5644EDACA3F1843C8194F7 /* UnlockPinRouter.swift */; };
		D384057A218317DF007D50AD /* UnlockPinModule.swift in Sources */ = {isa = PBXBuildFile; fileRef = 1A564E017B299CF4BA6F337C /* UnlockPinModule.swift */; };
		D384057B218317DF007D50AD /* BiometricManager.swift in Sources */ = {isa = PBXBuildFile; fileRef = 1A564901BE8CB514936E47AF /* BiometricManager.swift */; };
		D384057C218317DF007D50AD /* UnlockPinInteractor.swift in Sources */ = {isa = PBXBuildFile; fileRef = 1A5647E28DF774B3CE01D2C4 /* UnlockPinInteractor.swift */; };
		D384057D218317DF007D50AD /* ManagePinPresenter.swift in Sources */ = {isa = PBXBuildFile; fileRef = 1A564A3E6B23CF04ECEB40DC /* ManagePinPresenter.swift */; };
		D384057E218317DF007D50AD /* LaunchModule.swift in Sources */ = {isa = PBXBuildFile; fileRef = 1A56408C8281C80FD365E5BE /* LaunchModule.swift */; };
		D384057F218317DF007D50AD /* LaunchInteractor.swift in Sources */ = {isa = PBXBuildFile; fileRef = 1A56458C7C29504755A09E00 /* LaunchInteractor.swift */; };
		D3840580218317DF007D50AD /* LaunchPresenter.swift in Sources */ = {isa = PBXBuildFile; fileRef = 1A564F627224BDD3E99C582B /* LaunchPresenter.swift */; };
		D3840581218317DF007D50AD /* App.swift in Sources */ = {isa = PBXBuildFile; fileRef = 1A5646D49060C3EFF06D0479 /* App.swift */; };
		D3840582218317DF007D50AD /* LockRouter.swift in Sources */ = {isa = PBXBuildFile; fileRef = 1A564A6CCF1B907F25255D2E /* LockRouter.swift */; };
		D3840583218317DF007D50AD /* BlurManager.swift in Sources */ = {isa = PBXBuildFile; fileRef = 1A564BB88BF3ED779F8C21DC /* BlurManager.swift */; };
		D3840584218317DF007D50AD /* RateManager.swift in Sources */ = {isa = PBXBuildFile; fileRef = 1A564CF82858F8E7F80E1835 /* RateManager.swift */; };
		D3840585218317DF007D50AD /* MainSettingsModule.swift in Sources */ = {isa = PBXBuildFile; fileRef = 1A5647AD7481B36F20D4DDF9 /* MainSettingsModule.swift */; };
		D3840586218317DF007D50AD /* MainSettingsPresenter.swift in Sources */ = {isa = PBXBuildFile; fileRef = 1A5640528EFD15137E218EA3 /* MainSettingsPresenter.swift */; };
		D3840587218317DF007D50AD /* MainSettingsRouter.swift in Sources */ = {isa = PBXBuildFile; fileRef = 1A5645D25F2DB148CD0C16B5 /* MainSettingsRouter.swift */; };
		D3840588218317DF007D50AD /* MainSettingsInteractor.swift in Sources */ = {isa = PBXBuildFile; fileRef = 1A564D73251DBFA0CFE34D12 /* MainSettingsInteractor.swift */; };
		D3840589218317DF007D50AD /* MainSettingsViewController.swift in Sources */ = {isa = PBXBuildFile; fileRef = 1A564879AD72301AAB78F8F5 /* MainSettingsViewController.swift */; };
		D384058A218317DF007D50AD /* LocalizationManager.swift in Sources */ = {isa = PBXBuildFile; fileRef = 1A564F49E3B187A3564C0561 /* LocalizationManager.swift */; };
		D384058B218317DF007D50AD /* LanguageManager.swift in Sources */ = {isa = PBXBuildFile; fileRef = 11B35C4FFB99D10A8F343E9C /* LanguageManager.swift */; };
		D384058C218317DF007D50AD /* UserDefaultsStorage.swift in Sources */ = {isa = PBXBuildFile; fileRef = 11B352044BCE494491257933 /* UserDefaultsStorage.swift */; };
		D384058D218317DF007D50AD /* KeychainStorage.swift in Sources */ = {isa = PBXBuildFile; fileRef = 11B3584E1C6B6FA22B89D82C /* KeychainStorage.swift */; };
		D384058E218317DF007D50AD /* SecuritySettingsViewController.swift in Sources */ = {isa = PBXBuildFile; fileRef = 1A5647AD931E3B90C974A6CB /* SecuritySettingsViewController.swift */; };
		D384058F218317DF007D50AD /* SecuritySettingsModule.swift in Sources */ = {isa = PBXBuildFile; fileRef = 1A5641572B6E46E18B52A6A9 /* SecuritySettingsModule.swift */; };
		D3840590218317DF007D50AD /* SecuritySettingsInteractor.swift in Sources */ = {isa = PBXBuildFile; fileRef = 1A564082B28C17265B23D88A /* SecuritySettingsInteractor.swift */; };
		D3840591218317DF007D50AD /* SecuritySettingsRouter.swift in Sources */ = {isa = PBXBuildFile; fileRef = 1A5641B7D1079995F147F7D2 /* SecuritySettingsRouter.swift */; };
		D3840592218317DF007D50AD /* SecuritySettingsPresenter.swift in Sources */ = {isa = PBXBuildFile; fileRef = 1A56446DB62F52AC4C3C2C30 /* SecuritySettingsPresenter.swift */; };
		D3840593218317DF007D50AD /* BitcoinAdapter.swift in Sources */ = {isa = PBXBuildFile; fileRef = 11B352D114BED753EEBA8B8D /* BitcoinAdapter.swift */; };
		D3840594218317DF007D50AD /* BaseButtonItem.swift in Sources */ = {isa = PBXBuildFile; fileRef = 11B3523AECA209106F192586 /* BaseButtonItem.swift */; };
		D3840595218317DF007D50AD /* BaseButtonItemView.swift in Sources */ = {isa = PBXBuildFile; fileRef = 11B3564E0721887CEBDE39F2 /* BaseButtonItemView.swift */; };
		D3840596218317DF007D50AD /* BaseTwinItem.swift in Sources */ = {isa = PBXBuildFile; fileRef = 11B3505BF644BCA7FD0F86F5 /* BaseTwinItem.swift */; };
		D3840597218317DF007D50AD /* BaseTwinItemView.swift in Sources */ = {isa = PBXBuildFile; fileRef = 11B3513A0023455D438BAC4C /* BaseTwinItemView.swift */; };
		D3840598218317DF007D50AD /* IndexedInputField.swift in Sources */ = {isa = PBXBuildFile; fileRef = 11B35C8856A137E92441AF19 /* IndexedInputField.swift */; };
		D3840599218317DF007D50AD /* RespondButton.swift in Sources */ = {isa = PBXBuildFile; fileRef = 11B3570598EDE26F96BC5F41 /* RespondButton.swift */; };
		D384059A218317DF007D50AD /* KeyboardObservingViewController.swift in Sources */ = {isa = PBXBuildFile; fileRef = 11B3535FC407BA20765EBCF4 /* KeyboardObservingViewController.swift */; };
		D384059B218317DF007D50AD /* WalletNavigationController.swift in Sources */ = {isa = PBXBuildFile; fileRef = 11B353F1BD63011E1D536631 /* WalletNavigationController.swift */; };
		D384059C218317DF007D50AD /* UIColor.swift in Sources */ = {isa = PBXBuildFile; fileRef = 11B351FFC025462BB9F01184 /* UIColor.swift */; };
		D384059D218317DF007D50AD /* String.swift in Sources */ = {isa = PBXBuildFile; fileRef = 11B35F4AF52970B217AD4DC6 /* String.swift */; };
		D384059E218317DF007D50AD /* Satoshi.swift in Sources */ = {isa = PBXBuildFile; fileRef = 11B3522E7181FB5F0A647944 /* Satoshi.swift */; };
		D384059F218317DF007D50AD /* UIView.swift in Sources */ = {isa = PBXBuildFile; fileRef = 11B358414185C1B924E91A32 /* UIView.swift */; };
		D38405A0218317DF007D50AD /* UIFont.swift in Sources */ = {isa = PBXBuildFile; fileRef = 11B35A473B035F88BA0C09C1 /* UIFont.swift */; };
		D38405A1218317DF007D50AD /* Date.swift in Sources */ = {isa = PBXBuildFile; fileRef = 11B355ABE89C2793563829BD /* Date.swift */; };
		D38405A2218317DF007D50AD /* UIAlertController.swift in Sources */ = {isa = PBXBuildFile; fileRef = 11B356D6300E64A1982BC9EB /* UIAlertController.swift */; };
		D38405A3218317DF007D50AD /* UITableView.swift in Sources */ = {isa = PBXBuildFile; fileRef = 11B351D55B31D37B7194DE55 /* UITableView.swift */; };
		D38405A4218317DF007D50AD /* HudHelper.swift in Sources */ = {isa = PBXBuildFile; fileRef = 11B35C181EB4CA85BD80228C /* HudHelper.swift */; };
		D38405A5218317DF007D50AD /* DateHelper.swift in Sources */ = {isa = PBXBuildFile; fileRef = 11B35492B1162F69CA7A0597 /* DateHelper.swift */; };
		D38405A6218317DF007D50AD /* SystemInfoManager.swift in Sources */ = {isa = PBXBuildFile; fileRef = 11B357BA1A6AC79F07B54FB5 /* SystemInfoManager.swift */; };
		D38405A7218317DF007D50AD /* PermissionsHelper.swift in Sources */ = {isa = PBXBuildFile; fileRef = 11B354B43B5120F594318FDA /* PermissionsHelper.swift */; };
		D38405A8218317DF007D50AD /* RandomManager.swift in Sources */ = {isa = PBXBuildFile; fileRef = 11B35A65D7F2EADB3618DA64 /* RandomManager.swift */; };
		D38405A9218317DF007D50AD /* BiometryType.swift in Sources */ = {isa = PBXBuildFile; fileRef = 11B35C182B944A7CD13EA163 /* BiometryType.swift */; };
		D38405AB218317DF007D50AD /* LanguageSettingsViewController.swift in Sources */ = {isa = PBXBuildFile; fileRef = 1A5644D3B094D4148F99F8A5 /* LanguageSettingsViewController.swift */; };
		D38405AD218317DF007D50AD /* LanguageSettingsPresenter.swift in Sources */ = {isa = PBXBuildFile; fileRef = 1A564238192BEA3F5470E204 /* LanguageSettingsPresenter.swift */; };
		D38405AE218317DF007D50AD /* LanguageSettingsInteractor.swift in Sources */ = {isa = PBXBuildFile; fileRef = 1A564DB37A289E1AEA981458 /* LanguageSettingsInteractor.swift */; };
		D38405AF218317DF007D50AD /* LanguageSettingsModule.swift in Sources */ = {isa = PBXBuildFile; fileRef = 1A5642A5A1B21FE92139766E /* LanguageSettingsModule.swift */; };
		D38405B0218317DF007D50AD /* LanguageSettingsRouter.swift in Sources */ = {isa = PBXBuildFile; fileRef = 1A564094488F092EDA007FE9 /* LanguageSettingsRouter.swift */; };
		D38405B1218317DF007D50AD /* CoinManager.swift in Sources */ = {isa = PBXBuildFile; fileRef = 11B35570FD93AFB406434D20 /* CoinManager.swift */; };
		D38405B2218317DF007D50AD /* AdapterFactory.swift in Sources */ = {isa = PBXBuildFile; fileRef = 11B3576492DE68F2507BB711 /* AdapterFactory.swift */; };
		D38405B3218317DF007D50AD /* WalletManager.swift in Sources */ = {isa = PBXBuildFile; fileRef = 11B357F5E2BDAAAE4E5446E3 /* WalletManager.swift */; };
		D38405B4218317DF007D50AD /* Wallet.swift in Sources */ = {isa = PBXBuildFile; fileRef = 11B35D81B1CB74C0337214DC /* Wallet.swift */; };
		D38405B5218317DF007D50AD /* TransactionManager.swift in Sources */ = {isa = PBXBuildFile; fileRef = 11B35F414DD593D0E64A1254 /* TransactionManager.swift */; };
		D38405B6218317DF007D50AD /* RealmFactory.swift in Sources */ = {isa = PBXBuildFile; fileRef = 11B359656C7DCCBCE1CDEF4C /* RealmFactory.swift */; };
		D38405B8218317DF007D50AD /* LocalAuthentication.framework in Frameworks */ = {isa = PBXBuildFile; fileRef = 50AB06AD2158E2EE00A01E4A /* LocalAuthentication.framework */; };
		D38405B9218317DF007D50AD /* AVFoundation.framework in Frameworks */ = {isa = PBXBuildFile; fileRef = D3373D9420BEC7B30082BC4A /* AVFoundation.framework */; };
		D38405BC218317DF007D50AD /* LaunchScreen.xib in Resources */ = {isa = PBXBuildFile; fileRef = D3373DB120C52F640082BC4A /* LaunchScreen.xib */; };
		D38405BD218317DF007D50AD /* InfoPlist.strings in Resources */ = {isa = PBXBuildFile; fileRef = 50AB06B5215A269200A01E4A /* InfoPlist.strings */; };
		D38405BE218317DF007D50AD /* BackupConfirmationController.xib in Resources */ = {isa = PBXBuildFile; fileRef = D348A77520C7D34100803B9E /* BackupConfirmationController.xib */; };
		D38405BF218317DF007D50AD /* RestoreViewController.xib in Resources */ = {isa = PBXBuildFile; fileRef = D3373DCD20C6B21C0082BC4A /* RestoreViewController.xib */; };
		D38405C0218317DF007D50AD /* DarkTheme.xcassets in Resources */ = {isa = PBXBuildFile; fileRef = D3B62A9D20CA88BF005A9F80 /* DarkTheme.xcassets */; };
		D38405C1218317DF007D50AD /* MainViewController.xib in Resources */ = {isa = PBXBuildFile; fileRef = D3B62A8920CA40DC005A9F80 /* MainViewController.xib */; };
		D38405C2218317DF007D50AD /* BackupIntroController.xib in Resources */ = {isa = PBXBuildFile; fileRef = D348A77120C7C58900803B9E /* BackupIntroController.xib */; };
		D38405C3218317DF007D50AD /* Localizable.strings in Resources */ = {isa = PBXBuildFile; fileRef = D3B62A9C20CA73A0005A9F80 /* Localizable.strings */; };
		D38405C6218317DF007D50AD /* GuestViewController.xib in Resources */ = {isa = PBXBuildFile; fileRef = 11B35119CB772BB43AE8B1D5 /* GuestViewController.xib */; };
		D38405C7218317DF007D50AD /* BackupWordsController.xib in Resources */ = {isa = PBXBuildFile; fileRef = D3373DB820C564450082BC4A /* BackupWordsController.xib */; };
		D38405C8218317DF007D50AD /* BalanceHeaderView.xib in Resources */ = {isa = PBXBuildFile; fileRef = 1A5646B68188CD13969CE766 /* BalanceHeaderView.xib */; };
		D38405C9218317DF007D50AD /* BaseTwinItemView.xib in Resources */ = {isa = PBXBuildFile; fileRef = 11B35B5CE0ED32CD93DFBB56 /* BaseTwinItemView.xib */; };
		D38405D321831B3D007D50AD /* AppDelegate.swift in Sources */ = {isa = PBXBuildFile; fileRef = D3285F4520BD158E00644076 /* AppDelegate.swift */; };
		D38405D421831B3D007D50AD /* BackupIntroController.swift in Sources */ = {isa = PBXBuildFile; fileRef = D348A77020C7C58900803B9E /* BackupIntroController.swift */; };
		D38405D521831B3D007D50AD /* TransactionsViewController.swift in Sources */ = {isa = PBXBuildFile; fileRef = D3B62A9020CA467E005A9F80 /* TransactionsViewController.swift */; };
		D38405D621831B3D007D50AD /* BackupNavigationController.swift in Sources */ = {isa = PBXBuildFile; fileRef = D348A76C20C7C44500803B9E /* BackupNavigationController.swift */; };
		D38405D721831B3D007D50AD /* MainViewController.swift in Sources */ = {isa = PBXBuildFile; fileRef = D3B62A8820CA40DC005A9F80 /* MainViewController.swift */; };
		D38405D821831B3D007D50AD /* BalanceViewController.swift in Sources */ = {isa = PBXBuildFile; fileRef = D3B62A8C20CA436F005A9F80 /* BalanceViewController.swift */; };
		D38405D921831B3D007D50AD /* BackupWordsController.swift in Sources */ = {isa = PBXBuildFile; fileRef = D3373DB720C564450082BC4A /* BackupWordsController.swift */; };
		D38405DA21831B3D007D50AD /* GuestViewController.swift in Sources */ = {isa = PBXBuildFile; fileRef = 11B353D57AB36A9CF4DEE090 /* GuestViewController.swift */; };
		D38405DB21831B3D007D50AD /* BackupConfirmationController.swift in Sources */ = {isa = PBXBuildFile; fileRef = D348A77420C7D34100803B9E /* BackupConfirmationController.swift */; };
		D38405DC21831B3D007D50AD /* GuestRouter.swift in Sources */ = {isa = PBXBuildFile; fileRef = 11B35ADA6828A0EF11976938 /* GuestRouter.swift */; };
		D38405DD21831B3D007D50AD /* RestoreTheme.swift in Sources */ = {isa = PBXBuildFile; fileRef = 509E3D2320E398610095452C /* RestoreTheme.swift */; };
		D38405DE21831B3D007D50AD /* RestoreViewController.swift in Sources */ = {isa = PBXBuildFile; fileRef = D3373DCC20C6B21C0082BC4A /* RestoreViewController.swift */; };
		D38405DF21831B3D007D50AD /* GuestPresenter.swift in Sources */ = {isa = PBXBuildFile; fileRef = 11B350896FD41EC360BF7C25 /* GuestPresenter.swift */; };
		D38405E021831B3D007D50AD /* BackupRouter.swift in Sources */ = {isa = PBXBuildFile; fileRef = 11B35D66E95B16C32E3796E8 /* BackupRouter.swift */; };
		D38405E121831B3D007D50AD /* BackupPresenter.swift in Sources */ = {isa = PBXBuildFile; fileRef = 11B355771A1D96DB96FBC975 /* BackupPresenter.swift */; };
		D38405E221831B3D007D50AD /* BackupInteractor.swift in Sources */ = {isa = PBXBuildFile; fileRef = 11B353A3B460BF1B24349F9F /* BackupInteractor.swift */; };
		D38405E321831B3D007D50AD /* RestoreRouter.swift in Sources */ = {isa = PBXBuildFile; fileRef = 11B35142DB758C8B2397D115 /* RestoreRouter.swift */; };
		D38405E421831B3D007D50AD /* RestorePresenter.swift in Sources */ = {isa = PBXBuildFile; fileRef = 11B35BAEE22C144B33661819 /* RestorePresenter.swift */; };
		D38405E521831B3D007D50AD /* BackupModule.swift in Sources */ = {isa = PBXBuildFile; fileRef = 11B356CEB7192CE21DD1BC8B /* BackupModule.swift */; };
		D38405E621831B3D007D50AD /* GuestModule.swift in Sources */ = {isa = PBXBuildFile; fileRef = 11B35BC220F1D90BF6BF3AAF /* GuestModule.swift */; };
		D38405E721831B3D007D50AD /* RestoreModule.swift in Sources */ = {isa = PBXBuildFile; fileRef = 11B358586003E20B167B1442 /* RestoreModule.swift */; };
		D38405E821831B3D007D50AD /* MainModule.swift in Sources */ = {isa = PBXBuildFile; fileRef = 11B35B96D2BC5994AC8EC794 /* MainModule.swift */; };
		D38405E921831B3D007D50AD /* MainRouter.swift in Sources */ = {isa = PBXBuildFile; fileRef = 11B35D163D12BE823AF54E97 /* MainRouter.swift */; };
		D38405EA21831B3D007D50AD /* MainPresenter.swift in Sources */ = {isa = PBXBuildFile; fileRef = 11B359E7A75E6B92D1305F40 /* MainPresenter.swift */; };
		D38405EB21831B3D007D50AD /* BalanceModule.swift in Sources */ = {isa = PBXBuildFile; fileRef = 11B35DC5A4019EA28C92B1E7 /* BalanceModule.swift */; };
		D38405EC21831B3D007D50AD /* BalanceRouter.swift in Sources */ = {isa = PBXBuildFile; fileRef = 11B35DDABED90E97417092F5 /* BalanceRouter.swift */; };
		D38405ED21831B3D007D50AD /* BalancePresenter.swift in Sources */ = {isa = PBXBuildFile; fileRef = 11B356A624E0982E0D90F9BB /* BalancePresenter.swift */; };
		D38405EE21831B3D007D50AD /* TransactionsRouter.swift in Sources */ = {isa = PBXBuildFile; fileRef = 11B3520E9F70FFB8CC2D25A3 /* TransactionsRouter.swift */; };
		D38405EF21831B3D007D50AD /* TransactionsPresenter.swift in Sources */ = {isa = PBXBuildFile; fileRef = 11B3569AE7CDF7E217CAB4EE /* TransactionsPresenter.swift */; };
		D38405F021831B3D007D50AD /* TransactionsModule.swift in Sources */ = {isa = PBXBuildFile; fileRef = 11B35687F7521B1F22786638 /* TransactionsModule.swift */; };
		D38405F121831B3D007D50AD /* Protocols.swift in Sources */ = {isa = PBXBuildFile; fileRef = 11B35A5DE20DD6DD486FAFC0 /* Protocols.swift */; };
		D38405F221831B3D007D50AD /* MainInteractor.swift in Sources */ = {isa = PBXBuildFile; fileRef = 11B35B88A2D6C85E1600F3AF /* MainInteractor.swift */; };
		D38405F321831B3D007D50AD /* GuestInteractor.swift in Sources */ = {isa = PBXBuildFile; fileRef = 11B3566ED622AE7606EF76B9 /* GuestInteractor.swift */; };
		D38405F421831B3D007D50AD /* LaunchRouter.swift in Sources */ = {isa = PBXBuildFile; fileRef = 11B35C7DCF9B7894F7600623 /* LaunchRouter.swift */; };
		D38405F521831B3D007D50AD /* RestoreInteractor.swift in Sources */ = {isa = PBXBuildFile; fileRef = 11B354E15658C8BF7D5268D9 /* RestoreInteractor.swift */; };
		D38405F621831B3D007D50AD /* BalanceInteractor.swift in Sources */ = {isa = PBXBuildFile; fileRef = 11B3511175F5F85BE5677E1A /* BalanceInteractor.swift */; };
		D38405F721831B3D007D50AD /* BalanceViewItem.swift in Sources */ = {isa = PBXBuildFile; fileRef = 11B35458E7255EFB7BD0FB67 /* BalanceViewItem.swift */; };
		D38405F821831B3D007D50AD /* Currency.swift in Sources */ = {isa = PBXBuildFile; fileRef = 11B356DF243F6B9248E6AD42 /* Currency.swift */; };
		D38405FA21831B3D007D50AD /* CurrencyValue.swift in Sources */ = {isa = PBXBuildFile; fileRef = 11B3589DC1945CAFBEEB1EED /* CurrencyValue.swift */; };
		D38405FB21831B3D007D50AD /* CoinValue.swift in Sources */ = {isa = PBXBuildFile; fileRef = 11B35B466B8FF6754E47DACD /* CoinValue.swift */; };
		D38405FD21831B3D007D50AD /* TransactionsInteractor.swift in Sources */ = {isa = PBXBuildFile; fileRef = 11B35BEF7ABBE155593B4DBE /* TransactionsInteractor.swift */; };
		D38405FE21831B3D007D50AD /* RestoreWordCell.swift in Sources */ = {isa = PBXBuildFile; fileRef = 1A5648D3CF09FF5EBE8321EC /* RestoreWordCell.swift */; };
		D38405FF21831B3D007D50AD /* DescriptionCollectionHeader.swift in Sources */ = {isa = PBXBuildFile; fileRef = 1A564E60ED94EDDE153519AA /* DescriptionCollectionHeader.swift */; };
		D384060021831B3D007D50AD /* InputFieldTheme.swift in Sources */ = {isa = PBXBuildFile; fileRef = 1A564939814A9D9F47D41EEB /* InputFieldTheme.swift */; };
		D384060121831B3D007D50AD /* AppTheme.swift in Sources */ = {isa = PBXBuildFile; fileRef = 1A5649DB879A57761C09842E /* AppTheme.swift */; };
		D384060221831B3D007D50AD /* BalanceCell.swift in Sources */ = {isa = PBXBuildFile; fileRef = 1A564B746C8A6451D81B27D4 /* BalanceCell.swift */; };
		D384060321831B3D007D50AD /* BalanceHeaderView.swift in Sources */ = {isa = PBXBuildFile; fileRef = 1A56463AFF1D05E33BA25C8A /* BalanceHeaderView.swift */; };
		D384060421831B3D007D50AD /* BalanceTheme.swift in Sources */ = {isa = PBXBuildFile; fileRef = 1A564243436E5185205D0359 /* BalanceTheme.swift */; };
		D384060521831B3D007D50AD /* CurrencyHelper.swift in Sources */ = {isa = PBXBuildFile; fileRef = 1A564679937963085A8530F4 /* CurrencyHelper.swift */; };
		D384060621831B3D007D50AD /* TransactionCurrenciesHeaderView.swift in Sources */ = {isa = PBXBuildFile; fileRef = 1A564FE8D247C36C2478C6B5 /* TransactionCurrenciesHeaderView.swift */; };
		D384060721831B3D007D50AD /* TransactionsCurrencyCell.swift in Sources */ = {isa = PBXBuildFile; fileRef = 1A5649C888E12C1A0B70EFA8 /* TransactionsCurrencyCell.swift */; };
		D384060821831B3D007D50AD /* TransactionsFilterTheme.swift in Sources */ = {isa = PBXBuildFile; fileRef = 1A5647CE5852E959DA7EB89A /* TransactionsFilterTheme.swift */; };
		D384060921831B3D007D50AD /* TransactionCell.swift in Sources */ = {isa = PBXBuildFile; fileRef = 1A5643AAE35C8D8C5DA5924C /* TransactionCell.swift */; };
		D384060A21831B3D007D50AD /* TransactionsTheme.swift in Sources */ = {isa = PBXBuildFile; fileRef = 1A5645ED6604E61C418C257E /* TransactionsTheme.swift */; };
		D384060B21831B3D007D50AD /* CoinValueHelper.swift in Sources */ = {isa = PBXBuildFile; fileRef = 1A5640B6691F4FD048C82A49 /* CoinValueHelper.swift */; };
		D384060F21831B3D007D50AD /* ConfirmationTheme.swift in Sources */ = {isa = PBXBuildFile; fileRef = 1A564E77730537D108E31276 /* ConfirmationTheme.swift */; };
		D384061021831B3D007D50AD /* ButtonTheme.swift in Sources */ = {isa = PBXBuildFile; fileRef = 1A564D7FA287326CBE96353A /* ButtonTheme.swift */; };
		D384061321831B3D007D50AD /* DepositRouter.swift in Sources */ = {isa = PBXBuildFile; fileRef = 1A564EDCEACE83D95F6AE528 /* DepositRouter.swift */; };
		D384061421831B3D007D50AD /* DepositModule.swift in Sources */ = {isa = PBXBuildFile; fileRef = 1A564E1FBBCCA45BCDA557F4 /* DepositModule.swift */; };
		D384061521831B3D007D50AD /* DepositInteractor.swift in Sources */ = {isa = PBXBuildFile; fileRef = 1A5648DA32EA5FC27E4CEF64 /* DepositInteractor.swift */; };
		D384061621831B3D007D50AD /* DepositPresenter.swift in Sources */ = {isa = PBXBuildFile; fileRef = 1A5645371B2FC499500DCA93 /* DepositPresenter.swift */; };
		D384061721831B3D007D50AD /* DepositAlertModel.swift in Sources */ = {isa = PBXBuildFile; fileRef = 1A564C2A96B49F01C1EC645D /* DepositAlertModel.swift */; };
		D384061821831B3D007D50AD /* DepositTheme.swift in Sources */ = {isa = PBXBuildFile; fileRef = 1A56481E8D97841B12893D00 /* DepositTheme.swift */; };
		D384061921831B3D007D50AD /* DepositCollectionItemView.swift in Sources */ = {isa = PBXBuildFile; fileRef = 1A564B0A9AB0EAAB5574FDD0 /* DepositCollectionItemView.swift */; };
		D384061A21831B3D007D50AD /* DepositCollectionItem.swift in Sources */ = {isa = PBXBuildFile; fileRef = 1A5645BE7DACEC78A2FAEFB5 /* DepositCollectionItem.swift */; };
		D384061B21831B3D007D50AD /* DepositAddressCollectionCell.swift in Sources */ = {isa = PBXBuildFile; fileRef = 1A5647F6F29405E571D70592 /* DepositAddressCollectionCell.swift */; };
		D384061E21831B3D007D50AD /* PagingDotsItem.swift in Sources */ = {isa = PBXBuildFile; fileRef = 1A5640FFFD5B065D745208F1 /* PagingDotsItem.swift */; };
		D384061F21831B3D007D50AD /* PagingDotsItemView.swift in Sources */ = {isa = PBXBuildFile; fileRef = 1A56453E2F6ED44D46D84C49 /* PagingDotsItemView.swift */; };
		D384062021831B3D007D50AD /* DepositCopyButtonItem.swift in Sources */ = {isa = PBXBuildFile; fileRef = 1A564F3B10EF814E1D330CAD /* DepositCopyButtonItem.swift */; };
		D384062121831B3D007D50AD /* DepositCopyButtonItemView.swift in Sources */ = {isa = PBXBuildFile; fileRef = 1A564DA173BE95B4681E5395 /* DepositCopyButtonItemView.swift */; };
		D384062221831B3D007D50AD /* SendModule.swift in Sources */ = {isa = PBXBuildFile; fileRef = 1A5641C2FAD616C358A319A0 /* SendModule.swift */; };
		D384062321831B3D007D50AD /* SendInteractor.swift in Sources */ = {isa = PBXBuildFile; fileRef = 1A564260BF2C73B9F2450FB8 /* SendInteractor.swift */; };
		D384062421831B3D007D50AD /* SendAlertModel.swift in Sources */ = {isa = PBXBuildFile; fileRef = 1A5644CAA65F6AF171D2D5AF /* SendAlertModel.swift */; };
		D384062521831B3D007D50AD /* SendRouter.swift in Sources */ = {isa = PBXBuildFile; fileRef = 1A56474B516F0AFBAAFB3AE2 /* SendRouter.swift */; };
		D384062621831B3D007D50AD /* SendPresenter.swift in Sources */ = {isa = PBXBuildFile; fileRef = 1A5647EE51941D84607A9493 /* SendPresenter.swift */; };
		D384062721831B3D007D50AD /* SendTitleItemView.swift in Sources */ = {isa = PBXBuildFile; fileRef = 1A5649BED7237B075AE7F8B8 /* SendTitleItemView.swift */; };
		D384062821831B3D007D50AD /* SendTitleItem.swift in Sources */ = {isa = PBXBuildFile; fileRef = 1A564AF060F532C77FB991C7 /* SendTitleItem.swift */; };
		D384062921831B3D007D50AD /* SendTheme.swift in Sources */ = {isa = PBXBuildFile; fileRef = 1A564077BF075C35B6FF3BCB /* SendTheme.swift */; };
		D384063121831B3D007D50AD /* SendButtonItemView.swift in Sources */ = {isa = PBXBuildFile; fileRef = 1A564CFA352D219E2D05D09F /* SendButtonItemView.swift */; };
		D384063221831B3D007D50AD /* SendButtonItem.swift in Sources */ = {isa = PBXBuildFile; fileRef = 1A56425E1873BC8574539D2B /* SendButtonItem.swift */; };
		D384063421831B3D007D50AD /* ScanQRController.swift in Sources */ = {isa = PBXBuildFile; fileRef = 1A5647D980D08E2E4359861B /* ScanQRController.swift */; };
		D384063521831B3D007D50AD /* TransactionRecord.swift in Sources */ = {isa = PBXBuildFile; fileRef = 11B356738853E2305B5CC34B /* TransactionRecord.swift */; };
		D384063621831B3D007D50AD /* Rate.swift in Sources */ = {isa = PBXBuildFile; fileRef = 11B35BBAAAE1A3981B902E89 /* Rate.swift */; };
		D384063721831B3D007D50AD /* WordsManager.swift in Sources */ = {isa = PBXBuildFile; fileRef = 11B35ADD30196056A9C6407C /* WordsManager.swift */; };
		D384063821831B3D007D50AD /* TransactionInfoRouter.swift in Sources */ = {isa = PBXBuildFile; fileRef = 1A5647FDE8383651F19C35C6 /* TransactionInfoRouter.swift */; };
		D384063921831B3D007D50AD /* TransactionInfoAlertModel.swift in Sources */ = {isa = PBXBuildFile; fileRef = 1A5643010944D435B8BA2FD8 /* TransactionInfoAlertModel.swift */; };
		D384063A21831B3D007D50AD /* TransactionTitleItem.swift in Sources */ = {isa = PBXBuildFile; fileRef = 1A564C27C6CDAE6E692C4A14 /* TransactionTitleItem.swift */; };
		D384063B21831B3D007D50AD /* TransactionTitleItemView.swift in Sources */ = {isa = PBXBuildFile; fileRef = 1A56469DF9D0C335228E88EE /* TransactionTitleItemView.swift */; };
		D384063C21831B3D007D50AD /* TransactionInfoTheme.swift in Sources */ = {isa = PBXBuildFile; fileRef = 1A5645F926B14580B1644164 /* TransactionInfoTheme.swift */; };
		D384063F21831B3D007D50AD /* TransactionStatusItem.swift in Sources */ = {isa = PBXBuildFile; fileRef = 1A5646C9024F054AE8115A30 /* TransactionStatusItem.swift */; };
		D384064221831B3D007D50AD /* TransactionFromToHashItem.swift in Sources */ = {isa = PBXBuildFile; fileRef = 1A564C4C8EFE1B1BBE03C9E6 /* TransactionFromToHashItem.swift */; };
		D384064321831B3D007D50AD /* PinTheme.swift in Sources */ = {isa = PBXBuildFile; fileRef = 503320AA214679EB00F64AAA /* PinTheme.swift */; };
		D384064521831B3D007D50AD /* TransactionCloseItem.swift in Sources */ = {isa = PBXBuildFile; fileRef = 1A564181733CBC44EECFBBF3 /* TransactionCloseItem.swift */; };
		D384064621831B3D007D50AD /* TransactionCloseItemView.swift in Sources */ = {isa = PBXBuildFile; fileRef = 1A564B27FBA16D9EA22F0944 /* TransactionCloseItemView.swift */; };
		D384064721831B3D007D50AD /* TransactionInfoModule.swift in Sources */ = {isa = PBXBuildFile; fileRef = 1A5643996D67B74F800DFFE4 /* TransactionInfoModule.swift */; };
		D384064821831B3D007D50AD /* TransactionInfoInteractor.swift in Sources */ = {isa = PBXBuildFile; fileRef = 1A5647DBF15322999B5A1D04 /* TransactionInfoInteractor.swift */; };
		D384064921831B3D007D50AD /* TransactionInfoPresenter.swift in Sources */ = {isa = PBXBuildFile; fileRef = 1A564091A9C12F224A18B740 /* TransactionInfoPresenter.swift */; };
		D384064B21831B3D007D50AD /* SettingsTheme.swift in Sources */ = {isa = PBXBuildFile; fileRef = 1A564F747A4D0B78E5DF6F1B /* SettingsTheme.swift */; };
		D384064C21831B3D007D50AD /* TransactionAmountItem.swift in Sources */ = {isa = PBXBuildFile; fileRef = 1A56464DB0EEF75F63C91760 /* TransactionAmountItem.swift */; };
		D384064D21831B3D007D50AD /* TransactionAmountItemView.swift in Sources */ = {isa = PBXBuildFile; fileRef = 1A5642EFA8A991436AED3B44 /* TransactionAmountItemView.swift */; };
		D384064E21831B3D007D50AD /* FullTransactionInfoController.swift in Sources */ = {isa = PBXBuildFile; fileRef = 1A564A961EE2857B5283A996 /* FullTransactionInfoController.swift */; };
		D384064F21831B3D007D50AD /* SettingsCell.swift in Sources */ = {isa = PBXBuildFile; fileRef = 1A564F5FA00D064D9F3F0AF7 /* SettingsCell.swift */; };
		D384065021831B3D007D50AD /* SettingsRightImageCell.swift in Sources */ = {isa = PBXBuildFile; fileRef = 1A56499AAEEED9EA3CE9E0A7 /* SettingsRightImageCell.swift */; };
		D384065121831B3D007D50AD /* SettingsRightLabelCell.swift in Sources */ = {isa = PBXBuildFile; fileRef = 1A56464E8EDBFB0B67DB593F /* SettingsRightLabelCell.swift */; };
		D384065221831B3D007D50AD /* SettingsToggleCell.swift in Sources */ = {isa = PBXBuildFile; fileRef = 1A564B3A1B7A6F432F72A811 /* SettingsToggleCell.swift */; };
		D384065321831B3D007D50AD /* SettingsInfoFooter.swift in Sources */ = {isa = PBXBuildFile; fileRef = 1A56487BA5FFC1BC45D6F25C /* SettingsInfoFooter.swift */; };
		D384065421831B3D007D50AD /* FullTransactionInfoTheme.swift in Sources */ = {isa = PBXBuildFile; fileRef = 1A56428DB7E042907CD4252D /* FullTransactionInfoTheme.swift */; };
		D384065521831B3D007D50AD /* FullTransactionInfoTextCell.swift in Sources */ = {isa = PBXBuildFile; fileRef = 1A56424F4DB6D8384D8F2489 /* FullTransactionInfoTextCell.swift */; };
		D384065621831B3D007D50AD /* TransactionFromToHashItemView.swift in Sources */ = {isa = PBXBuildFile; fileRef = 1A564E1F405D2D57FBC9E799 /* TransactionFromToHashItemView.swift */; };
		D384065721831B3D007D50AD /* AddressItem.swift in Sources */ = {isa = PBXBuildFile; fileRef = 1A5648AB2D8BF212D891310D /* AddressItem.swift */; };
		D384065921831B3D007D50AD /* TransactionStatusItemView.swift in Sources */ = {isa = PBXBuildFile; fileRef = 1A564BD2D59794AD187F28ED /* TransactionStatusItemView.swift */; };
		D384065A21831B3D007D50AD /* LockManager.swift in Sources */ = {isa = PBXBuildFile; fileRef = 1A5648F910A01D14653C8B21 /* LockManager.swift */; };
		D384065B21831B3D007D50AD /* PinViewController.swift in Sources */ = {isa = PBXBuildFile; fileRef = 1A564948450C4AADB2679AC0 /* PinViewController.swift */; };
		D384065C21831B3D007D50AD /* PinManager.swift in Sources */ = {isa = PBXBuildFile; fileRef = 1A5645B289EFBDB3EAB27E3A /* PinManager.swift */; };
		D384065D21831B3D007D50AD /* PinView.swift in Sources */ = {isa = PBXBuildFile; fileRef = 1A564E32F66415F9A0586626 /* PinView.swift */; };
		D384065E21831B3D007D50AD /* SetPinRouter.swift in Sources */ = {isa = PBXBuildFile; fileRef = 1A564447850F619EDD37CBC3 /* SetPinRouter.swift */; };
		D384065F21831B3D007D50AD /* SetPinPresenter.swift in Sources */ = {isa = PBXBuildFile; fileRef = 1A5648311E0EA947B1446649 /* SetPinPresenter.swift */; };
		D384066021831B3D007D50AD /* SetPinModule.swift in Sources */ = {isa = PBXBuildFile; fileRef = 1A56421310FCB8A4E19BDDB3 /* SetPinModule.swift */; };
		D384066121831B3D007D50AD /* PinDotsView.swift in Sources */ = {isa = PBXBuildFile; fileRef = 1A564326AB442FFB65E1CA29 /* PinDotsView.swift */; };
		D384066221831B3D007D50AD /* EditPinPresenter.swift in Sources */ = {isa = PBXBuildFile; fileRef = 1A5646F390EE2D74304C8CDA /* EditPinPresenter.swift */; };
		D384066321831B3D007D50AD /* EditPinRouter.swift in Sources */ = {isa = PBXBuildFile; fileRef = 1A564C08421D093D6E445D3A /* EditPinRouter.swift */; };
		D384066421831B3D007D50AD /* EditPinModule.swift in Sources */ = {isa = PBXBuildFile; fileRef = 1A564D0BE1310BFCC7D8D774 /* EditPinModule.swift */; };
		D384066521831B3D007D50AD /* PinModule.swift in Sources */ = {isa = PBXBuildFile; fileRef = 1A56490AEC0BDFCA98275B49 /* PinModule.swift */; };
		D384066621831B3D007D50AD /* PinInteractor.swift in Sources */ = {isa = PBXBuildFile; fileRef = 1A5640B8B65EAECA3A36F89E /* PinInteractor.swift */; };
		D384066721831B3D007D50AD /* UnlockPinPresenter.swift in Sources */ = {isa = PBXBuildFile; fileRef = 1A5641742308EC67C1292980 /* UnlockPinPresenter.swift */; };
		D384066821831B3D007D50AD /* UnlockPinRouter.swift in Sources */ = {isa = PBXBuildFile; fileRef = 1A5644EDACA3F1843C8194F7 /* UnlockPinRouter.swift */; };
		D384066921831B3D007D50AD /* UnlockPinModule.swift in Sources */ = {isa = PBXBuildFile; fileRef = 1A564E017B299CF4BA6F337C /* UnlockPinModule.swift */; };
		D384066A21831B3D007D50AD /* BiometricManager.swift in Sources */ = {isa = PBXBuildFile; fileRef = 1A564901BE8CB514936E47AF /* BiometricManager.swift */; };
		D384066B21831B3D007D50AD /* UnlockPinInteractor.swift in Sources */ = {isa = PBXBuildFile; fileRef = 1A5647E28DF774B3CE01D2C4 /* UnlockPinInteractor.swift */; };
		D384066C21831B3D007D50AD /* ManagePinPresenter.swift in Sources */ = {isa = PBXBuildFile; fileRef = 1A564A3E6B23CF04ECEB40DC /* ManagePinPresenter.swift */; };
		D384066D21831B3D007D50AD /* LaunchModule.swift in Sources */ = {isa = PBXBuildFile; fileRef = 1A56408C8281C80FD365E5BE /* LaunchModule.swift */; };
		D384066E21831B3D007D50AD /* LaunchInteractor.swift in Sources */ = {isa = PBXBuildFile; fileRef = 1A56458C7C29504755A09E00 /* LaunchInteractor.swift */; };
		D384066F21831B3D007D50AD /* LaunchPresenter.swift in Sources */ = {isa = PBXBuildFile; fileRef = 1A564F627224BDD3E99C582B /* LaunchPresenter.swift */; };
		D384067021831B3D007D50AD /* App.swift in Sources */ = {isa = PBXBuildFile; fileRef = 1A5646D49060C3EFF06D0479 /* App.swift */; };
		D384067121831B3D007D50AD /* LockRouter.swift in Sources */ = {isa = PBXBuildFile; fileRef = 1A564A6CCF1B907F25255D2E /* LockRouter.swift */; };
		D384067221831B3D007D50AD /* BlurManager.swift in Sources */ = {isa = PBXBuildFile; fileRef = 1A564BB88BF3ED779F8C21DC /* BlurManager.swift */; };
		D384067321831B3D007D50AD /* RateManager.swift in Sources */ = {isa = PBXBuildFile; fileRef = 1A564CF82858F8E7F80E1835 /* RateManager.swift */; };
		D384067421831B3D007D50AD /* MainSettingsModule.swift in Sources */ = {isa = PBXBuildFile; fileRef = 1A5647AD7481B36F20D4DDF9 /* MainSettingsModule.swift */; };
		D384067521831B3D007D50AD /* MainSettingsPresenter.swift in Sources */ = {isa = PBXBuildFile; fileRef = 1A5640528EFD15137E218EA3 /* MainSettingsPresenter.swift */; };
		D384067621831B3D007D50AD /* MainSettingsRouter.swift in Sources */ = {isa = PBXBuildFile; fileRef = 1A5645D25F2DB148CD0C16B5 /* MainSettingsRouter.swift */; };
		D384067721831B3D007D50AD /* MainSettingsInteractor.swift in Sources */ = {isa = PBXBuildFile; fileRef = 1A564D73251DBFA0CFE34D12 /* MainSettingsInteractor.swift */; };
		D384067821831B3D007D50AD /* MainSettingsViewController.swift in Sources */ = {isa = PBXBuildFile; fileRef = 1A564879AD72301AAB78F8F5 /* MainSettingsViewController.swift */; };
		D384067921831B3D007D50AD /* LocalizationManager.swift in Sources */ = {isa = PBXBuildFile; fileRef = 1A564F49E3B187A3564C0561 /* LocalizationManager.swift */; };
		D384067A21831B3D007D50AD /* LanguageManager.swift in Sources */ = {isa = PBXBuildFile; fileRef = 11B35C4FFB99D10A8F343E9C /* LanguageManager.swift */; };
		D384067B21831B3D007D50AD /* UserDefaultsStorage.swift in Sources */ = {isa = PBXBuildFile; fileRef = 11B352044BCE494491257933 /* UserDefaultsStorage.swift */; };
		D384067C21831B3D007D50AD /* KeychainStorage.swift in Sources */ = {isa = PBXBuildFile; fileRef = 11B3584E1C6B6FA22B89D82C /* KeychainStorage.swift */; };
		D384067D21831B3D007D50AD /* SecuritySettingsViewController.swift in Sources */ = {isa = PBXBuildFile; fileRef = 1A5647AD931E3B90C974A6CB /* SecuritySettingsViewController.swift */; };
		D384067E21831B3D007D50AD /* SecuritySettingsModule.swift in Sources */ = {isa = PBXBuildFile; fileRef = 1A5641572B6E46E18B52A6A9 /* SecuritySettingsModule.swift */; };
		D384067F21831B3D007D50AD /* SecuritySettingsInteractor.swift in Sources */ = {isa = PBXBuildFile; fileRef = 1A564082B28C17265B23D88A /* SecuritySettingsInteractor.swift */; };
		D384068021831B3D007D50AD /* SecuritySettingsRouter.swift in Sources */ = {isa = PBXBuildFile; fileRef = 1A5641B7D1079995F147F7D2 /* SecuritySettingsRouter.swift */; };
		D384068121831B3D007D50AD /* SecuritySettingsPresenter.swift in Sources */ = {isa = PBXBuildFile; fileRef = 1A56446DB62F52AC4C3C2C30 /* SecuritySettingsPresenter.swift */; };
		D384068221831B3D007D50AD /* BitcoinAdapter.swift in Sources */ = {isa = PBXBuildFile; fileRef = 11B352D114BED753EEBA8B8D /* BitcoinAdapter.swift */; };
		D384068321831B3D007D50AD /* BaseButtonItem.swift in Sources */ = {isa = PBXBuildFile; fileRef = 11B3523AECA209106F192586 /* BaseButtonItem.swift */; };
		D384068421831B3D007D50AD /* BaseButtonItemView.swift in Sources */ = {isa = PBXBuildFile; fileRef = 11B3564E0721887CEBDE39F2 /* BaseButtonItemView.swift */; };
		D384068521831B3D007D50AD /* BaseTwinItem.swift in Sources */ = {isa = PBXBuildFile; fileRef = 11B3505BF644BCA7FD0F86F5 /* BaseTwinItem.swift */; };
		D384068621831B3D007D50AD /* BaseTwinItemView.swift in Sources */ = {isa = PBXBuildFile; fileRef = 11B3513A0023455D438BAC4C /* BaseTwinItemView.swift */; };
		D384068721831B3D007D50AD /* IndexedInputField.swift in Sources */ = {isa = PBXBuildFile; fileRef = 11B35C8856A137E92441AF19 /* IndexedInputField.swift */; };
		D384068821831B3D007D50AD /* RespondButton.swift in Sources */ = {isa = PBXBuildFile; fileRef = 11B3570598EDE26F96BC5F41 /* RespondButton.swift */; };
		D384068921831B3D007D50AD /* KeyboardObservingViewController.swift in Sources */ = {isa = PBXBuildFile; fileRef = 11B3535FC407BA20765EBCF4 /* KeyboardObservingViewController.swift */; };
		D384068A21831B3D007D50AD /* WalletNavigationController.swift in Sources */ = {isa = PBXBuildFile; fileRef = 11B353F1BD63011E1D536631 /* WalletNavigationController.swift */; };
		D384068B21831B3D007D50AD /* UIColor.swift in Sources */ = {isa = PBXBuildFile; fileRef = 11B351FFC025462BB9F01184 /* UIColor.swift */; };
		D384068C21831B3D007D50AD /* String.swift in Sources */ = {isa = PBXBuildFile; fileRef = 11B35F4AF52970B217AD4DC6 /* String.swift */; };
		D384068D21831B3D007D50AD /* Satoshi.swift in Sources */ = {isa = PBXBuildFile; fileRef = 11B3522E7181FB5F0A647944 /* Satoshi.swift */; };
		D384068E21831B3D007D50AD /* UIView.swift in Sources */ = {isa = PBXBuildFile; fileRef = 11B358414185C1B924E91A32 /* UIView.swift */; };
		D384068F21831B3D007D50AD /* UIFont.swift in Sources */ = {isa = PBXBuildFile; fileRef = 11B35A473B035F88BA0C09C1 /* UIFont.swift */; };
		D384069021831B3D007D50AD /* Date.swift in Sources */ = {isa = PBXBuildFile; fileRef = 11B355ABE89C2793563829BD /* Date.swift */; };
		D384069121831B3D007D50AD /* UIAlertController.swift in Sources */ = {isa = PBXBuildFile; fileRef = 11B356D6300E64A1982BC9EB /* UIAlertController.swift */; };
		D384069221831B3D007D50AD /* UITableView.swift in Sources */ = {isa = PBXBuildFile; fileRef = 11B351D55B31D37B7194DE55 /* UITableView.swift */; };
		D384069321831B3D007D50AD /* HudHelper.swift in Sources */ = {isa = PBXBuildFile; fileRef = 11B35C181EB4CA85BD80228C /* HudHelper.swift */; };
		D384069421831B3D007D50AD /* DateHelper.swift in Sources */ = {isa = PBXBuildFile; fileRef = 11B35492B1162F69CA7A0597 /* DateHelper.swift */; };
		D384069521831B3D007D50AD /* SystemInfoManager.swift in Sources */ = {isa = PBXBuildFile; fileRef = 11B357BA1A6AC79F07B54FB5 /* SystemInfoManager.swift */; };
		D384069621831B3D007D50AD /* PermissionsHelper.swift in Sources */ = {isa = PBXBuildFile; fileRef = 11B354B43B5120F594318FDA /* PermissionsHelper.swift */; };
		D384069721831B3D007D50AD /* RandomManager.swift in Sources */ = {isa = PBXBuildFile; fileRef = 11B35A65D7F2EADB3618DA64 /* RandomManager.swift */; };
		D384069821831B3D007D50AD /* BiometryType.swift in Sources */ = {isa = PBXBuildFile; fileRef = 11B35C182B944A7CD13EA163 /* BiometryType.swift */; };
		D384069A21831B3D007D50AD /* LanguageSettingsViewController.swift in Sources */ = {isa = PBXBuildFile; fileRef = 1A5644D3B094D4148F99F8A5 /* LanguageSettingsViewController.swift */; };
		D384069C21831B3D007D50AD /* LanguageSettingsPresenter.swift in Sources */ = {isa = PBXBuildFile; fileRef = 1A564238192BEA3F5470E204 /* LanguageSettingsPresenter.swift */; };
		D384069D21831B3D007D50AD /* LanguageSettingsInteractor.swift in Sources */ = {isa = PBXBuildFile; fileRef = 1A564DB37A289E1AEA981458 /* LanguageSettingsInteractor.swift */; };
		D384069E21831B3D007D50AD /* LanguageSettingsModule.swift in Sources */ = {isa = PBXBuildFile; fileRef = 1A5642A5A1B21FE92139766E /* LanguageSettingsModule.swift */; };
		D384069F21831B3D007D50AD /* LanguageSettingsRouter.swift in Sources */ = {isa = PBXBuildFile; fileRef = 1A564094488F092EDA007FE9 /* LanguageSettingsRouter.swift */; };
		D38406A021831B3D007D50AD /* CoinManager.swift in Sources */ = {isa = PBXBuildFile; fileRef = 11B35570FD93AFB406434D20 /* CoinManager.swift */; };
		D38406A121831B3D007D50AD /* AdapterFactory.swift in Sources */ = {isa = PBXBuildFile; fileRef = 11B3576492DE68F2507BB711 /* AdapterFactory.swift */; };
		D38406A221831B3D007D50AD /* WalletManager.swift in Sources */ = {isa = PBXBuildFile; fileRef = 11B357F5E2BDAAAE4E5446E3 /* WalletManager.swift */; };
		D38406A321831B3D007D50AD /* Wallet.swift in Sources */ = {isa = PBXBuildFile; fileRef = 11B35D81B1CB74C0337214DC /* Wallet.swift */; };
		D38406A421831B3D007D50AD /* TransactionManager.swift in Sources */ = {isa = PBXBuildFile; fileRef = 11B35F414DD593D0E64A1254 /* TransactionManager.swift */; };
		D38406A521831B3D007D50AD /* RealmFactory.swift in Sources */ = {isa = PBXBuildFile; fileRef = 11B359656C7DCCBCE1CDEF4C /* RealmFactory.swift */; };
		D38406A721831B3D007D50AD /* LocalAuthentication.framework in Frameworks */ = {isa = PBXBuildFile; fileRef = 50AB06AD2158E2EE00A01E4A /* LocalAuthentication.framework */; };
		D38406A821831B3D007D50AD /* AVFoundation.framework in Frameworks */ = {isa = PBXBuildFile; fileRef = D3373D9420BEC7B30082BC4A /* AVFoundation.framework */; };
		D38406AC21831B3D007D50AD /* LaunchScreen.xib in Resources */ = {isa = PBXBuildFile; fileRef = D3373DB120C52F640082BC4A /* LaunchScreen.xib */; };
		D38406AD21831B3D007D50AD /* InfoPlist.strings in Resources */ = {isa = PBXBuildFile; fileRef = 50AB06B5215A269200A01E4A /* InfoPlist.strings */; };
		D38406AE21831B3D007D50AD /* BackupConfirmationController.xib in Resources */ = {isa = PBXBuildFile; fileRef = D348A77520C7D34100803B9E /* BackupConfirmationController.xib */; };
		D38406AF21831B3D007D50AD /* RestoreViewController.xib in Resources */ = {isa = PBXBuildFile; fileRef = D3373DCD20C6B21C0082BC4A /* RestoreViewController.xib */; };
		D38406B021831B3D007D50AD /* DarkTheme.xcassets in Resources */ = {isa = PBXBuildFile; fileRef = D3B62A9D20CA88BF005A9F80 /* DarkTheme.xcassets */; };
		D38406B121831B3D007D50AD /* MainViewController.xib in Resources */ = {isa = PBXBuildFile; fileRef = D3B62A8920CA40DC005A9F80 /* MainViewController.xib */; };
		D38406B221831B3D007D50AD /* BackupIntroController.xib in Resources */ = {isa = PBXBuildFile; fileRef = D348A77120C7C58900803B9E /* BackupIntroController.xib */; };
		D38406B321831B3D007D50AD /* Localizable.strings in Resources */ = {isa = PBXBuildFile; fileRef = D3B62A9C20CA73A0005A9F80 /* Localizable.strings */; };
		D38406B521831B3D007D50AD /* Assets.xcassets in Resources */ = {isa = PBXBuildFile; fileRef = D3285F4C20BD158F00644076 /* Assets.xcassets */; };
		D38406B621831B3D007D50AD /* GuestViewController.xib in Resources */ = {isa = PBXBuildFile; fileRef = 11B35119CB772BB43AE8B1D5 /* GuestViewController.xib */; };
		D38406B721831B3D007D50AD /* BackupWordsController.xib in Resources */ = {isa = PBXBuildFile; fileRef = D3373DB820C564450082BC4A /* BackupWordsController.xib */; };
		D38406B821831B3D007D50AD /* BalanceHeaderView.xib in Resources */ = {isa = PBXBuildFile; fileRef = 1A5646B68188CD13969CE766 /* BalanceHeaderView.xib */; };
		D38406B921831B3D007D50AD /* BaseTwinItemView.xib in Resources */ = {isa = PBXBuildFile; fileRef = 11B35B5CE0ED32CD93DFBB56 /* BaseTwinItemView.xib */; };
		D38406C021832751007D50AD /* Assets.xcassets in Resources */ = {isa = PBXBuildFile; fileRef = D3285F4C20BD158F00644076 /* Assets.xcassets */; };
		D38406C221832757007D50AD /* Assets.xcassets in Resources */ = {isa = PBXBuildFile; fileRef = D3285F4C20BD158F00644076 /* Assets.xcassets */; };
		D38406C5218327E3007D50AD /* AppIcon.xcassets in Resources */ = {isa = PBXBuildFile; fileRef = D38406C3218327B1007D50AD /* AppIcon.xcassets */; };
		D38406C721832862007D50AD /* AppIconDevT.xcassets in Resources */ = {isa = PBXBuildFile; fileRef = D38406C621832862007D50AD /* AppIconDevT.xcassets */; };
		D38406C921832968007D50AD /* AppIconDev.xcassets in Resources */ = {isa = PBXBuildFile; fileRef = D38406C821832968007D50AD /* AppIconDev.xcassets */; };
		D3A6D6BB219430BA00D11AFE /* AboutCell.swift in Sources */ = {isa = PBXBuildFile; fileRef = D3A6D6B9219430BA00D11AFE /* AboutCell.swift */; };
		D3A6D6BC219430BA00D11AFE /* AboutCell.swift in Sources */ = {isa = PBXBuildFile; fileRef = D3A6D6B9219430BA00D11AFE /* AboutCell.swift */; };
		D3A6D6BD219430BA00D11AFE /* AboutCell.swift in Sources */ = {isa = PBXBuildFile; fileRef = D3A6D6B9219430BA00D11AFE /* AboutCell.swift */; };
		D3A6D6BE219430BA00D11AFE /* AboutCell.xib in Resources */ = {isa = PBXBuildFile; fileRef = D3A6D6BA219430BA00D11AFE /* AboutCell.xib */; };
		D3A6D6BF219430BA00D11AFE /* AboutCell.xib in Resources */ = {isa = PBXBuildFile; fileRef = D3A6D6BA219430BA00D11AFE /* AboutCell.xib */; };
		D3A6D6C0219430BA00D11AFE /* AboutCell.xib in Resources */ = {isa = PBXBuildFile; fileRef = D3A6D6BA219430BA00D11AFE /* AboutCell.xib */; };
		D3B62A8A20CA40DC005A9F80 /* MainViewController.swift in Sources */ = {isa = PBXBuildFile; fileRef = D3B62A8820CA40DC005A9F80 /* MainViewController.swift */; };
		D3B62A8B20CA40DC005A9F80 /* MainViewController.xib in Resources */ = {isa = PBXBuildFile; fileRef = D3B62A8920CA40DC005A9F80 /* MainViewController.xib */; };
		D3B62A8E20CA436F005A9F80 /* BalanceViewController.swift in Sources */ = {isa = PBXBuildFile; fileRef = D3B62A8C20CA436F005A9F80 /* BalanceViewController.swift */; };
		D3B62A9220CA467E005A9F80 /* TransactionsViewController.swift in Sources */ = {isa = PBXBuildFile; fileRef = D3B62A9020CA467E005A9F80 /* TransactionsViewController.swift */; };
		D3B62A9A20CA73A0005A9F80 /* Localizable.strings in Resources */ = {isa = PBXBuildFile; fileRef = D3B62A9C20CA73A0005A9F80 /* Localizable.strings */; };
		D3B62A9E20CA88BF005A9F80 /* DarkTheme.xcassets in Resources */ = {isa = PBXBuildFile; fileRef = D3B62A9D20CA88BF005A9F80 /* DarkTheme.xcassets */; };
		F553781732FFCB066A0585AC /* Pods_Bank.framework in Frameworks */ = {isa = PBXBuildFile; fileRef = 7BF9C387F3F10333DC976FC1 /* Pods_Bank.framework */; };
/* End PBXBuildFile section */

/* Begin PBXContainerItemProxy section */
		D3373DC420C658660082BC4A /* PBXContainerItemProxy */ = {
			isa = PBXContainerItemProxy;
			containerPortal = D3285F3A20BD158E00644076 /* Project object */;
			proxyType = 1;
			remoteGlobalIDString = D3285F4120BD158E00644076;
			remoteInfo = Wallet;
		};
/* End PBXContainerItemProxy section */

/* Begin PBXFileReference section */
		11B3505BF644BCA7FD0F86F5 /* BaseTwinItem.swift */ = {isa = PBXFileReference; fileEncoding = 4; lastKnownFileType = sourcecode.swift; path = BaseTwinItem.swift; sourceTree = "<group>"; };
		11B35072A029200FB9F86BCB /* SendStateViewItemFactory.swift */ = {isa = PBXFileReference; fileEncoding = 4; lastKnownFileType = sourcecode.swift; path = SendStateViewItemFactory.swift; sourceTree = "<group>"; };
		11B350896FD41EC360BF7C25 /* GuestPresenter.swift */ = {isa = PBXFileReference; fileEncoding = 4; lastKnownFileType = sourcecode.swift; path = GuestPresenter.swift; sourceTree = "<group>"; };
		11B350AD0C5D210E06600D3F /* ConfirmationCheckboxView.swift */ = {isa = PBXFileReference; fileEncoding = 4; lastKnownFileType = sourcecode.swift; path = ConfirmationCheckboxView.swift; sourceTree = "<group>"; };
		11B350C8341DFAF14D974ACC /* RateSyncer.swift */ = {isa = PBXFileReference; fileEncoding = 4; lastKnownFileType = sourcecode.swift; path = RateSyncer.swift; sourceTree = "<group>"; };
		11B350EB27AD6B432BD7DCD1 /* SendConfirmationAmounItem.swift */ = {isa = PBXFileReference; fileEncoding = 4; lastKnownFileType = sourcecode.swift; path = SendConfirmationAmounItem.swift; sourceTree = "<group>"; };
		11B3511175F5F85BE5677E1A /* BalanceInteractor.swift */ = {isa = PBXFileReference; fileEncoding = 4; lastKnownFileType = sourcecode.swift; path = BalanceInteractor.swift; sourceTree = "<group>"; };
		11B35119CB772BB43AE8B1D5 /* GuestViewController.xib */ = {isa = PBXFileReference; lastKnownFileType = file.xib; path = GuestViewController.xib; sourceTree = "<group>"; };
		11B3513A0023455D438BAC4C /* BaseTwinItemView.swift */ = {isa = PBXFileReference; fileEncoding = 4; lastKnownFileType = sourcecode.swift; path = BaseTwinItemView.swift; sourceTree = "<group>"; };
		11B35142DB758C8B2397D115 /* RestoreRouter.swift */ = {isa = PBXFileReference; fileEncoding = 4; lastKnownFileType = sourcecode.swift; path = RestoreRouter.swift; sourceTree = "<group>"; };
		11B351C72700B40AB457AFA8 /* TestExtensions.swift */ = {isa = PBXFileReference; fileEncoding = 4; lastKnownFileType = sourcecode.swift; path = TestExtensions.swift; sourceTree = "<group>"; };
		11B351D1EA6877358DABA00F /* DepositInteractorTests.swift */ = {isa = PBXFileReference; fileEncoding = 4; lastKnownFileType = sourcecode.swift; path = DepositInteractorTests.swift; sourceTree = "<group>"; };
		11B351D55B31D37B7194DE55 /* UITableView.swift */ = {isa = PBXFileReference; fileEncoding = 4; lastKnownFileType = sourcecode.swift; path = UITableView.swift; sourceTree = "<group>"; };
		11B351E743E45282859B08D3 /* UIButton.swift */ = {isa = PBXFileReference; fileEncoding = 4; lastKnownFileType = sourcecode.swift; path = UIButton.swift; sourceTree = "<group>"; };
		11B351FFC025462BB9F01184 /* UIColor.swift */ = {isa = PBXFileReference; fileEncoding = 4; lastKnownFileType = sourcecode.swift; path = UIColor.swift; sourceTree = "<group>"; };
		11B352044BCE494491257933 /* UserDefaultsStorage.swift */ = {isa = PBXFileReference; fileEncoding = 4; lastKnownFileType = sourcecode.swift; path = UserDefaultsStorage.swift; sourceTree = "<group>"; };
		11B3520E9F70FFB8CC2D25A3 /* TransactionsRouter.swift */ = {isa = PBXFileReference; fileEncoding = 4; lastKnownFileType = sourcecode.swift; path = TransactionsRouter.swift; sourceTree = "<group>"; };
		11B3522A841B5C2BEAA023DE /* SendConfirmationAlertModel.swift */ = {isa = PBXFileReference; fileEncoding = 4; lastKnownFileType = sourcecode.swift; path = SendConfirmationAlertModel.swift; sourceTree = "<group>"; };
		11B3522E7181FB5F0A647944 /* Satoshi.swift */ = {isa = PBXFileReference; fileEncoding = 4; lastKnownFileType = sourcecode.swift; path = Satoshi.swift; sourceTree = "<group>"; };
		11B3522F9D6DB1D04EA92CCE /* SendConfirmationAddressItem.swift */ = {isa = PBXFileReference; fileEncoding = 4; lastKnownFileType = sourcecode.swift; path = SendConfirmationAddressItem.swift; sourceTree = "<group>"; };
		11B3523AECA209106F192586 /* BaseButtonItem.swift */ = {isa = PBXFileReference; fileEncoding = 4; lastKnownFileType = sourcecode.swift; path = BaseButtonItem.swift; sourceTree = "<group>"; };
		11B352A3792AA46E98DDE5B6 /* SendStateViewItemFactoryTests.swift */ = {isa = PBXFileReference; fileEncoding = 4; lastKnownFileType = sourcecode.swift; path = SendStateViewItemFactoryTests.swift; sourceTree = "<group>"; };
		11B352D114BED753EEBA8B8D /* BitcoinAdapter.swift */ = {isa = PBXFileReference; fileEncoding = 4; lastKnownFileType = sourcecode.swift; path = BitcoinAdapter.swift; sourceTree = "<group>"; };
		11B352D314A298B6B832F309 /* EthereumAdapter.swift */ = {isa = PBXFileReference; fileEncoding = 4; lastKnownFileType = sourcecode.swift; path = EthereumAdapter.swift; sourceTree = "<group>"; };
		11B352D70D3A3A2851CCEDA3 /* AuthData.swift */ = {isa = PBXFileReference; fileEncoding = 4; lastKnownFileType = sourcecode.swift; path = AuthData.swift; sourceTree = "<group>"; };
		11B352DC7180DECC0ACE5EBE /* TransactionValueItemView.swift */ = {isa = PBXFileReference; fileEncoding = 4; lastKnownFileType = sourcecode.swift; path = TransactionValueItemView.swift; sourceTree = "<group>"; };
		11B3535DD03F9264351E13A9 /* NetworkManager.swift */ = {isa = PBXFileReference; fileEncoding = 4; lastKnownFileType = sourcecode.swift; path = NetworkManager.swift; sourceTree = "<group>"; };
		11B3535FC407BA20765EBCF4 /* KeyboardObservingViewController.swift */ = {isa = PBXFileReference; fileEncoding = 4; lastKnownFileType = sourcecode.swift; path = KeyboardObservingViewController.swift; sourceTree = "<group>"; };
		11B353A2F8FFE93DC7E58F98 /* TransactionValueItem.swift */ = {isa = PBXFileReference; fileEncoding = 4; lastKnownFileType = sourcecode.swift; path = TransactionValueItem.swift; sourceTree = "<group>"; };
		11B353A3B460BF1B24349F9F /* BackupInteractor.swift */ = {isa = PBXFileReference; fileEncoding = 4; lastKnownFileType = sourcecode.swift; path = BackupInteractor.swift; sourceTree = "<group>"; };
		11B353D57AB36A9CF4DEE090 /* GuestViewController.swift */ = {isa = PBXFileReference; fileEncoding = 4; lastKnownFileType = sourcecode.swift; path = GuestViewController.swift; sourceTree = "<group>"; };
		11B353F1BD63011E1D536631 /* WalletNavigationController.swift */ = {isa = PBXFileReference; fileEncoding = 4; lastKnownFileType = sourcecode.swift; path = WalletNavigationController.swift; sourceTree = "<group>"; };
		11B3543C6E6212154344AD63 /* SendConfirmationAddressItemView.swift */ = {isa = PBXFileReference; fileEncoding = 4; lastKnownFileType = sourcecode.swift; path = SendConfirmationAddressItemView.swift; sourceTree = "<group>"; };
		11B35458E7255EFB7BD0FB67 /* BalanceViewItem.swift */ = {isa = PBXFileReference; fileEncoding = 4; lastKnownFileType = sourcecode.swift; path = BalanceViewItem.swift; sourceTree = "<group>"; };
		11B35461B70501F290DFC166 /* TransactionViewItemFactoryTests.swift */ = {isa = PBXFileReference; fileEncoding = 4; lastKnownFileType = sourcecode.swift; path = TransactionViewItemFactoryTests.swift; sourceTree = "<group>"; };
		11B35492B1162F69CA7A0597 /* DateHelper.swift */ = {isa = PBXFileReference; fileEncoding = 4; lastKnownFileType = sourcecode.swift; path = DateHelper.swift; sourceTree = "<group>"; };
		11B354A7AB2C1276AAAAE9E6 /* RealmStorage.swift */ = {isa = PBXFileReference; fileEncoding = 4; lastKnownFileType = sourcecode.swift; path = RealmStorage.swift; sourceTree = "<group>"; };
		11B354B43B5120F594318FDA /* PermissionsHelper.swift */ = {isa = PBXFileReference; fileEncoding = 4; lastKnownFileType = sourcecode.swift; path = PermissionsHelper.swift; sourceTree = "<group>"; };
		11B354E15658C8BF7D5268D9 /* RestoreInteractor.swift */ = {isa = PBXFileReference; fileEncoding = 4; lastKnownFileType = sourcecode.swift; path = RestoreInteractor.swift; sourceTree = "<group>"; };
		11B3550630A9EC44B7157E6F /* BaseCurrencySettingsInteractor.swift */ = {isa = PBXFileReference; fileEncoding = 4; lastKnownFileType = sourcecode.swift; path = BaseCurrencySettingsInteractor.swift; sourceTree = "<group>"; };
		11B3550B7B94CDF3DA89DBF1 /* SendFeeItemView.swift */ = {isa = PBXFileReference; fileEncoding = 4; lastKnownFileType = sourcecode.swift; path = SendFeeItemView.swift; sourceTree = "<group>"; };
		11B35570FD93AFB406434D20 /* CoinManager.swift */ = {isa = PBXFileReference; fileEncoding = 4; lastKnownFileType = sourcecode.swift; path = CoinManager.swift; sourceTree = "<group>"; };
		11B355771A1D96DB96FBC975 /* BackupPresenter.swift */ = {isa = PBXFileReference; fileEncoding = 4; lastKnownFileType = sourcecode.swift; path = BackupPresenter.swift; sourceTree = "<group>"; };
		11B355ABE89C2793563829BD /* Date.swift */ = {isa = PBXFileReference; fileEncoding = 4; lastKnownFileType = sourcecode.swift; path = Date.swift; sourceTree = "<group>"; };
		11B356347098BE98619962B4 /* LanguageManagerTests.swift */ = {isa = PBXFileReference; fileEncoding = 4; lastKnownFileType = sourcecode.swift; path = LanguageManagerTests.swift; sourceTree = "<group>"; };
		11B3564E0721887CEBDE39F2 /* BaseButtonItemView.swift */ = {isa = PBXFileReference; fileEncoding = 4; lastKnownFileType = sourcecode.swift; path = BaseButtonItemView.swift; sourceTree = "<group>"; };
		11B3566164D1D7C7898132E2 /* AlertButtonItemView.swift */ = {isa = PBXFileReference; fileEncoding = 4; lastKnownFileType = sourcecode.swift; path = AlertButtonItemView.swift; sourceTree = "<group>"; };
		11B3566ED622AE7606EF76B9 /* GuestInteractor.swift */ = {isa = PBXFileReference; fileEncoding = 4; lastKnownFileType = sourcecode.swift; path = GuestInteractor.swift; sourceTree = "<group>"; };
		11B356738853E2305B5CC34B /* TransactionRecord.swift */ = {isa = PBXFileReference; fileEncoding = 4; lastKnownFileType = sourcecode.swift; path = TransactionRecord.swift; sourceTree = "<group>"; };
		11B35687F7521B1F22786638 /* TransactionsModule.swift */ = {isa = PBXFileReference; fileEncoding = 4; lastKnownFileType = sourcecode.swift; path = TransactionsModule.swift; sourceTree = "<group>"; };
		11B3569AD3ABD5F26CB51506 /* TransactionViewItemFactory.swift */ = {isa = PBXFileReference; fileEncoding = 4; lastKnownFileType = sourcecode.swift; path = TransactionViewItemFactory.swift; sourceTree = "<group>"; };
		11B3569AE7CDF7E217CAB4EE /* TransactionsPresenter.swift */ = {isa = PBXFileReference; fileEncoding = 4; lastKnownFileType = sourcecode.swift; path = TransactionsPresenter.swift; sourceTree = "<group>"; };
		11B356A624E0982E0D90F9BB /* BalancePresenter.swift */ = {isa = PBXFileReference; fileEncoding = 4; lastKnownFileType = sourcecode.swift; path = BalancePresenter.swift; sourceTree = "<group>"; };
		11B356AA9A3DDA541D5EBEAC /* SendConfirmationAmountItemView.swift */ = {isa = PBXFileReference; fileEncoding = 4; lastKnownFileType = sourcecode.swift; path = SendConfirmationAmountItemView.swift; sourceTree = "<group>"; };
		11B356CEB7192CE21DD1BC8B /* BackupModule.swift */ = {isa = PBXFileReference; fileEncoding = 4; lastKnownFileType = sourcecode.swift; path = BackupModule.swift; sourceTree = "<group>"; };
		11B356D6300E64A1982BC9EB /* UIAlertController.swift */ = {isa = PBXFileReference; fileEncoding = 4; lastKnownFileType = sourcecode.swift; path = UIAlertController.swift; sourceTree = "<group>"; };
		11B356DF243F6B9248E6AD42 /* Currency.swift */ = {isa = PBXFileReference; fileEncoding = 4; lastKnownFileType = sourcecode.swift; path = Currency.swift; sourceTree = "<group>"; };
		11B356FC36735ABABB140C33 /* TransactionRateSyncer.swift */ = {isa = PBXFileReference; fileEncoding = 4; lastKnownFileType = sourcecode.swift; path = TransactionRateSyncer.swift; sourceTree = "<group>"; };
		11B3570598EDE26F96BC5F41 /* RespondButton.swift */ = {isa = PBXFileReference; fileEncoding = 4; lastKnownFileType = sourcecode.swift; path = RespondButton.swift; sourceTree = "<group>"; };
		11B3572B7C2F16CD51F37FF0 /* UIImage.swift */ = {isa = PBXFileReference; fileEncoding = 4; lastKnownFileType = sourcecode.swift; path = UIImage.swift; sourceTree = "<group>"; };
		11B3572D1DA38AAD1A4429EB /* SendConfirmationValueItem.swift */ = {isa = PBXFileReference; fileEncoding = 4; lastKnownFileType = sourcecode.swift; path = SendConfirmationValueItem.swift; sourceTree = "<group>"; };
		11B3576492DE68F2507BB711 /* AdapterFactory.swift */ = {isa = PBXFileReference; fileEncoding = 4; lastKnownFileType = sourcecode.swift; path = AdapterFactory.swift; sourceTree = "<group>"; };
		11B357776F706C10E8B14C4E /* TransactionViewItem.swift */ = {isa = PBXFileReference; fileEncoding = 4; lastKnownFileType = sourcecode.swift; path = TransactionViewItem.swift; sourceTree = "<group>"; };
		11B35788190D05AF5DBB9072 /* ReachabilityManager.swift */ = {isa = PBXFileReference; fileEncoding = 4; lastKnownFileType = sourcecode.swift; path = ReachabilityManager.swift; sourceTree = "<group>"; };
		11B357B45FC7216E5D1BA309 /* SendFeeItem.swift */ = {isa = PBXFileReference; fileEncoding = 4; lastKnownFileType = sourcecode.swift; path = SendFeeItem.swift; sourceTree = "<group>"; };
		11B357BA1A6AC79F07B54FB5 /* SystemInfoManager.swift */ = {isa = PBXFileReference; fileEncoding = 4; lastKnownFileType = sourcecode.swift; path = SystemInfoManager.swift; sourceTree = "<group>"; };
		11B357C9E0AA5CE75C3CC825 /* LanguageCell.swift */ = {isa = PBXFileReference; fileEncoding = 4; lastKnownFileType = sourcecode.swift; path = LanguageCell.swift; sourceTree = "<group>"; };
		11B357E4A859AC4A201F6ABB /* WalletManagerTests.swift */ = {isa = PBXFileReference; fileEncoding = 4; lastKnownFileType = sourcecode.swift; path = WalletManagerTests.swift; sourceTree = "<group>"; };
		11B357F5E2BDAAAE4E5446E3 /* WalletManager.swift */ = {isa = PBXFileReference; fileEncoding = 4; lastKnownFileType = sourcecode.swift; path = WalletManager.swift; sourceTree = "<group>"; };
		11B3581BC59DE52C60AED5F5 /* BaseCurrencySettingsInteractorTests.swift */ = {isa = PBXFileReference; fileEncoding = 4; lastKnownFileType = sourcecode.swift; path = BaseCurrencySettingsInteractorTests.swift; sourceTree = "<group>"; };
		11B358414185C1B924E91A32 /* UIView.swift */ = {isa = PBXFileReference; fileEncoding = 4; lastKnownFileType = sourcecode.swift; path = UIView.swift; sourceTree = "<group>"; };
		11B3584E1C6B6FA22B89D82C /* KeychainStorage.swift */ = {isa = PBXFileReference; fileEncoding = 4; lastKnownFileType = sourcecode.swift; path = KeychainStorage.swift; sourceTree = "<group>"; };
		11B358586003E20B167B1442 /* RestoreModule.swift */ = {isa = PBXFileReference; fileEncoding = 4; lastKnownFileType = sourcecode.swift; path = RestoreModule.swift; sourceTree = "<group>"; };
		11B3589DC1945CAFBEEB1EED /* CurrencyValue.swift */ = {isa = PBXFileReference; fileEncoding = 4; lastKnownFileType = sourcecode.swift; path = CurrencyValue.swift; sourceTree = "<group>"; };
		11B358A2ED820E5741F0701A /* AppConfigProvider.swift */ = {isa = PBXFileReference; fileEncoding = 4; lastKnownFileType = sourcecode.swift; path = AppConfigProvider.swift; sourceTree = "<group>"; };
		11B35924A855AA25B6DC370E /* TransactionRateSyncerTests.swift */ = {isa = PBXFileReference; fileEncoding = 4; lastKnownFileType = sourcecode.swift; path = TransactionRateSyncerTests.swift; sourceTree = "<group>"; };
		11B3592BB989584CB1E4129B /* CurrencyManagerTests.swift */ = {isa = PBXFileReference; fileEncoding = 4; lastKnownFileType = sourcecode.swift; path = CurrencyManagerTests.swift; sourceTree = "<group>"; };
		11B3595B61F6978D745D9776 /* UnlinkButtonItem.swift */ = {isa = PBXFileReference; fileEncoding = 4; lastKnownFileType = sourcecode.swift; path = UnlinkButtonItem.swift; sourceTree = "<group>"; };
		11B359656C7DCCBCE1CDEF4C /* RealmFactory.swift */ = {isa = PBXFileReference; fileEncoding = 4; lastKnownFileType = sourcecode.swift; path = RealmFactory.swift; sourceTree = "<group>"; };
		11B3598F5529D0939EE53A19 /* CurrencyManager.swift */ = {isa = PBXFileReference; fileEncoding = 4; lastKnownFileType = sourcecode.swift; path = CurrencyManager.swift; sourceTree = "<group>"; };
		11B359DA37B619C35AF93D2A /* BaseCurrencySettingsPresenterTests.swift */ = {isa = PBXFileReference; fileEncoding = 4; lastKnownFileType = sourcecode.swift; path = BaseCurrencySettingsPresenterTests.swift; sourceTree = "<group>"; };
		11B359DEE539B7406C382B80 /* SendAmountItem.swift */ = {isa = PBXFileReference; fileEncoding = 4; lastKnownFileType = sourcecode.swift; path = SendAmountItem.swift; sourceTree = "<group>"; };
		11B359E7A75E6B92D1305F40 /* MainPresenter.swift */ = {isa = PBXFileReference; fileEncoding = 4; lastKnownFileType = sourcecode.swift; path = MainPresenter.swift; sourceTree = "<group>"; };
		11B35A03BE23E45AA8D94F70 /* RateManagerTests.swift */ = {isa = PBXFileReference; fileEncoding = 4; lastKnownFileType = sourcecode.swift; path = RateManagerTests.swift; sourceTree = "<group>"; };
		11B35A473B035F88BA0C09C1 /* UIFont.swift */ = {isa = PBXFileReference; fileEncoding = 4; lastKnownFileType = sourcecode.swift; path = UIFont.swift; sourceTree = "<group>"; };
		11B35A56B7E8B8CCA04266B2 /* SendAmountItemView.swift */ = {isa = PBXFileReference; fileEncoding = 4; lastKnownFileType = sourcecode.swift; path = SendAmountItemView.swift; sourceTree = "<group>"; };
		11B35A5DE20DD6DD486FAFC0 /* Protocols.swift */ = {isa = PBXFileReference; fileEncoding = 4; lastKnownFileType = sourcecode.swift; path = Protocols.swift; sourceTree = "<group>"; };
		11B35A65D7F2EADB3618DA64 /* RandomManager.swift */ = {isa = PBXFileReference; fileEncoding = 4; lastKnownFileType = sourcecode.swift; path = RandomManager.swift; sourceTree = "<group>"; };
		11B35A686DD5BA335FEB6BEB /* BarsProgressView.swift */ = {isa = PBXFileReference; fileEncoding = 4; lastKnownFileType = sourcecode.swift; path = BarsProgressView.swift; sourceTree = "<group>"; };
		11B35AC7305FD5CEB5690DD9 /* SendAddressItemView.swift */ = {isa = PBXFileReference; fileEncoding = 4; lastKnownFileType = sourcecode.swift; path = SendAddressItemView.swift; sourceTree = "<group>"; };
		11B35ADA6828A0EF11976938 /* GuestRouter.swift */ = {isa = PBXFileReference; fileEncoding = 4; lastKnownFileType = sourcecode.swift; path = GuestRouter.swift; sourceTree = "<group>"; };
		11B35ADD30196056A9C6407C /* WordsManager.swift */ = {isa = PBXFileReference; fileEncoding = 4; lastKnownFileType = sourcecode.swift; path = WordsManager.swift; sourceTree = "<group>"; };
		11B35B0378C5EA6E02CB2E37 /* CurrencyCell.swift */ = {isa = PBXFileReference; fileEncoding = 4; lastKnownFileType = sourcecode.swift; path = CurrencyCell.swift; sourceTree = "<group>"; };
		11B35B466B8FF6754E47DACD /* CoinValue.swift */ = {isa = PBXFileReference; fileEncoding = 4; lastKnownFileType = sourcecode.swift; path = CoinValue.swift; sourceTree = "<group>"; };
		11B35B5CE0ED32CD93DFBB56 /* BaseTwinItemView.xib */ = {isa = PBXFileReference; lastKnownFileType = file.xib; path = BaseTwinItemView.xib; sourceTree = "<group>"; };
		11B35B7A44754508AEFDA9FD /* BaseCurrencySettingsPresenter.swift */ = {isa = PBXFileReference; fileEncoding = 4; lastKnownFileType = sourcecode.swift; path = BaseCurrencySettingsPresenter.swift; sourceTree = "<group>"; };
		11B35B88A2D6C85E1600F3AF /* MainInteractor.swift */ = {isa = PBXFileReference; fileEncoding = 4; lastKnownFileType = sourcecode.swift; path = MainInteractor.swift; sourceTree = "<group>"; };
		11B35B96D2BC5994AC8EC794 /* MainModule.swift */ = {isa = PBXFileReference; fileEncoding = 4; lastKnownFileType = sourcecode.swift; path = MainModule.swift; sourceTree = "<group>"; };
		11B35BAEE22C144B33661819 /* RestorePresenter.swift */ = {isa = PBXFileReference; fileEncoding = 4; lastKnownFileType = sourcecode.swift; path = RestorePresenter.swift; sourceTree = "<group>"; };
		11B35BBAAAE1A3981B902E89 /* Rate.swift */ = {isa = PBXFileReference; fileEncoding = 4; lastKnownFileType = sourcecode.swift; path = Rate.swift; sourceTree = "<group>"; };
		11B35BC220F1D90BF6BF3AAF /* GuestModule.swift */ = {isa = PBXFileReference; fileEncoding = 4; lastKnownFileType = sourcecode.swift; path = GuestModule.swift; sourceTree = "<group>"; };
		11B35BD5DC556C46CC3893B0 /* SendConfirmationValueItemView.swift */ = {isa = PBXFileReference; fileEncoding = 4; lastKnownFileType = sourcecode.swift; path = SendConfirmationValueItemView.swift; sourceTree = "<group>"; };
		11B35BDC4FD741BE033D1956 /* AboutSettingsRouter.swift */ = {isa = PBXFileReference; fileEncoding = 4; lastKnownFileType = sourcecode.swift; path = AboutSettingsRouter.swift; sourceTree = "<group>"; };
		11B35BEF7ABBE155593B4DBE /* TransactionsInteractor.swift */ = {isa = PBXFileReference; fileEncoding = 4; lastKnownFileType = sourcecode.swift; path = TransactionsInteractor.swift; sourceTree = "<group>"; };
		11B35BFD94DA13D66AD6A86D /* NumPadTheme.swift */ = {isa = PBXFileReference; fileEncoding = 4; lastKnownFileType = sourcecode.swift; path = NumPadTheme.swift; sourceTree = "<group>"; };
		11B35C104035EBC5B0B13592 /* BaseCurrencySettingsModule.swift */ = {isa = PBXFileReference; fileEncoding = 4; lastKnownFileType = sourcecode.swift; path = BaseCurrencySettingsModule.swift; sourceTree = "<group>"; };
		11B35C181EB4CA85BD80228C /* HudHelper.swift */ = {isa = PBXFileReference; fileEncoding = 4; lastKnownFileType = sourcecode.swift; path = HudHelper.swift; sourceTree = "<group>"; };
		11B35C182B944A7CD13EA163 /* BiometryType.swift */ = {isa = PBXFileReference; fileEncoding = 4; lastKnownFileType = sourcecode.swift; path = BiometryType.swift; sourceTree = "<group>"; };
		11B35C4FFB99D10A8F343E9C /* LanguageManager.swift */ = {isa = PBXFileReference; fileEncoding = 4; lastKnownFileType = sourcecode.swift; path = LanguageManager.swift; sourceTree = "<group>"; };
		11B35C7DCF9B7894F7600623 /* LaunchRouter.swift */ = {isa = PBXFileReference; fileEncoding = 4; lastKnownFileType = sourcecode.swift; path = LaunchRouter.swift; sourceTree = "<group>"; };
		11B35C8856A137E92441AF19 /* IndexedInputField.swift */ = {isa = PBXFileReference; fileEncoding = 4; lastKnownFileType = sourcecode.swift; path = IndexedInputField.swift; sourceTree = "<group>"; };
		11B35C8CE85CE0CE4E323F97 /* RateSyncerTests.swift */ = {isa = PBXFileReference; fileEncoding = 4; lastKnownFileType = sourcecode.swift; path = RateSyncerTests.swift; sourceTree = "<group>"; };
		11B35CEBC4B32E57AA2469AA /* PasteboardManager.swift */ = {isa = PBXFileReference; fileEncoding = 4; lastKnownFileType = sourcecode.swift; path = PasteboardManager.swift; sourceTree = "<group>"; };
		11B35CFDC5BD98BA40682DBD /* ConfirmationButtonItem.swift */ = {isa = PBXFileReference; fileEncoding = 4; lastKnownFileType = sourcecode.swift; path = ConfirmationButtonItem.swift; sourceTree = "<group>"; };
		11B35D163D12BE823AF54E97 /* MainRouter.swift */ = {isa = PBXFileReference; fileEncoding = 4; lastKnownFileType = sourcecode.swift; path = MainRouter.swift; sourceTree = "<group>"; };
		11B35D66E95B16C32E3796E8 /* BackupRouter.swift */ = {isa = PBXFileReference; fileEncoding = 4; lastKnownFileType = sourcecode.swift; path = BackupRouter.swift; sourceTree = "<group>"; };
		11B35D81B1CB74C0337214DC /* Wallet.swift */ = {isa = PBXFileReference; fileEncoding = 4; lastKnownFileType = sourcecode.swift; path = Wallet.swift; sourceTree = "<group>"; };
		11B35DC5A4019EA28C92B1E7 /* BalanceModule.swift */ = {isa = PBXFileReference; fileEncoding = 4; lastKnownFileType = sourcecode.swift; path = BalanceModule.swift; sourceTree = "<group>"; };
		11B35DC75FCA42F7A5FB1E65 /* SendPresenterTests.swift */ = {isa = PBXFileReference; fileEncoding = 4; lastKnownFileType = sourcecode.swift; path = SendPresenterTests.swift; sourceTree = "<group>"; };
		11B35DDABED90E97417092F5 /* BalanceRouter.swift */ = {isa = PBXFileReference; fileEncoding = 4; lastKnownFileType = sourcecode.swift; path = BalanceRouter.swift; sourceTree = "<group>"; };
		11B35DFF5136FA50CB5FBCA6 /* BackupConfirmationAlertModel.swift */ = {isa = PBXFileReference; fileEncoding = 4; lastKnownFileType = sourcecode.swift; path = BackupConfirmationAlertModel.swift; sourceTree = "<group>"; };
		11B35E4481DCD98BF2074797 /* BaseCurrencySettingsViewController.swift */ = {isa = PBXFileReference; fileEncoding = 4; lastKnownFileType = sourcecode.swift; path = BaseCurrencySettingsViewController.swift; sourceTree = "<group>"; };
		11B35EC60329833B8D6CA1E0 /* ConfirmationCheckboxItem.swift */ = {isa = PBXFileReference; fileEncoding = 4; lastKnownFileType = sourcecode.swift; path = ConfirmationCheckboxItem.swift; sourceTree = "<group>"; };
		11B35EFB45ECC2D403CA6C89 /* ValueFormatter.swift */ = {isa = PBXFileReference; fileEncoding = 4; lastKnownFileType = sourcecode.swift; path = ValueFormatter.swift; sourceTree = "<group>"; };
		11B35F2B655DA832E0761521 /* DepositPresenterTests.swift */ = {isa = PBXFileReference; fileEncoding = 4; lastKnownFileType = sourcecode.swift; path = DepositPresenterTests.swift; sourceTree = "<group>"; };
		11B35F3E6B957ECFF5D1CE2E /* BaseCurrencySettingsRouter.swift */ = {isa = PBXFileReference; fileEncoding = 4; lastKnownFileType = sourcecode.swift; path = BaseCurrencySettingsRouter.swift; sourceTree = "<group>"; };
		11B35F414DD593D0E64A1254 /* TransactionManager.swift */ = {isa = PBXFileReference; fileEncoding = 4; lastKnownFileType = sourcecode.swift; path = TransactionManager.swift; sourceTree = "<group>"; };
		11B35F4AF52970B217AD4DC6 /* String.swift */ = {isa = PBXFileReference; fileEncoding = 4; lastKnownFileType = sourcecode.swift; path = String.swift; sourceTree = "<group>"; };
		11B35F53002A95B923B397AE /* NumPad.swift */ = {isa = PBXFileReference; fileEncoding = 4; lastKnownFileType = sourcecode.swift; path = NumPad.swift; sourceTree = "<group>"; };
		11B35F54E966E33C901B1736 /* SendAddressItem.swift */ = {isa = PBXFileReference; fileEncoding = 4; lastKnownFileType = sourcecode.swift; path = SendAddressItem.swift; sourceTree = "<group>"; };
		11B35F86873099E095869F7C /* UnlinkConfirmationAlertModel.swift */ = {isa = PBXFileReference; fileEncoding = 4; lastKnownFileType = sourcecode.swift; path = UnlinkConfirmationAlertModel.swift; sourceTree = "<group>"; };
		11B35FA1C1FF965AA2EB6666 /* PeriodicTimer.swift */ = {isa = PBXFileReference; fileEncoding = 4; lastKnownFileType = sourcecode.swift; path = PeriodicTimer.swift; sourceTree = "<group>"; };
		11B35FAF942FA80752EDBFA7 /* SendInteractorTests.swift */ = {isa = PBXFileReference; fileEncoding = 4; lastKnownFileType = sourcecode.swift; path = SendInteractorTests.swift; sourceTree = "<group>"; };
		192934497A6C32A732658040 /* Pods_Bank_Tests.framework */ = {isa = PBXFileReference; explicitFileType = wrapper.framework; includeInIndex = 0; path = Pods_Bank_Tests.framework; sourceTree = BUILT_PRODUCTS_DIR; };
		1A56401A0F6DB2F88A01ED73 /* TransactionsPresenterTests.swift */ = {isa = PBXFileReference; fileEncoding = 4; lastKnownFileType = sourcecode.swift; path = TransactionsPresenterTests.swift; sourceTree = "<group>"; };
		1A56404690D0235A5183C12D /* Coin.swift */ = {isa = PBXFileReference; fileEncoding = 4; lastKnownFileType = sourcecode.swift; path = Coin.swift; sourceTree = "<group>"; };
		1A5640528EFD15137E218EA3 /* MainSettingsPresenter.swift */ = {isa = PBXFileReference; fileEncoding = 4; lastKnownFileType = sourcecode.swift; path = MainSettingsPresenter.swift; sourceTree = "<group>"; };
		1A564077BF075C35B6FF3BCB /* SendTheme.swift */ = {isa = PBXFileReference; fileEncoding = 4; lastKnownFileType = sourcecode.swift; path = SendTheme.swift; sourceTree = "<group>"; };
		1A564082B28C17265B23D88A /* SecuritySettingsInteractor.swift */ = {isa = PBXFileReference; fileEncoding = 4; lastKnownFileType = sourcecode.swift; path = SecuritySettingsInteractor.swift; sourceTree = "<group>"; };
		1A564083CF8DF7A89314820D /* UnlockPinInteractorTests.swift */ = {isa = PBXFileReference; fileEncoding = 4; lastKnownFileType = sourcecode.swift; path = UnlockPinInteractorTests.swift; sourceTree = "<group>"; };
		1A56408C8281C80FD365E5BE /* LaunchModule.swift */ = {isa = PBXFileReference; fileEncoding = 4; lastKnownFileType = sourcecode.swift; path = LaunchModule.swift; sourceTree = "<group>"; };
		1A564091A9C12F224A18B740 /* TransactionInfoPresenter.swift */ = {isa = PBXFileReference; fileEncoding = 4; lastKnownFileType = sourcecode.swift; path = TransactionInfoPresenter.swift; sourceTree = "<group>"; };
		1A564094488F092EDA007FE9 /* LanguageSettingsRouter.swift */ = {isa = PBXFileReference; fileEncoding = 4; lastKnownFileType = sourcecode.swift; path = LanguageSettingsRouter.swift; sourceTree = "<group>"; };
		1A5640AA47846498D56A36E6 /* LatestRate.swift */ = {isa = PBXFileReference; fileEncoding = 4; lastKnownFileType = sourcecode.swift; path = LatestRate.swift; sourceTree = "<group>"; };
		1A5640B6691F4FD048C82A49 /* CoinValueHelper.swift */ = {isa = PBXFileReference; fileEncoding = 4; lastKnownFileType = sourcecode.swift; path = CoinValueHelper.swift; sourceTree = "<group>"; };
		1A5640B8B65EAECA3A36F89E /* PinInteractor.swift */ = {isa = PBXFileReference; fileEncoding = 4; lastKnownFileType = sourcecode.swift; path = PinInteractor.swift; sourceTree = "<group>"; };
		1A5640FA19AF1EC2B9C0F407 /* ManageCoinsPresenterStateTests.swift */ = {isa = PBXFileReference; fileEncoding = 4; lastKnownFileType = sourcecode.swift; path = ManageCoinsPresenterStateTests.swift; sourceTree = "<group>"; };
		1A5640FFFD5B065D745208F1 /* PagingDotsItem.swift */ = {isa = PBXFileReference; fileEncoding = 4; lastKnownFileType = sourcecode.swift; path = PagingDotsItem.swift; sourceTree = "<group>"; };
		1A5641572B6E46E18B52A6A9 /* SecuritySettingsModule.swift */ = {isa = PBXFileReference; fileEncoding = 4; lastKnownFileType = sourcecode.swift; path = SecuritySettingsModule.swift; sourceTree = "<group>"; };
		1A5641679DC88BE355F0F3A0 /* Development.template.xcconfig */ = {isa = PBXFileReference; fileEncoding = 4; lastKnownFileType = text.xcconfig; path = Development.template.xcconfig; sourceTree = "<group>"; };
		1A5641742308EC67C1292980 /* UnlockPinPresenter.swift */ = {isa = PBXFileReference; fileEncoding = 4; lastKnownFileType = sourcecode.swift; path = UnlockPinPresenter.swift; sourceTree = "<group>"; };
		1A564181733CBC44EECFBBF3 /* TransactionCloseItem.swift */ = {isa = PBXFileReference; fileEncoding = 4; lastKnownFileType = sourcecode.swift; path = TransactionCloseItem.swift; sourceTree = "<group>"; };
		1A5641ABEF9064B6FCC8DF87 /* LockoutUntilDateFactory.swift */ = {isa = PBXFileReference; fileEncoding = 4; lastKnownFileType = sourcecode.swift; path = LockoutUntilDateFactory.swift; sourceTree = "<group>"; };
		1A5641B26CAF24757772C08C /* SendKeyboardItem.swift */ = {isa = PBXFileReference; fileEncoding = 4; lastKnownFileType = sourcecode.swift; path = SendKeyboardItem.swift; sourceTree = "<group>"; };
		1A5641B7D1079995F147F7D2 /* SecuritySettingsRouter.swift */ = {isa = PBXFileReference; fileEncoding = 4; lastKnownFileType = sourcecode.swift; path = SecuritySettingsRouter.swift; sourceTree = "<group>"; };
		1A5641C2FAD616C358A319A0 /* SendModule.swift */ = {isa = PBXFileReference; fileEncoding = 4; lastKnownFileType = sourcecode.swift; path = SendModule.swift; sourceTree = "<group>"; };
		1A56421310FCB8A4E19BDDB3 /* SetPinModule.swift */ = {isa = PBXFileReference; fileEncoding = 4; lastKnownFileType = sourcecode.swift; path = SetPinModule.swift; sourceTree = "<group>"; };
		1A564238192BEA3F5470E204 /* LanguageSettingsPresenter.swift */ = {isa = PBXFileReference; fileEncoding = 4; lastKnownFileType = sourcecode.swift; path = LanguageSettingsPresenter.swift; sourceTree = "<group>"; };
		1A564243436E5185205D0359 /* BalanceTheme.swift */ = {isa = PBXFileReference; fileEncoding = 4; lastKnownFileType = sourcecode.swift; path = BalanceTheme.swift; sourceTree = "<group>"; };
		1A56424F4DB6D8384D8F2489 /* FullTransactionInfoTextCell.swift */ = {isa = PBXFileReference; fileEncoding = 4; lastKnownFileType = sourcecode.swift; path = FullTransactionInfoTextCell.swift; sourceTree = "<group>"; };
		1A564258FC24334581197AC1 /* SecuritySettingsInteractorTests.swift */ = {isa = PBXFileReference; fileEncoding = 4; lastKnownFileType = sourcecode.swift; path = SecuritySettingsInteractorTests.swift; sourceTree = "<group>"; };
		1A56425A421C1C9FB383DCDA /* TransactionRecordDataSource.swift */ = {isa = PBXFileReference; fileEncoding = 4; lastKnownFileType = sourcecode.swift; path = TransactionRecordDataSource.swift; sourceTree = "<group>"; };
		1A56425E1873BC8574539D2B /* SendButtonItem.swift */ = {isa = PBXFileReference; fileEncoding = 4; lastKnownFileType = sourcecode.swift; path = SendButtonItem.swift; sourceTree = "<group>"; };
		1A564260BF2C73B9F2450FB8 /* SendInteractor.swift */ = {isa = PBXFileReference; fileEncoding = 4; lastKnownFileType = sourcecode.swift; path = SendInteractor.swift; sourceTree = "<group>"; };
		1A56426438831456EF79DC47 /* MainSettingsInteractorTests.swift */ = {isa = PBXFileReference; fileEncoding = 4; lastKnownFileType = sourcecode.swift; path = MainSettingsInteractorTests.swift; sourceTree = "<group>"; };
		1A56428DB7E042907CD4252D /* FullTransactionInfoTheme.swift */ = {isa = PBXFileReference; fileEncoding = 4; lastKnownFileType = sourcecode.swift; path = FullTransactionInfoTheme.swift; sourceTree = "<group>"; };
		1A5642992929CF74471FE0B4 /* ManageCoinsViewController.swift */ = {isa = PBXFileReference; fileEncoding = 4; lastKnownFileType = sourcecode.swift; path = ManageCoinsViewController.swift; sourceTree = "<group>"; };
		1A5642A5A1B21FE92139766E /* LanguageSettingsModule.swift */ = {isa = PBXFileReference; fileEncoding = 4; lastKnownFileType = sourcecode.swift; path = LanguageSettingsModule.swift; sourceTree = "<group>"; };
		1A5642EFA8A991436AED3B44 /* TransactionAmountItemView.swift */ = {isa = PBXFileReference; fileEncoding = 4; lastKnownFileType = sourcecode.swift; path = TransactionAmountItemView.swift; sourceTree = "<group>"; };
		1A5643010944D435B8BA2FD8 /* TransactionInfoAlertModel.swift */ = {isa = PBXFileReference; fileEncoding = 4; lastKnownFileType = sourcecode.swift; path = TransactionInfoAlertModel.swift; sourceTree = "<group>"; };
		1A564326AB442FFB65E1CA29 /* PinDotsView.swift */ = {isa = PBXFileReference; fileEncoding = 4; lastKnownFileType = sourcecode.swift; path = PinDotsView.swift; sourceTree = "<group>"; };
		1A56433D5D39CCA995F97777 /* Development.xcconfig */ = {isa = PBXFileReference; fileEncoding = 4; lastKnownFileType = text.xcconfig; path = Development.xcconfig; sourceTree = "<group>"; };
		1A564370A637B30D34776F2A /* Production.template.xcconfig */ = {isa = PBXFileReference; lastKnownFileType = file.template; path = Production.template.xcconfig; sourceTree = "<group>"; };
		1A5643996D67B74F800DFFE4 /* TransactionInfoModule.swift */ = {isa = PBXFileReference; fileEncoding = 4; lastKnownFileType = sourcecode.swift; path = TransactionInfoModule.swift; sourceTree = "<group>"; };
		1A5643AAE35C8D8C5DA5924C /* TransactionCell.swift */ = {isa = PBXFileReference; fileEncoding = 4; lastKnownFileType = sourcecode.swift; path = TransactionCell.swift; sourceTree = "<group>"; };
		1A564447850F619EDD37CBC3 /* SetPinRouter.swift */ = {isa = PBXFileReference; fileEncoding = 4; lastKnownFileType = sourcecode.swift; path = SetPinRouter.swift; sourceTree = "<group>"; };
		1A56444A8B170E65EE00C33F /* SecuritySettingsPresenterTests.swift */ = {isa = PBXFileReference; fileEncoding = 4; lastKnownFileType = sourcecode.swift; path = SecuritySettingsPresenterTests.swift; sourceTree = "<group>"; };
		1A56445B53883A652362E9D6 /* MainSettingsPresenterTests.swift */ = {isa = PBXFileReference; fileEncoding = 4; lastKnownFileType = sourcecode.swift; path = MainSettingsPresenterTests.swift; sourceTree = "<group>"; };
		1A56446DB62F52AC4C3C2C30 /* SecuritySettingsPresenter.swift */ = {isa = PBXFileReference; fileEncoding = 4; lastKnownFileType = sourcecode.swift; path = SecuritySettingsPresenter.swift; sourceTree = "<group>"; };
		1A56448A83F040A35FCAE6A7 /* ManageCoinsPresenterState.swift */ = {isa = PBXFileReference; fileEncoding = 4; lastKnownFileType = sourcecode.swift; path = ManageCoinsPresenterState.swift; sourceTree = "<group>"; };
		1A5644C4CCD9EBD71BD69D40 /* ManageCoinsInteractorTests.swift */ = {isa = PBXFileReference; fileEncoding = 4; lastKnownFileType = sourcecode.swift; path = ManageCoinsInteractorTests.swift; sourceTree = "<group>"; };
		1A5644CAA65F6AF171D2D5AF /* SendAlertModel.swift */ = {isa = PBXFileReference; fileEncoding = 4; lastKnownFileType = sourcecode.swift; path = SendAlertModel.swift; sourceTree = "<group>"; };
		1A5644D3B094D4148F99F8A5 /* LanguageSettingsViewController.swift */ = {isa = PBXFileReference; fileEncoding = 4; lastKnownFileType = sourcecode.swift; path = LanguageSettingsViewController.swift; sourceTree = "<group>"; };
		1A5644EDACA3F1843C8194F7 /* UnlockPinRouter.swift */ = {isa = PBXFileReference; fileEncoding = 4; lastKnownFileType = sourcecode.swift; path = UnlockPinRouter.swift; sourceTree = "<group>"; };
		1A56452493943328835585AC /* LanguageSettingsPresenterTests.swift */ = {isa = PBXFileReference; fileEncoding = 4; lastKnownFileType = sourcecode.swift; path = LanguageSettingsPresenterTests.swift; sourceTree = "<group>"; };
		1A5645371B2FC499500DCA93 /* DepositPresenter.swift */ = {isa = PBXFileReference; fileEncoding = 4; lastKnownFileType = sourcecode.swift; path = DepositPresenter.swift; sourceTree = "<group>"; };
		1A56453E2F6ED44D46D84C49 /* PagingDotsItemView.swift */ = {isa = PBXFileReference; fileEncoding = 4; lastKnownFileType = sourcecode.swift; path = PagingDotsItemView.swift; sourceTree = "<group>"; };
		1A5645447A24FE94F0D87BFF /* LockoutManager.swift */ = {isa = PBXFileReference; fileEncoding = 4; lastKnownFileType = sourcecode.swift; path = LockoutManager.swift; sourceTree = "<group>"; };
		1A56458C7C29504755A09E00 /* LaunchInteractor.swift */ = {isa = PBXFileReference; fileEncoding = 4; lastKnownFileType = sourcecode.swift; path = LaunchInteractor.swift; sourceTree = "<group>"; };
		1A5645B289EFBDB3EAB27E3A /* PinManager.swift */ = {isa = PBXFileReference; fileEncoding = 4; lastKnownFileType = sourcecode.swift; path = PinManager.swift; sourceTree = "<group>"; };
		1A5645BE7DACEC78A2FAEFB5 /* DepositCollectionItem.swift */ = {isa = PBXFileReference; fileEncoding = 4; lastKnownFileType = sourcecode.swift; path = DepositCollectionItem.swift; sourceTree = "<group>"; };
		1A5645D25F2DB148CD0C16B5 /* MainSettingsRouter.swift */ = {isa = PBXFileReference; fileEncoding = 4; lastKnownFileType = sourcecode.swift; path = MainSettingsRouter.swift; sourceTree = "<group>"; };
		1A5645ED6604E61C418C257E /* TransactionsTheme.swift */ = {isa = PBXFileReference; fileEncoding = 4; lastKnownFileType = sourcecode.swift; path = TransactionsTheme.swift; sourceTree = "<group>"; };
		1A5645F926B14580B1644164 /* TransactionInfoTheme.swift */ = {isa = PBXFileReference; fileEncoding = 4; lastKnownFileType = sourcecode.swift; path = TransactionInfoTheme.swift; sourceTree = "<group>"; };
		1A56463AFF1D05E33BA25C8A /* BalanceHeaderView.swift */ = {isa = PBXFileReference; fileEncoding = 4; lastKnownFileType = sourcecode.swift; path = BalanceHeaderView.swift; sourceTree = "<group>"; };
		1A56464DB0EEF75F63C91760 /* TransactionAmountItem.swift */ = {isa = PBXFileReference; fileEncoding = 4; lastKnownFileType = sourcecode.swift; path = TransactionAmountItem.swift; sourceTree = "<group>"; };
		1A56464E8EDBFB0B67DB593F /* SettingsRightLabelCell.swift */ = {isa = PBXFileReference; fileEncoding = 4; lastKnownFileType = sourcecode.swift; path = SettingsRightLabelCell.swift; sourceTree = "<group>"; };
		1A564679937963085A8530F4 /* CurrencyHelper.swift */ = {isa = PBXFileReference; fileEncoding = 4; lastKnownFileType = sourcecode.swift; path = CurrencyHelper.swift; sourceTree = "<group>"; };
		1A56468BE2370BCAA8BDA2FC /* OneTimeTimer.swift */ = {isa = PBXFileReference; fileEncoding = 4; lastKnownFileType = sourcecode.swift; path = OneTimeTimer.swift; sourceTree = "<group>"; };
		1A56469DF9D0C335228E88EE /* TransactionTitleItemView.swift */ = {isa = PBXFileReference; fileEncoding = 4; lastKnownFileType = sourcecode.swift; path = TransactionTitleItemView.swift; sourceTree = "<group>"; };
		1A5646AB24E23765AD12C83E /* BalancePresenterTests.swift */ = {isa = PBXFileReference; fileEncoding = 4; lastKnownFileType = sourcecode.swift; path = BalancePresenterTests.swift; sourceTree = "<group>"; };
		1A5646B68188CD13969CE766 /* BalanceHeaderView.xib */ = {isa = PBXFileReference; lastKnownFileType = file.xib; path = BalanceHeaderView.xib; sourceTree = "<group>"; };
		1A5646C9024F054AE8115A30 /* TransactionStatusItem.swift */ = {isa = PBXFileReference; fileEncoding = 4; lastKnownFileType = sourcecode.swift; path = TransactionStatusItem.swift; sourceTree = "<group>"; };
		1A5646D49060C3EFF06D0479 /* App.swift */ = {isa = PBXFileReference; fileEncoding = 4; lastKnownFileType = sourcecode.swift; path = App.swift; sourceTree = "<group>"; };
		1A5646F390EE2D74304C8CDA /* EditPinPresenter.swift */ = {isa = PBXFileReference; fileEncoding = 4; lastKnownFileType = sourcecode.swift; path = EditPinPresenter.swift; sourceTree = "<group>"; };
		1A56471ECC51CB5E5572DBD8 /* ManageCoinsRouter.swift */ = {isa = PBXFileReference; fileEncoding = 4; lastKnownFileType = sourcecode.swift; path = ManageCoinsRouter.swift; sourceTree = "<group>"; };
		1A56474B516F0AFBAAFB3AE2 /* SendRouter.swift */ = {isa = PBXFileReference; fileEncoding = 4; lastKnownFileType = sourcecode.swift; path = SendRouter.swift; sourceTree = "<group>"; };
		1A56478E08D96F36DD17D8C8 /* ManageCoinCell.swift */ = {isa = PBXFileReference; fileEncoding = 4; lastKnownFileType = sourcecode.swift; path = ManageCoinCell.swift; sourceTree = "<group>"; };
		1A5647AD7481B36F20D4DDF9 /* MainSettingsModule.swift */ = {isa = PBXFileReference; fileEncoding = 4; lastKnownFileType = sourcecode.swift; path = MainSettingsModule.swift; sourceTree = "<group>"; };
		1A5647AD931E3B90C974A6CB /* SecuritySettingsViewController.swift */ = {isa = PBXFileReference; fileEncoding = 4; lastKnownFileType = sourcecode.swift; path = SecuritySettingsViewController.swift; sourceTree = "<group>"; };
		1A5647CE5852E959DA7EB89A /* TransactionsFilterTheme.swift */ = {isa = PBXFileReference; fileEncoding = 4; lastKnownFileType = sourcecode.swift; path = TransactionsFilterTheme.swift; sourceTree = "<group>"; };
		1A5647D980D08E2E4359861B /* ScanQRController.swift */ = {isa = PBXFileReference; fileEncoding = 4; lastKnownFileType = sourcecode.swift; path = ScanQRController.swift; sourceTree = "<group>"; };
		1A5647DBF15322999B5A1D04 /* TransactionInfoInteractor.swift */ = {isa = PBXFileReference; fileEncoding = 4; lastKnownFileType = sourcecode.swift; path = TransactionInfoInteractor.swift; sourceTree = "<group>"; };
		1A5647E28DF774B3CE01D2C4 /* UnlockPinInteractor.swift */ = {isa = PBXFileReference; fileEncoding = 4; lastKnownFileType = sourcecode.swift; path = UnlockPinInteractor.swift; sourceTree = "<group>"; };
		1A5647EE51941D84607A9493 /* SendPresenter.swift */ = {isa = PBXFileReference; fileEncoding = 4; lastKnownFileType = sourcecode.swift; path = SendPresenter.swift; sourceTree = "<group>"; };
		1A5647F6F29405E571D70592 /* DepositAddressCollectionCell.swift */ = {isa = PBXFileReference; fileEncoding = 4; lastKnownFileType = sourcecode.swift; path = DepositAddressCollectionCell.swift; sourceTree = "<group>"; };
		1A5647FDE8383651F19C35C6 /* TransactionInfoRouter.swift */ = {isa = PBXFileReference; fileEncoding = 4; lastKnownFileType = sourcecode.swift; path = TransactionInfoRouter.swift; sourceTree = "<group>"; };
		1A56481E8D97841B12893D00 /* DepositTheme.swift */ = {isa = PBXFileReference; fileEncoding = 4; lastKnownFileType = sourcecode.swift; path = DepositTheme.swift; sourceTree = "<group>"; };
		1A564827E061EB8B6802012F /* SendKeyboardItemView.swift */ = {isa = PBXFileReference; fileEncoding = 4; lastKnownFileType = sourcecode.swift; path = SendKeyboardItemView.swift; sourceTree = "<group>"; };
		1A5648311E0EA947B1446649 /* SetPinPresenter.swift */ = {isa = PBXFileReference; fileEncoding = 4; lastKnownFileType = sourcecode.swift; path = SetPinPresenter.swift; sourceTree = "<group>"; };
		1A564879AD72301AAB78F8F5 /* MainSettingsViewController.swift */ = {isa = PBXFileReference; fileEncoding = 4; lastKnownFileType = sourcecode.swift; path = MainSettingsViewController.swift; sourceTree = "<group>"; };
		1A56487BA5FFC1BC45D6F25C /* SettingsInfoFooter.swift */ = {isa = PBXFileReference; fileEncoding = 4; lastKnownFileType = sourcecode.swift; path = SettingsInfoFooter.swift; sourceTree = "<group>"; };
		1A56488B2051E9529CE8742E /* LockoutState.swift */ = {isa = PBXFileReference; fileEncoding = 4; lastKnownFileType = sourcecode.swift; path = LockoutState.swift; sourceTree = "<group>"; };
		1A5648AB2D8BF212D891310D /* AddressItem.swift */ = {isa = PBXFileReference; fileEncoding = 4; lastKnownFileType = sourcecode.swift; path = AddressItem.swift; sourceTree = "<group>"; };
		1A5648D3CF09FF5EBE8321EC /* RestoreWordCell.swift */ = {isa = PBXFileReference; fileEncoding = 4; lastKnownFileType = sourcecode.swift; path = RestoreWordCell.swift; sourceTree = "<group>"; };
		1A5648DA32EA5FC27E4CEF64 /* DepositInteractor.swift */ = {isa = PBXFileReference; fileEncoding = 4; lastKnownFileType = sourcecode.swift; path = DepositInteractor.swift; sourceTree = "<group>"; };
		1A5648F3AB070B0ACB98C7EE /* Production.xcconfig */ = {isa = PBXFileReference; fileEncoding = 4; lastKnownFileType = text.xcconfig; path = Production.xcconfig; sourceTree = "<group>"; };
		1A5648F910A01D14653C8B21 /* LockManager.swift */ = {isa = PBXFileReference; fileEncoding = 4; lastKnownFileType = sourcecode.swift; path = LockManager.swift; sourceTree = "<group>"; };
		1A564901BE8CB514936E47AF /* BiometricManager.swift */ = {isa = PBXFileReference; fileEncoding = 4; lastKnownFileType = sourcecode.swift; path = BiometricManager.swift; sourceTree = "<group>"; };
		1A56490AEC0BDFCA98275B49 /* PinModule.swift */ = {isa = PBXFileReference; fileEncoding = 4; lastKnownFileType = sourcecode.swift; path = PinModule.swift; sourceTree = "<group>"; };
		1A564939814A9D9F47D41EEB /* InputFieldTheme.swift */ = {isa = PBXFileReference; fileEncoding = 4; lastKnownFileType = sourcecode.swift; path = InputFieldTheme.swift; sourceTree = "<group>"; };
		1A564948450C4AADB2679AC0 /* PinViewController.swift */ = {isa = PBXFileReference; fileEncoding = 4; lastKnownFileType = sourcecode.swift; path = PinViewController.swift; sourceTree = "<group>"; };
		1A564996AA2AE3468D2992E5 /* EditPinPresenterTests.swift */ = {isa = PBXFileReference; fileEncoding = 4; lastKnownFileType = sourcecode.swift; path = EditPinPresenterTests.swift; sourceTree = "<group>"; };
		1A56499AAEEED9EA3CE9E0A7 /* SettingsRightImageCell.swift */ = {isa = PBXFileReference; fileEncoding = 4; lastKnownFileType = sourcecode.swift; path = SettingsRightImageCell.swift; sourceTree = "<group>"; };
		1A5649BED7237B075AE7F8B8 /* SendTitleItemView.swift */ = {isa = PBXFileReference; fileEncoding = 4; lastKnownFileType = sourcecode.swift; path = SendTitleItemView.swift; sourceTree = "<group>"; };
		1A5649C888E12C1A0B70EFA8 /* TransactionsCurrencyCell.swift */ = {isa = PBXFileReference; fileEncoding = 4; lastKnownFileType = sourcecode.swift; path = TransactionsCurrencyCell.swift; sourceTree = "<group>"; };
		1A5649DB879A57761C09842E /* AppTheme.swift */ = {isa = PBXFileReference; fileEncoding = 4; lastKnownFileType = sourcecode.swift; path = AppTheme.swift; sourceTree = "<group>"; };
		1A564A19508B4730BC016037 /* LockoutManagerTests.swift */ = {isa = PBXFileReference; fileEncoding = 4; lastKnownFileType = sourcecode.swift; path = LockoutManagerTests.swift; sourceTree = "<group>"; };
		1A564A3E6B23CF04ECEB40DC /* ManagePinPresenter.swift */ = {isa = PBXFileReference; fileEncoding = 4; lastKnownFileType = sourcecode.swift; path = ManagePinPresenter.swift; sourceTree = "<group>"; };
		1A564A6CCF1B907F25255D2E /* LockRouter.swift */ = {isa = PBXFileReference; fileEncoding = 4; lastKnownFileType = sourcecode.swift; path = LockRouter.swift; sourceTree = "<group>"; };
		1A564A860AD2DA3CFBF9C04A /* ManageCoinsTheme.swift */ = {isa = PBXFileReference; fileEncoding = 4; lastKnownFileType = sourcecode.swift; path = ManageCoinsTheme.swift; sourceTree = "<group>"; };
		1A564A961EE2857B5283A996 /* FullTransactionInfoController.swift */ = {isa = PBXFileReference; fileEncoding = 4; lastKnownFileType = sourcecode.swift; path = FullTransactionInfoController.swift; sourceTree = "<group>"; };
		1A564AA8BF74E16E91DC46D5 /* PinInteractorTests.swift */ = {isa = PBXFileReference; fileEncoding = 4; lastKnownFileType = sourcecode.swift; path = PinInteractorTests.swift; sourceTree = "<group>"; };
		1A564AF060F532C77FB991C7 /* SendTitleItem.swift */ = {isa = PBXFileReference; fileEncoding = 4; lastKnownFileType = sourcecode.swift; path = SendTitleItem.swift; sourceTree = "<group>"; };
		1A564B0A9AB0EAAB5574FDD0 /* DepositCollectionItemView.swift */ = {isa = PBXFileReference; fileEncoding = 4; lastKnownFileType = sourcecode.swift; path = DepositCollectionItemView.swift; sourceTree = "<group>"; };
		1A564B27FBA16D9EA22F0944 /* TransactionCloseItemView.swift */ = {isa = PBXFileReference; fileEncoding = 4; lastKnownFileType = sourcecode.swift; path = TransactionCloseItemView.swift; sourceTree = "<group>"; };
		1A564B3A1B7A6F432F72A811 /* SettingsToggleCell.swift */ = {isa = PBXFileReference; fileEncoding = 4; lastKnownFileType = sourcecode.swift; path = SettingsToggleCell.swift; sourceTree = "<group>"; };
		1A564B45A6BB5D38CE45C009 /* ManageCoinsPresenter.swift */ = {isa = PBXFileReference; fileEncoding = 4; lastKnownFileType = sourcecode.swift; path = ManageCoinsPresenter.swift; sourceTree = "<group>"; };
		1A564B746C8A6451D81B27D4 /* BalanceCell.swift */ = {isa = PBXFileReference; fileEncoding = 4; lastKnownFileType = sourcecode.swift; path = BalanceCell.swift; sourceTree = "<group>"; };
		1A564BB88BF3ED779F8C21DC /* BlurManager.swift */ = {isa = PBXFileReference; fileEncoding = 4; lastKnownFileType = sourcecode.swift; path = BlurManager.swift; sourceTree = "<group>"; };
		1A564BD2D59794AD187F28ED /* TransactionStatusItemView.swift */ = {isa = PBXFileReference; fileEncoding = 4; lastKnownFileType = sourcecode.swift; path = TransactionStatusItemView.swift; sourceTree = "<group>"; };
		1A564C08421D093D6E445D3A /* EditPinRouter.swift */ = {isa = PBXFileReference; fileEncoding = 4; lastKnownFileType = sourcecode.swift; path = EditPinRouter.swift; sourceTree = "<group>"; };
		1A564C27C6CDAE6E692C4A14 /* TransactionTitleItem.swift */ = {isa = PBXFileReference; fileEncoding = 4; lastKnownFileType = sourcecode.swift; path = TransactionTitleItem.swift; sourceTree = "<group>"; };
		1A564C2A96B49F01C1EC645D /* DepositAlertModel.swift */ = {isa = PBXFileReference; fileEncoding = 4; lastKnownFileType = sourcecode.swift; path = DepositAlertModel.swift; sourceTree = "<group>"; };
		1A564C329BD2549B51F93155 /* LockoutView.swift */ = {isa = PBXFileReference; fileEncoding = 4; lastKnownFileType = sourcecode.swift; path = LockoutView.swift; sourceTree = "<group>"; };
		1A564C4C8EFE1B1BBE03C9E6 /* TransactionFromToHashItem.swift */ = {isa = PBXFileReference; fileEncoding = 4; lastKnownFileType = sourcecode.swift; path = TransactionFromToHashItem.swift; sourceTree = "<group>"; };
		1A564C62CB1A633191738174 /* LanguageSettingsInteractorTests.swift */ = {isa = PBXFileReference; fileEncoding = 4; lastKnownFileType = sourcecode.swift; path = LanguageSettingsInteractorTests.swift; sourceTree = "<group>"; };
		1A564C8D33CF4789C3167428 /* TransactionsInteractorTests.swift */ = {isa = PBXFileReference; fileEncoding = 4; lastKnownFileType = sourcecode.swift; path = TransactionsInteractorTests.swift; sourceTree = "<group>"; };
		1A564CF82858F8E7F80E1835 /* RateManager.swift */ = {isa = PBXFileReference; fileEncoding = 4; lastKnownFileType = sourcecode.swift; path = RateManager.swift; sourceTree = "<group>"; };
		1A564CFA352D219E2D05D09F /* SendButtonItemView.swift */ = {isa = PBXFileReference; fileEncoding = 4; lastKnownFileType = sourcecode.swift; path = SendButtonItemView.swift; sourceTree = "<group>"; };
		1A564D0BE1310BFCC7D8D774 /* EditPinModule.swift */ = {isa = PBXFileReference; fileEncoding = 4; lastKnownFileType = sourcecode.swift; path = EditPinModule.swift; sourceTree = "<group>"; };
		1A564D73251DBFA0CFE34D12 /* MainSettingsInteractor.swift */ = {isa = PBXFileReference; fileEncoding = 4; lastKnownFileType = sourcecode.swift; path = MainSettingsInteractor.swift; sourceTree = "<group>"; };
		1A564D7FA287326CBE96353A /* ButtonTheme.swift */ = {isa = PBXFileReference; fileEncoding = 4; lastKnownFileType = sourcecode.swift; path = ButtonTheme.swift; sourceTree = "<group>"; };
		1A564DA173BE95B4681E5395 /* DepositCopyButtonItemView.swift */ = {isa = PBXFileReference; fileEncoding = 4; lastKnownFileType = sourcecode.swift; path = DepositCopyButtonItemView.swift; sourceTree = "<group>"; };
		1A564DAA99070A03BBC10871 /* LockoutUntilDateFactoryTests.swift */ = {isa = PBXFileReference; fileEncoding = 4; lastKnownFileType = sourcecode.swift; path = LockoutUntilDateFactoryTests.swift; sourceTree = "<group>"; };
		1A564DB37A289E1AEA981458 /* LanguageSettingsInteractor.swift */ = {isa = PBXFileReference; fileEncoding = 4; lastKnownFileType = sourcecode.swift; path = LanguageSettingsInteractor.swift; sourceTree = "<group>"; };
		1A564DDACAD5CFB092AE6496 /* BalanceEditCell.swift */ = {isa = PBXFileReference; fileEncoding = 4; lastKnownFileType = sourcecode.swift; path = BalanceEditCell.swift; sourceTree = "<group>"; };
		1A564E017B299CF4BA6F337C /* UnlockPinModule.swift */ = {isa = PBXFileReference; fileEncoding = 4; lastKnownFileType = sourcecode.swift; path = UnlockPinModule.swift; sourceTree = "<group>"; };
		1A564E1F405D2D57FBC9E799 /* TransactionFromToHashItemView.swift */ = {isa = PBXFileReference; fileEncoding = 4; lastKnownFileType = sourcecode.swift; path = TransactionFromToHashItemView.swift; sourceTree = "<group>"; };
		1A564E1FBBCCA45BCDA557F4 /* DepositModule.swift */ = {isa = PBXFileReference; fileEncoding = 4; lastKnownFileType = sourcecode.swift; path = DepositModule.swift; sourceTree = "<group>"; };
		1A564E32F66415F9A0586626 /* PinView.swift */ = {isa = PBXFileReference; fileEncoding = 4; lastKnownFileType = sourcecode.swift; path = PinView.swift; sourceTree = "<group>"; };
		1A564E534927A26ACA3B1D83 /* SetPinPresenterTests.swift */ = {isa = PBXFileReference; fileEncoding = 4; lastKnownFileType = sourcecode.swift; path = SetPinPresenterTests.swift; sourceTree = "<group>"; };
		1A564E60ED94EDDE153519AA /* DescriptionCollectionHeader.swift */ = {isa = PBXFileReference; fileEncoding = 4; lastKnownFileType = sourcecode.swift; path = DescriptionCollectionHeader.swift; sourceTree = "<group>"; };
		1A564E77730537D108E31276 /* ConfirmationTheme.swift */ = {isa = PBXFileReference; fileEncoding = 4; lastKnownFileType = sourcecode.swift; path = ConfirmationTheme.swift; sourceTree = "<group>"; };
		1A564EA89D7182D3D3F669C3 /* BalanceInteractorTests.swift */ = {isa = PBXFileReference; fileEncoding = 4; lastKnownFileType = sourcecode.swift; path = BalanceInteractorTests.swift; sourceTree = "<group>"; };
		1A564ED7C1B06B04230F3C36 /* ManageCoinsInteractor.swift */ = {isa = PBXFileReference; fileEncoding = 4; lastKnownFileType = sourcecode.swift; path = ManageCoinsInteractor.swift; sourceTree = "<group>"; };
		1A564EDCEACE83D95F6AE528 /* DepositRouter.swift */ = {isa = PBXFileReference; fileEncoding = 4; lastKnownFileType = sourcecode.swift; path = DepositRouter.swift; sourceTree = "<group>"; };
		1A564F3B10EF814E1D330CAD /* DepositCopyButtonItem.swift */ = {isa = PBXFileReference; fileEncoding = 4; lastKnownFileType = sourcecode.swift; path = DepositCopyButtonItem.swift; sourceTree = "<group>"; };
		1A564F49E3B187A3564C0561 /* LocalizationManager.swift */ = {isa = PBXFileReference; fileEncoding = 4; lastKnownFileType = sourcecode.swift; path = LocalizationManager.swift; sourceTree = "<group>"; };
		1A564F5CDA92DD8EC7EC9B0D /* ManageCoinsPresenterTests.swift */ = {isa = PBXFileReference; fileEncoding = 4; lastKnownFileType = sourcecode.swift; path = ManageCoinsPresenterTests.swift; sourceTree = "<group>"; };
		1A564F5FA00D064D9F3F0AF7 /* SettingsCell.swift */ = {isa = PBXFileReference; fileEncoding = 4; lastKnownFileType = sourcecode.swift; path = SettingsCell.swift; sourceTree = "<group>"; };
		1A564F627224BDD3E99C582B /* LaunchPresenter.swift */ = {isa = PBXFileReference; fileEncoding = 4; lastKnownFileType = sourcecode.swift; path = LaunchPresenter.swift; sourceTree = "<group>"; };
		1A564F697ACF24DA968884EA /* UptimeProvider.swift */ = {isa = PBXFileReference; fileEncoding = 4; lastKnownFileType = sourcecode.swift; path = UptimeProvider.swift; sourceTree = "<group>"; };
		1A564F747A4D0B78E5DF6F1B /* SettingsTheme.swift */ = {isa = PBXFileReference; fileEncoding = 4; lastKnownFileType = sourcecode.swift; path = SettingsTheme.swift; sourceTree = "<group>"; };
		1A564FA5E8DDE76BF1257727 /* UnlockPinPresenterTests.swift */ = {isa = PBXFileReference; fileEncoding = 4; lastKnownFileType = sourcecode.swift; path = UnlockPinPresenterTests.swift; sourceTree = "<group>"; };
		1A564FC3433E72C8A63AC5F5 /* CurrentDateProvider.swift */ = {isa = PBXFileReference; fileEncoding = 4; lastKnownFileType = sourcecode.swift; path = CurrentDateProvider.swift; sourceTree = "<group>"; };
		1A564FD2BE42EF4AADB0372C /* ManageCoinsModule.swift */ = {isa = PBXFileReference; fileEncoding = 4; lastKnownFileType = sourcecode.swift; path = ManageCoinsModule.swift; sourceTree = "<group>"; };
		1A564FE8D247C36C2478C6B5 /* TransactionCurrenciesHeaderView.swift */ = {isa = PBXFileReference; fileEncoding = 4; lastKnownFileType = sourcecode.swift; path = TransactionCurrenciesHeaderView.swift; sourceTree = "<group>"; };
<<<<<<< HEAD
		31EC0C7FAEDA0CE2241FC8FD /* Pods-Bank Tests.debug.xcconfig */ = {isa = PBXFileReference; includeInIndex = 1; lastKnownFileType = text.xcconfig; name = "Pods-Bank Tests.debug.xcconfig"; path = "../Pods/Target Support Files/Pods-Bank Tests/Pods-Bank Tests.debug.xcconfig"; sourceTree = "<group>"; };
=======
		2B4FB51CCE2255287648E7D4 /* Pods_Bank_Tests.framework */ = {isa = PBXFileReference; explicitFileType = wrapper.framework; includeInIndex = 0; path = Pods_Bank_Tests.framework; sourceTree = BUILT_PRODUCTS_DIR; };
>>>>>>> 0564f696
		5026FFF421C3CA280023EEA2 /* Bank Dev.release.xcconfig */ = {isa = PBXFileReference; fileEncoding = 4; lastKnownFileType = text.xcconfig; path = "Bank Dev.release.xcconfig"; sourceTree = "<group>"; };
		5026FFF521C3CA280023EEA2 /* Bank Dev T.release.xcconfig */ = {isa = PBXFileReference; fileEncoding = 4; lastKnownFileType = text.xcconfig; path = "Bank Dev T.release.xcconfig"; sourceTree = "<group>"; };
		5026FFF621C3CA280023EEA2 /* Bank.release.xcconfig */ = {isa = PBXFileReference; fileEncoding = 4; lastKnownFileType = text.xcconfig; path = Bank.release.xcconfig; sourceTree = "<group>"; };
		5026FFF721C3CA280023EEA2 /* Bank Dev T.debug.xcconfig */ = {isa = PBXFileReference; fileEncoding = 4; lastKnownFileType = text.xcconfig; path = "Bank Dev T.debug.xcconfig"; sourceTree = "<group>"; };
		5026FFF821C3CA280023EEA2 /* Bank Dev.debug.xcconfig */ = {isa = PBXFileReference; fileEncoding = 4; lastKnownFileType = text.xcconfig; path = "Bank Dev.debug.xcconfig"; sourceTree = "<group>"; };
		5026FFF921C3CA280023EEA2 /* Bank.debug.xcconfig */ = {isa = PBXFileReference; fileEncoding = 4; lastKnownFileType = text.xcconfig; path = Bank.debug.xcconfig; sourceTree = "<group>"; };
		503320AA214679EB00F64AAA /* PinTheme.swift */ = {isa = PBXFileReference; fileEncoding = 4; lastKnownFileType = sourcecode.swift; path = PinTheme.swift; sourceTree = "<group>"; };
		509E3D2320E398610095452C /* RestoreTheme.swift */ = {isa = PBXFileReference; lastKnownFileType = sourcecode.swift; path = RestoreTheme.swift; sourceTree = "<group>"; };
		50A83FBE213FCB4B008A5F4B /* ru */ = {isa = PBXFileReference; lastKnownFileType = text.plist.strings; name = ru; path = ru.lproj/Localizable.strings; sourceTree = "<group>"; };
		50AB06AD2158E2EE00A01E4A /* LocalAuthentication.framework */ = {isa = PBXFileReference; lastKnownFileType = wrapper.framework; name = LocalAuthentication.framework; path = System/Library/Frameworks/LocalAuthentication.framework; sourceTree = SDKROOT; };
		50AB06B6215A269200A01E4A /* en */ = {isa = PBXFileReference; lastKnownFileType = text.plist.strings; name = en; path = en.lproj/InfoPlist.strings; sourceTree = "<group>"; };
		50AB06B8215A269700A01E4A /* ru */ = {isa = PBXFileReference; lastKnownFileType = text.plist.strings; name = ru; path = ru.lproj/InfoPlist.strings; sourceTree = "<group>"; };
		50AB06B9215A269900A01E4A /* de */ = {isa = PBXFileReference; lastKnownFileType = text.plist.strings; name = de; path = de.lproj/InfoPlist.strings; sourceTree = "<group>"; };
		50E2A266214A67B400C51413 /* de */ = {isa = PBXFileReference; lastKnownFileType = text.plist.strings; name = de; path = de.lproj/Localizable.strings; sourceTree = "<group>"; };
		50EDB79E215B493000BFE8A5 /* GeneratedMocks.swift */ = {isa = PBXFileReference; fileEncoding = 4; lastKnownFileType = sourcecode.swift; path = GeneratedMocks.swift; sourceTree = "<group>"; };
		50EED18F218822E200E200AD /* fr */ = {isa = PBXFileReference; lastKnownFileType = text.plist.strings; name = fr; path = fr.lproj/InfoPlist.strings; sourceTree = "<group>"; };
		50EED190218822E200E200AD /* fr */ = {isa = PBXFileReference; lastKnownFileType = text.plist.strings; name = fr; path = fr.lproj/Localizable.strings; sourceTree = "<group>"; };
		50EED191218822FA00E200AD /* tr */ = {isa = PBXFileReference; lastKnownFileType = text.plist.strings; name = tr; path = tr.lproj/InfoPlist.strings; sourceTree = "<group>"; };
		50EED192218822FA00E200AD /* tr */ = {isa = PBXFileReference; lastKnownFileType = text.plist.strings; name = tr; path = tr.lproj/Localizable.strings; sourceTree = "<group>"; };
		58AAA7A94D25C20240FD75C6 /* PaymentRequestAddress.swift */ = {isa = PBXFileReference; fileEncoding = 4; lastKnownFileType = sourcecode.swift; path = PaymentRequestAddress.swift; sourceTree = "<group>"; };
<<<<<<< HEAD
		707E5CE5D6190A9C4CCA059D /* Pods_Bank.framework */ = {isa = PBXFileReference; explicitFileType = wrapper.framework; includeInIndex = 0; path = Pods_Bank.framework; sourceTree = BUILT_PRODUCTS_DIR; };
		B8894B9B78014C17A39D959C /* Pods-Bank Tests.release.xcconfig */ = {isa = PBXFileReference; includeInIndex = 1; lastKnownFileType = text.xcconfig; name = "Pods-Bank Tests.release.xcconfig"; path = "../Pods/Target Support Files/Pods-Bank Tests/Pods-Bank Tests.release.xcconfig"; sourceTree = "<group>"; };
		C7BF3D44B5E7255FB2B6337F /* Pods_Bank_Dev.framework */ = {isa = PBXFileReference; explicitFileType = wrapper.framework; includeInIndex = 0; path = Pods_Bank_Dev.framework; sourceTree = BUILT_PRODUCTS_DIR; };
=======
		58B87326AE323F55D0E12C83 /* Pods_Bank_Dev_T.framework */ = {isa = PBXFileReference; explicitFileType = wrapper.framework; includeInIndex = 0; path = Pods_Bank_Dev_T.framework; sourceTree = BUILT_PRODUCTS_DIR; };
		7BF9C387F3F10333DC976FC1 /* Pods_Bank.framework */ = {isa = PBXFileReference; explicitFileType = wrapper.framework; includeInIndex = 0; path = Pods_Bank.framework; sourceTree = BUILT_PRODUCTS_DIR; };
>>>>>>> 0564f696
		D3285F4220BD158E00644076 /* Bank Dev T.app */ = {isa = PBXFileReference; explicitFileType = wrapper.application; includeInIndex = 0; path = "Bank Dev T.app"; sourceTree = BUILT_PRODUCTS_DIR; };
		D3285F4520BD158E00644076 /* AppDelegate.swift */ = {isa = PBXFileReference; lastKnownFileType = sourcecode.swift; path = AppDelegate.swift; sourceTree = "<group>"; };
		D3285F4C20BD158F00644076 /* Assets.xcassets */ = {isa = PBXFileReference; lastKnownFileType = folder.assetcatalog; path = Assets.xcassets; sourceTree = "<group>"; };
		D3285F5120BD158F00644076 /* Info.plist */ = {isa = PBXFileReference; lastKnownFileType = text.plist.xml; path = Info.plist; sourceTree = "<group>"; };
		D3373D9420BEC7B30082BC4A /* AVFoundation.framework */ = {isa = PBXFileReference; lastKnownFileType = wrapper.framework; name = AVFoundation.framework; path = System/Library/Frameworks/AVFoundation.framework; sourceTree = SDKROOT; };
		D3373DB120C52F640082BC4A /* LaunchScreen.xib */ = {isa = PBXFileReference; lastKnownFileType = file.xib; path = LaunchScreen.xib; sourceTree = "<group>"; };
		D3373DB720C564450082BC4A /* BackupWordsController.swift */ = {isa = PBXFileReference; lastKnownFileType = sourcecode.swift; path = BackupWordsController.swift; sourceTree = "<group>"; };
		D3373DB820C564450082BC4A /* BackupWordsController.xib */ = {isa = PBXFileReference; lastKnownFileType = file.xib; path = BackupWordsController.xib; sourceTree = "<group>"; };
		D3373DBF20C658660082BC4A /* Bank Tests.xctest */ = {isa = PBXFileReference; explicitFileType = wrapper.cfbundle; includeInIndex = 0; path = "Bank Tests.xctest"; sourceTree = BUILT_PRODUCTS_DIR; };
		D3373DC320C658660082BC4A /* Info.plist */ = {isa = PBXFileReference; lastKnownFileType = text.plist.xml; path = Info.plist; sourceTree = "<group>"; };
		D3373DCC20C6B21C0082BC4A /* RestoreViewController.swift */ = {isa = PBXFileReference; lastKnownFileType = sourcecode.swift; path = RestoreViewController.swift; sourceTree = "<group>"; };
		D3373DCD20C6B21C0082BC4A /* RestoreViewController.xib */ = {isa = PBXFileReference; lastKnownFileType = file.xib; path = RestoreViewController.xib; sourceTree = "<group>"; };
		D348A76C20C7C44500803B9E /* BackupNavigationController.swift */ = {isa = PBXFileReference; lastKnownFileType = sourcecode.swift; path = BackupNavigationController.swift; sourceTree = "<group>"; };
		D348A77020C7C58900803B9E /* BackupIntroController.swift */ = {isa = PBXFileReference; lastKnownFileType = sourcecode.swift; path = BackupIntroController.swift; sourceTree = "<group>"; };
		D348A77120C7C58900803B9E /* BackupIntroController.xib */ = {isa = PBXFileReference; lastKnownFileType = file.xib; path = BackupIntroController.xib; sourceTree = "<group>"; };
		D348A77420C7D34100803B9E /* BackupConfirmationController.swift */ = {isa = PBXFileReference; lastKnownFileType = sourcecode.swift; path = BackupConfirmationController.swift; sourceTree = "<group>"; };
		D348A77520C7D34100803B9E /* BackupConfirmationController.xib */ = {isa = PBXFileReference; lastKnownFileType = file.xib; path = BackupConfirmationController.xib; sourceTree = "<group>"; };
		D35B518821942E7A00504FBA /* AboutSettingsViewController.swift */ = {isa = PBXFileReference; lastKnownFileType = sourcecode.swift; path = AboutSettingsViewController.swift; sourceTree = "<group>"; };
		D38405CE218317DF007D50AD /* Bank Dev.app */ = {isa = PBXFileReference; explicitFileType = wrapper.application; includeInIndex = 0; path = "Bank Dev.app"; sourceTree = BUILT_PRODUCTS_DIR; };
		D38406BE21831B3D007D50AD /* Bank.app */ = {isa = PBXFileReference; explicitFileType = wrapper.application; includeInIndex = 0; path = Bank.app; sourceTree = BUILT_PRODUCTS_DIR; };
		D38406C3218327B1007D50AD /* AppIcon.xcassets */ = {isa = PBXFileReference; lastKnownFileType = folder.assetcatalog; path = AppIcon.xcassets; sourceTree = "<group>"; };
		D38406C621832862007D50AD /* AppIconDevT.xcassets */ = {isa = PBXFileReference; lastKnownFileType = folder.assetcatalog; path = AppIconDevT.xcassets; sourceTree = "<group>"; };
		D38406C821832968007D50AD /* AppIconDev.xcassets */ = {isa = PBXFileReference; lastKnownFileType = folder.assetcatalog; path = AppIconDev.xcassets; sourceTree = "<group>"; };
		D3A6D6B9219430BA00D11AFE /* AboutCell.swift */ = {isa = PBXFileReference; lastKnownFileType = sourcecode.swift; path = AboutCell.swift; sourceTree = "<group>"; };
		D3A6D6BA219430BA00D11AFE /* AboutCell.xib */ = {isa = PBXFileReference; lastKnownFileType = file.xib; path = AboutCell.xib; sourceTree = "<group>"; };
		D3B476A321D0D64E008B0C3E /* es */ = {isa = PBXFileReference; lastKnownFileType = text.plist.strings; name = es; path = es.lproj/InfoPlist.strings; sourceTree = "<group>"; };
		D3B476A421D0D64E008B0C3E /* es */ = {isa = PBXFileReference; lastKnownFileType = text.plist.strings; name = es; path = es.lproj/Localizable.strings; sourceTree = "<group>"; };
		D3B476A521D0D659008B0C3E /* zh */ = {isa = PBXFileReference; lastKnownFileType = text.plist.strings; name = zh; path = zh.lproj/InfoPlist.strings; sourceTree = "<group>"; };
		D3B476A621D0D659008B0C3E /* zh */ = {isa = PBXFileReference; lastKnownFileType = text.plist.strings; name = zh; path = zh.lproj/Localizable.strings; sourceTree = "<group>"; };
		D3B62A8820CA40DC005A9F80 /* MainViewController.swift */ = {isa = PBXFileReference; lastKnownFileType = sourcecode.swift; path = MainViewController.swift; sourceTree = "<group>"; };
		D3B62A8920CA40DC005A9F80 /* MainViewController.xib */ = {isa = PBXFileReference; lastKnownFileType = file.xib; path = MainViewController.xib; sourceTree = "<group>"; };
		D3B62A8C20CA436F005A9F80 /* BalanceViewController.swift */ = {isa = PBXFileReference; lastKnownFileType = sourcecode.swift; path = BalanceViewController.swift; sourceTree = "<group>"; };
		D3B62A9020CA467E005A9F80 /* TransactionsViewController.swift */ = {isa = PBXFileReference; lastKnownFileType = sourcecode.swift; path = TransactionsViewController.swift; sourceTree = "<group>"; };
		D3B62A9B20CA73A0005A9F80 /* en */ = {isa = PBXFileReference; lastKnownFileType = text.plist.strings; name = en; path = en.lproj/Localizable.strings; sourceTree = "<group>"; };
		D3B62A9D20CA88BF005A9F80 /* DarkTheme.xcassets */ = {isa = PBXFileReference; lastKnownFileType = folder.assetcatalog; path = DarkTheme.xcassets; sourceTree = "<group>"; };
<<<<<<< HEAD
		EEC98D282C5ABDA1CBC9C65F /* Pods_Bank_Dev_T.framework */ = {isa = PBXFileReference; explicitFileType = wrapper.framework; includeInIndex = 0; path = Pods_Bank_Dev_T.framework; sourceTree = BUILT_PRODUCTS_DIR; };
=======
		DFE99AD7A36E7303BFE2C400 /* Pods-Bank Tests.debug.xcconfig */ = {isa = PBXFileReference; includeInIndex = 1; lastKnownFileType = text.xcconfig; name = "Pods-Bank Tests.debug.xcconfig"; path = "../Pods/Target Support Files/Pods-Bank Tests/Pods-Bank Tests.debug.xcconfig"; sourceTree = "<group>"; };
		E9A4E9EDFAA3D54D642242AA /* Pods_Bank_Dev.framework */ = {isa = PBXFileReference; explicitFileType = wrapper.framework; includeInIndex = 0; path = Pods_Bank_Dev.framework; sourceTree = BUILT_PRODUCTS_DIR; };
		F9B28854E0E52D692D242FCF /* Pods-Bank Tests.release.xcconfig */ = {isa = PBXFileReference; includeInIndex = 1; lastKnownFileType = text.xcconfig; name = "Pods-Bank Tests.release.xcconfig"; path = "../Pods/Target Support Files/Pods-Bank Tests/Pods-Bank Tests.release.xcconfig"; sourceTree = "<group>"; };
>>>>>>> 0564f696
/* End PBXFileReference section */

/* Begin PBXFrameworksBuildPhase section */
		D3285F3F20BD158E00644076 /* Frameworks */ = {
			isa = PBXFrameworksBuildPhase;
			buildActionMask = 2147483647;
			files = (
				50AB06AE2158E2EE00A01E4A /* LocalAuthentication.framework in Frameworks */,
				D3373D9520BEC7B30082BC4A /* AVFoundation.framework in Frameworks */,
<<<<<<< HEAD
				19F016781DB48CB075A6AF95 /* Pods_Bank_Dev_T.framework in Frameworks */,
=======
				3E0A254E07E60E9A93345A6B /* Pods_Bank_Dev_T.framework in Frameworks */,
>>>>>>> 0564f696
			);
			runOnlyForDeploymentPostprocessing = 0;
		};
		D3373DBC20C658660082BC4A /* Frameworks */ = {
			isa = PBXFrameworksBuildPhase;
			buildActionMask = 2147483647;
			files = (
<<<<<<< HEAD
				7DE45A77C42F41B5EAE42A9A /* Pods_Bank_Tests.framework in Frameworks */,
=======
				0333B623A73083B9CD9901A0 /* Pods_Bank_Tests.framework in Frameworks */,
>>>>>>> 0564f696
			);
			runOnlyForDeploymentPostprocessing = 0;
		};
		D38405B7218317DF007D50AD /* Frameworks */ = {
			isa = PBXFrameworksBuildPhase;
			buildActionMask = 2147483647;
			files = (
				D38405B8218317DF007D50AD /* LocalAuthentication.framework in Frameworks */,
				D38405B9218317DF007D50AD /* AVFoundation.framework in Frameworks */,
<<<<<<< HEAD
				22B1A6F7291D54D7F59D9D25 /* Pods_Bank_Dev.framework in Frameworks */,
=======
				1CA12912E8F0B58E73E73993 /* Pods_Bank_Dev.framework in Frameworks */,
>>>>>>> 0564f696
			);
			runOnlyForDeploymentPostprocessing = 0;
		};
		D38406A621831B3D007D50AD /* Frameworks */ = {
			isa = PBXFrameworksBuildPhase;
			buildActionMask = 2147483647;
			files = (
				D38406A721831B3D007D50AD /* LocalAuthentication.framework in Frameworks */,
				D38406A821831B3D007D50AD /* AVFoundation.framework in Frameworks */,
<<<<<<< HEAD
				7824FDC058202C392A45CED7 /* Pods_Bank.framework in Frameworks */,
=======
				F553781732FFCB066A0585AC /* Pods_Bank.framework in Frameworks */,
>>>>>>> 0564f696
			);
			runOnlyForDeploymentPostprocessing = 0;
		};
/* End PBXFrameworksBuildPhase section */

/* Begin PBXGroup section */
		11B35039F6DE905E901EDFA9 /* Currencies */ = {
			isa = PBXGroup;
			children = (
				11B356DF243F6B9248E6AD42 /* Currency.swift */,
				1A564679937963085A8530F4 /* CurrencyHelper.swift */,
			);
			path = Currencies;
			sourceTree = "<group>";
		};
		11B351A958188BFC3A37003F /* Balance */ = {
			isa = PBXGroup;
			children = (
				1A564422F8945526DC6866E0 /* Views */,
				11B35DC5A4019EA28C92B1E7 /* BalanceModule.swift */,
				11B35DDABED90E97417092F5 /* BalanceRouter.swift */,
				11B3511175F5F85BE5677E1A /* BalanceInteractor.swift */,
				11B356A624E0982E0D90F9BB /* BalancePresenter.swift */,
				D3B62A8C20CA436F005A9F80 /* BalanceViewController.swift */,
				11B35458E7255EFB7BD0FB67 /* BalanceViewItem.swift */,
			);
			path = Balance;
			sourceTree = "<group>";
		};
		11B351DB654E3B13593BF465 /* Restore */ = {
			isa = PBXGroup;
			children = (
				1A5640A450479CFD91C0413A /* Views */,
				11B358586003E20B167B1442 /* RestoreModule.swift */,
				11B35142DB758C8B2397D115 /* RestoreRouter.swift */,
				11B354E15658C8BF7D5268D9 /* RestoreInteractor.swift */,
				11B35BAEE22C144B33661819 /* RestorePresenter.swift */,
				D3373DCC20C6B21C0082BC4A /* RestoreViewController.swift */,
				D3373DCD20C6B21C0082BC4A /* RestoreViewController.xib */,
			);
			path = Restore;
			sourceTree = "<group>";
		};
		11B3522E3A62CE13EB0C958B /* Backup */ = {
			isa = PBXGroup;
			children = (
				11B356CEB7192CE21DD1BC8B /* BackupModule.swift */,
				11B35D66E95B16C32E3796E8 /* BackupRouter.swift */,
				11B353A3B460BF1B24349F9F /* BackupInteractor.swift */,
				11B355771A1D96DB96FBC975 /* BackupPresenter.swift */,
				D348A76C20C7C44500803B9E /* BackupNavigationController.swift */,
				D348A77020C7C58900803B9E /* BackupIntroController.swift */,
				D348A77120C7C58900803B9E /* BackupIntroController.xib */,
				D3373DB720C564450082BC4A /* BackupWordsController.swift */,
				D3373DB820C564450082BC4A /* BackupWordsController.xib */,
				D348A77420C7D34100803B9E /* BackupConfirmationController.swift */,
				D348A77520C7D34100803B9E /* BackupConfirmationController.xib */,
				11B35DFF5136FA50CB5FBCA6 /* BackupConfirmationAlertModel.swift */,
			);
			path = Backup;
			sourceTree = "<group>";
		};
		11B352926E3B01F819D344DF /* Extensions */ = {
			isa = PBXGroup;
			children = (
				11B351FFC025462BB9F01184 /* UIColor.swift */,
				11B35F4AF52970B217AD4DC6 /* String.swift */,
				11B3522E7181FB5F0A647944 /* Satoshi.swift */,
				11B358414185C1B924E91A32 /* UIView.swift */,
				11B35A473B035F88BA0C09C1 /* UIFont.swift */,
				11B355ABE89C2793563829BD /* Date.swift */,
				11B356D6300E64A1982BC9EB /* UIAlertController.swift */,
				11B351D55B31D37B7194DE55 /* UITableView.swift */,
				11B351E743E45282859B08D3 /* UIButton.swift */,
				11B3572B7C2F16CD51F37FF0 /* UIImage.swift */,
			);
			path = Extensions;
			sourceTree = "<group>";
		};
		11B35344CEA8CF35257A6975 /* Launch */ = {
			isa = PBXGroup;
			children = (
				11B35C7DCF9B7894F7600623 /* LaunchRouter.swift */,
				1A56408C8281C80FD365E5BE /* LaunchModule.swift */,
				1A56458C7C29504755A09E00 /* LaunchInteractor.swift */,
				1A564F627224BDD3E99C582B /* LaunchPresenter.swift */,
			);
			path = Launch;
			sourceTree = "<group>";
		};
		11B3537337963E192F823FF5 /* UserInterface */ = {
			isa = PBXGroup;
			children = (
				11B35C84DC7991111CB6AF2F /* Controls */,
				11B353F2C2D228FDCCDE913F /* Controllers */,
				11B352926E3B01F819D344DF /* Extensions */,
				11B35C181EB4CA85BD80228C /* HudHelper.swift */,
				11B35492B1162F69CA7A0597 /* DateHelper.swift */,
				11B354B43B5120F594318FDA /* PermissionsHelper.swift */,
				11B35EFB45ECC2D403CA6C89 /* ValueFormatter.swift */,
			);
			path = UserInterface;
			sourceTree = "<group>";
		};
		11B35397696E98FF415A1562 /* Deposit */ = {
			isa = PBXGroup;
			children = (
				11B35F2B655DA832E0761521 /* DepositPresenterTests.swift */,
				11B351D1EA6877358DABA00F /* DepositInteractorTests.swift */,
			);
			path = Deposit;
			sourceTree = "<group>";
		};
		11B353F2C2D228FDCCDE913F /* Controllers */ = {
			isa = PBXGroup;
			children = (
				11B3535FC407BA20765EBCF4 /* KeyboardObservingViewController.swift */,
				11B353F1BD63011E1D536631 /* WalletNavigationController.swift */,
			);
			path = Controllers;
			sourceTree = "<group>";
		};
		11B3546BA60E06900F58BA94 /* Core */ = {
			isa = PBXGroup;
			children = (
				11B35E1EBCA59D0D1DD9ABCD /* Adapters */,
				11B35480153660045A6CF9AC /* Managers */,
				11B3573D2F4B70997D4BBAD3 /* Storage */,
				11B35703146B7401E5D5170E /* Factories */,
				1A5646D49060C3EFF06D0479 /* App.swift */,
				11B35A5DE20DD6DD486FAFC0 /* Protocols.swift */,
				11B35C182B944A7CD13EA163 /* BiometryType.swift */,
			);
			path = Core;
			sourceTree = "<group>";
		};
		11B35480153660045A6CF9AC /* Managers */ = {
			isa = PBXGroup;
			children = (
				1A5648F910A01D14653C8B21 /* LockManager.swift */,
				1A564A6CCF1B907F25255D2E /* LockRouter.swift */,
				11B35ADD30196056A9C6407C /* WordsManager.swift */,
				1A5645B289EFBDB3EAB27E3A /* PinManager.swift */,
				1A564901BE8CB514936E47AF /* BiometricManager.swift */,
				1A564BB88BF3ED779F8C21DC /* BlurManager.swift */,
				1A564CF82858F8E7F80E1835 /* RateManager.swift */,
				1A564F49E3B187A3564C0561 /* LocalizationManager.swift */,
				11B35C4FFB99D10A8F343E9C /* LanguageManager.swift */,
				11B357BA1A6AC79F07B54FB5 /* SystemInfoManager.swift */,
				11B35A65D7F2EADB3618DA64 /* RandomManager.swift */,
				11B35570FD93AFB406434D20 /* CoinManager.swift */,
				11B357F5E2BDAAAE4E5446E3 /* WalletManager.swift */,
				11B35F414DD593D0E64A1254 /* TransactionManager.swift */,
				11B358A2ED820E5741F0701A /* AppConfigProvider.swift */,
				11B3598F5529D0939EE53A19 /* CurrencyManager.swift */,
				11B3535DD03F9264351E13A9 /* NetworkManager.swift */,
				11B350C8341DFAF14D974ACC /* RateSyncer.swift */,
				11B35FA1C1FF965AA2EB6666 /* PeriodicTimer.swift */,
				1A56468BE2370BCAA8BDA2FC /* OneTimeTimer.swift */,
				11B35788190D05AF5DBB9072 /* ReachabilityManager.swift */,
				11B356FC36735ABABB140C33 /* TransactionRateSyncer.swift */,
				11B35CEBC4B32E57AA2469AA /* PasteboardManager.swift */,
				1A5645447A24FE94F0D87BFF /* LockoutManager.swift */,
			);
			path = Managers;
			sourceTree = "<group>";
		};
		11B354AB3C3435F2D5F39EE6 /* Modules */ = {
			isa = PBXGroup;
			children = (
				11B35344CEA8CF35257A6975 /* Launch */,
				11B35E6ACAC42984FD7E8BA4 /* Guest */,
				11B3522E3A62CE13EB0C958B /* Backup */,
				11B351DB654E3B13593BF465 /* Restore */,
				11B35597F6C8570E3C7ABFBF /* Main */,
				11B351A958188BFC3A37003F /* Balance */,
				11B3564BD80DA937DE5060DD /* Transactions */,
				11B358D87B2EDEB8BE8F133B /* Settings */,
				1A564B7337E79315F1CC3B49 /* Deposit */,
				1A5646EDEC415756075A968B /* Send */,
				1A564B6D22A2CD659257C4DF /* TransactionInfo */,
				1A564B0EE9610C12018EEF64 /* FullTransactionInfo */,
				1A56458BF237D871E8BE0F40 /* Pin */,
				1A56491E9E3ABAFC8145DCB0 /* ManageCoins */,
			);
			path = Modules;
			sourceTree = "<group>";
		};
		11B35597F6C8570E3C7ABFBF /* Main */ = {
			isa = PBXGroup;
			children = (
				11B35B96D2BC5994AC8EC794 /* MainModule.swift */,
				11B35D163D12BE823AF54E97 /* MainRouter.swift */,
				11B35B88A2D6C85E1600F3AF /* MainInteractor.swift */,
				11B359E7A75E6B92D1305F40 /* MainPresenter.swift */,
				D3B62A8820CA40DC005A9F80 /* MainViewController.swift */,
				D3B62A8920CA40DC005A9F80 /* MainViewController.xib */,
			);
			path = Main;
			sourceTree = "<group>";
		};
		11B3564BD80DA937DE5060DD /* Transactions */ = {
			isa = PBXGroup;
			children = (
				1A56463D46E59369F3C2AC13 /* Views */,
				11B35687F7521B1F22786638 /* TransactionsModule.swift */,
				11B3520E9F70FFB8CC2D25A3 /* TransactionsRouter.swift */,
				11B35BEF7ABBE155593B4DBE /* TransactionsInteractor.swift */,
				11B3569AE7CDF7E217CAB4EE /* TransactionsPresenter.swift */,
				D3B62A9020CA467E005A9F80 /* TransactionsViewController.swift */,
				1A56425A421C1C9FB383DCDA /* TransactionRecordDataSource.swift */,
			);
			path = Transactions;
			sourceTree = "<group>";
		};
		11B356605394189E9B5EBEE0 /* Models */ = {
			isa = PBXGroup;
			children = (
				11B35039F6DE905E901EDFA9 /* Currencies */,
				11B35B466B8FF6754E47DACD /* CoinValue.swift */,
				1A5640B6691F4FD048C82A49 /* CoinValueHelper.swift */,
				11B3589DC1945CAFBEEB1EED /* CurrencyValue.swift */,
				11B356738853E2305B5CC34B /* TransactionRecord.swift */,
				11B35BBAAAE1A3981B902E89 /* Rate.swift */,
				11B35D81B1CB74C0337214DC /* Wallet.swift */,
				1A5640AA47846498D56A36E6 /* LatestRate.swift */,
				58AAA7A94D25C20240FD75C6 /* PaymentRequestAddress.swift */,
				1A56488B2051E9529CE8742E /* LockoutState.swift */,
				1A56404690D0235A5183C12D /* Coin.swift */,
				11B352D70D3A3A2851CCEDA3 /* AuthData.swift */,
			);
			path = Models;
			sourceTree = "<group>";
		};
		11B356942087C7A57857D287 /* ActionSheet */ = {
			isa = PBXGroup;
			children = (
				11B3523AECA209106F192586 /* BaseButtonItem.swift */,
				11B3564E0721887CEBDE39F2 /* BaseButtonItemView.swift */,
				11B3505BF644BCA7FD0F86F5 /* BaseTwinItem.swift */,
				11B3513A0023455D438BAC4C /* BaseTwinItemView.swift */,
				11B35B5CE0ED32CD93DFBB56 /* BaseTwinItemView.xib */,
				11B35CFDC5BD98BA40682DBD /* ConfirmationButtonItem.swift */,
				11B3566164D1D7C7898132E2 /* AlertButtonItemView.swift */,
				11B35EC60329833B8D6CA1E0 /* ConfirmationCheckboxItem.swift */,
				11B350AD0C5D210E06600D3F /* ConfirmationCheckboxView.swift */,
			);
			path = ActionSheet;
			sourceTree = "<group>";
		};
		11B35703146B7401E5D5170E /* Factories */ = {
			isa = PBXGroup;
			children = (
				11B3576492DE68F2507BB711 /* AdapterFactory.swift */,
				11B3569AD3ABD5F26CB51506 /* TransactionViewItemFactory.swift */,
				11B357776F706C10E8B14C4E /* TransactionViewItem.swift */,
				1A5641ABEF9064B6FCC8DF87 /* LockoutUntilDateFactory.swift */,
				1A564F697ACF24DA968884EA /* UptimeProvider.swift */,
				1A564FC3433E72C8A63AC5F5 /* CurrentDateProvider.swift */,
			);
			path = Factories;
			sourceTree = "<group>";
		};
		11B3573D2F4B70997D4BBAD3 /* Storage */ = {
			isa = PBXGroup;
			children = (
				11B352044BCE494491257933 /* UserDefaultsStorage.swift */,
				11B3584E1C6B6FA22B89D82C /* KeychainStorage.swift */,
				11B359656C7DCCBCE1CDEF4C /* RealmFactory.swift */,
				11B354A7AB2C1276AAAAE9E6 /* RealmStorage.swift */,
			);
			path = Storage;
			sourceTree = "<group>";
		};
		11B358D87B2EDEB8BE8F133B /* Settings */ = {
			isa = PBXGroup;
			children = (
				1A564533BEABADF4DC5F8A25 /* Main */,
				1A56463750A2B2C557B399E7 /* Security */,
				11B35C89D6DFA823F5F2D65D /* BaseCurrency */,
				1A5640A281A00EB0CE8A1A8B /* Language */,
				1A564CDA3F20A49140C993C1 /* Views */,
				11B35E1B51E123DEB9F71E96 /* About */,
			);
			path = Settings;
			sourceTree = "<group>";
		};
		11B35A033A93C4EDDC3079F3 /* BaseCurrency */ = {
			isa = PBXGroup;
			children = (
				11B3581BC59DE52C60AED5F5 /* BaseCurrencySettingsInteractorTests.swift */,
				11B359DA37B619C35AF93D2A /* BaseCurrencySettingsPresenterTests.swift */,
			);
			path = BaseCurrency;
			sourceTree = "<group>";
		};
		11B35A1D12389D09984007C1 /* Modules */ = {
			isa = PBXGroup;
			children = (
				1A564387C2E130D390213811 /* Settings */,
				1A564B2390BF0C3D6886E8E7 /* Pin */,
				1A564AFD44EE99E8E072D775 /* Balance */,
				1A56487C85FAE2EF37D2DB59 /* Transactions */,
				11B35397696E98FF415A1562 /* Deposit */,
				11B35C4F9F2F6428518CD6CA /* Send */,
				1A564538336B8BD81CF26F61 /* ManageCoins */,
			);
			path = Modules;
			sourceTree = "<group>";
		};
		11B35C4F9F2F6428518CD6CA /* Send */ = {
			isa = PBXGroup;
			children = (
				11B35DC75FCA42F7A5FB1E65 /* SendPresenterTests.swift */,
				11B35FAF942FA80752EDBFA7 /* SendInteractorTests.swift */,
				11B352A3792AA46E98DDE5B6 /* SendStateViewItemFactoryTests.swift */,
			);
			path = Send;
			sourceTree = "<group>";
		};
		11B35C84DC7991111CB6AF2F /* Controls */ = {
			isa = PBXGroup;
			children = (
				11B356942087C7A57857D287 /* ActionSheet */,
				11B35C8856A137E92441AF19 /* IndexedInputField.swift */,
				11B3570598EDE26F96BC5F41 /* RespondButton.swift */,
				11B35F53002A95B923B397AE /* NumPad.swift */,
				11B35A686DD5BA335FEB6BEB /* BarsProgressView.swift */,
			);
			path = Controls;
			sourceTree = "<group>";
		};
		11B35C89D6DFA823F5F2D65D /* BaseCurrency */ = {
			isa = PBXGroup;
			children = (
				11B35C104035EBC5B0B13592 /* BaseCurrencySettingsModule.swift */,
				11B35F3E6B957ECFF5D1CE2E /* BaseCurrencySettingsRouter.swift */,
				11B3550630A9EC44B7157E6F /* BaseCurrencySettingsInteractor.swift */,
				11B35B7A44754508AEFDA9FD /* BaseCurrencySettingsPresenter.swift */,
				11B35E4481DCD98BF2074797 /* BaseCurrencySettingsViewController.swift */,
				11B35B0378C5EA6E02CB2E37 /* CurrencyCell.swift */,
			);
			path = BaseCurrency;
			sourceTree = "<group>";
		};
		11B35E1B51E123DEB9F71E96 /* About */ = {
			isa = PBXGroup;
			children = (
				11B35BDC4FD741BE033D1956 /* AboutSettingsRouter.swift */,
				D35B518821942E7A00504FBA /* AboutSettingsViewController.swift */,
				D3A6D6B9219430BA00D11AFE /* AboutCell.swift */,
				D3A6D6BA219430BA00D11AFE /* AboutCell.xib */,
			);
			path = About;
			sourceTree = "<group>";
		};
		11B35E1EBCA59D0D1DD9ABCD /* Adapters */ = {
			isa = PBXGroup;
			children = (
				11B352D114BED753EEBA8B8D /* BitcoinAdapter.swift */,
				11B352D314A298B6B832F309 /* EthereumAdapter.swift */,
			);
			path = Adapters;
			sourceTree = "<group>";
		};
		11B35E3C220B3D16C2003788 /* Managers */ = {
			isa = PBXGroup;
			children = (
				11B356347098BE98619962B4 /* LanguageManagerTests.swift */,
				11B357E4A859AC4A201F6ABB /* WalletManagerTests.swift */,
				11B35A03BE23E45AA8D94F70 /* RateManagerTests.swift */,
				11B3592BB989584CB1E4129B /* CurrencyManagerTests.swift */,
				11B35C8CE85CE0CE4E323F97 /* RateSyncerTests.swift */,
				11B35924A855AA25B6DC370E /* TransactionRateSyncerTests.swift */,
				1A564A19508B4730BC016037 /* LockoutManagerTests.swift */,
			);
			path = Managers;
			sourceTree = "<group>";
		};
		11B35E5AA6902106BBB1C8BE /* Factories */ = {
			isa = PBXGroup;
			children = (
				11B35461B70501F290DFC166 /* TransactionViewItemFactoryTests.swift */,
				1A564DAA99070A03BBC10871 /* LockoutUntilDateFactoryTests.swift */,
			);
			path = Factories;
			sourceTree = "<group>";
		};
		11B35E6ACAC42984FD7E8BA4 /* Guest */ = {
			isa = PBXGroup;
			children = (
				11B35BC220F1D90BF6BF3AAF /* GuestModule.swift */,
				11B35ADA6828A0EF11976938 /* GuestRouter.swift */,
				11B3566ED622AE7606EF76B9 /* GuestInteractor.swift */,
				11B350896FD41EC360BF7C25 /* GuestPresenter.swift */,
				11B353D57AB36A9CF4DEE090 /* GuestViewController.swift */,
				11B35119CB772BB43AE8B1D5 /* GuestViewController.xib */,
			);
			path = Guest;
			sourceTree = "<group>";
		};
		11B35FCA2349D95A84142C52 /* Core */ = {
			isa = PBXGroup;
			children = (
				11B35E3C220B3D16C2003788 /* Managers */,
				11B35E5AA6902106BBB1C8BE /* Factories */,
			);
			path = Core;
			sourceTree = "<group>";
		};
		1A5640A281A00EB0CE8A1A8B /* Language */ = {
			isa = PBXGroup;
			children = (
				1A5642A5A1B21FE92139766E /* LanguageSettingsModule.swift */,
				1A564094488F092EDA007FE9 /* LanguageSettingsRouter.swift */,
				1A564DB37A289E1AEA981458 /* LanguageSettingsInteractor.swift */,
				1A564238192BEA3F5470E204 /* LanguageSettingsPresenter.swift */,
				1A5644D3B094D4148F99F8A5 /* LanguageSettingsViewController.swift */,
				11B357C9E0AA5CE75C3CC825 /* LanguageCell.swift */,
			);
			path = Language;
			sourceTree = "<group>";
		};
		1A5640A450479CFD91C0413A /* Views */ = {
			isa = PBXGroup;
			children = (
				1A5648D3CF09FF5EBE8321EC /* RestoreWordCell.swift */,
				1A564E60ED94EDDE153519AA /* DescriptionCollectionHeader.swift */,
			);
			path = Views;
			sourceTree = "<group>";
		};
		1A56415657D01394FAD66CB6 /* Main */ = {
			isa = PBXGroup;
			children = (
				1A56445B53883A652362E9D6 /* MainSettingsPresenterTests.swift */,
				1A56426438831456EF79DC47 /* MainSettingsInteractorTests.swift */,
			);
			path = Main;
			sourceTree = "<group>";
		};
		1A564384C132B1AF74258D4A /* ViewItems */ = {
			isa = PBXGroup;
			children = (
				1A5643EADEFDE29AF3CB9BE2 /* CollectionView */,
				1A5640FFFD5B065D745208F1 /* PagingDotsItem.swift */,
				1A56453E2F6ED44D46D84C49 /* PagingDotsItemView.swift */,
				1A564F3B10EF814E1D330CAD /* DepositCopyButtonItem.swift */,
				1A564DA173BE95B4681E5395 /* DepositCopyButtonItemView.swift */,
			);
			path = ViewItems;
			sourceTree = "<group>";
		};
		1A564387C2E130D390213811 /* Settings */ = {
			isa = PBXGroup;
			children = (
				1A56415657D01394FAD66CB6 /* Main */,
				1A564C06CDEC39F5C2224385 /* Security */,
				1A5649CC17A01D2A0745C4FB /* Language */,
				11B35A033A93C4EDDC3079F3 /* BaseCurrency */,
			);
			path = Settings;
			sourceTree = "<group>";
		};
		1A5643D714CA2AC21A38668E /* Theme */ = {
			isa = PBXGroup;
			children = (
				D3B62A9D20CA88BF005A9F80 /* DarkTheme.xcassets */,
				1A5649DB879A57761C09842E /* AppTheme.swift */,
				509E3D2320E398610095452C /* RestoreTheme.swift */,
				1A564939814A9D9F47D41EEB /* InputFieldTheme.swift */,
				1A564243436E5185205D0359 /* BalanceTheme.swift */,
				1A5647CE5852E959DA7EB89A /* TransactionsFilterTheme.swift */,
				1A5645ED6604E61C418C257E /* TransactionsTheme.swift */,
				1A564E77730537D108E31276 /* ConfirmationTheme.swift */,
				1A564D7FA287326CBE96353A /* ButtonTheme.swift */,
				1A56481E8D97841B12893D00 /* DepositTheme.swift */,
				1A564077BF075C35B6FF3BCB /* SendTheme.swift */,
				1A5645F926B14580B1644164 /* TransactionInfoTheme.swift */,
				1A564F747A4D0B78E5DF6F1B /* SettingsTheme.swift */,
				1A56428DB7E042907CD4252D /* FullTransactionInfoTheme.swift */,
				503320AA214679EB00F64AAA /* PinTheme.swift */,
				11B35BFD94DA13D66AD6A86D /* NumPadTheme.swift */,
				1A564A860AD2DA3CFBF9C04A /* ManageCoinsTheme.swift */,
			);
			path = Theme;
			sourceTree = "<group>";
		};
		1A5643EADEFDE29AF3CB9BE2 /* CollectionView */ = {
			isa = PBXGroup;
			children = (
				1A5645BE7DACEC78A2FAEFB5 /* DepositCollectionItem.swift */,
				1A564B0A9AB0EAAB5574FDD0 /* DepositCollectionItemView.swift */,
				1A5647F6F29405E571D70592 /* DepositAddressCollectionCell.swift */,
				1A5648AB2D8BF212D891310D /* AddressItem.swift */,
			);
			path = CollectionView;
			sourceTree = "<group>";
		};
		1A564422F8945526DC6866E0 /* Views */ = {
			isa = PBXGroup;
			children = (
				1A564B746C8A6451D81B27D4 /* BalanceCell.swift */,
				1A56463AFF1D05E33BA25C8A /* BalanceHeaderView.swift */,
				1A5646B68188CD13969CE766 /* BalanceHeaderView.xib */,
				1A564DDACAD5CFB092AE6496 /* BalanceEditCell.swift */,
			);
			path = Views;
			sourceTree = "<group>";
		};
		1A564533BEABADF4DC5F8A25 /* Main */ = {
			isa = PBXGroup;
			children = (
				1A5647AD7481B36F20D4DDF9 /* MainSettingsModule.swift */,
				1A5645D25F2DB148CD0C16B5 /* MainSettingsRouter.swift */,
				1A564D73251DBFA0CFE34D12 /* MainSettingsInteractor.swift */,
				1A5640528EFD15137E218EA3 /* MainSettingsPresenter.swift */,
				1A564879AD72301AAB78F8F5 /* MainSettingsViewController.swift */,
			);
			path = Main;
			sourceTree = "<group>";
		};
		1A564538336B8BD81CF26F61 /* ManageCoins */ = {
			isa = PBXGroup;
			children = (
				1A564F5CDA92DD8EC7EC9B0D /* ManageCoinsPresenterTests.swift */,
				1A5640FA19AF1EC2B9C0F407 /* ManageCoinsPresenterStateTests.swift */,
				1A5644C4CCD9EBD71BD69D40 /* ManageCoinsInteractorTests.swift */,
			);
			path = ManageCoins;
			sourceTree = "<group>";
		};
		1A56458BF237D871E8BE0F40 /* Pin */ = {
			isa = PBXGroup;
			children = (
				1A564C4F05F93B265A7012A6 /* Set */,
				1A56464BA039FC9B1E2C3FBB /* Edit */,
				1A5645F1C808BE89EDB67F4D /* Unlock */,
				1A56490AEC0BDFCA98275B49 /* PinModule.swift */,
				1A5640B8B65EAECA3A36F89E /* PinInteractor.swift */,
				1A564948450C4AADB2679AC0 /* PinViewController.swift */,
				1A564E32F66415F9A0586626 /* PinView.swift */,
				1A564326AB442FFB65E1CA29 /* PinDotsView.swift */,
				1A564A3E6B23CF04ECEB40DC /* ManagePinPresenter.swift */,
				1A564C329BD2549B51F93155 /* LockoutView.swift */,
			);
			path = Pin;
			sourceTree = "<group>";
		};
		1A5645F1C808BE89EDB67F4D /* Unlock */ = {
			isa = PBXGroup;
			children = (
				1A5644EDACA3F1843C8194F7 /* UnlockPinRouter.swift */,
				1A564E017B299CF4BA6F337C /* UnlockPinModule.swift */,
				1A5641742308EC67C1292980 /* UnlockPinPresenter.swift */,
				1A5647E28DF774B3CE01D2C4 /* UnlockPinInteractor.swift */,
			);
			path = Unlock;
			sourceTree = "<group>";
		};
		1A56460D4431FCCDB0BDEC5A /* Set */ = {
			isa = PBXGroup;
			children = (
				1A564E534927A26ACA3B1D83 /* SetPinPresenterTests.swift */,
			);
			path = Set;
			sourceTree = "<group>";
		};
		1A56463750A2B2C557B399E7 /* Security */ = {
			isa = PBXGroup;
			children = (
				1A5641572B6E46E18B52A6A9 /* SecuritySettingsModule.swift */,
				1A5641B7D1079995F147F7D2 /* SecuritySettingsRouter.swift */,
				1A564082B28C17265B23D88A /* SecuritySettingsInteractor.swift */,
				1A56446DB62F52AC4C3C2C30 /* SecuritySettingsPresenter.swift */,
				1A5647AD931E3B90C974A6CB /* SecuritySettingsViewController.swift */,
				11B35F86873099E095869F7C /* UnlinkConfirmationAlertModel.swift */,
				11B3595B61F6978D745D9776 /* UnlinkButtonItem.swift */,
			);
			path = Security;
			sourceTree = "<group>";
		};
		1A56463D46E59369F3C2AC13 /* Views */ = {
			isa = PBXGroup;
			children = (
				1A564FE8D247C36C2478C6B5 /* TransactionCurrenciesHeaderView.swift */,
				1A5649C888E12C1A0B70EFA8 /* TransactionsCurrencyCell.swift */,
				1A5643AAE35C8D8C5DA5924C /* TransactionCell.swift */,
			);
			path = Views;
			sourceTree = "<group>";
		};
		1A56464BA039FC9B1E2C3FBB /* Edit */ = {
			isa = PBXGroup;
			children = (
				1A564C08421D093D6E445D3A /* EditPinRouter.swift */,
				1A564D0BE1310BFCC7D8D774 /* EditPinModule.swift */,
				1A5646F390EE2D74304C8CDA /* EditPinPresenter.swift */,
			);
			path = Edit;
			sourceTree = "<group>";
		};
		1A5646EDEC415756075A968B /* Send */ = {
			isa = PBXGroup;
			children = (
				1A5648623A4BAD3D5EB22E1C /* ViewItems */,
				1A56474B516F0AFBAAFB3AE2 /* SendRouter.swift */,
				1A5641C2FAD616C358A319A0 /* SendModule.swift */,
				1A564260BF2C73B9F2450FB8 /* SendInteractor.swift */,
				1A5647EE51941D84607A9493 /* SendPresenter.swift */,
				1A5644CAA65F6AF171D2D5AF /* SendAlertModel.swift */,
				1A5647D980D08E2E4359861B /* ScanQRController.swift */,
				11B35072A029200FB9F86BCB /* SendStateViewItemFactory.swift */,
				11B3522A841B5C2BEAA023DE /* SendConfirmationAlertModel.swift */,
			);
			path = Send;
			sourceTree = "<group>";
		};
		1A5648623A4BAD3D5EB22E1C /* ViewItems */ = {
			isa = PBXGroup;
			children = (
				1A564AF060F532C77FB991C7 /* SendTitleItem.swift */,
				1A5649BED7237B075AE7F8B8 /* SendTitleItemView.swift */,
				11B359DEE539B7406C382B80 /* SendAmountItem.swift */,
				11B35A56B7E8B8CCA04266B2 /* SendAmountItemView.swift */,
				11B35F54E966E33C901B1736 /* SendAddressItem.swift */,
				11B35AC7305FD5CEB5690DD9 /* SendAddressItemView.swift */,
				11B357B45FC7216E5D1BA309 /* SendFeeItem.swift */,
				11B3550B7B94CDF3DA89DBF1 /* SendFeeItemView.swift */,
				1A56425E1873BC8574539D2B /* SendButtonItem.swift */,
				1A564CFA352D219E2D05D09F /* SendButtonItemView.swift */,
				11B350EB27AD6B432BD7DCD1 /* SendConfirmationAmounItem.swift */,
				11B356AA9A3DDA541D5EBEAC /* SendConfirmationAmountItemView.swift */,
				11B3522F9D6DB1D04EA92CCE /* SendConfirmationAddressItem.swift */,
				11B3543C6E6212154344AD63 /* SendConfirmationAddressItemView.swift */,
				11B35BD5DC556C46CC3893B0 /* SendConfirmationValueItemView.swift */,
				11B3572D1DA38AAD1A4429EB /* SendConfirmationValueItem.swift */,
				1A5641B26CAF24757772C08C /* SendKeyboardItem.swift */,
				1A564827E061EB8B6802012F /* SendKeyboardItemView.swift */,
			);
			path = ViewItems;
			sourceTree = "<group>";
		};
		1A56487C85FAE2EF37D2DB59 /* Transactions */ = {
			isa = PBXGroup;
			children = (
				1A564C8D33CF4789C3167428 /* TransactionsInteractorTests.swift */,
				1A56401A0F6DB2F88A01ED73 /* TransactionsPresenterTests.swift */,
			);
			path = Transactions;
			sourceTree = "<group>";
		};
		1A56491E9E3ABAFC8145DCB0 /* ManageCoins */ = {
			isa = PBXGroup;
			children = (
				1A564B8B6876DB48A1855487 /* Views */,
				1A564FD2BE42EF4AADB0372C /* ManageCoinsModule.swift */,
				1A56471ECC51CB5E5572DBD8 /* ManageCoinsRouter.swift */,
				1A564B45A6BB5D38CE45C009 /* ManageCoinsPresenter.swift */,
				1A5642992929CF74471FE0B4 /* ManageCoinsViewController.swift */,
				1A564ED7C1B06B04230F3C36 /* ManageCoinsInteractor.swift */,
				1A56448A83F040A35FCAE6A7 /* ManageCoinsPresenterState.swift */,
			);
			path = ManageCoins;
			sourceTree = "<group>";
		};
		1A5649CC17A01D2A0745C4FB /* Language */ = {
			isa = PBXGroup;
			children = (
				1A564C62CB1A633191738174 /* LanguageSettingsInteractorTests.swift */,
				1A56452493943328835585AC /* LanguageSettingsPresenterTests.swift */,
			);
			path = Language;
			sourceTree = "<group>";
		};
		1A564AFD44EE99E8E072D775 /* Balance */ = {
			isa = PBXGroup;
			children = (
				1A5646AB24E23765AD12C83E /* BalancePresenterTests.swift */,
				1A564EA89D7182D3D3F669C3 /* BalanceInteractorTests.swift */,
			);
			path = Balance;
			sourceTree = "<group>";
		};
		1A564B0EE9610C12018EEF64 /* FullTransactionInfo */ = {
			isa = PBXGroup;
			children = (
				1A564E6974FB8DFDB840ACF7 /* Views */,
				1A564A961EE2857B5283A996 /* FullTransactionInfoController.swift */,
			);
			path = FullTransactionInfo;
			sourceTree = "<group>";
		};
		1A564B2390BF0C3D6886E8E7 /* Pin */ = {
			isa = PBXGroup;
			children = (
				1A56460D4431FCCDB0BDEC5A /* Set */,
				1A564FAD354BF7E3F63BB312 /* Edit */,
				1A564F9C09760B1B37E35B81 /* Unlock */,
				1A564AA8BF74E16E91DC46D5 /* PinInteractorTests.swift */,
			);
			path = Pin;
			sourceTree = "<group>";
		};
		1A564B6D22A2CD659257C4DF /* TransactionInfo */ = {
			isa = PBXGroup;
			children = (
				1A564E504EC232DB60836114 /* ViewItems */,
				1A5647FDE8383651F19C35C6 /* TransactionInfoRouter.swift */,
				1A5643996D67B74F800DFFE4 /* TransactionInfoModule.swift */,
				1A5647DBF15322999B5A1D04 /* TransactionInfoInteractor.swift */,
				1A564091A9C12F224A18B740 /* TransactionInfoPresenter.swift */,
				1A5643010944D435B8BA2FD8 /* TransactionInfoAlertModel.swift */,
			);
			path = TransactionInfo;
			sourceTree = "<group>";
		};
		1A564B7337E79315F1CC3B49 /* Deposit */ = {
			isa = PBXGroup;
			children = (
				1A564384C132B1AF74258D4A /* ViewItems */,
				1A564EDCEACE83D95F6AE528 /* DepositRouter.swift */,
				1A564E1FBBCCA45BCDA557F4 /* DepositModule.swift */,
				1A5648DA32EA5FC27E4CEF64 /* DepositInteractor.swift */,
				1A5645371B2FC499500DCA93 /* DepositPresenter.swift */,
				1A564C2A96B49F01C1EC645D /* DepositAlertModel.swift */,
			);
			path = Deposit;
			sourceTree = "<group>";
		};
		1A564B8B6876DB48A1855487 /* Views */ = {
			isa = PBXGroup;
			children = (
				1A56478E08D96F36DD17D8C8 /* ManageCoinCell.swift */,
			);
			path = Views;
			sourceTree = "<group>";
		};
		1A564C06CDEC39F5C2224385 /* Security */ = {
			isa = PBXGroup;
			children = (
				1A564258FC24334581197AC1 /* SecuritySettingsInteractorTests.swift */,
				1A56444A8B170E65EE00C33F /* SecuritySettingsPresenterTests.swift */,
			);
			path = Security;
			sourceTree = "<group>";
		};
		1A564C4F05F93B265A7012A6 /* Set */ = {
			isa = PBXGroup;
			children = (
				1A564447850F619EDD37CBC3 /* SetPinRouter.swift */,
				1A56421310FCB8A4E19BDDB3 /* SetPinModule.swift */,
				1A5648311E0EA947B1446649 /* SetPinPresenter.swift */,
			);
			path = Set;
			sourceTree = "<group>";
		};
		1A564CDA3F20A49140C993C1 /* Views */ = {
			isa = PBXGroup;
			children = (
				1A564F5FA00D064D9F3F0AF7 /* SettingsCell.swift */,
				1A56499AAEEED9EA3CE9E0A7 /* SettingsRightImageCell.swift */,
				1A56464E8EDBFB0B67DB593F /* SettingsRightLabelCell.swift */,
				1A564B3A1B7A6F432F72A811 /* SettingsToggleCell.swift */,
				1A56487BA5FFC1BC45D6F25C /* SettingsInfoFooter.swift */,
			);
			path = Views;
			sourceTree = "<group>";
		};
		1A564E504EC232DB60836114 /* ViewItems */ = {
			isa = PBXGroup;
			children = (
				1A564C27C6CDAE6E692C4A14 /* TransactionTitleItem.swift */,
				1A56469DF9D0C335228E88EE /* TransactionTitleItemView.swift */,
				1A56464DB0EEF75F63C91760 /* TransactionAmountItem.swift */,
				1A5642EFA8A991436AED3B44 /* TransactionAmountItemView.swift */,
				1A5646C9024F054AE8115A30 /* TransactionStatusItem.swift */,
				1A564BD2D59794AD187F28ED /* TransactionStatusItemView.swift */,
				1A564C4C8EFE1B1BBE03C9E6 /* TransactionFromToHashItem.swift */,
				1A564E1F405D2D57FBC9E799 /* TransactionFromToHashItemView.swift */,
				1A564181733CBC44EECFBBF3 /* TransactionCloseItem.swift */,
				1A564B27FBA16D9EA22F0944 /* TransactionCloseItemView.swift */,
				11B353A2F8FFE93DC7E58F98 /* TransactionValueItem.swift */,
				11B352DC7180DECC0ACE5EBE /* TransactionValueItemView.swift */,
			);
			path = ViewItems;
			sourceTree = "<group>";
		};
		1A564E6974FB8DFDB840ACF7 /* Views */ = {
			isa = PBXGroup;
			children = (
				1A56424F4DB6D8384D8F2489 /* FullTransactionInfoTextCell.swift */,
			);
			path = Views;
			sourceTree = "<group>";
		};
		1A564F9C09760B1B37E35B81 /* Unlock */ = {
			isa = PBXGroup;
			children = (
				1A564FA5E8DDE76BF1257727 /* UnlockPinPresenterTests.swift */,
				1A564083CF8DF7A89314820D /* UnlockPinInteractorTests.swift */,
			);
			path = Unlock;
			sourceTree = "<group>";
		};
		1A564FAD354BF7E3F63BB312 /* Edit */ = {
			isa = PBXGroup;
			children = (
				1A564996AA2AE3468D2992E5 /* EditPinPresenterTests.swift */,
			);
			path = Edit;
			sourceTree = "<group>";
		};
		5026FFF321C3CA280023EEA2 /* Configuration */ = {
			isa = PBXGroup;
			children = (
				5026FFF421C3CA280023EEA2 /* Bank Dev.release.xcconfig */,
				5026FFF521C3CA280023EEA2 /* Bank Dev T.release.xcconfig */,
				5026FFF621C3CA280023EEA2 /* Bank.release.xcconfig */,
				5026FFF721C3CA280023EEA2 /* Bank Dev T.debug.xcconfig */,
				5026FFF821C3CA280023EEA2 /* Bank Dev.debug.xcconfig */,
				5026FFF921C3CA280023EEA2 /* Bank.debug.xcconfig */,
				1A564370A637B30D34776F2A /* Production.template.xcconfig */,
				1A5641679DC88BE355F0F3A0 /* Development.template.xcconfig */,
				1A5648F3AB070B0ACB98C7EE /* Production.xcconfig */,
				1A56433D5D39CCA995F97777 /* Development.xcconfig */,
			);
			path = Configuration;
			sourceTree = "<group>";
		};
		85EC1B3CFAC5CBE12E3791FA /* Pods */ = {
			isa = PBXGroup;
			children = (
				31EC0C7FAEDA0CE2241FC8FD /* Pods-Bank Tests.debug.xcconfig */,
				B8894B9B78014C17A39D959C /* Pods-Bank Tests.release.xcconfig */,
			);
			name = Pods;
			sourceTree = "<group>";
		};
		95AD93BB0A2D5F5C4A435252 /* Frameworks */ = {
			isa = PBXGroup;
			children = (
				50AB06AD2158E2EE00A01E4A /* LocalAuthentication.framework */,
				D3373D9420BEC7B30082BC4A /* AVFoundation.framework */,
<<<<<<< HEAD
				707E5CE5D6190A9C4CCA059D /* Pods_Bank.framework */,
				C7BF3D44B5E7255FB2B6337F /* Pods_Bank_Dev.framework */,
				EEC98D282C5ABDA1CBC9C65F /* Pods_Bank_Dev_T.framework */,
				192934497A6C32A732658040 /* Pods_Bank_Tests.framework */,
=======
				7BF9C387F3F10333DC976FC1 /* Pods_Bank.framework */,
				E9A4E9EDFAA3D54D642242AA /* Pods_Bank_Dev.framework */,
				58B87326AE323F55D0E12C83 /* Pods_Bank_Dev_T.framework */,
				2B4FB51CCE2255287648E7D4 /* Pods_Bank_Tests.framework */,
>>>>>>> 0564f696
			);
			name = Frameworks;
			sourceTree = "<group>";
		};
		98E89A3ED22C3E54D4CF5711 /* Pods */ = {
			isa = PBXGroup;
			children = (
				DFE99AD7A36E7303BFE2C400 /* Pods-Bank Tests.debug.xcconfig */,
				F9B28854E0E52D692D242FCF /* Pods-Bank Tests.release.xcconfig */,
			);
			name = Pods;
			sourceTree = "<group>";
		};
		D3285F3920BD158E00644076 = {
			isa = PBXGroup;
			children = (
				D3285F4420BD158E00644076 /* BankWallet */,
				D3373DC020C658660082BC4A /* BankWalletTests */,
				D3285F4320BD158E00644076 /* Products */,
				95AD93BB0A2D5F5C4A435252 /* Frameworks */,
<<<<<<< HEAD
				85EC1B3CFAC5CBE12E3791FA /* Pods */,
=======
				98E89A3ED22C3E54D4CF5711 /* Pods */,
>>>>>>> 0564f696
			);
			sourceTree = "<group>";
		};
		D3285F4320BD158E00644076 /* Products */ = {
			isa = PBXGroup;
			children = (
				D3285F4220BD158E00644076 /* Bank Dev T.app */,
				D3373DBF20C658660082BC4A /* Bank Tests.xctest */,
				D38405CE218317DF007D50AD /* Bank Dev.app */,
				D38406BE21831B3D007D50AD /* Bank.app */,
			);
			name = Products;
			sourceTree = "<group>";
		};
		D3285F4420BD158E00644076 /* BankWallet */ = {
			isa = PBXGroup;
			children = (
				5026FFF321C3CA280023EEA2 /* Configuration */,
				11B3546BA60E06900F58BA94 /* Core */,
				11B356605394189E9B5EBEE0 /* Models */,
				11B354AB3C3435F2D5F39EE6 /* Modules */,
				11B3537337963E192F823FF5 /* UserInterface */,
				1A5643D714CA2AC21A38668E /* Theme */,
				D3285F4C20BD158F00644076 /* Assets.xcassets */,
				D38406C621832862007D50AD /* AppIconDevT.xcassets */,
				D38406C821832968007D50AD /* AppIconDev.xcassets */,
				D38406C3218327B1007D50AD /* AppIcon.xcassets */,
				D3285F4520BD158E00644076 /* AppDelegate.swift */,
				D3373DB120C52F640082BC4A /* LaunchScreen.xib */,
				D3285F5120BD158F00644076 /* Info.plist */,
				50AB06B5215A269200A01E4A /* InfoPlist.strings */,
				D3B62A9C20CA73A0005A9F80 /* Localizable.strings */,
			);
			path = BankWallet;
			sourceTree = "<group>";
		};
		D3373DC020C658660082BC4A /* BankWalletTests */ = {
			isa = PBXGroup;
			children = (
				11B35FCA2349D95A84142C52 /* Core */,
				11B35A1D12389D09984007C1 /* Modules */,
				50EDB79E215B493000BFE8A5 /* GeneratedMocks.swift */,
				11B351C72700B40AB457AFA8 /* TestExtensions.swift */,
				D3373DC320C658660082BC4A /* Info.plist */,
			);
			path = BankWalletTests;
			sourceTree = "<group>";
		};
/* End PBXGroup section */

/* Begin PBXNativeTarget section */
		D3285F4120BD158E00644076 /* Bank Dev T */ = {
			isa = PBXNativeTarget;
			buildConfigurationList = D3285F5420BD158F00644076 /* Build configuration list for PBXNativeTarget "Bank Dev T" */;
			buildPhases = (
<<<<<<< HEAD
				D74A8D66E71AE30DBABC2C16 /* [CP] Check Pods Manifest.lock */,
				D3285F3E20BD158E00644076 /* Sources */,
				D3285F3F20BD158E00644076 /* Frameworks */,
				D3285F4020BD158E00644076 /* Resources */,
				DAE72E86A4C3A6F80C35F343 /* [CP] Embed Pods Frameworks */,
=======
				9762C93C3455DA013FE53B86 /* [CP] Check Pods Manifest.lock */,
				D3285F3E20BD158E00644076 /* Sources */,
				D3285F3F20BD158E00644076 /* Frameworks */,
				D3285F4020BD158E00644076 /* Resources */,
				3DA4666F8E55B7F3D43C96F4 /* [CP] Embed Pods Frameworks */,
>>>>>>> 0564f696
			);
			buildRules = (
			);
			dependencies = (
			);
			name = "Bank Dev T";
			productName = Wallet;
			productReference = D3285F4220BD158E00644076 /* Bank Dev T.app */;
			productType = "com.apple.product-type.application";
		};
		D3373DBE20C658660082BC4A /* Bank Tests */ = {
			isa = PBXNativeTarget;
			buildConfigurationList = D3373DC620C658660082BC4A /* Build configuration list for PBXNativeTarget "Bank Tests" */;
			buildPhases = (
<<<<<<< HEAD
				C190F3942962EFF241C7F9F2 /* [CP] Check Pods Manifest.lock */,
=======
				68D742937E5EDB2B9484C179 /* [CP] Check Pods Manifest.lock */,
>>>>>>> 0564f696
				D3373DC920C67A250082BC4A /* Cuckoo */,
				D3373DBB20C658660082BC4A /* Sources */,
				D3373DBC20C658660082BC4A /* Frameworks */,
				D3373DBD20C658660082BC4A /* Resources */,
<<<<<<< HEAD
				58EC196569B60955F6A3E3A1 /* [CP] Embed Pods Frameworks */,
=======
				4CDA83DD59F50E68C72F3F4A /* [CP] Embed Pods Frameworks */,
>>>>>>> 0564f696
			);
			buildRules = (
			);
			dependencies = (
				D3373DC520C658660082BC4A /* PBXTargetDependency */,
			);
			name = "Bank Tests";
			productName = WalletTests;
			productReference = D3373DBF20C658660082BC4A /* Bank Tests.xctest */;
			productType = "com.apple.product-type.bundle.unit-test";
		};
		D38404E1218317DF007D50AD /* Bank Dev */ = {
			isa = PBXNativeTarget;
			buildConfigurationList = D38405CB218317DF007D50AD /* Build configuration list for PBXNativeTarget "Bank Dev" */;
			buildPhases = (
<<<<<<< HEAD
				87BDE62FC97A23F1FECE5FFE /* [CP] Check Pods Manifest.lock */,
				D38404E3218317DF007D50AD /* Sources */,
				D38405B7218317DF007D50AD /* Frameworks */,
				D38405BB218317DF007D50AD /* Resources */,
				CFA2DAE4F59CB863C4B52C60 /* [CP] Embed Pods Frameworks */,
=======
				5F1D78AEFE5CA940D24E749E /* [CP] Check Pods Manifest.lock */,
				D38404E3218317DF007D50AD /* Sources */,
				D38405B7218317DF007D50AD /* Frameworks */,
				D38405BB218317DF007D50AD /* Resources */,
				B754C0A9A68A8E8966FC21ED /* [CP] Embed Pods Frameworks */,
>>>>>>> 0564f696
			);
			buildRules = (
			);
			dependencies = (
			);
			name = "Bank Dev";
			productName = Wallet;
			productReference = D38405CE218317DF007D50AD /* Bank Dev.app */;
			productType = "com.apple.product-type.application";
		};
		D38405D021831B3D007D50AD /* Bank */ = {
			isa = PBXNativeTarget;
			buildConfigurationList = D38406BB21831B3D007D50AD /* Build configuration list for PBXNativeTarget "Bank" */;
			buildPhases = (
<<<<<<< HEAD
				D4CD40273B06674EB1F5AB00 /* [CP] Check Pods Manifest.lock */,
				D38405D221831B3D007D50AD /* Sources */,
				D38406A621831B3D007D50AD /* Frameworks */,
				D38406AB21831B3D007D50AD /* Resources */,
				13EFCB2B5F7B90C530827E90 /* [CP] Embed Pods Frameworks */,
=======
				B4DB66E597343DD1D84C60F3 /* [CP] Check Pods Manifest.lock */,
				D38405D221831B3D007D50AD /* Sources */,
				D38406A621831B3D007D50AD /* Frameworks */,
				D38406AB21831B3D007D50AD /* Resources */,
				5DAC55549F554818B21AE861 /* [CP] Embed Pods Frameworks */,
>>>>>>> 0564f696
			);
			buildRules = (
			);
			dependencies = (
			);
			name = Bank;
			productName = Wallet;
			productReference = D38406BE21831B3D007D50AD /* Bank.app */;
			productType = "com.apple.product-type.application";
		};
/* End PBXNativeTarget section */

/* Begin PBXProject section */
		D3285F3A20BD158E00644076 /* Project object */ = {
			isa = PBXProject;
			attributes = {
				LastSwiftUpdateCheck = 0930;
				LastUpgradeCheck = 0930;
				ORGANIZATIONNAME = Grouvi;
				TargetAttributes = {
					D3285F4120BD158E00644076 = {
						CreatedOnToolsVersion = 9.3.1;
						LastSwiftMigration = 0930;
					};
					D3373DBE20C658660082BC4A = {
						CreatedOnToolsVersion = 9.3.1;
						TestTargetID = D3285F4120BD158E00644076;
					};
				};
			};
			buildConfigurationList = D3285F3D20BD158E00644076 /* Build configuration list for PBXProject "BankWallet" */;
			compatibilityVersion = "Xcode 9.3";
			developmentRegion = en;
			hasScannedForEncodings = 0;
			knownRegions = (
				en,
				Base,
				ru,
				de,
				fr,
				tr,
				es,
				zh,
			);
			mainGroup = D3285F3920BD158E00644076;
			productRefGroup = D3285F4320BD158E00644076 /* Products */;
			projectDirPath = "";
			projectRoot = "";
			targets = (
				D3285F4120BD158E00644076 /* Bank Dev T */,
				D38404E1218317DF007D50AD /* Bank Dev */,
				D38405D021831B3D007D50AD /* Bank */,
				D3373DBE20C658660082BC4A /* Bank Tests */,
			);
		};
/* End PBXProject section */

/* Begin PBXResourcesBuildPhase section */
		D3285F4020BD158E00644076 /* Resources */ = {
			isa = PBXResourcesBuildPhase;
			buildActionMask = 2147483647;
			files = (
				D3373DB220C52F640082BC4A /* LaunchScreen.xib in Resources */,
				50AB06B7215A269200A01E4A /* InfoPlist.strings in Resources */,
				5026000921C3CA280023EEA2 /* Bank.debug.xcconfig in Resources */,
				5026FFFA21C3CA280023EEA2 /* Bank Dev.release.xcconfig in Resources */,
				5026000021C3CA280023EEA2 /* Bank.release.xcconfig in Resources */,
				D348A77720C7D34100803B9E /* BackupConfirmationController.xib in Resources */,
				5026FFFD21C3CA280023EEA2 /* Bank Dev T.release.xcconfig in Resources */,
				D3373DCF20C6B21C0082BC4A /* RestoreViewController.xib in Resources */,
				D38406C021832751007D50AD /* Assets.xcassets in Resources */,
				D38406C721832862007D50AD /* AppIconDevT.xcassets in Resources */,
				D3B62A9E20CA88BF005A9F80 /* DarkTheme.xcassets in Resources */,
				D3B62A8B20CA40DC005A9F80 /* MainViewController.xib in Resources */,
				D348A77320C7C58900803B9E /* BackupIntroController.xib in Resources */,
				D3A6D6BE219430BA00D11AFE /* AboutCell.xib in Resources */,
				D3B62A9A20CA73A0005A9F80 /* Localizable.strings in Resources */,
				11B35319892846CB42A23599 /* GuestViewController.xib in Resources */,
				5026000321C3CA280023EEA2 /* Bank Dev T.debug.xcconfig in Resources */,
				D3373DBA20C564450082BC4A /* BackupWordsController.xib in Resources */,
				1A564BE5BF0E283B1758F2F0 /* BalanceHeaderView.xib in Resources */,
				5026000621C3CA280023EEA2 /* Bank Dev.debug.xcconfig in Resources */,
				11B35ADC6467645C9545C89E /* BaseTwinItemView.xib in Resources */,
				1A56472F97825AB4D2686E41 /* Production.template.xcconfig in Resources */,
				1A564DCD5D3D7A6FB741DF3B /* Development.template.xcconfig in Resources */,
				1A5640F923BB8EB7F5A75593 /* Production.xcconfig in Resources */,
				1A56483FBF4BB4255404CDCA /* Development.xcconfig in Resources */,
			);
			runOnlyForDeploymentPostprocessing = 0;
		};
		D3373DBD20C658660082BC4A /* Resources */ = {
			isa = PBXResourcesBuildPhase;
			buildActionMask = 2147483647;
			files = (
			);
			runOnlyForDeploymentPostprocessing = 0;
		};
		D38405BB218317DF007D50AD /* Resources */ = {
			isa = PBXResourcesBuildPhase;
			buildActionMask = 2147483647;
			files = (
				D38405BC218317DF007D50AD /* LaunchScreen.xib in Resources */,
				D38405BD218317DF007D50AD /* InfoPlist.strings in Resources */,
				5026000A21C3CA280023EEA2 /* Bank.debug.xcconfig in Resources */,
				5026FFFB21C3CA280023EEA2 /* Bank Dev.release.xcconfig in Resources */,
				5026000121C3CA280023EEA2 /* Bank.release.xcconfig in Resources */,
				D38405BE218317DF007D50AD /* BackupConfirmationController.xib in Resources */,
				5026FFFE21C3CA280023EEA2 /* Bank Dev T.release.xcconfig in Resources */,
				D38405BF218317DF007D50AD /* RestoreViewController.xib in Resources */,
				D38406C221832757007D50AD /* Assets.xcassets in Resources */,
				D38405C0218317DF007D50AD /* DarkTheme.xcassets in Resources */,
				D38405C1218317DF007D50AD /* MainViewController.xib in Resources */,
				D38405C2218317DF007D50AD /* BackupIntroController.xib in Resources */,
				D38405C3218317DF007D50AD /* Localizable.strings in Resources */,
				D3A6D6BF219430BA00D11AFE /* AboutCell.xib in Resources */,
				D38405C6218317DF007D50AD /* GuestViewController.xib in Resources */,
				D38405C7218317DF007D50AD /* BackupWordsController.xib in Resources */,
				5026000421C3CA280023EEA2 /* Bank Dev T.debug.xcconfig in Resources */,
				D38405C8218317DF007D50AD /* BalanceHeaderView.xib in Resources */,
				D38406C921832968007D50AD /* AppIconDev.xcassets in Resources */,
				5026000721C3CA280023EEA2 /* Bank Dev.debug.xcconfig in Resources */,
				D38405C9218317DF007D50AD /* BaseTwinItemView.xib in Resources */,
				1A564D5F202F7ED3AA797E20 /* Production.template.xcconfig in Resources */,
				1A5649B033524339B93F838E /* Development.template.xcconfig in Resources */,
				1A5642456ECAEF77788380C5 /* Production.xcconfig in Resources */,
				1A564C182AB0AFD47CA76EA5 /* Development.xcconfig in Resources */,
			);
			runOnlyForDeploymentPostprocessing = 0;
		};
		D38406AB21831B3D007D50AD /* Resources */ = {
			isa = PBXResourcesBuildPhase;
			buildActionMask = 2147483647;
			files = (
				D38406AC21831B3D007D50AD /* LaunchScreen.xib in Resources */,
				D38406AD21831B3D007D50AD /* InfoPlist.strings in Resources */,
				5026000B21C3CA280023EEA2 /* Bank.debug.xcconfig in Resources */,
				5026FFFC21C3CA280023EEA2 /* Bank Dev.release.xcconfig in Resources */,
				5026000221C3CA280023EEA2 /* Bank.release.xcconfig in Resources */,
				D38406AE21831B3D007D50AD /* BackupConfirmationController.xib in Resources */,
				5026FFFF21C3CA280023EEA2 /* Bank Dev T.release.xcconfig in Resources */,
				D38406AF21831B3D007D50AD /* RestoreViewController.xib in Resources */,
				D38406B021831B3D007D50AD /* DarkTheme.xcassets in Resources */,
				D38406C5218327E3007D50AD /* AppIcon.xcassets in Resources */,
				D38406B121831B3D007D50AD /* MainViewController.xib in Resources */,
				D38406B221831B3D007D50AD /* BackupIntroController.xib in Resources */,
				D38406B321831B3D007D50AD /* Localizable.strings in Resources */,
				D3A6D6C0219430BA00D11AFE /* AboutCell.xib in Resources */,
				D38406B521831B3D007D50AD /* Assets.xcassets in Resources */,
				D38406B621831B3D007D50AD /* GuestViewController.xib in Resources */,
				5026000521C3CA280023EEA2 /* Bank Dev T.debug.xcconfig in Resources */,
				D38406B721831B3D007D50AD /* BackupWordsController.xib in Resources */,
				D38406B821831B3D007D50AD /* BalanceHeaderView.xib in Resources */,
				5026000821C3CA280023EEA2 /* Bank Dev.debug.xcconfig in Resources */,
				D38406B921831B3D007D50AD /* BaseTwinItemView.xib in Resources */,
				1A56404FCD341D5A67C30340 /* Production.template.xcconfig in Resources */,
				1A56460D9796492663E738D4 /* Development.template.xcconfig in Resources */,
				1A56468E848DE3A44DD8DF29 /* Production.xcconfig in Resources */,
				1A5649BB2D3C58F17A04F7EA /* Development.xcconfig in Resources */,
			);
			runOnlyForDeploymentPostprocessing = 0;
		};
/* End PBXResourcesBuildPhase section */

/* Begin PBXShellScriptBuildPhase section */
<<<<<<< HEAD
		13EFCB2B5F7B90C530827E90 /* [CP] Embed Pods Frameworks */ = {
=======
		3DA4666F8E55B7F3D43C96F4 /* [CP] Embed Pods Frameworks */ = {
>>>>>>> 0564f696
			isa = PBXShellScriptBuildPhase;
			buildActionMask = 2147483647;
			files = (
			);
			inputFileListPaths = (
			);
			inputPaths = (
<<<<<<< HEAD
				"${SRCROOT}/../Pods/Target Support Files/Pods-Bank/Pods-Bank-frameworks.sh",
=======
				"${SRCROOT}/../Pods/Target Support Files/Pods-Bank Dev T/Pods-Bank Dev T-frameworks.sh",
>>>>>>> 0564f696
				"${BUILT_PRODUCTS_DIR}/Alamofire/Alamofire.framework",
				"${BUILT_PRODUCTS_DIR}/BigInt/BigInt.framework",
				"${BUILT_PRODUCTS_DIR}/GrouviActionSheet/GrouviActionSheet.framework",
				"${BUILT_PRODUCTS_DIR}/GrouviExtensions/GrouviExtensions.framework",
				"${BUILT_PRODUCTS_DIR}/GrouviHUD/GrouviHUD.framework",
				"${BUILT_PRODUCTS_DIR}/HSBitcoinKit/HSBitcoinKit.framework",
				"${BUILT_PRODUCTS_DIR}/HSCryptoKit/HSCryptoKit.framework",
				"${BUILT_PRODUCTS_DIR}/HSEthereumKit/HSEthereumKit.framework",
				"${BUILT_PRODUCTS_DIR}/HSHDWalletKit/HSHDWalletKit.framework",
				"${BUILT_PRODUCTS_DIR}/KeychainAccess/KeychainAccess.framework",
				"${BUILT_PRODUCTS_DIR}/ObjectMapper/ObjectMapper.framework",
				"${BUILT_PRODUCTS_DIR}/Realm/Realm.framework",
				"${BUILT_PRODUCTS_DIR}/RealmSwift/RealmSwift.framework",
				"${BUILT_PRODUCTS_DIR}/RxCocoa/RxCocoa.framework",
				"${BUILT_PRODUCTS_DIR}/RxRealm/RxRealm.framework",
				"${BUILT_PRODUCTS_DIR}/RxSwift/RxSwift.framework",
				"${BUILT_PRODUCTS_DIR}/SectionsTableViewKit/SectionsTableViewKit.framework",
				"${BUILT_PRODUCTS_DIR}/SipHash/SipHash.framework",
				"${BUILT_PRODUCTS_DIR}/SnapKit/SnapKit.framework",
			);
			name = "[CP] Embed Pods Frameworks";
			outputFileListPaths = (
			);
			outputPaths = (
				"${TARGET_BUILD_DIR}/${FRAMEWORKS_FOLDER_PATH}/Alamofire.framework",
				"${TARGET_BUILD_DIR}/${FRAMEWORKS_FOLDER_PATH}/BigInt.framework",
				"${TARGET_BUILD_DIR}/${FRAMEWORKS_FOLDER_PATH}/GrouviActionSheet.framework",
				"${TARGET_BUILD_DIR}/${FRAMEWORKS_FOLDER_PATH}/GrouviExtensions.framework",
				"${TARGET_BUILD_DIR}/${FRAMEWORKS_FOLDER_PATH}/GrouviHUD.framework",
				"${TARGET_BUILD_DIR}/${FRAMEWORKS_FOLDER_PATH}/HSBitcoinKit.framework",
				"${TARGET_BUILD_DIR}/${FRAMEWORKS_FOLDER_PATH}/HSCryptoKit.framework",
				"${TARGET_BUILD_DIR}/${FRAMEWORKS_FOLDER_PATH}/HSEthereumKit.framework",
				"${TARGET_BUILD_DIR}/${FRAMEWORKS_FOLDER_PATH}/HSHDWalletKit.framework",
				"${TARGET_BUILD_DIR}/${FRAMEWORKS_FOLDER_PATH}/KeychainAccess.framework",
				"${TARGET_BUILD_DIR}/${FRAMEWORKS_FOLDER_PATH}/ObjectMapper.framework",
				"${TARGET_BUILD_DIR}/${FRAMEWORKS_FOLDER_PATH}/Realm.framework",
				"${TARGET_BUILD_DIR}/${FRAMEWORKS_FOLDER_PATH}/RealmSwift.framework",
				"${TARGET_BUILD_DIR}/${FRAMEWORKS_FOLDER_PATH}/RxCocoa.framework",
				"${TARGET_BUILD_DIR}/${FRAMEWORKS_FOLDER_PATH}/RxRealm.framework",
				"${TARGET_BUILD_DIR}/${FRAMEWORKS_FOLDER_PATH}/RxSwift.framework",
				"${TARGET_BUILD_DIR}/${FRAMEWORKS_FOLDER_PATH}/SectionsTableViewKit.framework",
				"${TARGET_BUILD_DIR}/${FRAMEWORKS_FOLDER_PATH}/SipHash.framework",
				"${TARGET_BUILD_DIR}/${FRAMEWORKS_FOLDER_PATH}/SnapKit.framework",
			);
			runOnlyForDeploymentPostprocessing = 0;
			shellPath = /bin/sh;
<<<<<<< HEAD
			shellScript = "\"${SRCROOT}/../Pods/Target Support Files/Pods-Bank/Pods-Bank-frameworks.sh\"\n";
			showEnvVarsInLog = 0;
		};
		58EC196569B60955F6A3E3A1 /* [CP] Embed Pods Frameworks */ = {
=======
			shellScript = "\"${SRCROOT}/../Pods/Target Support Files/Pods-Bank Dev T/Pods-Bank Dev T-frameworks.sh\"\n";
			showEnvVarsInLog = 0;
		};
		4CDA83DD59F50E68C72F3F4A /* [CP] Embed Pods Frameworks */ = {
>>>>>>> 0564f696
			isa = PBXShellScriptBuildPhase;
			buildActionMask = 2147483647;
			files = (
			);
			inputFileListPaths = (
			);
			inputPaths = (
				"${SRCROOT}/../Pods/Target Support Files/Pods-Bank Tests/Pods-Bank Tests-frameworks.sh",
				"${BUILT_PRODUCTS_DIR}/Realm/Realm.framework",
				"${BUILT_PRODUCTS_DIR}/RealmSwift/RealmSwift.framework",
				"${BUILT_PRODUCTS_DIR}/RxSwift/RxSwift.framework",
				"${BUILT_PRODUCTS_DIR}/Cuckoo/Cuckoo.framework",
			);
			name = "[CP] Embed Pods Frameworks";
			outputFileListPaths = (
			);
			outputPaths = (
				"${TARGET_BUILD_DIR}/${FRAMEWORKS_FOLDER_PATH}/Realm.framework",
				"${TARGET_BUILD_DIR}/${FRAMEWORKS_FOLDER_PATH}/RealmSwift.framework",
				"${TARGET_BUILD_DIR}/${FRAMEWORKS_FOLDER_PATH}/RxSwift.framework",
				"${TARGET_BUILD_DIR}/${FRAMEWORKS_FOLDER_PATH}/Cuckoo.framework",
<<<<<<< HEAD
			);
			runOnlyForDeploymentPostprocessing = 0;
			shellPath = /bin/sh;
			shellScript = "\"${SRCROOT}/../Pods/Target Support Files/Pods-Bank Tests/Pods-Bank Tests-frameworks.sh\"\n";
			showEnvVarsInLog = 0;
		};
		87BDE62FC97A23F1FECE5FFE /* [CP] Check Pods Manifest.lock */ = {
			isa = PBXShellScriptBuildPhase;
			buildActionMask = 2147483647;
			files = (
			);
			inputFileListPaths = (
			);
			inputPaths = (
				"${PODS_PODFILE_DIR_PATH}/Podfile.lock",
				"${PODS_ROOT}/Manifest.lock",
			);
			name = "[CP] Check Pods Manifest.lock";
			outputFileListPaths = (
			);
			outputPaths = (
				"$(DERIVED_FILE_DIR)/Pods-Bank Dev-checkManifestLockResult.txt",
			);
			runOnlyForDeploymentPostprocessing = 0;
			shellPath = /bin/sh;
			shellScript = "diff \"${PODS_PODFILE_DIR_PATH}/Podfile.lock\" \"${PODS_ROOT}/Manifest.lock\" > /dev/null\nif [ $? != 0 ] ; then\n    # print error to STDERR\n    echo \"error: The sandbox is not in sync with the Podfile.lock. Run 'pod install' or update your CocoaPods installation.\" >&2\n    exit 1\nfi\n# This output is used by Xcode 'outputs' to avoid re-running this script phase.\necho \"SUCCESS\" > \"${SCRIPT_OUTPUT_FILE_0}\"\n";
			showEnvVarsInLog = 0;
		};
		C190F3942962EFF241C7F9F2 /* [CP] Check Pods Manifest.lock */ = {
			isa = PBXShellScriptBuildPhase;
			buildActionMask = 2147483647;
			files = (
			);
			inputFileListPaths = (
			);
			inputPaths = (
				"${PODS_PODFILE_DIR_PATH}/Podfile.lock",
				"${PODS_ROOT}/Manifest.lock",
			);
			name = "[CP] Check Pods Manifest.lock";
			outputFileListPaths = (
			);
			outputPaths = (
				"$(DERIVED_FILE_DIR)/Pods-Bank Tests-checkManifestLockResult.txt",
=======
>>>>>>> 0564f696
			);
			runOnlyForDeploymentPostprocessing = 0;
			shellPath = /bin/sh;
			shellScript = "\"${SRCROOT}/../Pods/Target Support Files/Pods-Bank Tests/Pods-Bank Tests-frameworks.sh\"\n";
			showEnvVarsInLog = 0;
		};
<<<<<<< HEAD
		CFA2DAE4F59CB863C4B52C60 /* [CP] Embed Pods Frameworks */ = {
=======
		5DAC55549F554818B21AE861 /* [CP] Embed Pods Frameworks */ = {
>>>>>>> 0564f696
			isa = PBXShellScriptBuildPhase;
			buildActionMask = 2147483647;
			files = (
			);
			inputFileListPaths = (
			);
			inputPaths = (
				"${SRCROOT}/../Pods/Target Support Files/Pods-Bank Dev/Pods-Bank Dev-frameworks.sh",
				"${BUILT_PRODUCTS_DIR}/Alamofire/Alamofire.framework",
				"${BUILT_PRODUCTS_DIR}/BigInt/BigInt.framework",
				"${BUILT_PRODUCTS_DIR}/GrouviActionSheet/GrouviActionSheet.framework",
				"${BUILT_PRODUCTS_DIR}/GrouviExtensions/GrouviExtensions.framework",
				"${BUILT_PRODUCTS_DIR}/GrouviHUD/GrouviHUD.framework",
				"${BUILT_PRODUCTS_DIR}/HSBitcoinKit/HSBitcoinKit.framework",
				"${BUILT_PRODUCTS_DIR}/HSCryptoKit/HSCryptoKit.framework",
				"${BUILT_PRODUCTS_DIR}/HSEthereumKit/HSEthereumKit.framework",
				"${BUILT_PRODUCTS_DIR}/HSHDWalletKit/HSHDWalletKit.framework",
				"${BUILT_PRODUCTS_DIR}/KeychainAccess/KeychainAccess.framework",
				"${BUILT_PRODUCTS_DIR}/ObjectMapper/ObjectMapper.framework",
				"${BUILT_PRODUCTS_DIR}/Realm/Realm.framework",
				"${BUILT_PRODUCTS_DIR}/RealmSwift/RealmSwift.framework",
				"${BUILT_PRODUCTS_DIR}/RxCocoa/RxCocoa.framework",
				"${BUILT_PRODUCTS_DIR}/RxRealm/RxRealm.framework",
				"${BUILT_PRODUCTS_DIR}/RxSwift/RxSwift.framework",
				"${BUILT_PRODUCTS_DIR}/SectionsTableViewKit/SectionsTableViewKit.framework",
				"${BUILT_PRODUCTS_DIR}/SipHash/SipHash.framework",
				"${BUILT_PRODUCTS_DIR}/SnapKit/SnapKit.framework",
			);
			name = "[CP] Embed Pods Frameworks";
			outputFileListPaths = (
			);
			outputPaths = (
				"${TARGET_BUILD_DIR}/${FRAMEWORKS_FOLDER_PATH}/Alamofire.framework",
				"${TARGET_BUILD_DIR}/${FRAMEWORKS_FOLDER_PATH}/BigInt.framework",
				"${TARGET_BUILD_DIR}/${FRAMEWORKS_FOLDER_PATH}/GrouviActionSheet.framework",
				"${TARGET_BUILD_DIR}/${FRAMEWORKS_FOLDER_PATH}/GrouviExtensions.framework",
				"${TARGET_BUILD_DIR}/${FRAMEWORKS_FOLDER_PATH}/GrouviHUD.framework",
				"${TARGET_BUILD_DIR}/${FRAMEWORKS_FOLDER_PATH}/HSBitcoinKit.framework",
				"${TARGET_BUILD_DIR}/${FRAMEWORKS_FOLDER_PATH}/HSCryptoKit.framework",
				"${TARGET_BUILD_DIR}/${FRAMEWORKS_FOLDER_PATH}/HSEthereumKit.framework",
				"${TARGET_BUILD_DIR}/${FRAMEWORKS_FOLDER_PATH}/HSHDWalletKit.framework",
				"${TARGET_BUILD_DIR}/${FRAMEWORKS_FOLDER_PATH}/KeychainAccess.framework",
				"${TARGET_BUILD_DIR}/${FRAMEWORKS_FOLDER_PATH}/ObjectMapper.framework",
				"${TARGET_BUILD_DIR}/${FRAMEWORKS_FOLDER_PATH}/Realm.framework",
				"${TARGET_BUILD_DIR}/${FRAMEWORKS_FOLDER_PATH}/RealmSwift.framework",
				"${TARGET_BUILD_DIR}/${FRAMEWORKS_FOLDER_PATH}/RxCocoa.framework",
				"${TARGET_BUILD_DIR}/${FRAMEWORKS_FOLDER_PATH}/RxRealm.framework",
				"${TARGET_BUILD_DIR}/${FRAMEWORKS_FOLDER_PATH}/RxSwift.framework",
				"${TARGET_BUILD_DIR}/${FRAMEWORKS_FOLDER_PATH}/SectionsTableViewKit.framework",
				"${TARGET_BUILD_DIR}/${FRAMEWORKS_FOLDER_PATH}/SipHash.framework",
				"${TARGET_BUILD_DIR}/${FRAMEWORKS_FOLDER_PATH}/SnapKit.framework",
			);
			runOnlyForDeploymentPostprocessing = 0;
			shellPath = /bin/sh;
			shellScript = "\"${SRCROOT}/../Pods/Target Support Files/Pods-Bank Dev/Pods-Bank Dev-frameworks.sh\"\n";
			showEnvVarsInLog = 0;
		};
<<<<<<< HEAD
		D3373DC920C67A250082BC4A /* Cuckoo */ = {
			isa = PBXShellScriptBuildPhase;
			buildActionMask = 2147483647;
			files = (
			);
			inputPaths = (
				"$(SRCROOT)/${PROJECT_NAME}/Modules/Pin/Set/SetPinModule.swift",
				"$(SRCROOT)/${PROJECT_NAME}/Modules/Pin/PinModule.swift",
				"$(SRCROOT)/${PROJECT_NAME}/Modules/Pin/Edit/EditPinModule.swift",
				"$(SRCROOT)/${PROJECT_NAME}/Modules/Pin/Unlock/UnlockPinModule.swift",
				"$(SRCROOT)/${PROJECT_NAME}/Modules/Settings/Main/MainSettingsModule.swift",
				"$(SRCROOT)/${PROJECT_NAME}/Core/Protocols.swift",
				"$(SRCROOT)/${PROJECT_NAME}/Modules/Settings/Security/SecuritySettingsModule.swift",
				"$(SRCROOT)/${PROJECT_NAME}/Modules/Settings/Language/LanguageSettingsModule.swift",
				"$(SRCROOT)/${PROJECT_NAME}/Modules/Balance/BalanceModule.swift",
				"$(SRCROOT)/${PROJECT_NAME}/Modules/Transactions/TransactionsModule.swift",
				"$(SRCROOT)/${PROJECT_NAME}/Modules/Settings/BaseCurrency/BaseCurrencySettingsModule.swift",
				"$(SRCROOT)/${PROJECT_NAME}/Modules/Deposit/DepositModule.swift",
				"$(SRCROOT)/${PROJECT_NAME}/Modules/Send/SendModule.swift",
				"$(SRCROOT)/${PROJECT_NAME}/Models/Rate.swift",
				"$(SRCROOT)/${PROJECT_NAME}/Modules/ManageCoins/ManageCoinsModule.swift",
			);
			name = Cuckoo;
			outputPaths = (
			);
			runOnlyForDeploymentPostprocessing = 0;
			shellPath = /bin/sh;
			shellScript = "# Define output file. Change \"$PROJECT_DIR/${PROJECT_NAME}Tests\" to your test's root source folder, if it's not the default name.\nOUTPUT_FILE=\"$PROJECT_DIR/${PROJECT_NAME}Tests/GeneratedMocks.swift\"\necho \"Generated Mocks File = $OUTPUT_FILE\"\n\n# Define input directory. Change \"${PROJECT_DIR}/${PROJECT_NAME}\" to your project's root source folder, if it's not the default name.\nINPUT_DIR=\"${PROJECT_DIR}/${PROJECT_NAME}\"\necho \"Mocks Input Directory = $INPUT_DIR\"\n\n# Generate mock files, include as many input files as you'd like to create mocks for.\n\"${PODS_ROOT}/Cuckoo/run\" generate --testable \"Bank_Dev_T\" \\\n--output \"${OUTPUT_FILE}\"\n";
		};
		D4CD40273B06674EB1F5AB00 /* [CP] Check Pods Manifest.lock */ = {
=======
		5F1D78AEFE5CA940D24E749E /* [CP] Check Pods Manifest.lock */ = {
>>>>>>> 0564f696
			isa = PBXShellScriptBuildPhase;
			buildActionMask = 2147483647;
			files = (
			);
			inputFileListPaths = (
			);
			inputPaths = (
				"${PODS_PODFILE_DIR_PATH}/Podfile.lock",
				"${PODS_ROOT}/Manifest.lock",
			);
			name = "[CP] Check Pods Manifest.lock";
			outputFileListPaths = (
			);
			outputPaths = (
				"$(DERIVED_FILE_DIR)/Pods-Bank Dev-checkManifestLockResult.txt",
			);
			runOnlyForDeploymentPostprocessing = 0;
			shellPath = /bin/sh;
			shellScript = "diff \"${PODS_PODFILE_DIR_PATH}/Podfile.lock\" \"${PODS_ROOT}/Manifest.lock\" > /dev/null\nif [ $? != 0 ] ; then\n    # print error to STDERR\n    echo \"error: The sandbox is not in sync with the Podfile.lock. Run 'pod install' or update your CocoaPods installation.\" >&2\n    exit 1\nfi\n# This output is used by Xcode 'outputs' to avoid re-running this script phase.\necho \"SUCCESS\" > \"${SCRIPT_OUTPUT_FILE_0}\"\n";
			showEnvVarsInLog = 0;
		};
<<<<<<< HEAD
		D74A8D66E71AE30DBABC2C16 /* [CP] Check Pods Manifest.lock */ = {
=======
		68D742937E5EDB2B9484C179 /* [CP] Check Pods Manifest.lock */ = {
>>>>>>> 0564f696
			isa = PBXShellScriptBuildPhase;
			buildActionMask = 2147483647;
			files = (
			);
			inputFileListPaths = (
			);
			inputPaths = (
				"${PODS_PODFILE_DIR_PATH}/Podfile.lock",
				"${PODS_ROOT}/Manifest.lock",
			);
			name = "[CP] Check Pods Manifest.lock";
			outputFileListPaths = (
			);
			outputPaths = (
				"$(DERIVED_FILE_DIR)/Pods-Bank Tests-checkManifestLockResult.txt",
			);
			runOnlyForDeploymentPostprocessing = 0;
			shellPath = /bin/sh;
			shellScript = "diff \"${PODS_PODFILE_DIR_PATH}/Podfile.lock\" \"${PODS_ROOT}/Manifest.lock\" > /dev/null\nif [ $? != 0 ] ; then\n    # print error to STDERR\n    echo \"error: The sandbox is not in sync with the Podfile.lock. Run 'pod install' or update your CocoaPods installation.\" >&2\n    exit 1\nfi\n# This output is used by Xcode 'outputs' to avoid re-running this script phase.\necho \"SUCCESS\" > \"${SCRIPT_OUTPUT_FILE_0}\"\n";
			showEnvVarsInLog = 0;
		};
<<<<<<< HEAD
		DAE72E86A4C3A6F80C35F343 /* [CP] Embed Pods Frameworks */ = {
=======
		9762C93C3455DA013FE53B86 /* [CP] Check Pods Manifest.lock */ = {
>>>>>>> 0564f696
			isa = PBXShellScriptBuildPhase;
			buildActionMask = 2147483647;
			files = (
			);
			inputFileListPaths = (
			);
			inputPaths = (
<<<<<<< HEAD
				"${SRCROOT}/../Pods/Target Support Files/Pods-Bank Dev T/Pods-Bank Dev T-frameworks.sh",
				"${BUILT_PRODUCTS_DIR}/Alamofire/Alamofire.framework",
				"${BUILT_PRODUCTS_DIR}/BigInt/BigInt.framework",
				"${BUILT_PRODUCTS_DIR}/GrouviActionSheet/GrouviActionSheet.framework",
				"${BUILT_PRODUCTS_DIR}/GrouviExtensions/GrouviExtensions.framework",
				"${BUILT_PRODUCTS_DIR}/GrouviHUD/GrouviHUD.framework",
				"${BUILT_PRODUCTS_DIR}/HSBitcoinKit/HSBitcoinKit.framework",
				"${BUILT_PRODUCTS_DIR}/HSCryptoKit/HSCryptoKit.framework",
				"${BUILT_PRODUCTS_DIR}/HSEthereumKit/HSEthereumKit.framework",
				"${BUILT_PRODUCTS_DIR}/HSHDWalletKit/HSHDWalletKit.framework",
				"${BUILT_PRODUCTS_DIR}/KeychainAccess/KeychainAccess.framework",
				"${BUILT_PRODUCTS_DIR}/ObjectMapper/ObjectMapper.framework",
				"${BUILT_PRODUCTS_DIR}/Realm/Realm.framework",
				"${BUILT_PRODUCTS_DIR}/RealmSwift/RealmSwift.framework",
				"${BUILT_PRODUCTS_DIR}/RxCocoa/RxCocoa.framework",
				"${BUILT_PRODUCTS_DIR}/RxRealm/RxRealm.framework",
				"${BUILT_PRODUCTS_DIR}/RxSwift/RxSwift.framework",
				"${BUILT_PRODUCTS_DIR}/SectionsTableViewKit/SectionsTableViewKit.framework",
				"${BUILT_PRODUCTS_DIR}/SipHash/SipHash.framework",
				"${BUILT_PRODUCTS_DIR}/SnapKit/SnapKit.framework",
=======
				"${PODS_PODFILE_DIR_PATH}/Podfile.lock",
				"${PODS_ROOT}/Manifest.lock",
>>>>>>> 0564f696
			);
			name = "[CP] Check Pods Manifest.lock";
			outputFileListPaths = (
			);
			outputPaths = (
<<<<<<< HEAD
				"${TARGET_BUILD_DIR}/${FRAMEWORKS_FOLDER_PATH}/Alamofire.framework",
				"${TARGET_BUILD_DIR}/${FRAMEWORKS_FOLDER_PATH}/BigInt.framework",
				"${TARGET_BUILD_DIR}/${FRAMEWORKS_FOLDER_PATH}/GrouviActionSheet.framework",
				"${TARGET_BUILD_DIR}/${FRAMEWORKS_FOLDER_PATH}/GrouviExtensions.framework",
				"${TARGET_BUILD_DIR}/${FRAMEWORKS_FOLDER_PATH}/GrouviHUD.framework",
				"${TARGET_BUILD_DIR}/${FRAMEWORKS_FOLDER_PATH}/HSBitcoinKit.framework",
				"${TARGET_BUILD_DIR}/${FRAMEWORKS_FOLDER_PATH}/HSCryptoKit.framework",
				"${TARGET_BUILD_DIR}/${FRAMEWORKS_FOLDER_PATH}/HSEthereumKit.framework",
				"${TARGET_BUILD_DIR}/${FRAMEWORKS_FOLDER_PATH}/HSHDWalletKit.framework",
				"${TARGET_BUILD_DIR}/${FRAMEWORKS_FOLDER_PATH}/KeychainAccess.framework",
				"${TARGET_BUILD_DIR}/${FRAMEWORKS_FOLDER_PATH}/ObjectMapper.framework",
				"${TARGET_BUILD_DIR}/${FRAMEWORKS_FOLDER_PATH}/Realm.framework",
				"${TARGET_BUILD_DIR}/${FRAMEWORKS_FOLDER_PATH}/RealmSwift.framework",
				"${TARGET_BUILD_DIR}/${FRAMEWORKS_FOLDER_PATH}/RxCocoa.framework",
				"${TARGET_BUILD_DIR}/${FRAMEWORKS_FOLDER_PATH}/RxRealm.framework",
				"${TARGET_BUILD_DIR}/${FRAMEWORKS_FOLDER_PATH}/RxSwift.framework",
				"${TARGET_BUILD_DIR}/${FRAMEWORKS_FOLDER_PATH}/SectionsTableViewKit.framework",
				"${TARGET_BUILD_DIR}/${FRAMEWORKS_FOLDER_PATH}/SipHash.framework",
				"${TARGET_BUILD_DIR}/${FRAMEWORKS_FOLDER_PATH}/SnapKit.framework",
=======
				"$(DERIVED_FILE_DIR)/Pods-Bank Dev T-checkManifestLockResult.txt",
			);
			runOnlyForDeploymentPostprocessing = 0;
			shellPath = /bin/sh;
			shellScript = "diff \"${PODS_PODFILE_DIR_PATH}/Podfile.lock\" \"${PODS_ROOT}/Manifest.lock\" > /dev/null\nif [ $? != 0 ] ; then\n    # print error to STDERR\n    echo \"error: The sandbox is not in sync with the Podfile.lock. Run 'pod install' or update your CocoaPods installation.\" >&2\n    exit 1\nfi\n# This output is used by Xcode 'outputs' to avoid re-running this script phase.\necho \"SUCCESS\" > \"${SCRIPT_OUTPUT_FILE_0}\"\n";
			showEnvVarsInLog = 0;
		};
		B4DB66E597343DD1D84C60F3 /* [CP] Check Pods Manifest.lock */ = {
			isa = PBXShellScriptBuildPhase;
			buildActionMask = 2147483647;
			files = (
			);
			inputFileListPaths = (
			);
			inputPaths = (
				"${PODS_PODFILE_DIR_PATH}/Podfile.lock",
				"${PODS_ROOT}/Manifest.lock",
			);
			name = "[CP] Check Pods Manifest.lock";
			outputFileListPaths = (
			);
			outputPaths = (
				"$(DERIVED_FILE_DIR)/Pods-Bank-checkManifestLockResult.txt",
>>>>>>> 0564f696
			);
			runOnlyForDeploymentPostprocessing = 0;
			shellPath = /bin/sh;
			shellScript = "\"${SRCROOT}/../Pods/Target Support Files/Pods-Bank Dev T/Pods-Bank Dev T-frameworks.sh\"\n";
			showEnvVarsInLog = 0;
		};
<<<<<<< HEAD
=======
		B754C0A9A68A8E8966FC21ED /* [CP] Embed Pods Frameworks */ = {
			isa = PBXShellScriptBuildPhase;
			buildActionMask = 2147483647;
			files = (
			);
			inputFileListPaths = (
			);
			inputPaths = (
				"${SRCROOT}/../Pods/Target Support Files/Pods-Bank Dev/Pods-Bank Dev-frameworks.sh",
				"${BUILT_PRODUCTS_DIR}/Alamofire/Alamofire.framework",
				"${BUILT_PRODUCTS_DIR}/BigInt/BigInt.framework",
				"${BUILT_PRODUCTS_DIR}/GrouviActionSheet/GrouviActionSheet.framework",
				"${BUILT_PRODUCTS_DIR}/GrouviExtensions/GrouviExtensions.framework",
				"${BUILT_PRODUCTS_DIR}/GrouviHUD/GrouviHUD.framework",
				"${BUILT_PRODUCTS_DIR}/HSBitcoinKit/HSBitcoinKit.framework",
				"${BUILT_PRODUCTS_DIR}/HSCryptoKit/HSCryptoKit.framework",
				"${BUILT_PRODUCTS_DIR}/HSEthereumKit/HSEthereumKit.framework",
				"${BUILT_PRODUCTS_DIR}/HSHDWalletKit/HSHDWalletKit.framework",
				"${BUILT_PRODUCTS_DIR}/KeychainAccess/KeychainAccess.framework",
				"${BUILT_PRODUCTS_DIR}/ObjectMapper/ObjectMapper.framework",
				"${BUILT_PRODUCTS_DIR}/Realm/Realm.framework",
				"${BUILT_PRODUCTS_DIR}/RealmSwift/RealmSwift.framework",
				"${BUILT_PRODUCTS_DIR}/RxCocoa/RxCocoa.framework",
				"${BUILT_PRODUCTS_DIR}/RxRealm/RxRealm.framework",
				"${BUILT_PRODUCTS_DIR}/RxSwift/RxSwift.framework",
				"${BUILT_PRODUCTS_DIR}/SectionsTableViewKit/SectionsTableViewKit.framework",
				"${BUILT_PRODUCTS_DIR}/SipHash/SipHash.framework",
				"${BUILT_PRODUCTS_DIR}/SnapKit/SnapKit.framework",
			);
			name = "[CP] Embed Pods Frameworks";
			outputFileListPaths = (
			);
			outputPaths = (
				"${TARGET_BUILD_DIR}/${FRAMEWORKS_FOLDER_PATH}/Alamofire.framework",
				"${TARGET_BUILD_DIR}/${FRAMEWORKS_FOLDER_PATH}/BigInt.framework",
				"${TARGET_BUILD_DIR}/${FRAMEWORKS_FOLDER_PATH}/GrouviActionSheet.framework",
				"${TARGET_BUILD_DIR}/${FRAMEWORKS_FOLDER_PATH}/GrouviExtensions.framework",
				"${TARGET_BUILD_DIR}/${FRAMEWORKS_FOLDER_PATH}/GrouviHUD.framework",
				"${TARGET_BUILD_DIR}/${FRAMEWORKS_FOLDER_PATH}/HSBitcoinKit.framework",
				"${TARGET_BUILD_DIR}/${FRAMEWORKS_FOLDER_PATH}/HSCryptoKit.framework",
				"${TARGET_BUILD_DIR}/${FRAMEWORKS_FOLDER_PATH}/HSEthereumKit.framework",
				"${TARGET_BUILD_DIR}/${FRAMEWORKS_FOLDER_PATH}/HSHDWalletKit.framework",
				"${TARGET_BUILD_DIR}/${FRAMEWORKS_FOLDER_PATH}/KeychainAccess.framework",
				"${TARGET_BUILD_DIR}/${FRAMEWORKS_FOLDER_PATH}/ObjectMapper.framework",
				"${TARGET_BUILD_DIR}/${FRAMEWORKS_FOLDER_PATH}/Realm.framework",
				"${TARGET_BUILD_DIR}/${FRAMEWORKS_FOLDER_PATH}/RealmSwift.framework",
				"${TARGET_BUILD_DIR}/${FRAMEWORKS_FOLDER_PATH}/RxCocoa.framework",
				"${TARGET_BUILD_DIR}/${FRAMEWORKS_FOLDER_PATH}/RxRealm.framework",
				"${TARGET_BUILD_DIR}/${FRAMEWORKS_FOLDER_PATH}/RxSwift.framework",
				"${TARGET_BUILD_DIR}/${FRAMEWORKS_FOLDER_PATH}/SectionsTableViewKit.framework",
				"${TARGET_BUILD_DIR}/${FRAMEWORKS_FOLDER_PATH}/SipHash.framework",
				"${TARGET_BUILD_DIR}/${FRAMEWORKS_FOLDER_PATH}/SnapKit.framework",
			);
			runOnlyForDeploymentPostprocessing = 0;
			shellPath = /bin/sh;
			shellScript = "\"${SRCROOT}/../Pods/Target Support Files/Pods-Bank Dev/Pods-Bank Dev-frameworks.sh\"\n";
			showEnvVarsInLog = 0;
		};
		D3373DC920C67A250082BC4A /* Cuckoo */ = {
			isa = PBXShellScriptBuildPhase;
			buildActionMask = 2147483647;
			files = (
			);
			inputPaths = (
				"$(SRCROOT)/${PROJECT_NAME}/Modules/Pin/Set/SetPinModule.swift",
				"$(SRCROOT)/${PROJECT_NAME}/Modules/Pin/PinModule.swift",
				"$(SRCROOT)/${PROJECT_NAME}/Modules/Pin/Edit/EditPinModule.swift",
				"$(SRCROOT)/${PROJECT_NAME}/Modules/Pin/Unlock/UnlockPinModule.swift",
				"$(SRCROOT)/${PROJECT_NAME}/Modules/Settings/Main/MainSettingsModule.swift",
				"$(SRCROOT)/${PROJECT_NAME}/Core/Protocols.swift",
				"$(SRCROOT)/${PROJECT_NAME}/Modules/Settings/Security/SecuritySettingsModule.swift",
				"$(SRCROOT)/${PROJECT_NAME}/Modules/Settings/Language/LanguageSettingsModule.swift",
				"$(SRCROOT)/${PROJECT_NAME}/Modules/Balance/BalanceModule.swift",
				"$(SRCROOT)/${PROJECT_NAME}/Modules/Transactions/TransactionsModule.swift",
				"$(SRCROOT)/${PROJECT_NAME}/Modules/Settings/BaseCurrency/BaseCurrencySettingsModule.swift",
				"$(SRCROOT)/${PROJECT_NAME}/Modules/Deposit/DepositModule.swift",
				"$(SRCROOT)/${PROJECT_NAME}/Modules/Send/SendModule.swift",
				"$(SRCROOT)/${PROJECT_NAME}/Models/Rate.swift",
				"$(SRCROOT)/${PROJECT_NAME}/Modules/ManageCoins/ManageCoinsModule.swift",
			);
			name = Cuckoo;
			outputPaths = (
			);
			runOnlyForDeploymentPostprocessing = 0;
			shellPath = /bin/sh;
			shellScript = "# Define output file. Change \"$PROJECT_DIR/${PROJECT_NAME}Tests\" to your test's root source folder, if it's not the default name.\nOUTPUT_FILE=\"$PROJECT_DIR/${PROJECT_NAME}Tests/GeneratedMocks.swift\"\necho \"Generated Mocks File = $OUTPUT_FILE\"\n\n# Define input directory. Change \"${PROJECT_DIR}/${PROJECT_NAME}\" to your project's root source folder, if it's not the default name.\nINPUT_DIR=\"${PROJECT_DIR}/${PROJECT_NAME}\"\necho \"Mocks Input Directory = $INPUT_DIR\"\n\n# Generate mock files, include as many input files as you'd like to create mocks for.\n\"${PODS_ROOT}/Cuckoo/run\" generate --testable \"Bank_Dev_T\" \\\n--output \"${OUTPUT_FILE}\"\n";
		};
>>>>>>> 0564f696
/* End PBXShellScriptBuildPhase section */

/* Begin PBXSourcesBuildPhase section */
		D3285F3E20BD158E00644076 /* Sources */ = {
			isa = PBXSourcesBuildPhase;
			buildActionMask = 2147483647;
			files = (
				D3285F4620BD158E00644076 /* AppDelegate.swift in Sources */,
				D348A77220C7C58900803B9E /* BackupIntroController.swift in Sources */,
				D3B62A9220CA467E005A9F80 /* TransactionsViewController.swift in Sources */,
				D348A76E20C7C44500803B9E /* BackupNavigationController.swift in Sources */,
				D3B62A8A20CA40DC005A9F80 /* MainViewController.swift in Sources */,
				D3B62A8E20CA436F005A9F80 /* BalanceViewController.swift in Sources */,
				D3373DB920C564450082BC4A /* BackupWordsController.swift in Sources */,
				11B356949FB74ACE63ABB6E0 /* GuestViewController.swift in Sources */,
				D348A77620C7D34100803B9E /* BackupConfirmationController.swift in Sources */,
				11B350021803A9BE10492F30 /* GuestRouter.swift in Sources */,
				509E3D2420E398610095452C /* RestoreTheme.swift in Sources */,
				D3373DCE20C6B21C0082BC4A /* RestoreViewController.swift in Sources */,
				11B3531C51A0413CE9E255F2 /* GuestPresenter.swift in Sources */,
				11B35BCBBF60CA8A041E97B0 /* BackupRouter.swift in Sources */,
				11B35E9C0E8F38C063A48367 /* BackupPresenter.swift in Sources */,
				11B35F56DE01B03CCFB49E32 /* BackupInteractor.swift in Sources */,
				11B35BCEC18400181DF64491 /* RestoreRouter.swift in Sources */,
				11B3546128004E2E5F3CD23A /* RestorePresenter.swift in Sources */,
				11B35DA379AE43A774D84246 /* BackupModule.swift in Sources */,
				11B35DD6FFE1E112E9FCC63E /* GuestModule.swift in Sources */,
				11B35BFADC930EF5007A177F /* RestoreModule.swift in Sources */,
				11B353814993068D6DD2E3D6 /* MainModule.swift in Sources */,
				11B35A9409FD0D29BCFF7CC6 /* MainRouter.swift in Sources */,
				11B35B69063AB2169EE50580 /* MainPresenter.swift in Sources */,
				11B35B13C3F8532568AE83E5 /* BalanceModule.swift in Sources */,
				11B35BA21EAB383C3DE6FA5A /* BalanceRouter.swift in Sources */,
				11B35CBAB5F1BF7AAF6543A3 /* BalancePresenter.swift in Sources */,
				11B35B99F2CB665E76E66A91 /* TransactionsRouter.swift in Sources */,
				11B3538BCEB71A64DB75C141 /* TransactionsPresenter.swift in Sources */,
				11B35CCB29E73CAB6D26C949 /* TransactionsModule.swift in Sources */,
				11B354D04599199832DDAC94 /* Protocols.swift in Sources */,
				11B35FE41FA9977CC36989D3 /* MainInteractor.swift in Sources */,
				11B35F8641C2F7F7FB23B181 /* GuestInteractor.swift in Sources */,
				11B35D1E39102FA5DAA9F974 /* LaunchRouter.swift in Sources */,
				11B3590F4A4B907B7B6CD080 /* RestoreInteractor.swift in Sources */,
				11B355D7142B6A76B6A3502E /* BalanceInteractor.swift in Sources */,
				11B35A0FCD2E65066D22D984 /* BalanceViewItem.swift in Sources */,
				11B3544601D94D63EC87FE26 /* Currency.swift in Sources */,
				11B35CE6041F88972EBB3CDE /* CurrencyValue.swift in Sources */,
				11B35ADC65D620B9F7C2608E /* CoinValue.swift in Sources */,
				11B354E052C02470D2DB1F92 /* TransactionsInteractor.swift in Sources */,
				1A56460F1BB48D4E82C6E257 /* RestoreWordCell.swift in Sources */,
				1A564A46D655BA99B1C0DAF7 /* DescriptionCollectionHeader.swift in Sources */,
				1A564AFE8103BA974943D4E7 /* InputFieldTheme.swift in Sources */,
				1A56465CE6EFDADE3365DF98 /* AppTheme.swift in Sources */,
				1A564FB62EBBA50489895BEF /* BalanceCell.swift in Sources */,
				1A564AB936D91E4E5FBBAA4C /* BalanceHeaderView.swift in Sources */,
				1A5640B712A4253399F52A3B /* BalanceTheme.swift in Sources */,
				1A56438249B462DB9B522C7A /* CurrencyHelper.swift in Sources */,
				1A56464325366A495BD81C88 /* TransactionCurrenciesHeaderView.swift in Sources */,
				1A564C1405D8C21185B0D4C1 /* TransactionsCurrencyCell.swift in Sources */,
				1A564BD5E7709C07FD063961 /* TransactionsFilterTheme.swift in Sources */,
				1A564A0F7A969658D13D8EDE /* TransactionCell.swift in Sources */,
				1A564A7ECE35A5A7A314D455 /* TransactionsTheme.swift in Sources */,
				1A5642A7500FDC8E971D6C62 /* CoinValueHelper.swift in Sources */,
				1A56411CFC8D9190B15323A4 /* ConfirmationTheme.swift in Sources */,
				1A5642CC980FB2C41231BC8C /* ButtonTheme.swift in Sources */,
				1A56444F92E79514DB155658 /* DepositRouter.swift in Sources */,
				1A564A44FF860429F91162ED /* DepositModule.swift in Sources */,
				1A5641BD2DA1FB1803D3B044 /* DepositInteractor.swift in Sources */,
				1A5643EBCA934158AD7B4C4B /* DepositPresenter.swift in Sources */,
				1A56439A65488C8FAAEE7EAC /* DepositAlertModel.swift in Sources */,
				1A564D6E1FB65C20AAD6C54B /* DepositTheme.swift in Sources */,
				1A564CDEE86EFCB66EB45FD6 /* DepositCollectionItemView.swift in Sources */,
				1A5642EAD53DBB19C5B017A4 /* DepositCollectionItem.swift in Sources */,
				1A564891B0D0EABB5502C123 /* DepositAddressCollectionCell.swift in Sources */,
				1A56439242405A16711956B3 /* PagingDotsItem.swift in Sources */,
				1A56483A6675677AA621FF79 /* PagingDotsItemView.swift in Sources */,
				1A5648F83FC5E3954E406849 /* DepositCopyButtonItem.swift in Sources */,
				1A564497DCA3CD398FFF0045 /* DepositCopyButtonItemView.swift in Sources */,
				1A56427D41F16B2D9C7B5F88 /* SendModule.swift in Sources */,
				D3A6D6BB219430BA00D11AFE /* AboutCell.swift in Sources */,
				1A5642B4408B226121677590 /* SendInteractor.swift in Sources */,
				1A564D792EC5F9FA02762704 /* SendAlertModel.swift in Sources */,
				1A564822346BD715C453E612 /* SendRouter.swift in Sources */,
				1A5640845DFE26B0881C97B9 /* SendPresenter.swift in Sources */,
				1A564C84E08DE681615528E3 /* SendTitleItemView.swift in Sources */,
				1A56478710E69DB8ACD477D7 /* SendTitleItem.swift in Sources */,
				1A564191A16F15B25768FF30 /* SendTheme.swift in Sources */,
				D35B518A21942E7A00504FBA /* AboutSettingsViewController.swift in Sources */,
				1A56443A54A6035FC2B7F485 /* SendButtonItemView.swift in Sources */,
				1A5641E8642AA6004640F15C /* SendButtonItem.swift in Sources */,
				1A5645103DC28216716EB7A6 /* ScanQRController.swift in Sources */,
				11B358C53045F204FA0D12FB /* TransactionRecord.swift in Sources */,
				11B3581B212DB1B428F85501 /* Rate.swift in Sources */,
				11B35DCBB1358532C177333E /* WordsManager.swift in Sources */,
				1A56458ABE9CDDEB7F0643AA /* TransactionInfoRouter.swift in Sources */,
				1A564724AB95855BFE8AE9E5 /* TransactionInfoAlertModel.swift in Sources */,
				1A564B955AE4E27AD7B232CC /* TransactionTitleItem.swift in Sources */,
				1A564D9038D65D88CF97329C /* TransactionTitleItemView.swift in Sources */,
				1A5641061673702B10D858BF /* TransactionInfoTheme.swift in Sources */,
				1A5640E91AA1D79E1735F5FC /* TransactionStatusItem.swift in Sources */,
				1A564274EEC6A31D6B287B09 /* TransactionFromToHashItem.swift in Sources */,
				503320AB214679EB00F64AAA /* PinTheme.swift in Sources */,
				1A564462CB4BF369442CE381 /* TransactionCloseItem.swift in Sources */,
				1A564A87C70D95E5B17DB9D2 /* TransactionCloseItemView.swift in Sources */,
				1A56422B4DA1DE0ACD09C4BC /* TransactionInfoModule.swift in Sources */,
				1A564E0A6E37A68995364D81 /* TransactionInfoInteractor.swift in Sources */,
				1A564B096FFE228DF453A66D /* TransactionInfoPresenter.swift in Sources */,
				1A564F4AA83DC47DC9840A69 /* SettingsTheme.swift in Sources */,
				1A56457504BE4C7269493002 /* TransactionAmountItem.swift in Sources */,
				1A5642E08D676598AE0F0F70 /* TransactionAmountItemView.swift in Sources */,
				1A5643AD05BA2D6E44DC6FCE /* FullTransactionInfoController.swift in Sources */,
				1A564939A8DCE6124D2141D3 /* SettingsCell.swift in Sources */,
				1A564BE00FB2C76EAA44A2E3 /* SettingsRightImageCell.swift in Sources */,
				1A5645DC23C3FA0CF7A0FA9E /* SettingsRightLabelCell.swift in Sources */,
				1A564A85241B5956B277FE8B /* SettingsToggleCell.swift in Sources */,
				1A5649A92BA5A92EB2791B7F /* SettingsInfoFooter.swift in Sources */,
				1A5647968B12B0FB16F149B2 /* FullTransactionInfoTheme.swift in Sources */,
				1A564947E6731A05DF6C19F4 /* FullTransactionInfoTextCell.swift in Sources */,
				1A56498EE4AF6DADD0A5939A /* TransactionFromToHashItemView.swift in Sources */,
				1A564024E4BFE0259C6BED7A /* AddressItem.swift in Sources */,
				1A564D08FE960CC2551A2D7F /* TransactionStatusItemView.swift in Sources */,
				1A5644359FCA67F99CE339CD /* LockManager.swift in Sources */,
				1A564E60E4500D62863F4353 /* PinViewController.swift in Sources */,
				1A564467771724BAB0A3CD8A /* PinManager.swift in Sources */,
				1A56435CD394F8E157937FAD /* PinView.swift in Sources */,
				1A564353270BFA8C19B9195B /* SetPinRouter.swift in Sources */,
				1A5647219D7DE64CE22C2B87 /* SetPinPresenter.swift in Sources */,
				1A56483342FF07B40E53AD20 /* SetPinModule.swift in Sources */,
				1A5641C3B8E88DA8E54FEFEB /* PinDotsView.swift in Sources */,
				1A5642B379FFD0448FC18FB8 /* EditPinPresenter.swift in Sources */,
				1A5642E42254187A5E8899DD /* EditPinRouter.swift in Sources */,
				1A564EA01F3260DE1FB535EC /* EditPinModule.swift in Sources */,
				1A5646C35E5492F629F1C025 /* PinModule.swift in Sources */,
				1A564FBBE3324B1D8EDA3232 /* PinInteractor.swift in Sources */,
				1A564A1D5A4E50A8C5A86FEE /* UnlockPinPresenter.swift in Sources */,
				1A5644221B70078D2AE40AF4 /* UnlockPinRouter.swift in Sources */,
				1A5648FE30868C38CBFEB362 /* UnlockPinModule.swift in Sources */,
				1A56499530070968BF68AA2D /* BiometricManager.swift in Sources */,
				1A56400E8DE9EF93F85C7F08 /* UnlockPinInteractor.swift in Sources */,
				1A564E98E286D37F88D34F28 /* ManagePinPresenter.swift in Sources */,
				1A564D21D1301F442EC55C2D /* LaunchModule.swift in Sources */,
				1A564D29C715EE06C30C8B2B /* LaunchInteractor.swift in Sources */,
				1A564016B4F3ACEBCBCF8194 /* LaunchPresenter.swift in Sources */,
				1A5646F6ED19CA9AA8F52C7F /* App.swift in Sources */,
				1A5647659F46A0512EE6A692 /* LockRouter.swift in Sources */,
				1A564685DDF41780A93B92E9 /* BlurManager.swift in Sources */,
				1A56452260661A815EEDEE1D /* RateManager.swift in Sources */,
				1A564E3D1BD7610D43898DB6 /* MainSettingsModule.swift in Sources */,
				1A564CFF150F67077C950566 /* MainSettingsPresenter.swift in Sources */,
				1A56477275C643C23A2281E7 /* MainSettingsRouter.swift in Sources */,
				1A56435EB26CCED1DB73B057 /* MainSettingsInteractor.swift in Sources */,
				1A5648233C26CDC8F95CAC56 /* MainSettingsViewController.swift in Sources */,
				1A564F0F3119055C658B78A7 /* LocalizationManager.swift in Sources */,
				11B3518E536A06DD6C10774D /* LanguageManager.swift in Sources */,
				11B35A16172FC11FDCD26715 /* UserDefaultsStorage.swift in Sources */,
				11B354CEA50440885BDDFEFD /* KeychainStorage.swift in Sources */,
				1A5640387C3C38FC17FCBF47 /* SecuritySettingsViewController.swift in Sources */,
				1A564EBDB15B44C38136B645 /* SecuritySettingsModule.swift in Sources */,
				1A56429346081B64A56608FA /* SecuritySettingsInteractor.swift in Sources */,
				1A56497B4905D999F96E0461 /* SecuritySettingsRouter.swift in Sources */,
				1A564928A28CAA37F4F42FF1 /* SecuritySettingsPresenter.swift in Sources */,
				11B3538EE12AC16D563701DD /* BitcoinAdapter.swift in Sources */,
				11B35A37BC622612A85EF250 /* BaseButtonItem.swift in Sources */,
				11B35C03EAD382604B68F121 /* BaseButtonItemView.swift in Sources */,
				11B35C4CE230FC2D63CFE6F8 /* BaseTwinItem.swift in Sources */,
				11B356790A19174A2B516983 /* BaseTwinItemView.swift in Sources */,
				11B355D74C9D67C254B90297 /* IndexedInputField.swift in Sources */,
				11B35BEF5EA4730B85DEA6C3 /* RespondButton.swift in Sources */,
				11B3553FE441E814B14A29F6 /* KeyboardObservingViewController.swift in Sources */,
				11B3504D748B4AB83CC42B39 /* WalletNavigationController.swift in Sources */,
				11B3508D4D574217447418D5 /* UIColor.swift in Sources */,
				11B3524D24D3AE736839690A /* String.swift in Sources */,
				11B350B7FE5660DE0BD3DA64 /* Satoshi.swift in Sources */,
				11B352273C07130833C63184 /* UIView.swift in Sources */,
				11B3589DB8ADBBF7D91CD2F5 /* UIFont.swift in Sources */,
				11B355591BDF5022FB33EB05 /* Date.swift in Sources */,
				11B355D0E3D67372D975FE21 /* UIAlertController.swift in Sources */,
				11B35E601055B8D8B8EE2039 /* UITableView.swift in Sources */,
				11B35B01618459D658E9A53F /* HudHelper.swift in Sources */,
				11B353CE3525B4AE83F0B993 /* DateHelper.swift in Sources */,
				11B35895DA5403AE180E8A6B /* SystemInfoManager.swift in Sources */,
				11B3578A6B587E760D12B28E /* PermissionsHelper.swift in Sources */,
				11B35B32857AF891709857BD /* RandomManager.swift in Sources */,
				11B3595470C1BCEB5B77EBB4 /* BiometryType.swift in Sources */,
				1A5643F99C8789B0DC9E5415 /* LanguageSettingsViewController.swift in Sources */,
				1A564130F517CD26BF9E8A57 /* LanguageSettingsPresenter.swift in Sources */,
				1A564568CE5F34BAC6602DCF /* LanguageSettingsInteractor.swift in Sources */,
				1A56404A4E6577B10D66660F /* LanguageSettingsModule.swift in Sources */,
				1A564E608B71D5E8336BF7AA /* LanguageSettingsRouter.swift in Sources */,
				11B358EB4EC30EDFFEBFCF29 /* CoinManager.swift in Sources */,
				11B359733B304A1FB21E88AC /* AdapterFactory.swift in Sources */,
				11B35F318E009D7BCCCE1E1B /* WalletManager.swift in Sources */,
				11B35E1896281BA7F451F6EC /* Wallet.swift in Sources */,
				11B351A15B4F92C0C0386FA2 /* TransactionManager.swift in Sources */,
				11B35B9482AB0524FE9F4DAA /* RealmFactory.swift in Sources */,
				11B35687D13433591FF7F037 /* AppConfigProvider.swift in Sources */,
				11B358CB49FDCC89DBCD6449 /* RealmStorage.swift in Sources */,
				11B35D0A9EA408E35FF7062F /* CurrencyManager.swift in Sources */,
				11B354D394895E1FAFB2F116 /* NetworkManager.swift in Sources */,
				1A5645402EEF16D58349A8D2 /* TransactionRecordDataSource.swift in Sources */,
				11B35AEA2BFBE165F797DCD2 /* RateSyncer.swift in Sources */,
				11B35DC7196107932FE4F0DE /* PeriodicTimer.swift in Sources */,
				11B35ECFA9C3E5FA6DE0646D /* ReachabilityManager.swift in Sources */,
				11B35526BED48D17B07C3C46 /* ValueFormatter.swift in Sources */,
				11B356CA54463B4740A9E3AA /* BaseCurrencySettingsInteractor.swift in Sources */,
				11B35A7C58D8D580201F463D /* BaseCurrencySettingsPresenter.swift in Sources */,
				11B35EF8F8B8F43987CC121C /* BaseCurrencySettingsViewController.swift in Sources */,
				11B355EC3FC64AAB8F417078 /* BaseCurrencySettingsRouter.swift in Sources */,
				11B35CB4B41774128BB7034A /* BaseCurrencySettingsModule.swift in Sources */,
				11B35AE6B9C546D84419F647 /* CurrencyCell.swift in Sources */,
				11B35098303FE8D6F42FCF81 /* TransactionRateSyncer.swift in Sources */,
				11B35E4D93574CAF730B47D9 /* EthereumAdapter.swift in Sources */,
				11B35BD066A268FB1B85B068 /* PasteboardManager.swift in Sources */,
				11B35FB674D5ADB9301E529F /* AboutSettingsRouter.swift in Sources */,
				11B357207FF4B7C78556A335 /* LanguageCell.swift in Sources */,
				11B3507B0D6688560D248A18 /* ConfirmationButtonItem.swift in Sources */,
				11B3542C6A82191F2384F5B9 /* AlertButtonItemView.swift in Sources */,
				11B3521E233ECED0574C9681 /* ConfirmationCheckboxItem.swift in Sources */,
				11B35B550F8ACB190AFBA55C /* ConfirmationCheckboxView.swift in Sources */,
				11B35EBB724E7ECC932BC762 /* BackupConfirmationAlertModel.swift in Sources */,
				11B358EE1CB9C9740B526364 /* UnlinkConfirmationAlertModel.swift in Sources */,
				11B35CE4290254DCFF1D76A5 /* UnlinkButtonItem.swift in Sources */,
				11B358AFFB725B9F5C5E612D /* TransactionViewItemFactory.swift in Sources */,
				11B3592A6233A57BED217BD8 /* TransactionViewItem.swift in Sources */,
				11B354A12A3BF8521C417171 /* SendAddressItemView.swift in Sources */,
				11B3536D947C186E1BD8E2A3 /* SendFeeItemView.swift in Sources */,
				11B350F7731A09AC00AB8DC4 /* SendFeeItem.swift in Sources */,
				11B351BA94468F698A559E70 /* SendAmountItem.swift in Sources */,
				11B350D872DA13413A850044 /* SendAmountItemView.swift in Sources */,
				11B35766672E6B9646B84389 /* SendAddressItem.swift in Sources */,
				11B35848297F392FE9F72BF2 /* SendStateViewItemFactory.swift in Sources */,
				1A564BDABCF8EA54F5599FF7 /* LatestRate.swift in Sources */,
				11B35F06DCE410A2E3752679 /* SendConfirmationAlertModel.swift in Sources */,
				11B3516D955D9654B474C00C /* SendConfirmationAmounItem.swift in Sources */,
				11B35FB3EFDEE0DAD433D0AC /* SendConfirmationAmountItemView.swift in Sources */,
				11B352FF572078C646A92322 /* SendConfirmationAddressItem.swift in Sources */,
				11B35DB8BF076EECADC5274E /* SendConfirmationAddressItemView.swift in Sources */,
				11B359418FEEF9A492482C73 /* SendConfirmationValueItemView.swift in Sources */,
				11B3555A2881ED69B7F4D9C9 /* SendConfirmationValueItem.swift in Sources */,
				58AAA1AB2FD9FBA7801F830D /* PaymentRequestAddress.swift in Sources */,
				11B35356482DC7860F552715 /* NumPad.swift in Sources */,
				11B35669B7CAC5A76825BD9C /* NumPadTheme.swift in Sources */,
				11B3581D452FC3D2569BBA71 /* UIButton.swift in Sources */,
				11B354E2E53DB96607574EA1 /* UIImage.swift in Sources */,
				1A564DEAF0A6DF97F029594E /* LockoutManager.swift in Sources */,
				1A564099643E74B6D1E45CD6 /* LockoutState.swift in Sources */,
				1A564D45DD956D909C7B6C16 /* OneTimeTimer.swift in Sources */,
				1A564F41635CE7EB9B441040 /* LockoutUntilDateFactory.swift in Sources */,
				1A5649A1763E1ADB6572ECBC /* UptimeProvider.swift in Sources */,
				1A5645DFFB1EC95815289D1F /* CurrentDateProvider.swift in Sources */,
				1A5647C0909A28BECA342148 /* LockoutView.swift in Sources */,
				1A564375773F7977B14EF1E0 /* Coin.swift in Sources */,
				11B35807029DA6882DBAAF0C /* BarsProgressView.swift in Sources */,
				11B355F7D6BA626065AC1C22 /* TransactionValueItem.swift in Sources */,
				11B35F6A886EBB725C3FA31F /* TransactionValueItemView.swift in Sources */,
				1A564594FC973AA332A7A9C9 /* ManageCoinsModule.swift in Sources */,
				1A564E2AA9F3C675924EE183 /* ManageCoinsRouter.swift in Sources */,
				1A5647C94C737A83D85C6934 /* ManageCoinsPresenter.swift in Sources */,
				1A564FD21968E2B4C1CB4AF5 /* ManageCoinsViewController.swift in Sources */,
				1A564650FE49C63EAF6455DE /* ManageCoinsInteractor.swift in Sources */,
				1A56493EF89D20094D2D0FF3 /* ManageCoinsPresenterState.swift in Sources */,
				1A5646C180C5050C1F7A4734 /* ManageCoinCell.swift in Sources */,
				1A564FF3653D4DF42A180896 /* ManageCoinsTheme.swift in Sources */,
				1A56421861068166E044D0A9 /* BalanceEditCell.swift in Sources */,
				1A5647B403BF04014E0C908E /* SendKeyboardItem.swift in Sources */,
				1A564E98D352164955B41BA6 /* SendKeyboardItemView.swift in Sources */,
				11B35542BB8470BFD140E73D /* AuthData.swift in Sources */,
			);
			runOnlyForDeploymentPostprocessing = 0;
		};
		D3373DBB20C658660082BC4A /* Sources */ = {
			isa = PBXSourcesBuildPhase;
			buildActionMask = 2147483647;
			files = (
				11B357941D6FFB7AEF9CB45F /* TestExtensions.swift in Sources */,
				50EDB79F215B493000BFE8A5 /* GeneratedMocks.swift in Sources */,
				1A564CC0C92C44E29FEA6642 /* SetPinPresenterTests.swift in Sources */,
				1A564E181F46CF98BC00CC30 /* EditPinPresenterTests.swift in Sources */,
				1A564E61E0EBDDA6006279F2 /* PinInteractorTests.swift in Sources */,
				1A5647415054A078EF056315 /* UnlockPinPresenterTests.swift in Sources */,
				1A5642019E9D4A25C650F453 /* UnlockPinInteractorTests.swift in Sources */,
				11B3507CAA4C9F760712EB73 /* LanguageManagerTests.swift in Sources */,
				1A564E268D7D4D01BD7B5078 /* MainSettingsPresenterTests.swift in Sources */,
				1A56407B3608988E913C7E1B /* MainSettingsInteractorTests.swift in Sources */,
				1A564BAAAD199DDF96A84006 /* SecuritySettingsInteractorTests.swift in Sources */,
				1A564AAE494C986DF8883E0B /* SecuritySettingsPresenterTests.swift in Sources */,
				1A56462F0253A6C28ED4D610 /* LanguageSettingsInteractorTests.swift in Sources */,
				1A5648CC60D79AAC561BBCB0 /* LanguageSettingsPresenterTests.swift in Sources */,
				1A564B49C052D4BF6C53DE7F /* BalanceInteractorTests.swift in Sources */,
				1A564BF5CEF2800EF05EAAB0 /* BalancePresenterTests.swift in Sources */,
				11B35ACEE980EFD02BF9DF99 /* WalletManagerTests.swift in Sources */,
				11B356E5393EC07C9F35F60B /* RateManagerTests.swift in Sources */,
				1A56456A4BBA401F04BB58C5 /* TransactionsInteractorTests.swift in Sources */,
				1A564CE48F0132E494B7250C /* TransactionsPresenterTests.swift in Sources */,
				11B3562F64946DE3E95788EE /* BaseCurrencySettingsInteractorTests.swift in Sources */,
				11B3581B5F15B9F806F1CA8F /* BaseCurrencySettingsPresenterTests.swift in Sources */,
				11B35E846A0F60A4BCF77B3B /* CurrencyManagerTests.swift in Sources */,
				11B358A1E4D92DE026CF2E22 /* RateSyncerTests.swift in Sources */,
				11B35BAC335C6EED3C46E60E /* TransactionRateSyncerTests.swift in Sources */,
				11B350A2996417A8E4683B68 /* DepositPresenterTests.swift in Sources */,
				11B358B3933627FF90BABCE5 /* DepositInteractorTests.swift in Sources */,
				11B351147B9FA7CFB61D6F31 /* TransactionViewItemFactoryTests.swift in Sources */,
				11B35D77A40B7BCA0F7D4ECE /* SendPresenterTests.swift in Sources */,
				11B35891D2B5448227630380 /* SendInteractorTests.swift in Sources */,
				11B35A41779B30FEA1E59914 /* SendStateViewItemFactoryTests.swift in Sources */,
				1A564248C8C1FAD98F488508 /* LockoutManagerTests.swift in Sources */,
				1A564A4DE4455DDFEC8A5E1D /* LockoutUntilDateFactoryTests.swift in Sources */,
				1A5647709A2B63D16BF5131B /* ManageCoinsPresenterTests.swift in Sources */,
				1A5649C5CA36C74FD2EF4BE9 /* ManageCoinsPresenterStateTests.swift in Sources */,
				1A5645069C88C146A3E6B853 /* ManageCoinsInteractorTests.swift in Sources */,
			);
			runOnlyForDeploymentPostprocessing = 0;
		};
		D38404E3218317DF007D50AD /* Sources */ = {
			isa = PBXSourcesBuildPhase;
			buildActionMask = 2147483647;
			files = (
				D38404E4218317DF007D50AD /* AppDelegate.swift in Sources */,
				D38404E5218317DF007D50AD /* BackupIntroController.swift in Sources */,
				D38404E6218317DF007D50AD /* TransactionsViewController.swift in Sources */,
				D38404E7218317DF007D50AD /* BackupNavigationController.swift in Sources */,
				D38404E8218317DF007D50AD /* MainViewController.swift in Sources */,
				D38404E9218317DF007D50AD /* BalanceViewController.swift in Sources */,
				D38404EA218317DF007D50AD /* BackupWordsController.swift in Sources */,
				D38404EB218317DF007D50AD /* GuestViewController.swift in Sources */,
				D38404EC218317DF007D50AD /* BackupConfirmationController.swift in Sources */,
				D38404ED218317DF007D50AD /* GuestRouter.swift in Sources */,
				D38404EE218317DF007D50AD /* RestoreTheme.swift in Sources */,
				D38404EF218317DF007D50AD /* RestoreViewController.swift in Sources */,
				D38404F0218317DF007D50AD /* GuestPresenter.swift in Sources */,
				D38404F1218317DF007D50AD /* BackupRouter.swift in Sources */,
				D38404F2218317DF007D50AD /* BackupPresenter.swift in Sources */,
				D38404F3218317DF007D50AD /* BackupInteractor.swift in Sources */,
				D38404F4218317DF007D50AD /* RestoreRouter.swift in Sources */,
				D38404F5218317DF007D50AD /* RestorePresenter.swift in Sources */,
				D38404F6218317DF007D50AD /* BackupModule.swift in Sources */,
				D38404F7218317DF007D50AD /* GuestModule.swift in Sources */,
				D38404F8218317DF007D50AD /* RestoreModule.swift in Sources */,
				D38404F9218317DF007D50AD /* MainModule.swift in Sources */,
				D38404FA218317DF007D50AD /* MainRouter.swift in Sources */,
				D38404FB218317DF007D50AD /* MainPresenter.swift in Sources */,
				D38404FC218317DF007D50AD /* BalanceModule.swift in Sources */,
				D38404FD218317DF007D50AD /* BalanceRouter.swift in Sources */,
				D38404FE218317DF007D50AD /* BalancePresenter.swift in Sources */,
				D38404FF218317DF007D50AD /* TransactionsRouter.swift in Sources */,
				D3840500218317DF007D50AD /* TransactionsPresenter.swift in Sources */,
				D3840501218317DF007D50AD /* TransactionsModule.swift in Sources */,
				D3840502218317DF007D50AD /* Protocols.swift in Sources */,
				D3840503218317DF007D50AD /* MainInteractor.swift in Sources */,
				D3840504218317DF007D50AD /* GuestInteractor.swift in Sources */,
				D3840505218317DF007D50AD /* LaunchRouter.swift in Sources */,
				D3840506218317DF007D50AD /* RestoreInteractor.swift in Sources */,
				D3840507218317DF007D50AD /* BalanceInteractor.swift in Sources */,
				D3840508218317DF007D50AD /* BalanceViewItem.swift in Sources */,
				D3840509218317DF007D50AD /* Currency.swift in Sources */,
				D384050B218317DF007D50AD /* CurrencyValue.swift in Sources */,
				D384050C218317DF007D50AD /* CoinValue.swift in Sources */,
				D384050E218317DF007D50AD /* TransactionsInteractor.swift in Sources */,
				D384050F218317DF007D50AD /* RestoreWordCell.swift in Sources */,
				D3840510218317DF007D50AD /* DescriptionCollectionHeader.swift in Sources */,
				D3840511218317DF007D50AD /* InputFieldTheme.swift in Sources */,
				D3840512218317DF007D50AD /* AppTheme.swift in Sources */,
				D3840513218317DF007D50AD /* BalanceCell.swift in Sources */,
				D3840514218317DF007D50AD /* BalanceHeaderView.swift in Sources */,
				D3840515218317DF007D50AD /* BalanceTheme.swift in Sources */,
				D3840516218317DF007D50AD /* CurrencyHelper.swift in Sources */,
				D3840517218317DF007D50AD /* TransactionCurrenciesHeaderView.swift in Sources */,
				D3840518218317DF007D50AD /* TransactionsCurrencyCell.swift in Sources */,
				D3840519218317DF007D50AD /* TransactionsFilterTheme.swift in Sources */,
				D384051A218317DF007D50AD /* TransactionCell.swift in Sources */,
				D384051B218317DF007D50AD /* TransactionsTheme.swift in Sources */,
				D384051C218317DF007D50AD /* CoinValueHelper.swift in Sources */,
				D3840520218317DF007D50AD /* ConfirmationTheme.swift in Sources */,
				D3840521218317DF007D50AD /* ButtonTheme.swift in Sources */,
				D3840524218317DF007D50AD /* DepositRouter.swift in Sources */,
				D3840525218317DF007D50AD /* DepositModule.swift in Sources */,
				D3840526218317DF007D50AD /* DepositInteractor.swift in Sources */,
				D3840527218317DF007D50AD /* DepositPresenter.swift in Sources */,
				D3840528218317DF007D50AD /* DepositAlertModel.swift in Sources */,
				D3840529218317DF007D50AD /* DepositTheme.swift in Sources */,
				D384052A218317DF007D50AD /* DepositCollectionItemView.swift in Sources */,
				D384052B218317DF007D50AD /* DepositCollectionItem.swift in Sources */,
				D384052C218317DF007D50AD /* DepositAddressCollectionCell.swift in Sources */,
				D384052F218317DF007D50AD /* PagingDotsItem.swift in Sources */,
				D3840530218317DF007D50AD /* PagingDotsItemView.swift in Sources */,
				D3840531218317DF007D50AD /* DepositCopyButtonItem.swift in Sources */,
				D3840532218317DF007D50AD /* DepositCopyButtonItemView.swift in Sources */,
				D3840533218317DF007D50AD /* SendModule.swift in Sources */,
				D3A6D6BC219430BA00D11AFE /* AboutCell.swift in Sources */,
				D3840534218317DF007D50AD /* SendInteractor.swift in Sources */,
				D3840535218317DF007D50AD /* SendAlertModel.swift in Sources */,
				D3840536218317DF007D50AD /* SendRouter.swift in Sources */,
				D3840537218317DF007D50AD /* SendPresenter.swift in Sources */,
				D3840538218317DF007D50AD /* SendTitleItemView.swift in Sources */,
				D3840539218317DF007D50AD /* SendTitleItem.swift in Sources */,
				D384053A218317DF007D50AD /* SendTheme.swift in Sources */,
				D35B518B21942E7A00504FBA /* AboutSettingsViewController.swift in Sources */,
				D3840542218317DF007D50AD /* SendButtonItemView.swift in Sources */,
				D3840543218317DF007D50AD /* SendButtonItem.swift in Sources */,
				D3840545218317DF007D50AD /* ScanQRController.swift in Sources */,
				D3840546218317DF007D50AD /* TransactionRecord.swift in Sources */,
				D3840547218317DF007D50AD /* Rate.swift in Sources */,
				D3840548218317DF007D50AD /* WordsManager.swift in Sources */,
				D3840549218317DF007D50AD /* TransactionInfoRouter.swift in Sources */,
				D384054A218317DF007D50AD /* TransactionInfoAlertModel.swift in Sources */,
				D384054B218317DF007D50AD /* TransactionTitleItem.swift in Sources */,
				D384054C218317DF007D50AD /* TransactionTitleItemView.swift in Sources */,
				D384054D218317DF007D50AD /* TransactionInfoTheme.swift in Sources */,
				D3840550218317DF007D50AD /* TransactionStatusItem.swift in Sources */,
				D3840553218317DF007D50AD /* TransactionFromToHashItem.swift in Sources */,
				D3840554218317DF007D50AD /* PinTheme.swift in Sources */,
				D3840556218317DF007D50AD /* TransactionCloseItem.swift in Sources */,
				D3840557218317DF007D50AD /* TransactionCloseItemView.swift in Sources */,
				D3840558218317DF007D50AD /* TransactionInfoModule.swift in Sources */,
				D3840559218317DF007D50AD /* TransactionInfoInteractor.swift in Sources */,
				D384055A218317DF007D50AD /* TransactionInfoPresenter.swift in Sources */,
				D384055C218317DF007D50AD /* SettingsTheme.swift in Sources */,
				D384055D218317DF007D50AD /* TransactionAmountItem.swift in Sources */,
				D384055E218317DF007D50AD /* TransactionAmountItemView.swift in Sources */,
				D384055F218317DF007D50AD /* FullTransactionInfoController.swift in Sources */,
				D3840560218317DF007D50AD /* SettingsCell.swift in Sources */,
				D3840561218317DF007D50AD /* SettingsRightImageCell.swift in Sources */,
				D3840562218317DF007D50AD /* SettingsRightLabelCell.swift in Sources */,
				D3840563218317DF007D50AD /* SettingsToggleCell.swift in Sources */,
				D3840564218317DF007D50AD /* SettingsInfoFooter.swift in Sources */,
				D3840565218317DF007D50AD /* FullTransactionInfoTheme.swift in Sources */,
				D3840566218317DF007D50AD /* FullTransactionInfoTextCell.swift in Sources */,
				D3840567218317DF007D50AD /* TransactionFromToHashItemView.swift in Sources */,
				D3840568218317DF007D50AD /* AddressItem.swift in Sources */,
				D384056A218317DF007D50AD /* TransactionStatusItemView.swift in Sources */,
				D384056B218317DF007D50AD /* LockManager.swift in Sources */,
				D384056C218317DF007D50AD /* PinViewController.swift in Sources */,
				D384056D218317DF007D50AD /* PinManager.swift in Sources */,
				D384056E218317DF007D50AD /* PinView.swift in Sources */,
				D384056F218317DF007D50AD /* SetPinRouter.swift in Sources */,
				D3840570218317DF007D50AD /* SetPinPresenter.swift in Sources */,
				D3840571218317DF007D50AD /* SetPinModule.swift in Sources */,
				D3840572218317DF007D50AD /* PinDotsView.swift in Sources */,
				D3840573218317DF007D50AD /* EditPinPresenter.swift in Sources */,
				D3840574218317DF007D50AD /* EditPinRouter.swift in Sources */,
				D3840575218317DF007D50AD /* EditPinModule.swift in Sources */,
				D3840576218317DF007D50AD /* PinModule.swift in Sources */,
				D3840577218317DF007D50AD /* PinInteractor.swift in Sources */,
				D3840578218317DF007D50AD /* UnlockPinPresenter.swift in Sources */,
				D3840579218317DF007D50AD /* UnlockPinRouter.swift in Sources */,
				D384057A218317DF007D50AD /* UnlockPinModule.swift in Sources */,
				D384057B218317DF007D50AD /* BiometricManager.swift in Sources */,
				D384057C218317DF007D50AD /* UnlockPinInteractor.swift in Sources */,
				D384057D218317DF007D50AD /* ManagePinPresenter.swift in Sources */,
				D384057E218317DF007D50AD /* LaunchModule.swift in Sources */,
				D384057F218317DF007D50AD /* LaunchInteractor.swift in Sources */,
				D3840580218317DF007D50AD /* LaunchPresenter.swift in Sources */,
				D3840581218317DF007D50AD /* App.swift in Sources */,
				D3840582218317DF007D50AD /* LockRouter.swift in Sources */,
				D3840583218317DF007D50AD /* BlurManager.swift in Sources */,
				D3840584218317DF007D50AD /* RateManager.swift in Sources */,
				D3840585218317DF007D50AD /* MainSettingsModule.swift in Sources */,
				D3840586218317DF007D50AD /* MainSettingsPresenter.swift in Sources */,
				D3840587218317DF007D50AD /* MainSettingsRouter.swift in Sources */,
				D3840588218317DF007D50AD /* MainSettingsInteractor.swift in Sources */,
				D3840589218317DF007D50AD /* MainSettingsViewController.swift in Sources */,
				D384058A218317DF007D50AD /* LocalizationManager.swift in Sources */,
				D384058B218317DF007D50AD /* LanguageManager.swift in Sources */,
				D384058C218317DF007D50AD /* UserDefaultsStorage.swift in Sources */,
				D384058D218317DF007D50AD /* KeychainStorage.swift in Sources */,
				D384058E218317DF007D50AD /* SecuritySettingsViewController.swift in Sources */,
				D384058F218317DF007D50AD /* SecuritySettingsModule.swift in Sources */,
				D3840590218317DF007D50AD /* SecuritySettingsInteractor.swift in Sources */,
				D3840591218317DF007D50AD /* SecuritySettingsRouter.swift in Sources */,
				D3840592218317DF007D50AD /* SecuritySettingsPresenter.swift in Sources */,
				D3840593218317DF007D50AD /* BitcoinAdapter.swift in Sources */,
				D3840594218317DF007D50AD /* BaseButtonItem.swift in Sources */,
				D3840595218317DF007D50AD /* BaseButtonItemView.swift in Sources */,
				D3840596218317DF007D50AD /* BaseTwinItem.swift in Sources */,
				D3840597218317DF007D50AD /* BaseTwinItemView.swift in Sources */,
				D3840598218317DF007D50AD /* IndexedInputField.swift in Sources */,
				D3840599218317DF007D50AD /* RespondButton.swift in Sources */,
				D384059A218317DF007D50AD /* KeyboardObservingViewController.swift in Sources */,
				D384059B218317DF007D50AD /* WalletNavigationController.swift in Sources */,
				D384059C218317DF007D50AD /* UIColor.swift in Sources */,
				D384059D218317DF007D50AD /* String.swift in Sources */,
				D384059E218317DF007D50AD /* Satoshi.swift in Sources */,
				D384059F218317DF007D50AD /* UIView.swift in Sources */,
				D38405A0218317DF007D50AD /* UIFont.swift in Sources */,
				D38405A1218317DF007D50AD /* Date.swift in Sources */,
				D38405A2218317DF007D50AD /* UIAlertController.swift in Sources */,
				D38405A3218317DF007D50AD /* UITableView.swift in Sources */,
				D38405A4218317DF007D50AD /* HudHelper.swift in Sources */,
				D38405A5218317DF007D50AD /* DateHelper.swift in Sources */,
				D38405A6218317DF007D50AD /* SystemInfoManager.swift in Sources */,
				D38405A7218317DF007D50AD /* PermissionsHelper.swift in Sources */,
				D38405A8218317DF007D50AD /* RandomManager.swift in Sources */,
				D38405A9218317DF007D50AD /* BiometryType.swift in Sources */,
				D38405AB218317DF007D50AD /* LanguageSettingsViewController.swift in Sources */,
				D38405AD218317DF007D50AD /* LanguageSettingsPresenter.swift in Sources */,
				D38405AE218317DF007D50AD /* LanguageSettingsInteractor.swift in Sources */,
				D38405AF218317DF007D50AD /* LanguageSettingsModule.swift in Sources */,
				D38405B0218317DF007D50AD /* LanguageSettingsRouter.swift in Sources */,
				D38405B1218317DF007D50AD /* CoinManager.swift in Sources */,
				D38405B2218317DF007D50AD /* AdapterFactory.swift in Sources */,
				D38405B3218317DF007D50AD /* WalletManager.swift in Sources */,
				D38405B4218317DF007D50AD /* Wallet.swift in Sources */,
				D38405B5218317DF007D50AD /* TransactionManager.swift in Sources */,
				D38405B6218317DF007D50AD /* RealmFactory.swift in Sources */,
				11B35B1E11D4EDE6C15BE862 /* AppConfigProvider.swift in Sources */,
				11B358B9171642B3FF30CD0B /* RealmStorage.swift in Sources */,
				11B3568357940D499AEF1009 /* CurrencyManager.swift in Sources */,
				11B353C550551A71D5AD3AAF /* NetworkManager.swift in Sources */,
				1A564A306E13E30771D2E823 /* TransactionRecordDataSource.swift in Sources */,
				11B35303EF169A14070D4AF9 /* RateSyncer.swift in Sources */,
				11B35FACF36A8A986D01D1FC /* PeriodicTimer.swift in Sources */,
				11B35E63A1AA24A27A21C0C9 /* ReachabilityManager.swift in Sources */,
				11B354AD94C483A7D5E3DD1F /* ValueFormatter.swift in Sources */,
				11B356ACDE9648AB1D98B466 /* BaseCurrencySettingsInteractor.swift in Sources */,
				11B358174F4EECAD3CE3F293 /* BaseCurrencySettingsPresenter.swift in Sources */,
				11B353FA170E276850F994F1 /* BaseCurrencySettingsViewController.swift in Sources */,
				11B35BDC437435B4EE7D9CED /* BaseCurrencySettingsRouter.swift in Sources */,
				11B3507E93F1F8FBE21A9245 /* BaseCurrencySettingsModule.swift in Sources */,
				11B35236766B5CEA73043FE5 /* CurrencyCell.swift in Sources */,
				11B35E6719A2D149E062BE6C /* TransactionRateSyncer.swift in Sources */,
				11B35BCC6C00E857CE562F16 /* EthereumAdapter.swift in Sources */,
				11B35E0BEC5BE604ACE59BC2 /* PasteboardManager.swift in Sources */,
				11B35D891416C66FA7FAD434 /* AboutSettingsRouter.swift in Sources */,
				11B355AACAD1D7C7FE73D7FF /* LanguageCell.swift in Sources */,
				11B3522E5E39F63EFB213358 /* ConfirmationButtonItem.swift in Sources */,
				11B35F2D49204D34BA6C4EDB /* AlertButtonItemView.swift in Sources */,
				11B358CB8E47D049CC361084 /* ConfirmationCheckboxItem.swift in Sources */,
				11B3567E18C314FB5793BBE5 /* ConfirmationCheckboxView.swift in Sources */,
				11B359767079DCB28BFD53A4 /* BackupConfirmationAlertModel.swift in Sources */,
				11B352414ACD41C8F5FA244A /* UnlinkConfirmationAlertModel.swift in Sources */,
				11B35AE4415D2C177DB96EC8 /* UnlinkButtonItem.swift in Sources */,
				11B3562C214D0245D43DFDE4 /* TransactionViewItemFactory.swift in Sources */,
				11B358A543DE8BAC8A61C1A4 /* TransactionViewItem.swift in Sources */,
				11B35034E4E93ACC8BFA0F51 /* SendAddressItemView.swift in Sources */,
				11B35CCCC38E551EBFD67DA9 /* SendFeeItemView.swift in Sources */,
				11B35074B817C492D2534D71 /* SendFeeItem.swift in Sources */,
				11B35E9D76B0EFAC4B49AB2A /* SendAmountItem.swift in Sources */,
				11B35E68F07D31BAE2E696A6 /* SendAmountItemView.swift in Sources */,
				11B35F037EFA396581A9624B /* SendAddressItem.swift in Sources */,
				11B35B3F32BFA82A66C4F797 /* SendStateViewItemFactory.swift in Sources */,
				1A564D837A9AB8A7EA5EB71A /* LatestRate.swift in Sources */,
				11B3577B533AE378C8BFB992 /* SendConfirmationAlertModel.swift in Sources */,
				11B359F527246E329BAD3BC7 /* SendConfirmationAmounItem.swift in Sources */,
				11B356D2F4655ACA22659DA2 /* SendConfirmationAmountItemView.swift in Sources */,
				11B358BCBAF4A9C9233C3FC0 /* SendConfirmationAddressItem.swift in Sources */,
				11B356D8E38D7060C1945A98 /* SendConfirmationAddressItemView.swift in Sources */,
				11B35BEA91C75D1203F99BBC /* SendConfirmationValueItemView.swift in Sources */,
				11B3501B8ACAD89124C0C6B6 /* SendConfirmationValueItem.swift in Sources */,
				58AAA8D40B3399937CFEB0F2 /* PaymentRequestAddress.swift in Sources */,
				11B35DD248A04320CF13BCA2 /* NumPad.swift in Sources */,
				11B35EF16E8F5AEE9336AE30 /* NumPadTheme.swift in Sources */,
				11B35D96561FFB5973987D75 /* UIButton.swift in Sources */,
				11B35BDBD856C645045553D2 /* UIImage.swift in Sources */,
				1A564A832CFA51E737EF3AE4 /* LockoutManager.swift in Sources */,
				1A564E2B4B30AB0F54A2FBF6 /* LockoutState.swift in Sources */,
				1A564F2D363CB805A486F4A5 /* OneTimeTimer.swift in Sources */,
				1A5643239C2F7EDB5675AED5 /* LockoutUntilDateFactory.swift in Sources */,
				1A564AAA92C0EBFB1C26DB29 /* UptimeProvider.swift in Sources */,
				1A56424C8E4017689EFF5D6D /* CurrentDateProvider.swift in Sources */,
				1A5647481AAB5BF5A86F9829 /* LockoutView.swift in Sources */,
				1A564E286A1C980C944A63A9 /* Coin.swift in Sources */,
				1A564FD718DF1DD5F82D7B1E /* ManageCoinsModule.swift in Sources */,
				1A564076F4C5BD7656156603 /* ManageCoinsRouter.swift in Sources */,
				1A564A33F7235D6CE1D0E6DB /* ManageCoinsPresenter.swift in Sources */,
				1A5646AFB583A44B13558403 /* ManageCoinsViewController.swift in Sources */,
				1A564495D5AC5AC6E20B1EB9 /* ManageCoinsInteractor.swift in Sources */,
				1A56490B8A2941B288FA329F /* ManageCoinsPresenterState.swift in Sources */,
				11B35EBB0DC7C0CE6F51E9DA /* BarsProgressView.swift in Sources */,
				11B358C978B24F3B6E3728C4 /* TransactionValueItem.swift in Sources */,
				11B355FF37740FA524EBD1AF /* TransactionValueItemView.swift in Sources */,
				1A564F614653FD09B495400A /* ManageCoinCell.swift in Sources */,
				1A5647CE2220F4E29CA539C7 /* ManageCoinsTheme.swift in Sources */,
				1A56457FA8D4D08F77529DE7 /* BalanceEditCell.swift in Sources */,
				1A5646EF16F1BAD40BAC91A9 /* SendKeyboardItem.swift in Sources */,
				1A564A09799C25EF0A1E4D7D /* SendKeyboardItemView.swift in Sources */,
				11B35406710372339144C92D /* AuthData.swift in Sources */,
			);
			runOnlyForDeploymentPostprocessing = 0;
		};
		D38405D221831B3D007D50AD /* Sources */ = {
			isa = PBXSourcesBuildPhase;
			buildActionMask = 2147483647;
			files = (
				D38405D321831B3D007D50AD /* AppDelegate.swift in Sources */,
				D38405D421831B3D007D50AD /* BackupIntroController.swift in Sources */,
				D38405D521831B3D007D50AD /* TransactionsViewController.swift in Sources */,
				D38405D621831B3D007D50AD /* BackupNavigationController.swift in Sources */,
				D38405D721831B3D007D50AD /* MainViewController.swift in Sources */,
				D38405D821831B3D007D50AD /* BalanceViewController.swift in Sources */,
				D38405D921831B3D007D50AD /* BackupWordsController.swift in Sources */,
				D38405DA21831B3D007D50AD /* GuestViewController.swift in Sources */,
				D38405DB21831B3D007D50AD /* BackupConfirmationController.swift in Sources */,
				D38405DC21831B3D007D50AD /* GuestRouter.swift in Sources */,
				D38405DD21831B3D007D50AD /* RestoreTheme.swift in Sources */,
				D38405DE21831B3D007D50AD /* RestoreViewController.swift in Sources */,
				D38405DF21831B3D007D50AD /* GuestPresenter.swift in Sources */,
				D38405E021831B3D007D50AD /* BackupRouter.swift in Sources */,
				D38405E121831B3D007D50AD /* BackupPresenter.swift in Sources */,
				D38405E221831B3D007D50AD /* BackupInteractor.swift in Sources */,
				D38405E321831B3D007D50AD /* RestoreRouter.swift in Sources */,
				D38405E421831B3D007D50AD /* RestorePresenter.swift in Sources */,
				D38405E521831B3D007D50AD /* BackupModule.swift in Sources */,
				D38405E621831B3D007D50AD /* GuestModule.swift in Sources */,
				D38405E721831B3D007D50AD /* RestoreModule.swift in Sources */,
				D38405E821831B3D007D50AD /* MainModule.swift in Sources */,
				D38405E921831B3D007D50AD /* MainRouter.swift in Sources */,
				D38405EA21831B3D007D50AD /* MainPresenter.swift in Sources */,
				D38405EB21831B3D007D50AD /* BalanceModule.swift in Sources */,
				D38405EC21831B3D007D50AD /* BalanceRouter.swift in Sources */,
				D38405ED21831B3D007D50AD /* BalancePresenter.swift in Sources */,
				D38405EE21831B3D007D50AD /* TransactionsRouter.swift in Sources */,
				D38405EF21831B3D007D50AD /* TransactionsPresenter.swift in Sources */,
				D38405F021831B3D007D50AD /* TransactionsModule.swift in Sources */,
				D38405F121831B3D007D50AD /* Protocols.swift in Sources */,
				D38405F221831B3D007D50AD /* MainInteractor.swift in Sources */,
				D38405F321831B3D007D50AD /* GuestInteractor.swift in Sources */,
				D38405F421831B3D007D50AD /* LaunchRouter.swift in Sources */,
				D38405F521831B3D007D50AD /* RestoreInteractor.swift in Sources */,
				D38405F621831B3D007D50AD /* BalanceInteractor.swift in Sources */,
				D38405F721831B3D007D50AD /* BalanceViewItem.swift in Sources */,
				D38405F821831B3D007D50AD /* Currency.swift in Sources */,
				D38405FA21831B3D007D50AD /* CurrencyValue.swift in Sources */,
				D38405FB21831B3D007D50AD /* CoinValue.swift in Sources */,
				D38405FD21831B3D007D50AD /* TransactionsInteractor.swift in Sources */,
				D38405FE21831B3D007D50AD /* RestoreWordCell.swift in Sources */,
				D38405FF21831B3D007D50AD /* DescriptionCollectionHeader.swift in Sources */,
				D384060021831B3D007D50AD /* InputFieldTheme.swift in Sources */,
				D384060121831B3D007D50AD /* AppTheme.swift in Sources */,
				D384060221831B3D007D50AD /* BalanceCell.swift in Sources */,
				D384060321831B3D007D50AD /* BalanceHeaderView.swift in Sources */,
				D384060421831B3D007D50AD /* BalanceTheme.swift in Sources */,
				D384060521831B3D007D50AD /* CurrencyHelper.swift in Sources */,
				D384060621831B3D007D50AD /* TransactionCurrenciesHeaderView.swift in Sources */,
				D384060721831B3D007D50AD /* TransactionsCurrencyCell.swift in Sources */,
				D384060821831B3D007D50AD /* TransactionsFilterTheme.swift in Sources */,
				D384060921831B3D007D50AD /* TransactionCell.swift in Sources */,
				D384060A21831B3D007D50AD /* TransactionsTheme.swift in Sources */,
				D384060B21831B3D007D50AD /* CoinValueHelper.swift in Sources */,
				D384060F21831B3D007D50AD /* ConfirmationTheme.swift in Sources */,
				D384061021831B3D007D50AD /* ButtonTheme.swift in Sources */,
				D384061321831B3D007D50AD /* DepositRouter.swift in Sources */,
				D384061421831B3D007D50AD /* DepositModule.swift in Sources */,
				D384061521831B3D007D50AD /* DepositInteractor.swift in Sources */,
				D384061621831B3D007D50AD /* DepositPresenter.swift in Sources */,
				D384061721831B3D007D50AD /* DepositAlertModel.swift in Sources */,
				D384061821831B3D007D50AD /* DepositTheme.swift in Sources */,
				D384061921831B3D007D50AD /* DepositCollectionItemView.swift in Sources */,
				D384061A21831B3D007D50AD /* DepositCollectionItem.swift in Sources */,
				D384061B21831B3D007D50AD /* DepositAddressCollectionCell.swift in Sources */,
				D384061E21831B3D007D50AD /* PagingDotsItem.swift in Sources */,
				D384061F21831B3D007D50AD /* PagingDotsItemView.swift in Sources */,
				D384062021831B3D007D50AD /* DepositCopyButtonItem.swift in Sources */,
				D384062121831B3D007D50AD /* DepositCopyButtonItemView.swift in Sources */,
				D384062221831B3D007D50AD /* SendModule.swift in Sources */,
				D3A6D6BD219430BA00D11AFE /* AboutCell.swift in Sources */,
				D384062321831B3D007D50AD /* SendInteractor.swift in Sources */,
				D384062421831B3D007D50AD /* SendAlertModel.swift in Sources */,
				D384062521831B3D007D50AD /* SendRouter.swift in Sources */,
				D384062621831B3D007D50AD /* SendPresenter.swift in Sources */,
				D384062721831B3D007D50AD /* SendTitleItemView.swift in Sources */,
				D384062821831B3D007D50AD /* SendTitleItem.swift in Sources */,
				D384062921831B3D007D50AD /* SendTheme.swift in Sources */,
				D35B518C21942E7A00504FBA /* AboutSettingsViewController.swift in Sources */,
				D384063121831B3D007D50AD /* SendButtonItemView.swift in Sources */,
				D384063221831B3D007D50AD /* SendButtonItem.swift in Sources */,
				D384063421831B3D007D50AD /* ScanQRController.swift in Sources */,
				D384063521831B3D007D50AD /* TransactionRecord.swift in Sources */,
				D384063621831B3D007D50AD /* Rate.swift in Sources */,
				D384063721831B3D007D50AD /* WordsManager.swift in Sources */,
				D384063821831B3D007D50AD /* TransactionInfoRouter.swift in Sources */,
				D384063921831B3D007D50AD /* TransactionInfoAlertModel.swift in Sources */,
				D384063A21831B3D007D50AD /* TransactionTitleItem.swift in Sources */,
				D384063B21831B3D007D50AD /* TransactionTitleItemView.swift in Sources */,
				D384063C21831B3D007D50AD /* TransactionInfoTheme.swift in Sources */,
				D384063F21831B3D007D50AD /* TransactionStatusItem.swift in Sources */,
				D384064221831B3D007D50AD /* TransactionFromToHashItem.swift in Sources */,
				D384064321831B3D007D50AD /* PinTheme.swift in Sources */,
				D384064521831B3D007D50AD /* TransactionCloseItem.swift in Sources */,
				D384064621831B3D007D50AD /* TransactionCloseItemView.swift in Sources */,
				D384064721831B3D007D50AD /* TransactionInfoModule.swift in Sources */,
				D384064821831B3D007D50AD /* TransactionInfoInteractor.swift in Sources */,
				D384064921831B3D007D50AD /* TransactionInfoPresenter.swift in Sources */,
				D384064B21831B3D007D50AD /* SettingsTheme.swift in Sources */,
				D384064C21831B3D007D50AD /* TransactionAmountItem.swift in Sources */,
				D384064D21831B3D007D50AD /* TransactionAmountItemView.swift in Sources */,
				D384064E21831B3D007D50AD /* FullTransactionInfoController.swift in Sources */,
				D384064F21831B3D007D50AD /* SettingsCell.swift in Sources */,
				D384065021831B3D007D50AD /* SettingsRightImageCell.swift in Sources */,
				D384065121831B3D007D50AD /* SettingsRightLabelCell.swift in Sources */,
				D384065221831B3D007D50AD /* SettingsToggleCell.swift in Sources */,
				D384065321831B3D007D50AD /* SettingsInfoFooter.swift in Sources */,
				D384065421831B3D007D50AD /* FullTransactionInfoTheme.swift in Sources */,
				D384065521831B3D007D50AD /* FullTransactionInfoTextCell.swift in Sources */,
				D384065621831B3D007D50AD /* TransactionFromToHashItemView.swift in Sources */,
				D384065721831B3D007D50AD /* AddressItem.swift in Sources */,
				D384065921831B3D007D50AD /* TransactionStatusItemView.swift in Sources */,
				D384065A21831B3D007D50AD /* LockManager.swift in Sources */,
				D384065B21831B3D007D50AD /* PinViewController.swift in Sources */,
				D384065C21831B3D007D50AD /* PinManager.swift in Sources */,
				D384065D21831B3D007D50AD /* PinView.swift in Sources */,
				D384065E21831B3D007D50AD /* SetPinRouter.swift in Sources */,
				D384065F21831B3D007D50AD /* SetPinPresenter.swift in Sources */,
				D384066021831B3D007D50AD /* SetPinModule.swift in Sources */,
				D384066121831B3D007D50AD /* PinDotsView.swift in Sources */,
				D384066221831B3D007D50AD /* EditPinPresenter.swift in Sources */,
				D384066321831B3D007D50AD /* EditPinRouter.swift in Sources */,
				D384066421831B3D007D50AD /* EditPinModule.swift in Sources */,
				D384066521831B3D007D50AD /* PinModule.swift in Sources */,
				D384066621831B3D007D50AD /* PinInteractor.swift in Sources */,
				D384066721831B3D007D50AD /* UnlockPinPresenter.swift in Sources */,
				D384066821831B3D007D50AD /* UnlockPinRouter.swift in Sources */,
				D384066921831B3D007D50AD /* UnlockPinModule.swift in Sources */,
				D384066A21831B3D007D50AD /* BiometricManager.swift in Sources */,
				D384066B21831B3D007D50AD /* UnlockPinInteractor.swift in Sources */,
				D384066C21831B3D007D50AD /* ManagePinPresenter.swift in Sources */,
				D384066D21831B3D007D50AD /* LaunchModule.swift in Sources */,
				D384066E21831B3D007D50AD /* LaunchInteractor.swift in Sources */,
				D384066F21831B3D007D50AD /* LaunchPresenter.swift in Sources */,
				D384067021831B3D007D50AD /* App.swift in Sources */,
				D384067121831B3D007D50AD /* LockRouter.swift in Sources */,
				D384067221831B3D007D50AD /* BlurManager.swift in Sources */,
				D384067321831B3D007D50AD /* RateManager.swift in Sources */,
				D384067421831B3D007D50AD /* MainSettingsModule.swift in Sources */,
				D384067521831B3D007D50AD /* MainSettingsPresenter.swift in Sources */,
				D384067621831B3D007D50AD /* MainSettingsRouter.swift in Sources */,
				D384067721831B3D007D50AD /* MainSettingsInteractor.swift in Sources */,
				D384067821831B3D007D50AD /* MainSettingsViewController.swift in Sources */,
				D384067921831B3D007D50AD /* LocalizationManager.swift in Sources */,
				D384067A21831B3D007D50AD /* LanguageManager.swift in Sources */,
				D384067B21831B3D007D50AD /* UserDefaultsStorage.swift in Sources */,
				D384067C21831B3D007D50AD /* KeychainStorage.swift in Sources */,
				D384067D21831B3D007D50AD /* SecuritySettingsViewController.swift in Sources */,
				D384067E21831B3D007D50AD /* SecuritySettingsModule.swift in Sources */,
				D384067F21831B3D007D50AD /* SecuritySettingsInteractor.swift in Sources */,
				D384068021831B3D007D50AD /* SecuritySettingsRouter.swift in Sources */,
				D384068121831B3D007D50AD /* SecuritySettingsPresenter.swift in Sources */,
				D384068221831B3D007D50AD /* BitcoinAdapter.swift in Sources */,
				D384068321831B3D007D50AD /* BaseButtonItem.swift in Sources */,
				D384068421831B3D007D50AD /* BaseButtonItemView.swift in Sources */,
				D384068521831B3D007D50AD /* BaseTwinItem.swift in Sources */,
				D384068621831B3D007D50AD /* BaseTwinItemView.swift in Sources */,
				D384068721831B3D007D50AD /* IndexedInputField.swift in Sources */,
				D384068821831B3D007D50AD /* RespondButton.swift in Sources */,
				D384068921831B3D007D50AD /* KeyboardObservingViewController.swift in Sources */,
				D384068A21831B3D007D50AD /* WalletNavigationController.swift in Sources */,
				D384068B21831B3D007D50AD /* UIColor.swift in Sources */,
				D384068C21831B3D007D50AD /* String.swift in Sources */,
				D384068D21831B3D007D50AD /* Satoshi.swift in Sources */,
				D384068E21831B3D007D50AD /* UIView.swift in Sources */,
				D384068F21831B3D007D50AD /* UIFont.swift in Sources */,
				D384069021831B3D007D50AD /* Date.swift in Sources */,
				D384069121831B3D007D50AD /* UIAlertController.swift in Sources */,
				D384069221831B3D007D50AD /* UITableView.swift in Sources */,
				D384069321831B3D007D50AD /* HudHelper.swift in Sources */,
				D384069421831B3D007D50AD /* DateHelper.swift in Sources */,
				D384069521831B3D007D50AD /* SystemInfoManager.swift in Sources */,
				D384069621831B3D007D50AD /* PermissionsHelper.swift in Sources */,
				D384069721831B3D007D50AD /* RandomManager.swift in Sources */,
				D384069821831B3D007D50AD /* BiometryType.swift in Sources */,
				D384069A21831B3D007D50AD /* LanguageSettingsViewController.swift in Sources */,
				D384069C21831B3D007D50AD /* LanguageSettingsPresenter.swift in Sources */,
				D384069D21831B3D007D50AD /* LanguageSettingsInteractor.swift in Sources */,
				D384069E21831B3D007D50AD /* LanguageSettingsModule.swift in Sources */,
				D384069F21831B3D007D50AD /* LanguageSettingsRouter.swift in Sources */,
				D38406A021831B3D007D50AD /* CoinManager.swift in Sources */,
				D38406A121831B3D007D50AD /* AdapterFactory.swift in Sources */,
				D38406A221831B3D007D50AD /* WalletManager.swift in Sources */,
				D38406A321831B3D007D50AD /* Wallet.swift in Sources */,
				D38406A421831B3D007D50AD /* TransactionManager.swift in Sources */,
				D38406A521831B3D007D50AD /* RealmFactory.swift in Sources */,
				11B35EC72662D83DF2D55438 /* AppConfigProvider.swift in Sources */,
				11B35BE6009ABF3DF47A80BA /* RealmStorage.swift in Sources */,
				11B35D9074EB55CC9CACE405 /* CurrencyManager.swift in Sources */,
				11B357FF0E2440D91193C476 /* NetworkManager.swift in Sources */,
				1A5641D57A7D6928C9D0984D /* TransactionRecordDataSource.swift in Sources */,
				11B352783ABAB4B503FE6DC7 /* RateSyncer.swift in Sources */,
				11B3501C8BBD0D43D5CDD337 /* PeriodicTimer.swift in Sources */,
				11B359E31258E14C2D0B3FC1 /* ReachabilityManager.swift in Sources */,
				11B3541F6B5316F3B373D1EA /* ValueFormatter.swift in Sources */,
				11B3584F38352B045CCBE958 /* BaseCurrencySettingsInteractor.swift in Sources */,
				11B359A5EBE5F7BA65F36D0F /* BaseCurrencySettingsPresenter.swift in Sources */,
				11B35C9177E1FE3794E4F5A4 /* BaseCurrencySettingsViewController.swift in Sources */,
				11B35589969C6C5A0403F7B1 /* BaseCurrencySettingsRouter.swift in Sources */,
				11B351409751CBF5D7C55E05 /* BaseCurrencySettingsModule.swift in Sources */,
				11B3505130AE50140070F82F /* CurrencyCell.swift in Sources */,
				11B35ABDAEA48DEB4B94DCC2 /* TransactionRateSyncer.swift in Sources */,
				11B351C81028727569851233 /* EthereumAdapter.swift in Sources */,
				11B35A801504D47FBE31CF40 /* PasteboardManager.swift in Sources */,
				11B35F09210E8E5EAFABEEA4 /* AboutSettingsRouter.swift in Sources */,
				11B357CFFB630DFC08549D44 /* LanguageCell.swift in Sources */,
				11B3515869AD00251DF53B57 /* ConfirmationButtonItem.swift in Sources */,
				11B3516E2546ADC95238BD6D /* AlertButtonItemView.swift in Sources */,
				11B353495D45DFC2235A1BF0 /* ConfirmationCheckboxItem.swift in Sources */,
				11B35E0A834CFBCB0AB1D5E1 /* ConfirmationCheckboxView.swift in Sources */,
				11B350BDE65AE8059EB84D67 /* BackupConfirmationAlertModel.swift in Sources */,
				11B3537533B970ED958BC21A /* UnlinkConfirmationAlertModel.swift in Sources */,
				11B350FE91BF2919D84DFCE9 /* UnlinkButtonItem.swift in Sources */,
				11B3571626DB661F65B12A67 /* TransactionViewItemFactory.swift in Sources */,
				11B355B0F129C0E4B4731D3B /* TransactionViewItem.swift in Sources */,
				11B35A8A4A36E8309F11C551 /* SendAddressItemView.swift in Sources */,
				11B35C949E9A9ECE0CA5ADF6 /* SendFeeItemView.swift in Sources */,
				11B3508A010ECAA51CBF980D /* SendFeeItem.swift in Sources */,
				11B3524733E10970C85BE0B1 /* SendAmountItem.swift in Sources */,
				11B357328A236064FC0B3DA7 /* SendAmountItemView.swift in Sources */,
				11B35901F6922FADADD0CC87 /* SendAddressItem.swift in Sources */,
				11B3571732539375DCFE67ED /* SendStateViewItemFactory.swift in Sources */,
				1A5641EFE66E67F1FCFAABCF /* LatestRate.swift in Sources */,
				11B355D56C369543D15FFA2C /* SendConfirmationAlertModel.swift in Sources */,
				11B356B01A92AFE22DDB8754 /* SendConfirmationAmounItem.swift in Sources */,
				11B35FAE71A2259D4E4CBF0C /* SendConfirmationAmountItemView.swift in Sources */,
				11B35BE00F8891F220DECB76 /* SendConfirmationAddressItem.swift in Sources */,
				11B35C9618C04EE49DD0D1B3 /* SendConfirmationAddressItemView.swift in Sources */,
				11B35A7670A40CA38C30A12E /* SendConfirmationValueItemView.swift in Sources */,
				11B35530C3166434FDD263FF /* SendConfirmationValueItem.swift in Sources */,
				58AAA4E1C32E0B48A4CFECCD /* PaymentRequestAddress.swift in Sources */,
				11B35942007821FA754B0ACE /* NumPad.swift in Sources */,
				11B35075ECB2F181418CD3A8 /* NumPadTheme.swift in Sources */,
				11B356ACF29311C0C85E1841 /* UIButton.swift in Sources */,
				11B35D0542ACB56A31C61143 /* UIImage.swift in Sources */,
				1A564DF36A4269C9FB869778 /* LockoutManager.swift in Sources */,
				1A564AF044871B706A39C467 /* LockoutState.swift in Sources */,
				1A564A27A29C3AC7EF21B57D /* OneTimeTimer.swift in Sources */,
				1A564DFE6A07FCDA016A8ACE /* LockoutUntilDateFactory.swift in Sources */,
				1A56410880DEEF4B91B3413A /* UptimeProvider.swift in Sources */,
				1A564E374CD439E2C1334208 /* CurrentDateProvider.swift in Sources */,
				1A5645EDCB2C77F13BFEB1E2 /* LockoutView.swift in Sources */,
				1A564A7ECB966C4711CA1A86 /* Coin.swift in Sources */,
				1A564B6E513269FED43EA6F2 /* ManageCoinsModule.swift in Sources */,
				1A564FEE11A00F6D86B5616D /* ManageCoinsRouter.swift in Sources */,
				1A5648E9A5AFB70CCF3B51A4 /* ManageCoinsPresenter.swift in Sources */,
				1A564121474C094BD9770C13 /* ManageCoinsViewController.swift in Sources */,
				1A56408C09AAD4A728FEDEF4 /* ManageCoinsInteractor.swift in Sources */,
				1A564246FE1459BD6985604B /* ManageCoinsPresenterState.swift in Sources */,
				11B350E923A4E51AAF9D2828 /* BarsProgressView.swift in Sources */,
				11B35433045DD100592EF633 /* TransactionValueItem.swift in Sources */,
				11B35EC8DCB3ADAFA79ECC17 /* TransactionValueItemView.swift in Sources */,
				1A56466B358034FE8E2E5884 /* ManageCoinCell.swift in Sources */,
				1A564469BA136A5532DEF182 /* ManageCoinsTheme.swift in Sources */,
				1A564C41C7DF7E5B3812BE3A /* BalanceEditCell.swift in Sources */,
				1A5642D409357D73B2404BB3 /* SendKeyboardItem.swift in Sources */,
				1A564442D6C2FF251D0ED1D9 /* SendKeyboardItemView.swift in Sources */,
				11B35A3495FF00B1A3FF4197 /* AuthData.swift in Sources */,
			);
			runOnlyForDeploymentPostprocessing = 0;
		};
/* End PBXSourcesBuildPhase section */

/* Begin PBXTargetDependency section */
		D3373DC520C658660082BC4A /* PBXTargetDependency */ = {
			isa = PBXTargetDependency;
			target = D3285F4120BD158E00644076 /* Bank Dev T */;
			targetProxy = D3373DC420C658660082BC4A /* PBXContainerItemProxy */;
		};
/* End PBXTargetDependency section */

/* Begin PBXVariantGroup section */
		50AB06B5215A269200A01E4A /* InfoPlist.strings */ = {
			isa = PBXVariantGroup;
			children = (
				50AB06B6215A269200A01E4A /* en */,
				50AB06B8215A269700A01E4A /* ru */,
				50AB06B9215A269900A01E4A /* de */,
				50EED18F218822E200E200AD /* fr */,
				50EED191218822FA00E200AD /* tr */,
				D3B476A321D0D64E008B0C3E /* es */,
				D3B476A521D0D659008B0C3E /* zh */,
			);
			name = InfoPlist.strings;
			sourceTree = "<group>";
		};
		D3B62A9C20CA73A0005A9F80 /* Localizable.strings */ = {
			isa = PBXVariantGroup;
			children = (
				D3B62A9B20CA73A0005A9F80 /* en */,
				50A83FBE213FCB4B008A5F4B /* ru */,
				50E2A266214A67B400C51413 /* de */,
				50EED190218822E200E200AD /* fr */,
				50EED192218822FA00E200AD /* tr */,
				D3B476A421D0D64E008B0C3E /* es */,
				D3B476A621D0D659008B0C3E /* zh */,
			);
			name = Localizable.strings;
			sourceTree = "<group>";
		};
/* End PBXVariantGroup section */

/* Begin XCBuildConfiguration section */
		D3285F5220BD158F00644076 /* Debug */ = {
			isa = XCBuildConfiguration;
			buildSettings = {
				ALWAYS_SEARCH_USER_PATHS = NO;
				ASSETCATALOG_COMPILER_APPICON_NAME = AppIcon;
				CLANG_ANALYZER_LOCALIZABILITY_NONLOCALIZED = YES;
				CLANG_ANALYZER_NONNULL = YES;
				CLANG_ANALYZER_NUMBER_OBJECT_CONVERSION = YES_AGGRESSIVE;
				CLANG_CXX_LANGUAGE_STANDARD = "gnu++14";
				CLANG_CXX_LIBRARY = "libc++";
				CLANG_ENABLE_MODULES = YES;
				CLANG_ENABLE_OBJC_ARC = YES;
				CLANG_ENABLE_OBJC_WEAK = YES;
				CLANG_WARN_BLOCK_CAPTURE_AUTORELEASING = YES;
				CLANG_WARN_BOOL_CONVERSION = YES;
				CLANG_WARN_COMMA = YES;
				CLANG_WARN_CONSTANT_CONVERSION = YES;
				CLANG_WARN_DEPRECATED_OBJC_IMPLEMENTATIONS = YES;
				CLANG_WARN_DIRECT_OBJC_ISA_USAGE = YES_ERROR;
				CLANG_WARN_DOCUMENTATION_COMMENTS = YES;
				CLANG_WARN_EMPTY_BODY = YES;
				CLANG_WARN_ENUM_CONVERSION = YES;
				CLANG_WARN_INFINITE_RECURSION = YES;
				CLANG_WARN_INT_CONVERSION = YES;
				CLANG_WARN_NON_LITERAL_NULL_CONVERSION = YES;
				CLANG_WARN_OBJC_IMPLICIT_RETAIN_SELF = YES;
				CLANG_WARN_OBJC_LITERAL_CONVERSION = YES;
				CLANG_WARN_OBJC_ROOT_CLASS = YES_ERROR;
				CLANG_WARN_RANGE_LOOP_ANALYSIS = YES;
				CLANG_WARN_STRICT_PROTOTYPES = YES;
				CLANG_WARN_SUSPICIOUS_MOVE = YES;
				CLANG_WARN_UNGUARDED_AVAILABILITY = YES_AGGRESSIVE;
				CLANG_WARN_UNREACHABLE_CODE = YES;
				CLANG_WARN__DUPLICATE_METHOD_MATCH = YES;
				CODE_SIGN_IDENTITY = "iPhone Developer";
				CODE_SIGN_STYLE = Manual;
				COPY_PHASE_STRIP = NO;
				CURRENT_PROJECT_VERSION = 1;
				DEBUG_INFORMATION_FORMAT = dwarf;
				DEVELOPMENT_TEAM = HC4MCAXJ66;
				ENABLE_BITCODE = NO;
				ENABLE_STRICT_OBJC_MSGSEND = YES;
				ENABLE_TESTABILITY = YES;
				GCC_C_LANGUAGE_STANDARD = gnu11;
				GCC_DYNAMIC_NO_PIC = NO;
				GCC_NO_COMMON_BLOCKS = YES;
				GCC_OPTIMIZATION_LEVEL = 0;
				GCC_PREPROCESSOR_DEFINITIONS = (
					"DEBUG=1",
					"$(inherited)",
				);
				GCC_WARN_64_TO_32_BIT_CONVERSION = YES;
				GCC_WARN_ABOUT_RETURN_TYPE = YES_ERROR;
				GCC_WARN_UNDECLARED_SELECTOR = YES;
				GCC_WARN_UNINITIALIZED_AUTOS = YES_AGGRESSIVE;
				GCC_WARN_UNUSED_FUNCTION = YES;
				GCC_WARN_UNUSED_VARIABLE = YES;
				INFOPLIST_FILE = BankWallet/Info.plist;
				IPHONEOS_DEPLOYMENT_TARGET = 11.0;
				LD_RUNPATH_SEARCH_PATHS = (
					"$(inherited)",
					"@executable_path/Frameworks",
				);
				MTL_ENABLE_DEBUG_INFO = YES;
				ONLY_ACTIVE_ARCH = YES;
				SDKROOT = iphoneos;
				SWIFT_ACTIVE_COMPILATION_CONDITIONS = DEBUG;
				SWIFT_OPTIMIZATION_LEVEL = "-Onone";
				SWIFT_VERSION = 4.0;
				VERSIONING_SYSTEM = "apple-generic";
			};
			name = Debug;
		};
		D3285F5320BD158F00644076 /* Release */ = {
			isa = XCBuildConfiguration;
			buildSettings = {
				ALWAYS_SEARCH_USER_PATHS = NO;
				ASSETCATALOG_COMPILER_APPICON_NAME = AppIcon;
				CLANG_ANALYZER_LOCALIZABILITY_NONLOCALIZED = YES;
				CLANG_ANALYZER_NONNULL = YES;
				CLANG_ANALYZER_NUMBER_OBJECT_CONVERSION = YES_AGGRESSIVE;
				CLANG_CXX_LANGUAGE_STANDARD = "gnu++14";
				CLANG_CXX_LIBRARY = "libc++";
				CLANG_ENABLE_MODULES = YES;
				CLANG_ENABLE_OBJC_ARC = YES;
				CLANG_ENABLE_OBJC_WEAK = YES;
				CLANG_WARN_BLOCK_CAPTURE_AUTORELEASING = YES;
				CLANG_WARN_BOOL_CONVERSION = YES;
				CLANG_WARN_COMMA = YES;
				CLANG_WARN_CONSTANT_CONVERSION = YES;
				CLANG_WARN_DEPRECATED_OBJC_IMPLEMENTATIONS = YES;
				CLANG_WARN_DIRECT_OBJC_ISA_USAGE = YES_ERROR;
				CLANG_WARN_DOCUMENTATION_COMMENTS = YES;
				CLANG_WARN_EMPTY_BODY = YES;
				CLANG_WARN_ENUM_CONVERSION = YES;
				CLANG_WARN_INFINITE_RECURSION = YES;
				CLANG_WARN_INT_CONVERSION = YES;
				CLANG_WARN_NON_LITERAL_NULL_CONVERSION = YES;
				CLANG_WARN_OBJC_IMPLICIT_RETAIN_SELF = YES;
				CLANG_WARN_OBJC_LITERAL_CONVERSION = YES;
				CLANG_WARN_OBJC_ROOT_CLASS = YES_ERROR;
				CLANG_WARN_RANGE_LOOP_ANALYSIS = YES;
				CLANG_WARN_STRICT_PROTOTYPES = YES;
				CLANG_WARN_SUSPICIOUS_MOVE = YES;
				CLANG_WARN_UNGUARDED_AVAILABILITY = YES_AGGRESSIVE;
				CLANG_WARN_UNREACHABLE_CODE = YES;
				CLANG_WARN__DUPLICATE_METHOD_MATCH = YES;
				CODE_SIGN_IDENTITY = "iPhone Distribution";
				CODE_SIGN_STYLE = Manual;
				COPY_PHASE_STRIP = NO;
				CURRENT_PROJECT_VERSION = 1;
				DEBUG_INFORMATION_FORMAT = "dwarf-with-dsym";
				DEVELOPMENT_TEAM = HC4MCAXJ66;
				ENABLE_BITCODE = NO;
				ENABLE_NS_ASSERTIONS = NO;
				ENABLE_STRICT_OBJC_MSGSEND = YES;
				GCC_C_LANGUAGE_STANDARD = gnu11;
				GCC_NO_COMMON_BLOCKS = YES;
				GCC_WARN_64_TO_32_BIT_CONVERSION = YES;
				GCC_WARN_ABOUT_RETURN_TYPE = YES_ERROR;
				GCC_WARN_UNDECLARED_SELECTOR = YES;
				GCC_WARN_UNINITIALIZED_AUTOS = YES_AGGRESSIVE;
				GCC_WARN_UNUSED_FUNCTION = YES;
				GCC_WARN_UNUSED_VARIABLE = YES;
				INFOPLIST_FILE = BankWallet/Info.plist;
				IPHONEOS_DEPLOYMENT_TARGET = 11.0;
				LD_RUNPATH_SEARCH_PATHS = (
					"$(inherited)",
					"@executable_path/Frameworks",
				);
				MTL_ENABLE_DEBUG_INFO = NO;
				SDKROOT = iphoneos;
				SWIFT_COMPILATION_MODE = wholemodule;
				SWIFT_OPTIMIZATION_LEVEL = "-O";
				SWIFT_VERSION = 4.0;
				VALIDATE_PRODUCT = YES;
				VERSIONING_SYSTEM = "apple-generic";
			};
			name = Release;
		};
		D3285F5520BD158F00644076 /* Debug */ = {
			isa = XCBuildConfiguration;
			baseConfigurationReference = 5026FFF721C3CA280023EEA2 /* Bank Dev T.debug.xcconfig */;
			buildSettings = {
				PRODUCT_BUNDLE_IDENTIFIER = "io.horizontalsystems.bank-wallet.dev.testnet";
				PRODUCT_NAME = "Bank Dev T";
				PROVISIONING_PROFILE_SPECIFIER = "io.horizontalsystems.bank-wallet.dev.testnet Dev";
				TestMode = true;
			};
			name = Debug;
		};
		D3285F5620BD158F00644076 /* Release */ = {
			isa = XCBuildConfiguration;
			baseConfigurationReference = 5026FFF521C3CA280023EEA2 /* Bank Dev T.release.xcconfig */;
			buildSettings = {
				PRODUCT_BUNDLE_IDENTIFIER = "io.horizontalsystems.bank-wallet.dev.testnet";
				PRODUCT_NAME = "Bank Dev T";
				PROVISIONING_PROFILE_SPECIFIER = "io.horizontalsystems.bank-wallet.dev.testnet AdHoc";
				TestMode = true;
			};
			name = Release;
		};
		D3373DC720C658660082BC4A /* Debug */ = {
			isa = XCBuildConfiguration;
<<<<<<< HEAD
			baseConfigurationReference = 31EC0C7FAEDA0CE2241FC8FD /* Pods-Bank Tests.debug.xcconfig */;
=======
			baseConfigurationReference = DFE99AD7A36E7303BFE2C400 /* Pods-Bank Tests.debug.xcconfig */;
>>>>>>> 0564f696
			buildSettings = {
				BUNDLE_LOADER = "$(TEST_HOST)";
				CODE_SIGN_IDENTITY = "iPhone Developer";
				CODE_SIGN_STYLE = Automatic;
				DEVELOPMENT_TEAM = 72234W6E3D;
				INFOPLIST_FILE = BankWalletTests/Info.plist;
				LD_RUNPATH_SEARCH_PATHS = (
					"$(inherited)",
					"@executable_path/Frameworks",
					"@loader_path/Frameworks",
				);
				PRODUCT_BUNDLE_IDENTIFIER = "io.horizontalsystems.bank-wallet-tests";
				PRODUCT_NAME = "$(TARGET_NAME)";
				PROVISIONING_PROFILE_SPECIFIER = "";
				SWIFT_VERSION = 4.0;
				TARGETED_DEVICE_FAMILY = "1,2";
				TEST_HOST = "$(BUILT_PRODUCTS_DIR)/Bank Dev T.app/Bank Dev T";
			};
			name = Debug;
		};
		D3373DC820C658660082BC4A /* Release */ = {
			isa = XCBuildConfiguration;
<<<<<<< HEAD
			baseConfigurationReference = B8894B9B78014C17A39D959C /* Pods-Bank Tests.release.xcconfig */;
=======
			baseConfigurationReference = F9B28854E0E52D692D242FCF /* Pods-Bank Tests.release.xcconfig */;
>>>>>>> 0564f696
			buildSettings = {
				BUNDLE_LOADER = "$(TEST_HOST)";
				CODE_SIGN_IDENTITY = "iPhone Developer";
				CODE_SIGN_STYLE = Automatic;
				DEVELOPMENT_TEAM = 72234W6E3D;
				INFOPLIST_FILE = BankWalletTests/Info.plist;
				LD_RUNPATH_SEARCH_PATHS = (
					"$(inherited)",
					"@executable_path/Frameworks",
					"@loader_path/Frameworks",
				);
				PRODUCT_BUNDLE_IDENTIFIER = "io.horizontalsystems.bank-wallet-tests";
				PRODUCT_NAME = "$(TARGET_NAME)";
				PROVISIONING_PROFILE_SPECIFIER = "";
				SWIFT_VERSION = 4.0;
				TARGETED_DEVICE_FAMILY = "1,2";
				TEST_HOST = "$(BUILT_PRODUCTS_DIR)/Bank Dev T.app/Bank Dev T";
			};
			name = Release;
		};
		D38405CC218317DF007D50AD /* Debug */ = {
			isa = XCBuildConfiguration;
			baseConfigurationReference = 5026FFF821C3CA280023EEA2 /* Bank Dev.debug.xcconfig */;
			buildSettings = {
				PRODUCT_BUNDLE_IDENTIFIER = "io.horizontalsystems.bank-wallet.dev";
				PRODUCT_NAME = "Bank Dev";
				PROVISIONING_PROFILE_SPECIFIER = "io.horizontalsystems.bank-wallet.dev Dev";
				TestMode = false;
			};
			name = Debug;
		};
		D38405CD218317DF007D50AD /* Release */ = {
			isa = XCBuildConfiguration;
			baseConfigurationReference = 5026FFF421C3CA280023EEA2 /* Bank Dev.release.xcconfig */;
			buildSettings = {
				PRODUCT_BUNDLE_IDENTIFIER = "io.horizontalsystems.bank-wallet.dev";
				PRODUCT_NAME = "Bank Dev";
				PROVISIONING_PROFILE_SPECIFIER = "io.horizontalsystems.bank-wallet.dev AdHoc";
				TestMode = false;
			};
			name = Release;
		};
		D38406BC21831B3D007D50AD /* Debug */ = {
			isa = XCBuildConfiguration;
			baseConfigurationReference = 5026FFF921C3CA280023EEA2 /* Bank.debug.xcconfig */;
			buildSettings = {
				PRODUCT_BUNDLE_IDENTIFIER = "io.horizontalsystems.bank-wallet";
				PRODUCT_NAME = Bank;
				PROVISIONING_PROFILE_SPECIFIER = "io.horizontalsystems.bank-wallet Dev";
				TestMode = false;
			};
			name = Debug;
		};
		D38406BD21831B3D007D50AD /* Release */ = {
			isa = XCBuildConfiguration;
			baseConfigurationReference = 5026FFF621C3CA280023EEA2 /* Bank.release.xcconfig */;
			buildSettings = {
				PRODUCT_BUNDLE_IDENTIFIER = "io.horizontalsystems.bank-wallet";
				PRODUCT_NAME = Bank;
				PROVISIONING_PROFILE_SPECIFIER = "io.horizontalsystems.bank-wallet AppStore";
				TestMode = false;
			};
			name = Release;
		};
/* End XCBuildConfiguration section */

/* Begin XCConfigurationList section */
		D3285F3D20BD158E00644076 /* Build configuration list for PBXProject "BankWallet" */ = {
			isa = XCConfigurationList;
			buildConfigurations = (
				D3285F5220BD158F00644076 /* Debug */,
				D3285F5320BD158F00644076 /* Release */,
			);
			defaultConfigurationIsVisible = 0;
			defaultConfigurationName = Release;
		};
		D3285F5420BD158F00644076 /* Build configuration list for PBXNativeTarget "Bank Dev T" */ = {
			isa = XCConfigurationList;
			buildConfigurations = (
				D3285F5520BD158F00644076 /* Debug */,
				D3285F5620BD158F00644076 /* Release */,
			);
			defaultConfigurationIsVisible = 0;
			defaultConfigurationName = Release;
		};
		D3373DC620C658660082BC4A /* Build configuration list for PBXNativeTarget "Bank Tests" */ = {
			isa = XCConfigurationList;
			buildConfigurations = (
				D3373DC720C658660082BC4A /* Debug */,
				D3373DC820C658660082BC4A /* Release */,
			);
			defaultConfigurationIsVisible = 0;
			defaultConfigurationName = Release;
		};
		D38405CB218317DF007D50AD /* Build configuration list for PBXNativeTarget "Bank Dev" */ = {
			isa = XCConfigurationList;
			buildConfigurations = (
				D38405CC218317DF007D50AD /* Debug */,
				D38405CD218317DF007D50AD /* Release */,
			);
			defaultConfigurationIsVisible = 0;
			defaultConfigurationName = Release;
		};
		D38406BB21831B3D007D50AD /* Build configuration list for PBXNativeTarget "Bank" */ = {
			isa = XCConfigurationList;
			buildConfigurations = (
				D38406BC21831B3D007D50AD /* Debug */,
				D38406BD21831B3D007D50AD /* Release */,
			);
			defaultConfigurationIsVisible = 0;
			defaultConfigurationName = Release;
		};
/* End XCConfigurationList section */
	};
	rootObject = D3285F3A20BD158E00644076 /* Project object */;
}<|MERGE_RESOLUTION|>--- conflicted
+++ resolved
@@ -7,10 +7,6 @@
 	objects = {
 
 /* Begin PBXBuildFile section */
-<<<<<<< HEAD
-=======
-		0333B623A73083B9CD9901A0 /* Pods_Bank_Tests.framework in Frameworks */ = {isa = PBXBuildFile; fileRef = 2B4FB51CCE2255287648E7D4 /* Pods_Bank_Tests.framework */; };
->>>>>>> 0564f696
 		11B350021803A9BE10492F30 /* GuestRouter.swift in Sources */ = {isa = PBXBuildFile; fileRef = 11B35ADA6828A0EF11976938 /* GuestRouter.swift */; };
 		11B3501B8ACAD89124C0C6B6 /* SendConfirmationValueItem.swift in Sources */ = {isa = PBXBuildFile; fileRef = 11B3572D1DA38AAD1A4429EB /* SendConfirmationValueItem.swift */; };
 		11B3501C8BBD0D43D5CDD337 /* PeriodicTimer.swift in Sources */ = {isa = PBXBuildFile; fileRef = 11B35FA1C1FF965AA2EB6666 /* PeriodicTimer.swift */; };
@@ -449,12 +445,7 @@
 		1A564FD718DF1DD5F82D7B1E /* ManageCoinsModule.swift in Sources */ = {isa = PBXBuildFile; fileRef = 1A564FD2BE42EF4AADB0372C /* ManageCoinsModule.swift */; };
 		1A564FEE11A00F6D86B5616D /* ManageCoinsRouter.swift in Sources */ = {isa = PBXBuildFile; fileRef = 1A56471ECC51CB5E5572DBD8 /* ManageCoinsRouter.swift */; };
 		1A564FF3653D4DF42A180896 /* ManageCoinsTheme.swift in Sources */ = {isa = PBXBuildFile; fileRef = 1A564A860AD2DA3CFBF9C04A /* ManageCoinsTheme.swift */; };
-<<<<<<< HEAD
 		22B1A6F7291D54D7F59D9D25 /* Pods_Bank_Dev.framework in Frameworks */ = {isa = PBXBuildFile; fileRef = C7BF3D44B5E7255FB2B6337F /* Pods_Bank_Dev.framework */; };
-=======
-		1CA12912E8F0B58E73E73993 /* Pods_Bank_Dev.framework in Frameworks */ = {isa = PBXBuildFile; fileRef = E9A4E9EDFAA3D54D642242AA /* Pods_Bank_Dev.framework */; };
-		3E0A254E07E60E9A93345A6B /* Pods_Bank_Dev_T.framework in Frameworks */ = {isa = PBXBuildFile; fileRef = 58B87326AE323F55D0E12C83 /* Pods_Bank_Dev_T.framework */; };
->>>>>>> 0564f696
 		5026000021C3CA280023EEA2 /* Bank.release.xcconfig in Resources */ = {isa = PBXBuildFile; fileRef = 5026FFF621C3CA280023EEA2 /* Bank.release.xcconfig */; };
 		5026000121C3CA280023EEA2 /* Bank.release.xcconfig in Resources */ = {isa = PBXBuildFile; fileRef = 5026FFF621C3CA280023EEA2 /* Bank.release.xcconfig */; };
 		5026000221C3CA280023EEA2 /* Bank.release.xcconfig in Resources */ = {isa = PBXBuildFile; fileRef = 5026FFF621C3CA280023EEA2 /* Bank.release.xcconfig */; };
@@ -1216,11 +1207,7 @@
 		1A564FC3433E72C8A63AC5F5 /* CurrentDateProvider.swift */ = {isa = PBXFileReference; fileEncoding = 4; lastKnownFileType = sourcecode.swift; path = CurrentDateProvider.swift; sourceTree = "<group>"; };
 		1A564FD2BE42EF4AADB0372C /* ManageCoinsModule.swift */ = {isa = PBXFileReference; fileEncoding = 4; lastKnownFileType = sourcecode.swift; path = ManageCoinsModule.swift; sourceTree = "<group>"; };
 		1A564FE8D247C36C2478C6B5 /* TransactionCurrenciesHeaderView.swift */ = {isa = PBXFileReference; fileEncoding = 4; lastKnownFileType = sourcecode.swift; path = TransactionCurrenciesHeaderView.swift; sourceTree = "<group>"; };
-<<<<<<< HEAD
 		31EC0C7FAEDA0CE2241FC8FD /* Pods-Bank Tests.debug.xcconfig */ = {isa = PBXFileReference; includeInIndex = 1; lastKnownFileType = text.xcconfig; name = "Pods-Bank Tests.debug.xcconfig"; path = "../Pods/Target Support Files/Pods-Bank Tests/Pods-Bank Tests.debug.xcconfig"; sourceTree = "<group>"; };
-=======
-		2B4FB51CCE2255287648E7D4 /* Pods_Bank_Tests.framework */ = {isa = PBXFileReference; explicitFileType = wrapper.framework; includeInIndex = 0; path = Pods_Bank_Tests.framework; sourceTree = BUILT_PRODUCTS_DIR; };
->>>>>>> 0564f696
 		5026FFF421C3CA280023EEA2 /* Bank Dev.release.xcconfig */ = {isa = PBXFileReference; fileEncoding = 4; lastKnownFileType = text.xcconfig; path = "Bank Dev.release.xcconfig"; sourceTree = "<group>"; };
 		5026FFF521C3CA280023EEA2 /* Bank Dev T.release.xcconfig */ = {isa = PBXFileReference; fileEncoding = 4; lastKnownFileType = text.xcconfig; path = "Bank Dev T.release.xcconfig"; sourceTree = "<group>"; };
 		5026FFF621C3CA280023EEA2 /* Bank.release.xcconfig */ = {isa = PBXFileReference; fileEncoding = 4; lastKnownFileType = text.xcconfig; path = Bank.release.xcconfig; sourceTree = "<group>"; };
@@ -1241,14 +1228,9 @@
 		50EED191218822FA00E200AD /* tr */ = {isa = PBXFileReference; lastKnownFileType = text.plist.strings; name = tr; path = tr.lproj/InfoPlist.strings; sourceTree = "<group>"; };
 		50EED192218822FA00E200AD /* tr */ = {isa = PBXFileReference; lastKnownFileType = text.plist.strings; name = tr; path = tr.lproj/Localizable.strings; sourceTree = "<group>"; };
 		58AAA7A94D25C20240FD75C6 /* PaymentRequestAddress.swift */ = {isa = PBXFileReference; fileEncoding = 4; lastKnownFileType = sourcecode.swift; path = PaymentRequestAddress.swift; sourceTree = "<group>"; };
-<<<<<<< HEAD
 		707E5CE5D6190A9C4CCA059D /* Pods_Bank.framework */ = {isa = PBXFileReference; explicitFileType = wrapper.framework; includeInIndex = 0; path = Pods_Bank.framework; sourceTree = BUILT_PRODUCTS_DIR; };
 		B8894B9B78014C17A39D959C /* Pods-Bank Tests.release.xcconfig */ = {isa = PBXFileReference; includeInIndex = 1; lastKnownFileType = text.xcconfig; name = "Pods-Bank Tests.release.xcconfig"; path = "../Pods/Target Support Files/Pods-Bank Tests/Pods-Bank Tests.release.xcconfig"; sourceTree = "<group>"; };
 		C7BF3D44B5E7255FB2B6337F /* Pods_Bank_Dev.framework */ = {isa = PBXFileReference; explicitFileType = wrapper.framework; includeInIndex = 0; path = Pods_Bank_Dev.framework; sourceTree = BUILT_PRODUCTS_DIR; };
-=======
-		58B87326AE323F55D0E12C83 /* Pods_Bank_Dev_T.framework */ = {isa = PBXFileReference; explicitFileType = wrapper.framework; includeInIndex = 0; path = Pods_Bank_Dev_T.framework; sourceTree = BUILT_PRODUCTS_DIR; };
-		7BF9C387F3F10333DC976FC1 /* Pods_Bank.framework */ = {isa = PBXFileReference; explicitFileType = wrapper.framework; includeInIndex = 0; path = Pods_Bank.framework; sourceTree = BUILT_PRODUCTS_DIR; };
->>>>>>> 0564f696
 		D3285F4220BD158E00644076 /* Bank Dev T.app */ = {isa = PBXFileReference; explicitFileType = wrapper.application; includeInIndex = 0; path = "Bank Dev T.app"; sourceTree = BUILT_PRODUCTS_DIR; };
 		D3285F4520BD158E00644076 /* AppDelegate.swift */ = {isa = PBXFileReference; lastKnownFileType = sourcecode.swift; path = AppDelegate.swift; sourceTree = "<group>"; };
 		D3285F4C20BD158F00644076 /* Assets.xcassets */ = {isa = PBXFileReference; lastKnownFileType = folder.assetcatalog; path = Assets.xcassets; sourceTree = "<group>"; };
@@ -1284,13 +1266,7 @@
 		D3B62A9020CA467E005A9F80 /* TransactionsViewController.swift */ = {isa = PBXFileReference; lastKnownFileType = sourcecode.swift; path = TransactionsViewController.swift; sourceTree = "<group>"; };
 		D3B62A9B20CA73A0005A9F80 /* en */ = {isa = PBXFileReference; lastKnownFileType = text.plist.strings; name = en; path = en.lproj/Localizable.strings; sourceTree = "<group>"; };
 		D3B62A9D20CA88BF005A9F80 /* DarkTheme.xcassets */ = {isa = PBXFileReference; lastKnownFileType = folder.assetcatalog; path = DarkTheme.xcassets; sourceTree = "<group>"; };
-<<<<<<< HEAD
 		EEC98D282C5ABDA1CBC9C65F /* Pods_Bank_Dev_T.framework */ = {isa = PBXFileReference; explicitFileType = wrapper.framework; includeInIndex = 0; path = Pods_Bank_Dev_T.framework; sourceTree = BUILT_PRODUCTS_DIR; };
-=======
-		DFE99AD7A36E7303BFE2C400 /* Pods-Bank Tests.debug.xcconfig */ = {isa = PBXFileReference; includeInIndex = 1; lastKnownFileType = text.xcconfig; name = "Pods-Bank Tests.debug.xcconfig"; path = "../Pods/Target Support Files/Pods-Bank Tests/Pods-Bank Tests.debug.xcconfig"; sourceTree = "<group>"; };
-		E9A4E9EDFAA3D54D642242AA /* Pods_Bank_Dev.framework */ = {isa = PBXFileReference; explicitFileType = wrapper.framework; includeInIndex = 0; path = Pods_Bank_Dev.framework; sourceTree = BUILT_PRODUCTS_DIR; };
-		F9B28854E0E52D692D242FCF /* Pods-Bank Tests.release.xcconfig */ = {isa = PBXFileReference; includeInIndex = 1; lastKnownFileType = text.xcconfig; name = "Pods-Bank Tests.release.xcconfig"; path = "../Pods/Target Support Files/Pods-Bank Tests/Pods-Bank Tests.release.xcconfig"; sourceTree = "<group>"; };
->>>>>>> 0564f696
 /* End PBXFileReference section */
 
 /* Begin PBXFrameworksBuildPhase section */
@@ -1300,11 +1276,7 @@
 			files = (
 				50AB06AE2158E2EE00A01E4A /* LocalAuthentication.framework in Frameworks */,
 				D3373D9520BEC7B30082BC4A /* AVFoundation.framework in Frameworks */,
-<<<<<<< HEAD
 				19F016781DB48CB075A6AF95 /* Pods_Bank_Dev_T.framework in Frameworks */,
-=======
-				3E0A254E07E60E9A93345A6B /* Pods_Bank_Dev_T.framework in Frameworks */,
->>>>>>> 0564f696
 			);
 			runOnlyForDeploymentPostprocessing = 0;
 		};
@@ -1312,11 +1284,7 @@
 			isa = PBXFrameworksBuildPhase;
 			buildActionMask = 2147483647;
 			files = (
-<<<<<<< HEAD
 				7DE45A77C42F41B5EAE42A9A /* Pods_Bank_Tests.framework in Frameworks */,
-=======
-				0333B623A73083B9CD9901A0 /* Pods_Bank_Tests.framework in Frameworks */,
->>>>>>> 0564f696
 			);
 			runOnlyForDeploymentPostprocessing = 0;
 		};
@@ -1326,11 +1294,7 @@
 			files = (
 				D38405B8218317DF007D50AD /* LocalAuthentication.framework in Frameworks */,
 				D38405B9218317DF007D50AD /* AVFoundation.framework in Frameworks */,
-<<<<<<< HEAD
 				22B1A6F7291D54D7F59D9D25 /* Pods_Bank_Dev.framework in Frameworks */,
-=======
-				1CA12912E8F0B58E73E73993 /* Pods_Bank_Dev.framework in Frameworks */,
->>>>>>> 0564f696
 			);
 			runOnlyForDeploymentPostprocessing = 0;
 		};
@@ -1340,11 +1304,7 @@
 			files = (
 				D38406A721831B3D007D50AD /* LocalAuthentication.framework in Frameworks */,
 				D38406A821831B3D007D50AD /* AVFoundation.framework in Frameworks */,
-<<<<<<< HEAD
 				7824FDC058202C392A45CED7 /* Pods_Bank.framework in Frameworks */,
-=======
-				F553781732FFCB066A0585AC /* Pods_Bank.framework in Frameworks */,
->>>>>>> 0564f696
 			);
 			runOnlyForDeploymentPostprocessing = 0;
 		};
@@ -2189,17 +2149,10 @@
 			children = (
 				50AB06AD2158E2EE00A01E4A /* LocalAuthentication.framework */,
 				D3373D9420BEC7B30082BC4A /* AVFoundation.framework */,
-<<<<<<< HEAD
 				707E5CE5D6190A9C4CCA059D /* Pods_Bank.framework */,
 				C7BF3D44B5E7255FB2B6337F /* Pods_Bank_Dev.framework */,
 				EEC98D282C5ABDA1CBC9C65F /* Pods_Bank_Dev_T.framework */,
 				192934497A6C32A732658040 /* Pods_Bank_Tests.framework */,
-=======
-				7BF9C387F3F10333DC976FC1 /* Pods_Bank.framework */,
-				E9A4E9EDFAA3D54D642242AA /* Pods_Bank_Dev.framework */,
-				58B87326AE323F55D0E12C83 /* Pods_Bank_Dev_T.framework */,
-				2B4FB51CCE2255287648E7D4 /* Pods_Bank_Tests.framework */,
->>>>>>> 0564f696
 			);
 			name = Frameworks;
 			sourceTree = "<group>";
@@ -2220,11 +2173,7 @@
 				D3373DC020C658660082BC4A /* BankWalletTests */,
 				D3285F4320BD158E00644076 /* Products */,
 				95AD93BB0A2D5F5C4A435252 /* Frameworks */,
-<<<<<<< HEAD
 				85EC1B3CFAC5CBE12E3791FA /* Pods */,
-=======
-				98E89A3ED22C3E54D4CF5711 /* Pods */,
->>>>>>> 0564f696
 			);
 			sourceTree = "<group>";
 		};
@@ -2280,19 +2229,11 @@
 			isa = PBXNativeTarget;
 			buildConfigurationList = D3285F5420BD158F00644076 /* Build configuration list for PBXNativeTarget "Bank Dev T" */;
 			buildPhases = (
-<<<<<<< HEAD
 				D74A8D66E71AE30DBABC2C16 /* [CP] Check Pods Manifest.lock */,
 				D3285F3E20BD158E00644076 /* Sources */,
 				D3285F3F20BD158E00644076 /* Frameworks */,
 				D3285F4020BD158E00644076 /* Resources */,
 				DAE72E86A4C3A6F80C35F343 /* [CP] Embed Pods Frameworks */,
-=======
-				9762C93C3455DA013FE53B86 /* [CP] Check Pods Manifest.lock */,
-				D3285F3E20BD158E00644076 /* Sources */,
-				D3285F3F20BD158E00644076 /* Frameworks */,
-				D3285F4020BD158E00644076 /* Resources */,
-				3DA4666F8E55B7F3D43C96F4 /* [CP] Embed Pods Frameworks */,
->>>>>>> 0564f696
 			);
 			buildRules = (
 			);
@@ -2307,20 +2248,12 @@
 			isa = PBXNativeTarget;
 			buildConfigurationList = D3373DC620C658660082BC4A /* Build configuration list for PBXNativeTarget "Bank Tests" */;
 			buildPhases = (
-<<<<<<< HEAD
 				C190F3942962EFF241C7F9F2 /* [CP] Check Pods Manifest.lock */,
-=======
-				68D742937E5EDB2B9484C179 /* [CP] Check Pods Manifest.lock */,
->>>>>>> 0564f696
 				D3373DC920C67A250082BC4A /* Cuckoo */,
 				D3373DBB20C658660082BC4A /* Sources */,
 				D3373DBC20C658660082BC4A /* Frameworks */,
 				D3373DBD20C658660082BC4A /* Resources */,
-<<<<<<< HEAD
 				58EC196569B60955F6A3E3A1 /* [CP] Embed Pods Frameworks */,
-=======
-				4CDA83DD59F50E68C72F3F4A /* [CP] Embed Pods Frameworks */,
->>>>>>> 0564f696
 			);
 			buildRules = (
 			);
@@ -2336,19 +2269,11 @@
 			isa = PBXNativeTarget;
 			buildConfigurationList = D38405CB218317DF007D50AD /* Build configuration list for PBXNativeTarget "Bank Dev" */;
 			buildPhases = (
-<<<<<<< HEAD
 				87BDE62FC97A23F1FECE5FFE /* [CP] Check Pods Manifest.lock */,
 				D38404E3218317DF007D50AD /* Sources */,
 				D38405B7218317DF007D50AD /* Frameworks */,
 				D38405BB218317DF007D50AD /* Resources */,
 				CFA2DAE4F59CB863C4B52C60 /* [CP] Embed Pods Frameworks */,
-=======
-				5F1D78AEFE5CA940D24E749E /* [CP] Check Pods Manifest.lock */,
-				D38404E3218317DF007D50AD /* Sources */,
-				D38405B7218317DF007D50AD /* Frameworks */,
-				D38405BB218317DF007D50AD /* Resources */,
-				B754C0A9A68A8E8966FC21ED /* [CP] Embed Pods Frameworks */,
->>>>>>> 0564f696
 			);
 			buildRules = (
 			);
@@ -2363,19 +2288,11 @@
 			isa = PBXNativeTarget;
 			buildConfigurationList = D38406BB21831B3D007D50AD /* Build configuration list for PBXNativeTarget "Bank" */;
 			buildPhases = (
-<<<<<<< HEAD
 				D4CD40273B06674EB1F5AB00 /* [CP] Check Pods Manifest.lock */,
 				D38405D221831B3D007D50AD /* Sources */,
 				D38406A621831B3D007D50AD /* Frameworks */,
 				D38406AB21831B3D007D50AD /* Resources */,
 				13EFCB2B5F7B90C530827E90 /* [CP] Embed Pods Frameworks */,
-=======
-				B4DB66E597343DD1D84C60F3 /* [CP] Check Pods Manifest.lock */,
-				D38405D221831B3D007D50AD /* Sources */,
-				D38406A621831B3D007D50AD /* Frameworks */,
-				D38406AB21831B3D007D50AD /* Resources */,
-				5DAC55549F554818B21AE861 /* [CP] Embed Pods Frameworks */,
->>>>>>> 0564f696
 			);
 			buildRules = (
 			);
@@ -2540,11 +2457,7 @@
 /* End PBXResourcesBuildPhase section */
 
 /* Begin PBXShellScriptBuildPhase section */
-<<<<<<< HEAD
 		13EFCB2B5F7B90C530827E90 /* [CP] Embed Pods Frameworks */ = {
-=======
-		3DA4666F8E55B7F3D43C96F4 /* [CP] Embed Pods Frameworks */ = {
->>>>>>> 0564f696
 			isa = PBXShellScriptBuildPhase;
 			buildActionMask = 2147483647;
 			files = (
@@ -2552,11 +2465,7 @@
 			inputFileListPaths = (
 			);
 			inputPaths = (
-<<<<<<< HEAD
 				"${SRCROOT}/../Pods/Target Support Files/Pods-Bank/Pods-Bank-frameworks.sh",
-=======
-				"${SRCROOT}/../Pods/Target Support Files/Pods-Bank Dev T/Pods-Bank Dev T-frameworks.sh",
->>>>>>> 0564f696
 				"${BUILT_PRODUCTS_DIR}/Alamofire/Alamofire.framework",
 				"${BUILT_PRODUCTS_DIR}/BigInt/BigInt.framework",
 				"${BUILT_PRODUCTS_DIR}/GrouviActionSheet/GrouviActionSheet.framework",
@@ -2603,17 +2512,10 @@
 			);
 			runOnlyForDeploymentPostprocessing = 0;
 			shellPath = /bin/sh;
-<<<<<<< HEAD
 			shellScript = "\"${SRCROOT}/../Pods/Target Support Files/Pods-Bank/Pods-Bank-frameworks.sh\"\n";
 			showEnvVarsInLog = 0;
 		};
 		58EC196569B60955F6A3E3A1 /* [CP] Embed Pods Frameworks */ = {
-=======
-			shellScript = "\"${SRCROOT}/../Pods/Target Support Files/Pods-Bank Dev T/Pods-Bank Dev T-frameworks.sh\"\n";
-			showEnvVarsInLog = 0;
-		};
-		4CDA83DD59F50E68C72F3F4A /* [CP] Embed Pods Frameworks */ = {
->>>>>>> 0564f696
 			isa = PBXShellScriptBuildPhase;
 			buildActionMask = 2147483647;
 			files = (
@@ -2635,7 +2537,6 @@
 				"${TARGET_BUILD_DIR}/${FRAMEWORKS_FOLDER_PATH}/RealmSwift.framework",
 				"${TARGET_BUILD_DIR}/${FRAMEWORKS_FOLDER_PATH}/RxSwift.framework",
 				"${TARGET_BUILD_DIR}/${FRAMEWORKS_FOLDER_PATH}/Cuckoo.framework",
-<<<<<<< HEAD
 			);
 			runOnlyForDeploymentPostprocessing = 0;
 			shellPath = /bin/sh;
@@ -2680,19 +2581,13 @@
 			);
 			outputPaths = (
 				"$(DERIVED_FILE_DIR)/Pods-Bank Tests-checkManifestLockResult.txt",
-=======
->>>>>>> 0564f696
 			);
 			runOnlyForDeploymentPostprocessing = 0;
 			shellPath = /bin/sh;
-			shellScript = "\"${SRCROOT}/../Pods/Target Support Files/Pods-Bank Tests/Pods-Bank Tests-frameworks.sh\"\n";
+			shellScript = "diff \"${PODS_PODFILE_DIR_PATH}/Podfile.lock\" \"${PODS_ROOT}/Manifest.lock\" > /dev/null\nif [ $? != 0 ] ; then\n    # print error to STDERR\n    echo \"error: The sandbox is not in sync with the Podfile.lock. Run 'pod install' or update your CocoaPods installation.\" >&2\n    exit 1\nfi\n# This output is used by Xcode 'outputs' to avoid re-running this script phase.\necho \"SUCCESS\" > \"${SCRIPT_OUTPUT_FILE_0}\"\n";
 			showEnvVarsInLog = 0;
 		};
-<<<<<<< HEAD
 		CFA2DAE4F59CB863C4B52C60 /* [CP] Embed Pods Frameworks */ = {
-=======
-		5DAC55549F554818B21AE861 /* [CP] Embed Pods Frameworks */ = {
->>>>>>> 0564f696
 			isa = PBXShellScriptBuildPhase;
 			buildActionMask = 2147483647;
 			files = (
@@ -2750,7 +2645,6 @@
 			shellScript = "\"${SRCROOT}/../Pods/Target Support Files/Pods-Bank Dev/Pods-Bank Dev-frameworks.sh\"\n";
 			showEnvVarsInLog = 0;
 		};
-<<<<<<< HEAD
 		D3373DC920C67A250082BC4A /* Cuckoo */ = {
 			isa = PBXShellScriptBuildPhase;
 			buildActionMask = 2147483647;
@@ -2781,9 +2675,6 @@
 			shellScript = "# Define output file. Change \"$PROJECT_DIR/${PROJECT_NAME}Tests\" to your test's root source folder, if it's not the default name.\nOUTPUT_FILE=\"$PROJECT_DIR/${PROJECT_NAME}Tests/GeneratedMocks.swift\"\necho \"Generated Mocks File = $OUTPUT_FILE\"\n\n# Define input directory. Change \"${PROJECT_DIR}/${PROJECT_NAME}\" to your project's root source folder, if it's not the default name.\nINPUT_DIR=\"${PROJECT_DIR}/${PROJECT_NAME}\"\necho \"Mocks Input Directory = $INPUT_DIR\"\n\n# Generate mock files, include as many input files as you'd like to create mocks for.\n\"${PODS_ROOT}/Cuckoo/run\" generate --testable \"Bank_Dev_T\" \\\n--output \"${OUTPUT_FILE}\"\n";
 		};
 		D4CD40273B06674EB1F5AB00 /* [CP] Check Pods Manifest.lock */ = {
-=======
-		5F1D78AEFE5CA940D24E749E /* [CP] Check Pods Manifest.lock */ = {
->>>>>>> 0564f696
 			isa = PBXShellScriptBuildPhase;
 			buildActionMask = 2147483647;
 			files = (
@@ -2805,11 +2696,7 @@
 			shellScript = "diff \"${PODS_PODFILE_DIR_PATH}/Podfile.lock\" \"${PODS_ROOT}/Manifest.lock\" > /dev/null\nif [ $? != 0 ] ; then\n    # print error to STDERR\n    echo \"error: The sandbox is not in sync with the Podfile.lock. Run 'pod install' or update your CocoaPods installation.\" >&2\n    exit 1\nfi\n# This output is used by Xcode 'outputs' to avoid re-running this script phase.\necho \"SUCCESS\" > \"${SCRIPT_OUTPUT_FILE_0}\"\n";
 			showEnvVarsInLog = 0;
 		};
-<<<<<<< HEAD
 		D74A8D66E71AE30DBABC2C16 /* [CP] Check Pods Manifest.lock */ = {
-=======
-		68D742937E5EDB2B9484C179 /* [CP] Check Pods Manifest.lock */ = {
->>>>>>> 0564f696
 			isa = PBXShellScriptBuildPhase;
 			buildActionMask = 2147483647;
 			files = (
@@ -2831,11 +2718,7 @@
 			shellScript = "diff \"${PODS_PODFILE_DIR_PATH}/Podfile.lock\" \"${PODS_ROOT}/Manifest.lock\" > /dev/null\nif [ $? != 0 ] ; then\n    # print error to STDERR\n    echo \"error: The sandbox is not in sync with the Podfile.lock. Run 'pod install' or update your CocoaPods installation.\" >&2\n    exit 1\nfi\n# This output is used by Xcode 'outputs' to avoid re-running this script phase.\necho \"SUCCESS\" > \"${SCRIPT_OUTPUT_FILE_0}\"\n";
 			showEnvVarsInLog = 0;
 		};
-<<<<<<< HEAD
 		DAE72E86A4C3A6F80C35F343 /* [CP] Embed Pods Frameworks */ = {
-=======
-		9762C93C3455DA013FE53B86 /* [CP] Check Pods Manifest.lock */ = {
->>>>>>> 0564f696
 			isa = PBXShellScriptBuildPhase;
 			buildActionMask = 2147483647;
 			files = (
@@ -2843,7 +2726,6 @@
 			inputFileListPaths = (
 			);
 			inputPaths = (
-<<<<<<< HEAD
 				"${SRCROOT}/../Pods/Target Support Files/Pods-Bank Dev T/Pods-Bank Dev T-frameworks.sh",
 				"${BUILT_PRODUCTS_DIR}/Alamofire/Alamofire.framework",
 				"${BUILT_PRODUCTS_DIR}/BigInt/BigInt.framework",
@@ -2864,16 +2746,11 @@
 				"${BUILT_PRODUCTS_DIR}/SectionsTableViewKit/SectionsTableViewKit.framework",
 				"${BUILT_PRODUCTS_DIR}/SipHash/SipHash.framework",
 				"${BUILT_PRODUCTS_DIR}/SnapKit/SnapKit.framework",
-=======
-				"${PODS_PODFILE_DIR_PATH}/Podfile.lock",
-				"${PODS_ROOT}/Manifest.lock",
->>>>>>> 0564f696
 			);
 			name = "[CP] Check Pods Manifest.lock";
 			outputFileListPaths = (
 			);
 			outputPaths = (
-<<<<<<< HEAD
 				"${TARGET_BUILD_DIR}/${FRAMEWORKS_FOLDER_PATH}/Alamofire.framework",
 				"${TARGET_BUILD_DIR}/${FRAMEWORKS_FOLDER_PATH}/BigInt.framework",
 				"${TARGET_BUILD_DIR}/${FRAMEWORKS_FOLDER_PATH}/GrouviActionSheet.framework",
@@ -2893,39 +2770,12 @@
 				"${TARGET_BUILD_DIR}/${FRAMEWORKS_FOLDER_PATH}/SectionsTableViewKit.framework",
 				"${TARGET_BUILD_DIR}/${FRAMEWORKS_FOLDER_PATH}/SipHash.framework",
 				"${TARGET_BUILD_DIR}/${FRAMEWORKS_FOLDER_PATH}/SnapKit.framework",
-=======
-				"$(DERIVED_FILE_DIR)/Pods-Bank Dev T-checkManifestLockResult.txt",
-			);
-			runOnlyForDeploymentPostprocessing = 0;
-			shellPath = /bin/sh;
-			shellScript = "diff \"${PODS_PODFILE_DIR_PATH}/Podfile.lock\" \"${PODS_ROOT}/Manifest.lock\" > /dev/null\nif [ $? != 0 ] ; then\n    # print error to STDERR\n    echo \"error: The sandbox is not in sync with the Podfile.lock. Run 'pod install' or update your CocoaPods installation.\" >&2\n    exit 1\nfi\n# This output is used by Xcode 'outputs' to avoid re-running this script phase.\necho \"SUCCESS\" > \"${SCRIPT_OUTPUT_FILE_0}\"\n";
-			showEnvVarsInLog = 0;
-		};
-		B4DB66E597343DD1D84C60F3 /* [CP] Check Pods Manifest.lock */ = {
-			isa = PBXShellScriptBuildPhase;
-			buildActionMask = 2147483647;
-			files = (
-			);
-			inputFileListPaths = (
-			);
-			inputPaths = (
-				"${PODS_PODFILE_DIR_PATH}/Podfile.lock",
-				"${PODS_ROOT}/Manifest.lock",
-			);
-			name = "[CP] Check Pods Manifest.lock";
-			outputFileListPaths = (
-			);
-			outputPaths = (
-				"$(DERIVED_FILE_DIR)/Pods-Bank-checkManifestLockResult.txt",
->>>>>>> 0564f696
 			);
 			runOnlyForDeploymentPostprocessing = 0;
 			shellPath = /bin/sh;
 			shellScript = "\"${SRCROOT}/../Pods/Target Support Files/Pods-Bank Dev T/Pods-Bank Dev T-frameworks.sh\"\n";
 			showEnvVarsInLog = 0;
 		};
-<<<<<<< HEAD
-=======
 		B754C0A9A68A8E8966FC21ED /* [CP] Embed Pods Frameworks */ = {
 			isa = PBXShellScriptBuildPhase;
 			buildActionMask = 2147483647;
@@ -2984,36 +2834,6 @@
 			shellScript = "\"${SRCROOT}/../Pods/Target Support Files/Pods-Bank Dev/Pods-Bank Dev-frameworks.sh\"\n";
 			showEnvVarsInLog = 0;
 		};
-		D3373DC920C67A250082BC4A /* Cuckoo */ = {
-			isa = PBXShellScriptBuildPhase;
-			buildActionMask = 2147483647;
-			files = (
-			);
-			inputPaths = (
-				"$(SRCROOT)/${PROJECT_NAME}/Modules/Pin/Set/SetPinModule.swift",
-				"$(SRCROOT)/${PROJECT_NAME}/Modules/Pin/PinModule.swift",
-				"$(SRCROOT)/${PROJECT_NAME}/Modules/Pin/Edit/EditPinModule.swift",
-				"$(SRCROOT)/${PROJECT_NAME}/Modules/Pin/Unlock/UnlockPinModule.swift",
-				"$(SRCROOT)/${PROJECT_NAME}/Modules/Settings/Main/MainSettingsModule.swift",
-				"$(SRCROOT)/${PROJECT_NAME}/Core/Protocols.swift",
-				"$(SRCROOT)/${PROJECT_NAME}/Modules/Settings/Security/SecuritySettingsModule.swift",
-				"$(SRCROOT)/${PROJECT_NAME}/Modules/Settings/Language/LanguageSettingsModule.swift",
-				"$(SRCROOT)/${PROJECT_NAME}/Modules/Balance/BalanceModule.swift",
-				"$(SRCROOT)/${PROJECT_NAME}/Modules/Transactions/TransactionsModule.swift",
-				"$(SRCROOT)/${PROJECT_NAME}/Modules/Settings/BaseCurrency/BaseCurrencySettingsModule.swift",
-				"$(SRCROOT)/${PROJECT_NAME}/Modules/Deposit/DepositModule.swift",
-				"$(SRCROOT)/${PROJECT_NAME}/Modules/Send/SendModule.swift",
-				"$(SRCROOT)/${PROJECT_NAME}/Models/Rate.swift",
-				"$(SRCROOT)/${PROJECT_NAME}/Modules/ManageCoins/ManageCoinsModule.swift",
-			);
-			name = Cuckoo;
-			outputPaths = (
-			);
-			runOnlyForDeploymentPostprocessing = 0;
-			shellPath = /bin/sh;
-			shellScript = "# Define output file. Change \"$PROJECT_DIR/${PROJECT_NAME}Tests\" to your test's root source folder, if it's not the default name.\nOUTPUT_FILE=\"$PROJECT_DIR/${PROJECT_NAME}Tests/GeneratedMocks.swift\"\necho \"Generated Mocks File = $OUTPUT_FILE\"\n\n# Define input directory. Change \"${PROJECT_DIR}/${PROJECT_NAME}\" to your project's root source folder, if it's not the default name.\nINPUT_DIR=\"${PROJECT_DIR}/${PROJECT_NAME}\"\necho \"Mocks Input Directory = $INPUT_DIR\"\n\n# Generate mock files, include as many input files as you'd like to create mocks for.\n\"${PODS_ROOT}/Cuckoo/run\" generate --testable \"Bank_Dev_T\" \\\n--output \"${OUTPUT_FILE}\"\n";
-		};
->>>>>>> 0564f696
 /* End PBXShellScriptBuildPhase section */
 
 /* Begin PBXSourcesBuildPhase section */
@@ -4064,11 +3884,7 @@
 		};
 		D3373DC720C658660082BC4A /* Debug */ = {
 			isa = XCBuildConfiguration;
-<<<<<<< HEAD
 			baseConfigurationReference = 31EC0C7FAEDA0CE2241FC8FD /* Pods-Bank Tests.debug.xcconfig */;
-=======
-			baseConfigurationReference = DFE99AD7A36E7303BFE2C400 /* Pods-Bank Tests.debug.xcconfig */;
->>>>>>> 0564f696
 			buildSettings = {
 				BUNDLE_LOADER = "$(TEST_HOST)";
 				CODE_SIGN_IDENTITY = "iPhone Developer";
@@ -4091,11 +3907,7 @@
 		};
 		D3373DC820C658660082BC4A /* Release */ = {
 			isa = XCBuildConfiguration;
-<<<<<<< HEAD
 			baseConfigurationReference = B8894B9B78014C17A39D959C /* Pods-Bank Tests.release.xcconfig */;
-=======
-			baseConfigurationReference = F9B28854E0E52D692D242FCF /* Pods-Bank Tests.release.xcconfig */;
->>>>>>> 0564f696
 			buildSettings = {
 				BUNDLE_LOADER = "$(TEST_HOST)";
 				CODE_SIGN_IDENTITY = "iPhone Developer";
