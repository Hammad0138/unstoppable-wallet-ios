// !$*UTF8*$!
{
	archiveVersion = 1;
	classes = {
	};
	objectVersion = 50;
	objects = {

/* Begin PBXBuildFile section */
		0C1339B5AC2EF6308C530EFA /* Pods_Bank_Dev_T.framework in Frameworks */ = {isa = PBXBuildFile; fileRef = 57643D7C83C0E8939C422D13 /* Pods_Bank_Dev_T.framework */; };
		11B350021803A9BE10492F30 /* GuestRouter.swift in Sources */ = {isa = PBXBuildFile; fileRef = 11B35ADA6828A0EF11976938 /* GuestRouter.swift */; };
		11B3501B8ACAD89124C0C6B6 /* SendConfirmationValueItem.swift in Sources */ = {isa = PBXBuildFile; fileRef = 11B3572D1DA38AAD1A4429EB /* SendConfirmationValueItem.swift */; };
		11B3501C8BBD0D43D5CDD337 /* PeriodicTimer.swift in Sources */ = {isa = PBXBuildFile; fileRef = 11B35FA1C1FF965AA2EB6666 /* PeriodicTimer.swift */; };
		11B35034E4E93ACC8BFA0F51 /* SendAddressItemView.swift in Sources */ = {isa = PBXBuildFile; fileRef = 11B35AC7305FD5CEB5690DD9 /* SendAddressItemView.swift */; };
		11B3504D748B4AB83CC42B39 /* WalletNavigationController.swift in Sources */ = {isa = PBXBuildFile; fileRef = 11B353F1BD63011E1D536631 /* WalletNavigationController.swift */; };
		11B3505130AE50140070F82F /* CurrencyCell.swift in Sources */ = {isa = PBXBuildFile; fileRef = 11B35B0378C5EA6E02CB2E37 /* CurrencyCell.swift */; };
		11B35074B817C492D2534D71 /* SendFeeItem.swift in Sources */ = {isa = PBXBuildFile; fileRef = 11B357B45FC7216E5D1BA309 /* SendFeeItem.swift */; };
		11B35075ECB2F181418CD3A8 /* NumPadTheme.swift in Sources */ = {isa = PBXBuildFile; fileRef = 11B35BFD94DA13D66AD6A86D /* NumPadTheme.swift */; };
		11B3507B0D6688560D248A18 /* ConfirmationButtonItem.swift in Sources */ = {isa = PBXBuildFile; fileRef = 11B35CFDC5BD98BA40682DBD /* ConfirmationButtonItem.swift */; };
		11B3507CAA4C9F760712EB73 /* LanguageManagerTests.swift in Sources */ = {isa = PBXBuildFile; fileRef = 11B356347098BE98619962B4 /* LanguageManagerTests.swift */; };
		11B3507E93F1F8FBE21A9245 /* BaseCurrencySettingsModule.swift in Sources */ = {isa = PBXBuildFile; fileRef = 11B35C104035EBC5B0B13592 /* BaseCurrencySettingsModule.swift */; };
		11B3508A010ECAA51CBF980D /* SendFeeItem.swift in Sources */ = {isa = PBXBuildFile; fileRef = 11B357B45FC7216E5D1BA309 /* SendFeeItem.swift */; };
		11B3508D4D574217447418D5 /* UIColor.swift in Sources */ = {isa = PBXBuildFile; fileRef = 11B351FFC025462BB9F01184 /* UIColor.swift */; };
		11B35098303FE8D6F42FCF81 /* TransactionRateSyncer.swift in Sources */ = {isa = PBXBuildFile; fileRef = 11B356FC36735ABABB140C33 /* TransactionRateSyncer.swift */; };
		11B350A2996417A8E4683B68 /* DepositPresenterTests.swift in Sources */ = {isa = PBXBuildFile; fileRef = 11B35F2B655DA832E0761521 /* DepositPresenterTests.swift */; };
		11B350B7FE5660DE0BD3DA64 /* Satoshi.swift in Sources */ = {isa = PBXBuildFile; fileRef = 11B3522E7181FB5F0A647944 /* Satoshi.swift */; };
		11B350BDE65AE8059EB84D67 /* BackupConfirmationAlertModel.swift in Sources */ = {isa = PBXBuildFile; fileRef = 11B35DFF5136FA50CB5FBCA6 /* BackupConfirmationAlertModel.swift */; };
		11B350D872DA13413A850044 /* SendAmountItemView.swift in Sources */ = {isa = PBXBuildFile; fileRef = 11B35A56B7E8B8CCA04266B2 /* SendAmountItemView.swift */; };
		11B350E923A4E51AAF9D2828 /* BarsProgressView.swift in Sources */ = {isa = PBXBuildFile; fileRef = 11B35A686DD5BA335FEB6BEB /* BarsProgressView.swift */; };
		11B350F7731A09AC00AB8DC4 /* SendFeeItem.swift in Sources */ = {isa = PBXBuildFile; fileRef = 11B357B45FC7216E5D1BA309 /* SendFeeItem.swift */; };
		11B350FE91BF2919D84DFCE9 /* UnlinkButtonItem.swift in Sources */ = {isa = PBXBuildFile; fileRef = 11B3595B61F6978D745D9776 /* UnlinkButtonItem.swift */; };
		11B351147B9FA7CFB61D6F31 /* TransactionViewItemFactoryTests.swift in Sources */ = {isa = PBXBuildFile; fileRef = 11B35461B70501F290DFC166 /* TransactionViewItemFactoryTests.swift */; };
		11B35133B5C8937A33A0208C /* GrdbStorage.swift in Sources */ = {isa = PBXBuildFile; fileRef = 11B35A1AE56A94BEB52AC4D1 /* GrdbStorage.swift */; };
		11B351409751CBF5D7C55E05 /* BaseCurrencySettingsModule.swift in Sources */ = {isa = PBXBuildFile; fileRef = 11B35C104035EBC5B0B13592 /* BaseCurrencySettingsModule.swift */; };
		11B3515869AD00251DF53B57 /* ConfirmationButtonItem.swift in Sources */ = {isa = PBXBuildFile; fileRef = 11B35CFDC5BD98BA40682DBD /* ConfirmationButtonItem.swift */; };
		11B3516D955D9654B474C00C /* SendConfirmationAmounItem.swift in Sources */ = {isa = PBXBuildFile; fileRef = 11B350EB27AD6B432BD7DCD1 /* SendConfirmationAmounItem.swift */; };
		11B3516E2546ADC95238BD6D /* AlertButtonItemView.swift in Sources */ = {isa = PBXBuildFile; fileRef = 11B3566164D1D7C7898132E2 /* AlertButtonItemView.swift */; };
		11B3518E536A06DD6C10774D /* LanguageManager.swift in Sources */ = {isa = PBXBuildFile; fileRef = 11B35C4FFB99D10A8F343E9C /* LanguageManager.swift */; };
		11B351A15B4F92C0C0386FA2 /* TransactionManager.swift in Sources */ = {isa = PBXBuildFile; fileRef = 11B35F414DD593D0E64A1254 /* TransactionManager.swift */; };
		11B351BA94468F698A559E70 /* SendAmountItem.swift in Sources */ = {isa = PBXBuildFile; fileRef = 11B359DEE539B7406C382B80 /* SendAmountItem.swift */; };
		11B351C81028727569851233 /* EthereumAdapter.swift in Sources */ = {isa = PBXBuildFile; fileRef = 11B352D314A298B6B832F309 /* EthereumAdapter.swift */; };
		11B3521E233ECED0574C9681 /* ConfirmationCheckboxItem.swift in Sources */ = {isa = PBXBuildFile; fileRef = 11B35EC60329833B8D6CA1E0 /* ConfirmationCheckboxItem.swift */; };
		11B35225C822B395C8916EEF /* BalanceViewItemFactory.swift in Sources */ = {isa = PBXBuildFile; fileRef = 11B35D7125090E2FF868F924 /* BalanceViewItemFactory.swift */; };
		11B352273C07130833C63184 /* UIView.swift in Sources */ = {isa = PBXBuildFile; fileRef = 11B358414185C1B924E91A32 /* UIView.swift */; };
		11B3522E5E39F63EFB213358 /* ConfirmationButtonItem.swift in Sources */ = {isa = PBXBuildFile; fileRef = 11B35CFDC5BD98BA40682DBD /* ConfirmationButtonItem.swift */; };
		11B35236766B5CEA73043FE5 /* CurrencyCell.swift in Sources */ = {isa = PBXBuildFile; fileRef = 11B35B0378C5EA6E02CB2E37 /* CurrencyCell.swift */; };
		11B352414ACD41C8F5FA244A /* UnlinkConfirmationAlertModel.swift in Sources */ = {isa = PBXBuildFile; fileRef = 11B35F86873099E095869F7C /* UnlinkConfirmationAlertModel.swift */; };
		11B3524733E10970C85BE0B1 /* SendAmountItem.swift in Sources */ = {isa = PBXBuildFile; fileRef = 11B359DEE539B7406C382B80 /* SendAmountItem.swift */; };
		11B3524D24D3AE736839690A /* String.swift in Sources */ = {isa = PBXBuildFile; fileRef = 11B35F4AF52970B217AD4DC6 /* String.swift */; };
		11B35267BB7BFACBBF5C030F /* GrdbStorage.swift in Sources */ = {isa = PBXBuildFile; fileRef = 11B35A1AE56A94BEB52AC4D1 /* GrdbStorage.swift */; };
		11B3526A9F2B5E3BA8B4F5CC /* WalletFactory.swift in Sources */ = {isa = PBXBuildFile; fileRef = 11B35D5F6D67EF098AFDEB94 /* WalletFactory.swift */; };
		11B352783ABAB4B503FE6DC7 /* RateSyncer.swift in Sources */ = {isa = PBXBuildFile; fileRef = 11B350C8341DFAF14D974ACC /* RateSyncer.swift */; };
		11B352C0B06CE48E16B20BE9 /* BalanceItemDataSource.swift in Sources */ = {isa = PBXBuildFile; fileRef = 11B35F79F5274A2603296EFF /* BalanceItemDataSource.swift */; };
		11B352FF572078C646A92322 /* SendConfirmationAddressItem.swift in Sources */ = {isa = PBXBuildFile; fileRef = 11B3522F9D6DB1D04EA92CCE /* SendConfirmationAddressItem.swift */; };
		11B35303EF169A14070D4AF9 /* RateSyncer.swift in Sources */ = {isa = PBXBuildFile; fileRef = 11B350C8341DFAF14D974ACC /* RateSyncer.swift */; };
		11B3530B19A8D80E40AD75EE /* BalanceItemDataSource.swift in Sources */ = {isa = PBXBuildFile; fileRef = 11B35F79F5274A2603296EFF /* BalanceItemDataSource.swift */; };
		11B35319892846CB42A23599 /* GuestViewController.xib in Resources */ = {isa = PBXBuildFile; fileRef = 11B35119CB772BB43AE8B1D5 /* GuestViewController.xib */; };
		11B3531C51A0413CE9E255F2 /* GuestPresenter.swift in Sources */ = {isa = PBXBuildFile; fileRef = 11B350896FD41EC360BF7C25 /* GuestPresenter.swift */; };
		11B3532113CCB65C304DDBE4 /* AuthManager.swift in Sources */ = {isa = PBXBuildFile; fileRef = 11B35199A163073996FDE426 /* AuthManager.swift */; };
		11B353495D45DFC2235A1BF0 /* ConfirmationCheckboxItem.swift in Sources */ = {isa = PBXBuildFile; fileRef = 11B35EC60329833B8D6CA1E0 /* ConfirmationCheckboxItem.swift */; };
		11B35356482DC7860F552715 /* NumPad.swift in Sources */ = {isa = PBXBuildFile; fileRef = 11B35F53002A95B923B397AE /* NumPad.swift */; };
		11B3536D947C186E1BD8E2A3 /* SendFeeItemView.swift in Sources */ = {isa = PBXBuildFile; fileRef = 11B3550B7B94CDF3DA89DBF1 /* SendFeeItemView.swift */; };
		11B3537533B970ED958BC21A /* UnlinkConfirmationAlertModel.swift in Sources */ = {isa = PBXBuildFile; fileRef = 11B35F86873099E095869F7C /* UnlinkConfirmationAlertModel.swift */; };
		11B353814993068D6DD2E3D6 /* MainModule.swift in Sources */ = {isa = PBXBuildFile; fileRef = 11B35B96D2BC5994AC8EC794 /* MainModule.swift */; };
		11B3538BCEB71A64DB75C141 /* TransactionsPresenter.swift in Sources */ = {isa = PBXBuildFile; fileRef = 11B3569AE7CDF7E217CAB4EE /* TransactionsPresenter.swift */; };
		11B3538EE12AC16D563701DD /* BitcoinAdapter.swift in Sources */ = {isa = PBXBuildFile; fileRef = 11B352D114BED753EEBA8B8D /* BitcoinAdapter.swift */; };
		11B353C550551A71D5AD3AAF /* NetworkManager.swift in Sources */ = {isa = PBXBuildFile; fileRef = 11B3535DD03F9264351E13A9 /* NetworkManager.swift */; };
		11B353CE3525B4AE83F0B993 /* DateHelper.swift in Sources */ = {isa = PBXBuildFile; fileRef = 11B35492B1162F69CA7A0597 /* DateHelper.swift */; };
		11B353E207319F28085F752C /* OptionalSubject.swift in Sources */ = {isa = PBXBuildFile; fileRef = 11B35DC131F98F9EEC864BCA /* OptionalSubject.swift */; };
		11B353FA170E276850F994F1 /* BaseCurrencySettingsViewController.swift in Sources */ = {isa = PBXBuildFile; fileRef = 11B35E4481DCD98BF2074797 /* BaseCurrencySettingsViewController.swift */; };
		11B35406710372339144C92D /* AuthData.swift in Sources */ = {isa = PBXBuildFile; fileRef = 11B352D70D3A3A2851CCEDA3 /* AuthData.swift */; };
		11B3541F6B5316F3B373D1EA /* ValueFormatter.swift in Sources */ = {isa = PBXBuildFile; fileRef = 11B35EFB45ECC2D403CA6C89 /* ValueFormatter.swift */; };
		11B3542C6A82191F2384F5B9 /* AlertButtonItemView.swift in Sources */ = {isa = PBXBuildFile; fileRef = 11B3566164D1D7C7898132E2 /* AlertButtonItemView.swift */; };
		11B35433045DD100592EF633 /* TransactionValueItem.swift in Sources */ = {isa = PBXBuildFile; fileRef = 11B353A2F8FFE93DC7E58F98 /* TransactionValueItem.swift */; };
		11B3544601D94D63EC87FE26 /* Currency.swift in Sources */ = {isa = PBXBuildFile; fileRef = 11B356DF243F6B9248E6AD42 /* Currency.swift */; };
		11B3546128004E2E5F3CD23A /* RestorePresenter.swift in Sources */ = {isa = PBXBuildFile; fileRef = 11B35BAEE22C144B33661819 /* RestorePresenter.swift */; };
		11B3548C04B2664896D3B15A /* BalanceItem.swift in Sources */ = {isa = PBXBuildFile; fileRef = 11B35A0A1E69943CD3203FF9 /* BalanceItem.swift */; };
		11B354A12A3BF8521C417171 /* SendAddressItemView.swift in Sources */ = {isa = PBXBuildFile; fileRef = 11B35AC7305FD5CEB5690DD9 /* SendAddressItemView.swift */; };
		11B354AD94C483A7D5E3DD1F /* ValueFormatter.swift in Sources */ = {isa = PBXBuildFile; fileRef = 11B35EFB45ECC2D403CA6C89 /* ValueFormatter.swift */; };
		11B354CEA50440885BDDFEFD /* KeychainStorage.swift in Sources */ = {isa = PBXBuildFile; fileRef = 11B3584E1C6B6FA22B89D82C /* KeychainStorage.swift */; };
		11B354D04599199832DDAC94 /* Protocols.swift in Sources */ = {isa = PBXBuildFile; fileRef = 11B35A5DE20DD6DD486FAFC0 /* Protocols.swift */; };
		11B354D394895E1FAFB2F116 /* NetworkManager.swift in Sources */ = {isa = PBXBuildFile; fileRef = 11B3535DD03F9264351E13A9 /* NetworkManager.swift */; };
		11B354E052C02470D2DB1F92 /* TransactionsInteractor.swift in Sources */ = {isa = PBXBuildFile; fileRef = 11B35BEF7ABBE155593B4DBE /* TransactionsInteractor.swift */; };
		11B354E2E53DB96607574EA1 /* UIImage.swift in Sources */ = {isa = PBXBuildFile; fileRef = 11B3572B7C2F16CD51F37FF0 /* UIImage.swift */; };
		11B35526BED48D17B07C3C46 /* ValueFormatter.swift in Sources */ = {isa = PBXBuildFile; fileRef = 11B35EFB45ECC2D403CA6C89 /* ValueFormatter.swift */; };
		11B355276E4ACF6FE28AB581 /* AuthManager.swift in Sources */ = {isa = PBXBuildFile; fileRef = 11B35199A163073996FDE426 /* AuthManager.swift */; };
		11B35530C3166434FDD263FF /* SendConfirmationValueItem.swift in Sources */ = {isa = PBXBuildFile; fileRef = 11B3572D1DA38AAD1A4429EB /* SendConfirmationValueItem.swift */; };
		11B3553FE441E814B14A29F6 /* KeyboardObservingViewController.swift in Sources */ = {isa = PBXBuildFile; fileRef = 11B3535FC407BA20765EBCF4 /* KeyboardObservingViewController.swift */; };
		11B35542BB8470BFD140E73D /* AuthData.swift in Sources */ = {isa = PBXBuildFile; fileRef = 11B352D70D3A3A2851CCEDA3 /* AuthData.swift */; };
		11B355591BDF5022FB33EB05 /* Date.swift in Sources */ = {isa = PBXBuildFile; fileRef = 11B355ABE89C2793563829BD /* Date.swift */; };
		11B3555A2881ED69B7F4D9C9 /* SendConfirmationValueItem.swift in Sources */ = {isa = PBXBuildFile; fileRef = 11B3572D1DA38AAD1A4429EB /* SendConfirmationValueItem.swift */; };
		11B35589969C6C5A0403F7B1 /* BaseCurrencySettingsRouter.swift in Sources */ = {isa = PBXBuildFile; fileRef = 11B35F3E6B957ECFF5D1CE2E /* BaseCurrencySettingsRouter.swift */; };
		11B355AACAD1D7C7FE73D7FF /* LanguageCell.swift in Sources */ = {isa = PBXBuildFile; fileRef = 11B357C9E0AA5CE75C3CC825 /* LanguageCell.swift */; };
		11B355B0F129C0E4B4731D3B /* TransactionViewItem.swift in Sources */ = {isa = PBXBuildFile; fileRef = 11B357776F706C10E8B14C4E /* TransactionViewItem.swift */; };
		11B355D0E3D67372D975FE21 /* UIAlertController.swift in Sources */ = {isa = PBXBuildFile; fileRef = 11B356D6300E64A1982BC9EB /* UIAlertController.swift */; };
		11B355D56C369543D15FFA2C /* SendConfirmationAlertModel.swift in Sources */ = {isa = PBXBuildFile; fileRef = 11B3522A841B5C2BEAA023DE /* SendConfirmationAlertModel.swift */; };
		11B355D7142B6A76B6A3502E /* BalanceInteractor.swift in Sources */ = {isa = PBXBuildFile; fileRef = 11B3511175F5F85BE5677E1A /* BalanceInteractor.swift */; };
		11B355D74C9D67C254B90297 /* IndexedInputField.swift in Sources */ = {isa = PBXBuildFile; fileRef = 11B35C8856A137E92441AF19 /* IndexedInputField.swift */; };
		11B355E83695167DDDC39CE1 /* BalanceHeaderViewItem.swift in Sources */ = {isa = PBXBuildFile; fileRef = 11B35D1D60E1D0A206C70490 /* BalanceHeaderViewItem.swift */; };
		11B355EC3FC64AAB8F417078 /* BaseCurrencySettingsRouter.swift in Sources */ = {isa = PBXBuildFile; fileRef = 11B35F3E6B957ECFF5D1CE2E /* BaseCurrencySettingsRouter.swift */; };
		11B355F7D6BA626065AC1C22 /* TransactionValueItem.swift in Sources */ = {isa = PBXBuildFile; fileRef = 11B353A2F8FFE93DC7E58F98 /* TransactionValueItem.swift */; };
		11B355FF37740FA524EBD1AF /* TransactionValueItemView.swift in Sources */ = {isa = PBXBuildFile; fileRef = 11B352DC7180DECC0ACE5EBE /* TransactionValueItemView.swift */; };
		11B3562C214D0245D43DFDE4 /* TransactionViewItemFactory.swift in Sources */ = {isa = PBXBuildFile; fileRef = 11B3569AD3ABD5F26CB51506 /* TransactionViewItemFactory.swift */; };
		11B3562F64946DE3E95788EE /* BaseCurrencySettingsInteractorTests.swift in Sources */ = {isa = PBXBuildFile; fileRef = 11B3581BC59DE52C60AED5F5 /* BaseCurrencySettingsInteractorTests.swift */; };
		11B356508E7D24EDCEA1CB75 /* AuthManager.swift in Sources */ = {isa = PBXBuildFile; fileRef = 11B35199A163073996FDE426 /* AuthManager.swift */; };
		11B35669B7CAC5A76825BD9C /* NumPadTheme.swift in Sources */ = {isa = PBXBuildFile; fileRef = 11B35BFD94DA13D66AD6A86D /* NumPadTheme.swift */; };
		11B3567346F246456EACD64F /* WalletFactory.swift in Sources */ = {isa = PBXBuildFile; fileRef = 11B35D5F6D67EF098AFDEB94 /* WalletFactory.swift */; };
		11B356790A19174A2B516983 /* BaseTwinItemView.swift in Sources */ = {isa = PBXBuildFile; fileRef = 11B3513A0023455D438BAC4C /* BaseTwinItemView.swift */; };
		11B3567E18C314FB5793BBE5 /* ConfirmationCheckboxView.swift in Sources */ = {isa = PBXBuildFile; fileRef = 11B350AD0C5D210E06600D3F /* ConfirmationCheckboxView.swift */; };
		11B3568357940D499AEF1009 /* CurrencyManager.swift in Sources */ = {isa = PBXBuildFile; fileRef = 11B3598F5529D0939EE53A19 /* CurrencyManager.swift */; };
		11B35687D13433591FF7F037 /* AppConfigProvider.swift in Sources */ = {isa = PBXBuildFile; fileRef = 11B358A2ED820E5741F0701A /* AppConfigProvider.swift */; };
		11B356949FB74ACE63ABB6E0 /* GuestViewController.swift in Sources */ = {isa = PBXBuildFile; fileRef = 11B353D57AB36A9CF4DEE090 /* GuestViewController.swift */; };
		11B356ACDE9648AB1D98B466 /* BaseCurrencySettingsInteractor.swift in Sources */ = {isa = PBXBuildFile; fileRef = 11B3550630A9EC44B7157E6F /* BaseCurrencySettingsInteractor.swift */; };
		11B356ACF29311C0C85E1841 /* UIButton.swift in Sources */ = {isa = PBXBuildFile; fileRef = 11B351E743E45282859B08D3 /* UIButton.swift */; };
		11B356B01A92AFE22DDB8754 /* SendConfirmationAmounItem.swift in Sources */ = {isa = PBXBuildFile; fileRef = 11B350EB27AD6B432BD7DCD1 /* SendConfirmationAmounItem.swift */; };
		11B356CA54463B4740A9E3AA /* BaseCurrencySettingsInteractor.swift in Sources */ = {isa = PBXBuildFile; fileRef = 11B3550630A9EC44B7157E6F /* BaseCurrencySettingsInteractor.swift */; };
		11B356D2F4655ACA22659DA2 /* SendConfirmationAmountItemView.swift in Sources */ = {isa = PBXBuildFile; fileRef = 11B356AA9A3DDA541D5EBEAC /* SendConfirmationAmountItemView.swift */; };
		11B356D8E38D7060C1945A98 /* SendConfirmationAddressItemView.swift in Sources */ = {isa = PBXBuildFile; fileRef = 11B3543C6E6212154344AD63 /* SendConfirmationAddressItemView.swift */; };
		11B356E5393EC07C9F35F60B /* RateManagerTests.swift in Sources */ = {isa = PBXBuildFile; fileRef = 11B35A03BE23E45AA8D94F70 /* RateManagerTests.swift */; };
		11B3571626DB661F65B12A67 /* TransactionViewItemFactory.swift in Sources */ = {isa = PBXBuildFile; fileRef = 11B3569AD3ABD5F26CB51506 /* TransactionViewItemFactory.swift */; };
		11B3571732539375DCFE67ED /* SendStateViewItemFactory.swift in Sources */ = {isa = PBXBuildFile; fileRef = 11B35072A029200FB9F86BCB /* SendStateViewItemFactory.swift */; };
		11B357207FF4B7C78556A335 /* LanguageCell.swift in Sources */ = {isa = PBXBuildFile; fileRef = 11B357C9E0AA5CE75C3CC825 /* LanguageCell.swift */; };
		11B357328A236064FC0B3DA7 /* SendAmountItemView.swift in Sources */ = {isa = PBXBuildFile; fileRef = 11B35A56B7E8B8CCA04266B2 /* SendAmountItemView.swift */; };
		11B35766672E6B9646B84389 /* SendAddressItem.swift in Sources */ = {isa = PBXBuildFile; fileRef = 11B35F54E966E33C901B1736 /* SendAddressItem.swift */; };
		11B35773F8C014B160CCF4F6 /* BalanceItem.swift in Sources */ = {isa = PBXBuildFile; fileRef = 11B35A0A1E69943CD3203FF9 /* BalanceItem.swift */; };
		11B3577B533AE378C8BFB992 /* SendConfirmationAlertModel.swift in Sources */ = {isa = PBXBuildFile; fileRef = 11B3522A841B5C2BEAA023DE /* SendConfirmationAlertModel.swift */; };
		11B3578A6B587E760D12B28E /* PermissionsHelper.swift in Sources */ = {isa = PBXBuildFile; fileRef = 11B354B43B5120F594318FDA /* PermissionsHelper.swift */; };
		11B357941D6FFB7AEF9CB45F /* TestExtensions.swift in Sources */ = {isa = PBXBuildFile; fileRef = 11B351C72700B40AB457AFA8 /* TestExtensions.swift */; };
		11B357CFFB630DFC08549D44 /* LanguageCell.swift in Sources */ = {isa = PBXBuildFile; fileRef = 11B357C9E0AA5CE75C3CC825 /* LanguageCell.swift */; };
		11B357FE4C2E1EC8E26ED68F /* GrdbStorage.swift in Sources */ = {isa = PBXBuildFile; fileRef = 11B35A1AE56A94BEB52AC4D1 /* GrdbStorage.swift */; };
		11B357FF0E2440D91193C476 /* NetworkManager.swift in Sources */ = {isa = PBXBuildFile; fileRef = 11B3535DD03F9264351E13A9 /* NetworkManager.swift */; };
		11B35807029DA6882DBAAF0C /* BarsProgressView.swift in Sources */ = {isa = PBXBuildFile; fileRef = 11B35A686DD5BA335FEB6BEB /* BarsProgressView.swift */; };
		11B358174F4EECAD3CE3F293 /* BaseCurrencySettingsPresenter.swift in Sources */ = {isa = PBXBuildFile; fileRef = 11B35B7A44754508AEFDA9FD /* BaseCurrencySettingsPresenter.swift */; };
		11B3581B212DB1B428F85501 /* Rate.swift in Sources */ = {isa = PBXBuildFile; fileRef = 11B35BBAAAE1A3981B902E89 /* Rate.swift */; };
		11B3581B5F15B9F806F1CA8F /* BaseCurrencySettingsPresenterTests.swift in Sources */ = {isa = PBXBuildFile; fileRef = 11B359DA37B619C35AF93D2A /* BaseCurrencySettingsPresenterTests.swift */; };
		11B3581D452FC3D2569BBA71 /* UIButton.swift in Sources */ = {isa = PBXBuildFile; fileRef = 11B351E743E45282859B08D3 /* UIButton.swift */; };
		11B35848297F392FE9F72BF2 /* SendStateViewItemFactory.swift in Sources */ = {isa = PBXBuildFile; fileRef = 11B35072A029200FB9F86BCB /* SendStateViewItemFactory.swift */; };
		11B3584F38352B045CCBE958 /* BaseCurrencySettingsInteractor.swift in Sources */ = {isa = PBXBuildFile; fileRef = 11B3550630A9EC44B7157E6F /* BaseCurrencySettingsInteractor.swift */; };
		11B35891D2B5448227630380 /* SendInteractorTests.swift in Sources */ = {isa = PBXBuildFile; fileRef = 11B35FAF942FA80752EDBFA7 /* SendInteractorTests.swift */; };
		11B35895DA5403AE180E8A6B /* SystemInfoManager.swift in Sources */ = {isa = PBXBuildFile; fileRef = 11B357BA1A6AC79F07B54FB5 /* SystemInfoManager.swift */; };
		11B3589DB8ADBBF7D91CD2F5 /* UIFont.swift in Sources */ = {isa = PBXBuildFile; fileRef = 11B35A473B035F88BA0C09C1 /* UIFont.swift */; };
		11B358A1E4D92DE026CF2E22 /* RateSyncerTests.swift in Sources */ = {isa = PBXBuildFile; fileRef = 11B35C8CE85CE0CE4E323F97 /* RateSyncerTests.swift */; };
		11B358A26F55EF5DDEFBE07D /* BalanceItem.swift in Sources */ = {isa = PBXBuildFile; fileRef = 11B35A0A1E69943CD3203FF9 /* BalanceItem.swift */; };
		11B358A543DE8BAC8A61C1A4 /* TransactionViewItem.swift in Sources */ = {isa = PBXBuildFile; fileRef = 11B357776F706C10E8B14C4E /* TransactionViewItem.swift */; };
		11B358AFFB725B9F5C5E612D /* TransactionViewItemFactory.swift in Sources */ = {isa = PBXBuildFile; fileRef = 11B3569AD3ABD5F26CB51506 /* TransactionViewItemFactory.swift */; };
		11B358B3933627FF90BABCE5 /* DepositInteractorTests.swift in Sources */ = {isa = PBXBuildFile; fileRef = 11B351D1EA6877358DABA00F /* DepositInteractorTests.swift */; };
		11B358B9171642B3FF30CD0B /* RealmStorage.swift in Sources */ = {isa = PBXBuildFile; fileRef = 11B354A7AB2C1276AAAAE9E6 /* RealmStorage.swift */; };
		11B358BCBAF4A9C9233C3FC0 /* SendConfirmationAddressItem.swift in Sources */ = {isa = PBXBuildFile; fileRef = 11B3522F9D6DB1D04EA92CCE /* SendConfirmationAddressItem.swift */; };
		11B358C53045F204FA0D12FB /* TransactionRecord.swift in Sources */ = {isa = PBXBuildFile; fileRef = 11B356738853E2305B5CC34B /* TransactionRecord.swift */; };
		11B358C978B24F3B6E3728C4 /* TransactionValueItem.swift in Sources */ = {isa = PBXBuildFile; fileRef = 11B353A2F8FFE93DC7E58F98 /* TransactionValueItem.swift */; };
		11B358CB49FDCC89DBCD6449 /* RealmStorage.swift in Sources */ = {isa = PBXBuildFile; fileRef = 11B354A7AB2C1276AAAAE9E6 /* RealmStorage.swift */; };
		11B358CB8E47D049CC361084 /* ConfirmationCheckboxItem.swift in Sources */ = {isa = PBXBuildFile; fileRef = 11B35EC60329833B8D6CA1E0 /* ConfirmationCheckboxItem.swift */; };
		11B358EB4EC30EDFFEBFCF29 /* CoinManager.swift in Sources */ = {isa = PBXBuildFile; fileRef = 11B35570FD93AFB406434D20 /* CoinManager.swift */; };
		11B358EE1CB9C9740B526364 /* UnlinkConfirmationAlertModel.swift in Sources */ = {isa = PBXBuildFile; fileRef = 11B35F86873099E095869F7C /* UnlinkConfirmationAlertModel.swift */; };
		11B358EF9A56A05015181CA7 /* BalanceHeaderViewItem.swift in Sources */ = {isa = PBXBuildFile; fileRef = 11B35D1D60E1D0A206C70490 /* BalanceHeaderViewItem.swift */; };
		11B35901F6922FADADD0CC87 /* SendAddressItem.swift in Sources */ = {isa = PBXBuildFile; fileRef = 11B35F54E966E33C901B1736 /* SendAddressItem.swift */; };
		11B3590F4A4B907B7B6CD080 /* RestoreInteractor.swift in Sources */ = {isa = PBXBuildFile; fileRef = 11B354E15658C8BF7D5268D9 /* RestoreInteractor.swift */; };
		11B3592A6233A57BED217BD8 /* TransactionViewItem.swift in Sources */ = {isa = PBXBuildFile; fileRef = 11B357776F706C10E8B14C4E /* TransactionViewItem.swift */; };
		11B359418FEEF9A492482C73 /* SendConfirmationValueItemView.swift in Sources */ = {isa = PBXBuildFile; fileRef = 11B35BD5DC556C46CC3893B0 /* SendConfirmationValueItemView.swift */; };
		11B35942007821FA754B0ACE /* NumPad.swift in Sources */ = {isa = PBXBuildFile; fileRef = 11B35F53002A95B923B397AE /* NumPad.swift */; };
		11B3595470C1BCEB5B77EBB4 /* BiometryType.swift in Sources */ = {isa = PBXBuildFile; fileRef = 11B35C182B944A7CD13EA163 /* BiometryType.swift */; };
		11B359733B304A1FB21E88AC /* AdapterFactory.swift in Sources */ = {isa = PBXBuildFile; fileRef = 11B3576492DE68F2507BB711 /* AdapterFactory.swift */; };
		11B359767079DCB28BFD53A4 /* BackupConfirmationAlertModel.swift in Sources */ = {isa = PBXBuildFile; fileRef = 11B35DFF5136FA50CB5FBCA6 /* BackupConfirmationAlertModel.swift */; };
		11B359A5EBE5F7BA65F36D0F /* BaseCurrencySettingsPresenter.swift in Sources */ = {isa = PBXBuildFile; fileRef = 11B35B7A44754508AEFDA9FD /* BaseCurrencySettingsPresenter.swift */; };
		11B359BBF55CD772D0815833 /* BalanceHeaderViewItem.swift in Sources */ = {isa = PBXBuildFile; fileRef = 11B35D1D60E1D0A206C70490 /* BalanceHeaderViewItem.swift */; };
		11B359E31258E14C2D0B3FC1 /* ReachabilityManager.swift in Sources */ = {isa = PBXBuildFile; fileRef = 11B35788190D05AF5DBB9072 /* ReachabilityManager.swift */; };
		11B359F527246E329BAD3BC7 /* SendConfirmationAmounItem.swift in Sources */ = {isa = PBXBuildFile; fileRef = 11B350EB27AD6B432BD7DCD1 /* SendConfirmationAmounItem.swift */; };
		11B35A0FCD2E65066D22D984 /* BalanceViewItem.swift in Sources */ = {isa = PBXBuildFile; fileRef = 11B35458E7255EFB7BD0FB67 /* BalanceViewItem.swift */; };
		11B35A16172FC11FDCD26715 /* UserDefaultsStorage.swift in Sources */ = {isa = PBXBuildFile; fileRef = 11B352044BCE494491257933 /* UserDefaultsStorage.swift */; };
		11B35A3495FF00B1A3FF4197 /* AuthData.swift in Sources */ = {isa = PBXBuildFile; fileRef = 11B352D70D3A3A2851CCEDA3 /* AuthData.swift */; };
		11B35A37BC622612A85EF250 /* BaseButtonItem.swift in Sources */ = {isa = PBXBuildFile; fileRef = 11B3523AECA209106F192586 /* BaseButtonItem.swift */; };
		11B35A41779B30FEA1E59914 /* SendStateViewItemFactoryTests.swift in Sources */ = {isa = PBXBuildFile; fileRef = 11B352A3792AA46E98DDE5B6 /* SendStateViewItemFactoryTests.swift */; };
		11B35A7670A40CA38C30A12E /* SendConfirmationValueItemView.swift in Sources */ = {isa = PBXBuildFile; fileRef = 11B35BD5DC556C46CC3893B0 /* SendConfirmationValueItemView.swift */; };
		11B35A7C58D8D580201F463D /* BaseCurrencySettingsPresenter.swift in Sources */ = {isa = PBXBuildFile; fileRef = 11B35B7A44754508AEFDA9FD /* BaseCurrencySettingsPresenter.swift */; };
		11B35A801504D47FBE31CF40 /* PasteboardManager.swift in Sources */ = {isa = PBXBuildFile; fileRef = 11B35CEBC4B32E57AA2469AA /* PasteboardManager.swift */; };
		11B35A8A4A36E8309F11C551 /* SendAddressItemView.swift in Sources */ = {isa = PBXBuildFile; fileRef = 11B35AC7305FD5CEB5690DD9 /* SendAddressItemView.swift */; };
		11B35A9409FD0D29BCFF7CC6 /* MainRouter.swift in Sources */ = {isa = PBXBuildFile; fileRef = 11B35D163D12BE823AF54E97 /* MainRouter.swift */; };
		11B35AA1CAF8A45C7558E69C /* WalletFactory.swift in Sources */ = {isa = PBXBuildFile; fileRef = 11B35D5F6D67EF098AFDEB94 /* WalletFactory.swift */; };
		11B35ABDAEA48DEB4B94DCC2 /* TransactionRateSyncer.swift in Sources */ = {isa = PBXBuildFile; fileRef = 11B356FC36735ABABB140C33 /* TransactionRateSyncer.swift */; };
		11B35ACEE980EFD02BF9DF99 /* WalletManagerTests.swift in Sources */ = {isa = PBXBuildFile; fileRef = 11B357E4A859AC4A201F6ABB /* WalletManagerTests.swift */; };
		11B35ADC6467645C9545C89E /* BaseTwinItemView.xib in Resources */ = {isa = PBXBuildFile; fileRef = 11B35B5CE0ED32CD93DFBB56 /* BaseTwinItemView.xib */; };
		11B35ADC65D620B9F7C2608E /* CoinValue.swift in Sources */ = {isa = PBXBuildFile; fileRef = 11B35B466B8FF6754E47DACD /* CoinValue.swift */; };
		11B35AE4415D2C177DB96EC8 /* UnlinkButtonItem.swift in Sources */ = {isa = PBXBuildFile; fileRef = 11B3595B61F6978D745D9776 /* UnlinkButtonItem.swift */; };
		11B35AE6B9C546D84419F647 /* CurrencyCell.swift in Sources */ = {isa = PBXBuildFile; fileRef = 11B35B0378C5EA6E02CB2E37 /* CurrencyCell.swift */; };
		11B35AEA2BFBE165F797DCD2 /* RateSyncer.swift in Sources */ = {isa = PBXBuildFile; fileRef = 11B350C8341DFAF14D974ACC /* RateSyncer.swift */; };
		11B35B01618459D658E9A53F /* HudHelper.swift in Sources */ = {isa = PBXBuildFile; fileRef = 11B35C181EB4CA85BD80228C /* HudHelper.swift */; };
		11B35B13C3F8532568AE83E5 /* BalanceModule.swift in Sources */ = {isa = PBXBuildFile; fileRef = 11B35DC5A4019EA28C92B1E7 /* BalanceModule.swift */; };
		11B35B1E11D4EDE6C15BE862 /* AppConfigProvider.swift in Sources */ = {isa = PBXBuildFile; fileRef = 11B358A2ED820E5741F0701A /* AppConfigProvider.swift */; };
		11B35B32857AF891709857BD /* RandomManager.swift in Sources */ = {isa = PBXBuildFile; fileRef = 11B35A65D7F2EADB3618DA64 /* RandomManager.swift */; };
		11B35B3F32BFA82A66C4F797 /* SendStateViewItemFactory.swift in Sources */ = {isa = PBXBuildFile; fileRef = 11B35072A029200FB9F86BCB /* SendStateViewItemFactory.swift */; };
		11B35B550F8ACB190AFBA55C /* ConfirmationCheckboxView.swift in Sources */ = {isa = PBXBuildFile; fileRef = 11B350AD0C5D210E06600D3F /* ConfirmationCheckboxView.swift */; };
		11B35B58953E9F4AE4EE7DBA /* OptionalSubject.swift in Sources */ = {isa = PBXBuildFile; fileRef = 11B35DC131F98F9EEC864BCA /* OptionalSubject.swift */; };
		11B35B69063AB2169EE50580 /* MainPresenter.swift in Sources */ = {isa = PBXBuildFile; fileRef = 11B359E7A75E6B92D1305F40 /* MainPresenter.swift */; };
		11B35B79EDF41D1B2178AADD /* Signal.swift in Sources */ = {isa = PBXBuildFile; fileRef = 11B35FD3263E331D704EA771 /* Signal.swift */; };
		11B35B9482AB0524FE9F4DAA /* RealmFactory.swift in Sources */ = {isa = PBXBuildFile; fileRef = 11B359656C7DCCBCE1CDEF4C /* RealmFactory.swift */; };
		11B35B99F2CB665E76E66A91 /* TransactionsRouter.swift in Sources */ = {isa = PBXBuildFile; fileRef = 11B3520E9F70FFB8CC2D25A3 /* TransactionsRouter.swift */; };
		11B35BA21EAB383C3DE6FA5A /* BalanceRouter.swift in Sources */ = {isa = PBXBuildFile; fileRef = 11B35DDABED90E97417092F5 /* BalanceRouter.swift */; };
		11B35BAC335C6EED3C46E60E /* TransactionRateSyncerTests.swift in Sources */ = {isa = PBXBuildFile; fileRef = 11B35924A855AA25B6DC370E /* TransactionRateSyncerTests.swift */; };
		11B35BCBBF60CA8A041E97B0 /* BackupRouter.swift in Sources */ = {isa = PBXBuildFile; fileRef = 11B35D66E95B16C32E3796E8 /* BackupRouter.swift */; };
		11B35BCC6C00E857CE562F16 /* EthereumAdapter.swift in Sources */ = {isa = PBXBuildFile; fileRef = 11B352D314A298B6B832F309 /* EthereumAdapter.swift */; };
		11B35BCEC18400181DF64491 /* RestoreRouter.swift in Sources */ = {isa = PBXBuildFile; fileRef = 11B35142DB758C8B2397D115 /* RestoreRouter.swift */; };
		11B35BD066A268FB1B85B068 /* PasteboardManager.swift in Sources */ = {isa = PBXBuildFile; fileRef = 11B35CEBC4B32E57AA2469AA /* PasteboardManager.swift */; };
		11B35BDBD856C645045553D2 /* UIImage.swift in Sources */ = {isa = PBXBuildFile; fileRef = 11B3572B7C2F16CD51F37FF0 /* UIImage.swift */; };
		11B35BDC437435B4EE7D9CED /* BaseCurrencySettingsRouter.swift in Sources */ = {isa = PBXBuildFile; fileRef = 11B35F3E6B957ECFF5D1CE2E /* BaseCurrencySettingsRouter.swift */; };
		11B35BE00F8891F220DECB76 /* SendConfirmationAddressItem.swift in Sources */ = {isa = PBXBuildFile; fileRef = 11B3522F9D6DB1D04EA92CCE /* SendConfirmationAddressItem.swift */; };
		11B35BE6009ABF3DF47A80BA /* RealmStorage.swift in Sources */ = {isa = PBXBuildFile; fileRef = 11B354A7AB2C1276AAAAE9E6 /* RealmStorage.swift */; };
		11B35BEA91C75D1203F99BBC /* SendConfirmationValueItemView.swift in Sources */ = {isa = PBXBuildFile; fileRef = 11B35BD5DC556C46CC3893B0 /* SendConfirmationValueItemView.swift */; };
		11B35BEF5EA4730B85DEA6C3 /* RespondButton.swift in Sources */ = {isa = PBXBuildFile; fileRef = 11B3570598EDE26F96BC5F41 /* RespondButton.swift */; };
		11B35BFADC930EF5007A177F /* RestoreModule.swift in Sources */ = {isa = PBXBuildFile; fileRef = 11B358586003E20B167B1442 /* RestoreModule.swift */; };
		11B35C03EAD382604B68F121 /* BaseButtonItemView.swift in Sources */ = {isa = PBXBuildFile; fileRef = 11B3564E0721887CEBDE39F2 /* BaseButtonItemView.swift */; };
		11B35C03F9129AF52FDAD5E1 /* BalanceItemDataSource.swift in Sources */ = {isa = PBXBuildFile; fileRef = 11B35F79F5274A2603296EFF /* BalanceItemDataSource.swift */; };
		11B35C4CE230FC2D63CFE6F8 /* BaseTwinItem.swift in Sources */ = {isa = PBXBuildFile; fileRef = 11B3505BF644BCA7FD0F86F5 /* BaseTwinItem.swift */; };
		11B35C9177E1FE3794E4F5A4 /* BaseCurrencySettingsViewController.swift in Sources */ = {isa = PBXBuildFile; fileRef = 11B35E4481DCD98BF2074797 /* BaseCurrencySettingsViewController.swift */; };
		11B35C949E9A9ECE0CA5ADF6 /* SendFeeItemView.swift in Sources */ = {isa = PBXBuildFile; fileRef = 11B3550B7B94CDF3DA89DBF1 /* SendFeeItemView.swift */; };
		11B35C9618C04EE49DD0D1B3 /* SendConfirmationAddressItemView.swift in Sources */ = {isa = PBXBuildFile; fileRef = 11B3543C6E6212154344AD63 /* SendConfirmationAddressItemView.swift */; };
		11B35CB4B41774128BB7034A /* BaseCurrencySettingsModule.swift in Sources */ = {isa = PBXBuildFile; fileRef = 11B35C104035EBC5B0B13592 /* BaseCurrencySettingsModule.swift */; };
		11B35CBAB5F1BF7AAF6543A3 /* BalancePresenter.swift in Sources */ = {isa = PBXBuildFile; fileRef = 11B356A624E0982E0D90F9BB /* BalancePresenter.swift */; };
		11B35CBF70EA6A9DD83B2BAD /* BalanceViewItemFactory.swift in Sources */ = {isa = PBXBuildFile; fileRef = 11B35D7125090E2FF868F924 /* BalanceViewItemFactory.swift */; };
		11B35CCB29E73CAB6D26C949 /* TransactionsModule.swift in Sources */ = {isa = PBXBuildFile; fileRef = 11B35687F7521B1F22786638 /* TransactionsModule.swift */; };
		11B35CCCC38E551EBFD67DA9 /* SendFeeItemView.swift in Sources */ = {isa = PBXBuildFile; fileRef = 11B3550B7B94CDF3DA89DBF1 /* SendFeeItemView.swift */; };
		11B35CE4290254DCFF1D76A5 /* UnlinkButtonItem.swift in Sources */ = {isa = PBXBuildFile; fileRef = 11B3595B61F6978D745D9776 /* UnlinkButtonItem.swift */; };
		11B35CE6041F88972EBB3CDE /* CurrencyValue.swift in Sources */ = {isa = PBXBuildFile; fileRef = 11B3589DC1945CAFBEEB1EED /* CurrencyValue.swift */; };
		11B35D0542ACB56A31C61143 /* UIImage.swift in Sources */ = {isa = PBXBuildFile; fileRef = 11B3572B7C2F16CD51F37FF0 /* UIImage.swift */; };
		11B35D0A9EA408E35FF7062F /* CurrencyManager.swift in Sources */ = {isa = PBXBuildFile; fileRef = 11B3598F5529D0939EE53A19 /* CurrencyManager.swift */; };
		11B35D1E39102FA5DAA9F974 /* LaunchRouter.swift in Sources */ = {isa = PBXBuildFile; fileRef = 11B35C7DCF9B7894F7600623 /* LaunchRouter.swift */; };
		11B35D77A40B7BCA0F7D4ECE /* SendPresenterTests.swift in Sources */ = {isa = PBXBuildFile; fileRef = 11B35DC75FCA42F7A5FB1E65 /* SendPresenterTests.swift */; };
		11B35D7FBD8CBF3D92A03EFF /* Signal.swift in Sources */ = {isa = PBXBuildFile; fileRef = 11B35FD3263E331D704EA771 /* Signal.swift */; };
		11B35D891416C66FA7FAD434 /* AboutSettingsRouter.swift in Sources */ = {isa = PBXBuildFile; fileRef = 11B35BDC4FD741BE033D1956 /* AboutSettingsRouter.swift */; };
		11B35D9074EB55CC9CACE405 /* CurrencyManager.swift in Sources */ = {isa = PBXBuildFile; fileRef = 11B3598F5529D0939EE53A19 /* CurrencyManager.swift */; };
		11B35D96561FFB5973987D75 /* UIButton.swift in Sources */ = {isa = PBXBuildFile; fileRef = 11B351E743E45282859B08D3 /* UIButton.swift */; };
		11B35DA379AE43A774D84246 /* BackupModule.swift in Sources */ = {isa = PBXBuildFile; fileRef = 11B356CEB7192CE21DD1BC8B /* BackupModule.swift */; };
		11B35DB8BF076EECADC5274E /* SendConfirmationAddressItemView.swift in Sources */ = {isa = PBXBuildFile; fileRef = 11B3543C6E6212154344AD63 /* SendConfirmationAddressItemView.swift */; };
		11B35DBC26D7C55BC6134373 /* BalanceViewItemFactory.swift in Sources */ = {isa = PBXBuildFile; fileRef = 11B35D7125090E2FF868F924 /* BalanceViewItemFactory.swift */; };
		11B35DC7196107932FE4F0DE /* PeriodicTimer.swift in Sources */ = {isa = PBXBuildFile; fileRef = 11B35FA1C1FF965AA2EB6666 /* PeriodicTimer.swift */; };
		11B35DCBB1358532C177333E /* WordsManager.swift in Sources */ = {isa = PBXBuildFile; fileRef = 11B35ADD30196056A9C6407C /* WordsManager.swift */; };
		11B35DD248A04320CF13BCA2 /* NumPad.swift in Sources */ = {isa = PBXBuildFile; fileRef = 11B35F53002A95B923B397AE /* NumPad.swift */; };
		11B35DD6FFE1E112E9FCC63E /* GuestModule.swift in Sources */ = {isa = PBXBuildFile; fileRef = 11B35BC220F1D90BF6BF3AAF /* GuestModule.swift */; };
		11B35DDA0A9C1FA06BC006DF /* Signal.swift in Sources */ = {isa = PBXBuildFile; fileRef = 11B35FD3263E331D704EA771 /* Signal.swift */; };
		11B35E0A834CFBCB0AB1D5E1 /* ConfirmationCheckboxView.swift in Sources */ = {isa = PBXBuildFile; fileRef = 11B350AD0C5D210E06600D3F /* ConfirmationCheckboxView.swift */; };
		11B35E0BEC5BE604ACE59BC2 /* PasteboardManager.swift in Sources */ = {isa = PBXBuildFile; fileRef = 11B35CEBC4B32E57AA2469AA /* PasteboardManager.swift */; };
		11B35E1896281BA7F451F6EC /* Wallet.swift in Sources */ = {isa = PBXBuildFile; fileRef = 11B35D81B1CB74C0337214DC /* Wallet.swift */; };
		11B35E44E1276144F1EA4AAF /* OptionalSubject.swift in Sources */ = {isa = PBXBuildFile; fileRef = 11B35DC131F98F9EEC864BCA /* OptionalSubject.swift */; };
		11B35E4D93574CAF730B47D9 /* EthereumAdapter.swift in Sources */ = {isa = PBXBuildFile; fileRef = 11B352D314A298B6B832F309 /* EthereumAdapter.swift */; };
		11B35E601055B8D8B8EE2039 /* UITableView.swift in Sources */ = {isa = PBXBuildFile; fileRef = 11B351D55B31D37B7194DE55 /* UITableView.swift */; };
		11B35E63A1AA24A27A21C0C9 /* ReachabilityManager.swift in Sources */ = {isa = PBXBuildFile; fileRef = 11B35788190D05AF5DBB9072 /* ReachabilityManager.swift */; };
		11B35E6719A2D149E062BE6C /* TransactionRateSyncer.swift in Sources */ = {isa = PBXBuildFile; fileRef = 11B356FC36735ABABB140C33 /* TransactionRateSyncer.swift */; };
		11B35E68F07D31BAE2E696A6 /* SendAmountItemView.swift in Sources */ = {isa = PBXBuildFile; fileRef = 11B35A56B7E8B8CCA04266B2 /* SendAmountItemView.swift */; };
		11B35E846A0F60A4BCF77B3B /* CurrencyManagerTests.swift in Sources */ = {isa = PBXBuildFile; fileRef = 11B3592BB989584CB1E4129B /* CurrencyManagerTests.swift */; };
		11B35E9C0E8F38C063A48367 /* BackupPresenter.swift in Sources */ = {isa = PBXBuildFile; fileRef = 11B355771A1D96DB96FBC975 /* BackupPresenter.swift */; };
		11B35E9D76B0EFAC4B49AB2A /* SendAmountItem.swift in Sources */ = {isa = PBXBuildFile; fileRef = 11B359DEE539B7406C382B80 /* SendAmountItem.swift */; };
		11B35EBB0DC7C0CE6F51E9DA /* BarsProgressView.swift in Sources */ = {isa = PBXBuildFile; fileRef = 11B35A686DD5BA335FEB6BEB /* BarsProgressView.swift */; };
		11B35EBB724E7ECC932BC762 /* BackupConfirmationAlertModel.swift in Sources */ = {isa = PBXBuildFile; fileRef = 11B35DFF5136FA50CB5FBCA6 /* BackupConfirmationAlertModel.swift */; };
		11B35EC72662D83DF2D55438 /* AppConfigProvider.swift in Sources */ = {isa = PBXBuildFile; fileRef = 11B358A2ED820E5741F0701A /* AppConfigProvider.swift */; };
		11B35EC8DCB3ADAFA79ECC17 /* TransactionValueItemView.swift in Sources */ = {isa = PBXBuildFile; fileRef = 11B352DC7180DECC0ACE5EBE /* TransactionValueItemView.swift */; };
		11B35ECFA9C3E5FA6DE0646D /* ReachabilityManager.swift in Sources */ = {isa = PBXBuildFile; fileRef = 11B35788190D05AF5DBB9072 /* ReachabilityManager.swift */; };
		11B35EF16E8F5AEE9336AE30 /* NumPadTheme.swift in Sources */ = {isa = PBXBuildFile; fileRef = 11B35BFD94DA13D66AD6A86D /* NumPadTheme.swift */; };
		11B35EF8F8B8F43987CC121C /* BaseCurrencySettingsViewController.swift in Sources */ = {isa = PBXBuildFile; fileRef = 11B35E4481DCD98BF2074797 /* BaseCurrencySettingsViewController.swift */; };
		11B35F037EFA396581A9624B /* SendAddressItem.swift in Sources */ = {isa = PBXBuildFile; fileRef = 11B35F54E966E33C901B1736 /* SendAddressItem.swift */; };
		11B35F06DCE410A2E3752679 /* SendConfirmationAlertModel.swift in Sources */ = {isa = PBXBuildFile; fileRef = 11B3522A841B5C2BEAA023DE /* SendConfirmationAlertModel.swift */; };
		11B35F09210E8E5EAFABEEA4 /* AboutSettingsRouter.swift in Sources */ = {isa = PBXBuildFile; fileRef = 11B35BDC4FD741BE033D1956 /* AboutSettingsRouter.swift */; };
		11B35F2D49204D34BA6C4EDB /* AlertButtonItemView.swift in Sources */ = {isa = PBXBuildFile; fileRef = 11B3566164D1D7C7898132E2 /* AlertButtonItemView.swift */; };
		11B35F318E009D7BCCCE1E1B /* WalletManager.swift in Sources */ = {isa = PBXBuildFile; fileRef = 11B357F5E2BDAAAE4E5446E3 /* WalletManager.swift */; };
		11B35F56DE01B03CCFB49E32 /* BackupInteractor.swift in Sources */ = {isa = PBXBuildFile; fileRef = 11B353A3B460BF1B24349F9F /* BackupInteractor.swift */; };
		11B35F6A886EBB725C3FA31F /* TransactionValueItemView.swift in Sources */ = {isa = PBXBuildFile; fileRef = 11B352DC7180DECC0ACE5EBE /* TransactionValueItemView.swift */; };
		11B35F8641C2F7F7FB23B181 /* GuestInteractor.swift in Sources */ = {isa = PBXBuildFile; fileRef = 11B3566ED622AE7606EF76B9 /* GuestInteractor.swift */; };
		11B35FACF36A8A986D01D1FC /* PeriodicTimer.swift in Sources */ = {isa = PBXBuildFile; fileRef = 11B35FA1C1FF965AA2EB6666 /* PeriodicTimer.swift */; };
		11B35FAE71A2259D4E4CBF0C /* SendConfirmationAmountItemView.swift in Sources */ = {isa = PBXBuildFile; fileRef = 11B356AA9A3DDA541D5EBEAC /* SendConfirmationAmountItemView.swift */; };
		11B35FB3EFDEE0DAD433D0AC /* SendConfirmationAmountItemView.swift in Sources */ = {isa = PBXBuildFile; fileRef = 11B356AA9A3DDA541D5EBEAC /* SendConfirmationAmountItemView.swift */; };
		11B35FB674D5ADB9301E529F /* AboutSettingsRouter.swift in Sources */ = {isa = PBXBuildFile; fileRef = 11B35BDC4FD741BE033D1956 /* AboutSettingsRouter.swift */; };
		11B35FE41FA9977CC36989D3 /* MainInteractor.swift in Sources */ = {isa = PBXBuildFile; fileRef = 11B35B88A2D6C85E1600F3AF /* MainInteractor.swift */; };
		1A56400E8DE9EF93F85C7F08 /* UnlockPinInteractor.swift in Sources */ = {isa = PBXBuildFile; fileRef = 1A5647E28DF774B3CE01D2C4 /* UnlockPinInteractor.swift */; };
		1A564016B4F3ACEBCBCF8194 /* LaunchPresenter.swift in Sources */ = {isa = PBXBuildFile; fileRef = 1A564F627224BDD3E99C582B /* LaunchPresenter.swift */; };
		1A564024E4BFE0259C6BED7A /* AddressItem.swift in Sources */ = {isa = PBXBuildFile; fileRef = 1A5648AB2D8BF212D891310D /* AddressItem.swift */; };
		1A5640387C3C38FC17FCBF47 /* SecuritySettingsViewController.swift in Sources */ = {isa = PBXBuildFile; fileRef = 1A5647AD931E3B90C974A6CB /* SecuritySettingsViewController.swift */; };
		1A56404A4E6577B10D66660F /* LanguageSettingsModule.swift in Sources */ = {isa = PBXBuildFile; fileRef = 1A5642A5A1B21FE92139766E /* LanguageSettingsModule.swift */; };
		1A56404FCD341D5A67C30340 /* Production.template.xcconfig in Resources */ = {isa = PBXBuildFile; fileRef = 1A564370A637B30D34776F2A /* Production.template.xcconfig */; };
		1A564076F4C5BD7656156603 /* ManageCoinsRouter.swift in Sources */ = {isa = PBXBuildFile; fileRef = 1A56471ECC51CB5E5572DBD8 /* ManageCoinsRouter.swift */; };
		1A56407B3608988E913C7E1B /* MainSettingsInteractorTests.swift in Sources */ = {isa = PBXBuildFile; fileRef = 1A56426438831456EF79DC47 /* MainSettingsInteractorTests.swift */; };
		1A5640845DFE26B0881C97B9 /* SendPresenter.swift in Sources */ = {isa = PBXBuildFile; fileRef = 1A5647EE51941D84607A9493 /* SendPresenter.swift */; };
		1A56408C09AAD4A728FEDEF4 /* ManageCoinsInteractor.swift in Sources */ = {isa = PBXBuildFile; fileRef = 1A564ED7C1B06B04230F3C36 /* ManageCoinsInteractor.swift */; };
		1A564099643E74B6D1E45CD6 /* LockoutState.swift in Sources */ = {isa = PBXBuildFile; fileRef = 1A56488B2051E9529CE8742E /* LockoutState.swift */; };
		1A5640B712A4253399F52A3B /* BalanceTheme.swift in Sources */ = {isa = PBXBuildFile; fileRef = 1A564243436E5185205D0359 /* BalanceTheme.swift */; };
		1A5640E91AA1D79E1735F5FC /* TransactionStatusItem.swift in Sources */ = {isa = PBXBuildFile; fileRef = 1A5646C9024F054AE8115A30 /* TransactionStatusItem.swift */; };
		1A5640F923BB8EB7F5A75593 /* Production.xcconfig in Resources */ = {isa = PBXBuildFile; fileRef = 1A5648F3AB070B0ACB98C7EE /* Production.xcconfig */; };
		1A5641061673702B10D858BF /* TransactionInfoTheme.swift in Sources */ = {isa = PBXBuildFile; fileRef = 1A5645F926B14580B1644164 /* TransactionInfoTheme.swift */; };
		1A56410880DEEF4B91B3413A /* UptimeProvider.swift in Sources */ = {isa = PBXBuildFile; fileRef = 1A564F697ACF24DA968884EA /* UptimeProvider.swift */; };
		1A56411CFC8D9190B15323A4 /* ConfirmationTheme.swift in Sources */ = {isa = PBXBuildFile; fileRef = 1A564E77730537D108E31276 /* ConfirmationTheme.swift */; };
		1A564121474C094BD9770C13 /* ManageCoinsViewController.swift in Sources */ = {isa = PBXBuildFile; fileRef = 1A5642992929CF74471FE0B4 /* ManageCoinsViewController.swift */; };
		1A564130F517CD26BF9E8A57 /* LanguageSettingsPresenter.swift in Sources */ = {isa = PBXBuildFile; fileRef = 1A564238192BEA3F5470E204 /* LanguageSettingsPresenter.swift */; };
		1A564191A16F15B25768FF30 /* SendTheme.swift in Sources */ = {isa = PBXBuildFile; fileRef = 1A564077BF075C35B6FF3BCB /* SendTheme.swift */; };
		1A5641BD2DA1FB1803D3B044 /* DepositInteractor.swift in Sources */ = {isa = PBXBuildFile; fileRef = 1A5648DA32EA5FC27E4CEF64 /* DepositInteractor.swift */; };
		1A5641C3B8E88DA8E54FEFEB /* PinDotsView.swift in Sources */ = {isa = PBXBuildFile; fileRef = 1A564326AB442FFB65E1CA29 /* PinDotsView.swift */; };
		1A5641D57A7D6928C9D0984D /* TransactionRecordDataSource.swift in Sources */ = {isa = PBXBuildFile; fileRef = 1A56425A421C1C9FB383DCDA /* TransactionRecordDataSource.swift */; };
		1A5641E8642AA6004640F15C /* SendButtonItem.swift in Sources */ = {isa = PBXBuildFile; fileRef = 1A56425E1873BC8574539D2B /* SendButtonItem.swift */; };
		1A5641EFE66E67F1FCFAABCF /* LatestRate.swift in Sources */ = {isa = PBXBuildFile; fileRef = 1A5640AA47846498D56A36E6 /* LatestRate.swift */; };
		1A5642019E9D4A25C650F453 /* UnlockPinInteractorTests.swift in Sources */ = {isa = PBXBuildFile; fileRef = 1A564083CF8DF7A89314820D /* UnlockPinInteractorTests.swift */; };
		1A56421861068166E044D0A9 /* BalanceEditCell.swift in Sources */ = {isa = PBXBuildFile; fileRef = 1A564DDACAD5CFB092AE6496 /* BalanceEditCell.swift */; };
		1A56422B4DA1DE0ACD09C4BC /* TransactionInfoModule.swift in Sources */ = {isa = PBXBuildFile; fileRef = 1A5643996D67B74F800DFFE4 /* TransactionInfoModule.swift */; };
		1A5642456ECAEF77788380C5 /* Production.xcconfig in Resources */ = {isa = PBXBuildFile; fileRef = 1A5648F3AB070B0ACB98C7EE /* Production.xcconfig */; };
		1A564246FE1459BD6985604B /* ManageCoinsPresenterState.swift in Sources */ = {isa = PBXBuildFile; fileRef = 1A56448A83F040A35FCAE6A7 /* ManageCoinsPresenterState.swift */; };
		1A564248C8C1FAD98F488508 /* LockoutManagerTests.swift in Sources */ = {isa = PBXBuildFile; fileRef = 1A564A19508B4730BC016037 /* LockoutManagerTests.swift */; };
		1A56424C8E4017689EFF5D6D /* CurrentDateProvider.swift in Sources */ = {isa = PBXBuildFile; fileRef = 1A564FC3433E72C8A63AC5F5 /* CurrentDateProvider.swift */; };
		1A564274EEC6A31D6B287B09 /* TransactionFromToHashItem.swift in Sources */ = {isa = PBXBuildFile; fileRef = 1A564C4C8EFE1B1BBE03C9E6 /* TransactionFromToHashItem.swift */; };
		1A56427D41F16B2D9C7B5F88 /* SendModule.swift in Sources */ = {isa = PBXBuildFile; fileRef = 1A5641C2FAD616C358A319A0 /* SendModule.swift */; };
		1A56429346081B64A56608FA /* SecuritySettingsInteractor.swift in Sources */ = {isa = PBXBuildFile; fileRef = 1A564082B28C17265B23D88A /* SecuritySettingsInteractor.swift */; };
		1A5642A7500FDC8E971D6C62 /* CoinValueHelper.swift in Sources */ = {isa = PBXBuildFile; fileRef = 1A5640B6691F4FD048C82A49 /* CoinValueHelper.swift */; };
		1A5642B379FFD0448FC18FB8 /* EditPinPresenter.swift in Sources */ = {isa = PBXBuildFile; fileRef = 1A5646F390EE2D74304C8CDA /* EditPinPresenter.swift */; };
		1A5642B4408B226121677590 /* SendInteractor.swift in Sources */ = {isa = PBXBuildFile; fileRef = 1A564260BF2C73B9F2450FB8 /* SendInteractor.swift */; };
		1A5642CC980FB2C41231BC8C /* ButtonTheme.swift in Sources */ = {isa = PBXBuildFile; fileRef = 1A564D7FA287326CBE96353A /* ButtonTheme.swift */; };
		1A5642E08D676598AE0F0F70 /* TransactionAmountItemView.swift in Sources */ = {isa = PBXBuildFile; fileRef = 1A5642EFA8A991436AED3B44 /* TransactionAmountItemView.swift */; };
		1A5642E42254187A5E8899DD /* EditPinRouter.swift in Sources */ = {isa = PBXBuildFile; fileRef = 1A564C08421D093D6E445D3A /* EditPinRouter.swift */; };
		1A5642EAD53DBB19C5B017A4 /* DepositCollectionItem.swift in Sources */ = {isa = PBXBuildFile; fileRef = 1A5645BE7DACEC78A2FAEFB5 /* DepositCollectionItem.swift */; };
		1A56431AEB0FC654F322D3BE /* SendKeyboardItem.swift in Sources */ = {isa = PBXBuildFile; fileRef = 1A5641B26CAF24757772C08C /* SendKeyboardItem.swift */; };
		1A5643239C2F7EDB5675AED5 /* LockoutUntilDateFactory.swift in Sources */ = {isa = PBXBuildFile; fileRef = 1A5641ABEF9064B6FCC8DF87 /* LockoutUntilDateFactory.swift */; };
		1A564353270BFA8C19B9195B /* SetPinRouter.swift in Sources */ = {isa = PBXBuildFile; fileRef = 1A564447850F619EDD37CBC3 /* SetPinRouter.swift */; };
		1A56435CD394F8E157937FAD /* PinView.swift in Sources */ = {isa = PBXBuildFile; fileRef = 1A564E32F66415F9A0586626 /* PinView.swift */; };
		1A56435EB26CCED1DB73B057 /* MainSettingsInteractor.swift in Sources */ = {isa = PBXBuildFile; fileRef = 1A564D73251DBFA0CFE34D12 /* MainSettingsInteractor.swift */; };
		1A564375773F7977B14EF1E0 /* Coin.swift in Sources */ = {isa = PBXBuildFile; fileRef = 1A56404690D0235A5183C12D /* Coin.swift */; };
		1A56438249B462DB9B522C7A /* CurrencyHelper.swift in Sources */ = {isa = PBXBuildFile; fileRef = 1A564679937963085A8530F4 /* CurrencyHelper.swift */; };
		1A5643912F83A169A2BF9147 /* SendKeyboardItemView.swift in Sources */ = {isa = PBXBuildFile; fileRef = 1A564827E061EB8B6802012F /* SendKeyboardItemView.swift */; };
		1A56439242405A16711956B3 /* PagingDotsItem.swift in Sources */ = {isa = PBXBuildFile; fileRef = 1A5640FFFD5B065D745208F1 /* PagingDotsItem.swift */; };
		1A56439A65488C8FAAEE7EAC /* DepositAlertModel.swift in Sources */ = {isa = PBXBuildFile; fileRef = 1A564C2A96B49F01C1EC645D /* DepositAlertModel.swift */; };
		1A5643EBCA934158AD7B4C4B /* DepositPresenter.swift in Sources */ = {isa = PBXBuildFile; fileRef = 1A5645371B2FC499500DCA93 /* DepositPresenter.swift */; };
		1A5643F99C8789B0DC9E5415 /* LanguageSettingsViewController.swift in Sources */ = {isa = PBXBuildFile; fileRef = 1A5644D3B094D4148F99F8A5 /* LanguageSettingsViewController.swift */; };
		1A5644221B70078D2AE40AF4 /* UnlockPinRouter.swift in Sources */ = {isa = PBXBuildFile; fileRef = 1A5644EDACA3F1843C8194F7 /* UnlockPinRouter.swift */; };
		1A5644359FCA67F99CE339CD /* LockManager.swift in Sources */ = {isa = PBXBuildFile; fileRef = 1A5648F910A01D14653C8B21 /* LockManager.swift */; };
		1A56443A54A6035FC2B7F485 /* SendButtonItemView.swift in Sources */ = {isa = PBXBuildFile; fileRef = 1A564CFA352D219E2D05D09F /* SendButtonItemView.swift */; };
		1A56444F92E79514DB155658 /* DepositRouter.swift in Sources */ = {isa = PBXBuildFile; fileRef = 1A564EDCEACE83D95F6AE528 /* DepositRouter.swift */; };
		1A564462CB4BF369442CE381 /* TransactionCloseItem.swift in Sources */ = {isa = PBXBuildFile; fileRef = 1A564181733CBC44EECFBBF3 /* TransactionCloseItem.swift */; };
		1A564467771724BAB0A3CD8A /* PinManager.swift in Sources */ = {isa = PBXBuildFile; fileRef = 1A5645B289EFBDB3EAB27E3A /* PinManager.swift */; };
		1A564469BA136A5532DEF182 /* ManageCoinsTheme.swift in Sources */ = {isa = PBXBuildFile; fileRef = 1A564A860AD2DA3CFBF9C04A /* ManageCoinsTheme.swift */; };
		1A564495D5AC5AC6E20B1EB9 /* ManageCoinsInteractor.swift in Sources */ = {isa = PBXBuildFile; fileRef = 1A564ED7C1B06B04230F3C36 /* ManageCoinsInteractor.swift */; };
		1A564497DCA3CD398FFF0045 /* DepositCopyButtonItemView.swift in Sources */ = {isa = PBXBuildFile; fileRef = 1A564DA173BE95B4681E5395 /* DepositCopyButtonItemView.swift */; };
		1A5645069C88C146A3E6B853 /* ManageCoinsInteractorTests.swift in Sources */ = {isa = PBXBuildFile; fileRef = 1A5644C4CCD9EBD71BD69D40 /* ManageCoinsInteractorTests.swift */; };
		1A5645103DC28216716EB7A6 /* ScanQRController.swift in Sources */ = {isa = PBXBuildFile; fileRef = 1A5647D980D08E2E4359861B /* ScanQRController.swift */; };
		1A56452260661A815EEDEE1D /* RateManager.swift in Sources */ = {isa = PBXBuildFile; fileRef = 1A564CF82858F8E7F80E1835 /* RateManager.swift */; };
		1A5645402EEF16D58349A8D2 /* TransactionRecordDataSource.swift in Sources */ = {isa = PBXBuildFile; fileRef = 1A56425A421C1C9FB383DCDA /* TransactionRecordDataSource.swift */; };
		1A564568CE5F34BAC6602DCF /* LanguageSettingsInteractor.swift in Sources */ = {isa = PBXBuildFile; fileRef = 1A564DB37A289E1AEA981458 /* LanguageSettingsInteractor.swift */; };
		1A56456A4BBA401F04BB58C5 /* TransactionsInteractorTests.swift in Sources */ = {isa = PBXBuildFile; fileRef = 1A564C8D33CF4789C3167428 /* TransactionsInteractorTests.swift */; };
		1A56457504BE4C7269493002 /* TransactionAmountItem.swift in Sources */ = {isa = PBXBuildFile; fileRef = 1A56464DB0EEF75F63C91760 /* TransactionAmountItem.swift */; };
		1A56457FA8D4D08F77529DE7 /* BalanceEditCell.swift in Sources */ = {isa = PBXBuildFile; fileRef = 1A564DDACAD5CFB092AE6496 /* BalanceEditCell.swift */; };
		1A56458ABE9CDDEB7F0643AA /* TransactionInfoRouter.swift in Sources */ = {isa = PBXBuildFile; fileRef = 1A5647FDE8383651F19C35C6 /* TransactionInfoRouter.swift */; };
		1A564594FC973AA332A7A9C9 /* ManageCoinsModule.swift in Sources */ = {isa = PBXBuildFile; fileRef = 1A564FD2BE42EF4AADB0372C /* ManageCoinsModule.swift */; };
		1A5645DC23C3FA0CF7A0FA9E /* SettingsRightLabelCell.swift in Sources */ = {isa = PBXBuildFile; fileRef = 1A56464E8EDBFB0B67DB593F /* SettingsRightLabelCell.swift */; };
		1A5645DFFB1EC95815289D1F /* CurrentDateProvider.swift in Sources */ = {isa = PBXBuildFile; fileRef = 1A564FC3433E72C8A63AC5F5 /* CurrentDateProvider.swift */; };
		1A5645EDCB2C77F13BFEB1E2 /* LockoutView.swift in Sources */ = {isa = PBXBuildFile; fileRef = 1A564C329BD2549B51F93155 /* LockoutView.swift */; };
		1A56460D9796492663E738D4 /* Development.template.xcconfig in Resources */ = {isa = PBXBuildFile; fileRef = 1A5641679DC88BE355F0F3A0 /* Development.template.xcconfig */; };
		1A56460F1BB48D4E82C6E257 /* RestoreWordCell.swift in Sources */ = {isa = PBXBuildFile; fileRef = 1A5648D3CF09FF5EBE8321EC /* RestoreWordCell.swift */; };
		1A56462F0253A6C28ED4D610 /* LanguageSettingsInteractorTests.swift in Sources */ = {isa = PBXBuildFile; fileRef = 1A564C62CB1A633191738174 /* LanguageSettingsInteractorTests.swift */; };
		1A56464325366A495BD81C88 /* TransactionCurrenciesHeaderView.swift in Sources */ = {isa = PBXBuildFile; fileRef = 1A564FE8D247C36C2478C6B5 /* TransactionCurrenciesHeaderView.swift */; };
		1A564650FE49C63EAF6455DE /* ManageCoinsInteractor.swift in Sources */ = {isa = PBXBuildFile; fileRef = 1A564ED7C1B06B04230F3C36 /* ManageCoinsInteractor.swift */; };
		1A56465CE6EFDADE3365DF98 /* AppTheme.swift in Sources */ = {isa = PBXBuildFile; fileRef = 1A5649DB879A57761C09842E /* AppTheme.swift */; };
		1A56466B358034FE8E2E5884 /* ManageCoinCell.swift in Sources */ = {isa = PBXBuildFile; fileRef = 1A56478E08D96F36DD17D8C8 /* ManageCoinCell.swift */; };
		1A564685DDF41780A93B92E9 /* BlurManager.swift in Sources */ = {isa = PBXBuildFile; fileRef = 1A564BB88BF3ED779F8C21DC /* BlurManager.swift */; };
		1A56468E848DE3A44DD8DF29 /* Production.xcconfig in Resources */ = {isa = PBXBuildFile; fileRef = 1A5648F3AB070B0ACB98C7EE /* Production.xcconfig */; };
		1A5646AFB583A44B13558403 /* ManageCoinsViewController.swift in Sources */ = {isa = PBXBuildFile; fileRef = 1A5642992929CF74471FE0B4 /* ManageCoinsViewController.swift */; };
		1A5646C180C5050C1F7A4734 /* ManageCoinCell.swift in Sources */ = {isa = PBXBuildFile; fileRef = 1A56478E08D96F36DD17D8C8 /* ManageCoinCell.swift */; };
		1A5646C35E5492F629F1C025 /* PinModule.swift in Sources */ = {isa = PBXBuildFile; fileRef = 1A56490AEC0BDFCA98275B49 /* PinModule.swift */; };
		1A5646F6ED19CA9AA8F52C7F /* App.swift in Sources */ = {isa = PBXBuildFile; fileRef = 1A5646D49060C3EFF06D0479 /* App.swift */; };
		1A5647219D7DE64CE22C2B87 /* SetPinPresenter.swift in Sources */ = {isa = PBXBuildFile; fileRef = 1A5648311E0EA947B1446649 /* SetPinPresenter.swift */; };
		1A564724AB95855BFE8AE9E5 /* TransactionInfoAlertModel.swift in Sources */ = {isa = PBXBuildFile; fileRef = 1A5643010944D435B8BA2FD8 /* TransactionInfoAlertModel.swift */; };
		1A56472F97825AB4D2686E41 /* Production.template.xcconfig in Resources */ = {isa = PBXBuildFile; fileRef = 1A564370A637B30D34776F2A /* Production.template.xcconfig */; };
		1A5647415054A078EF056315 /* UnlockPinPresenterTests.swift in Sources */ = {isa = PBXBuildFile; fileRef = 1A564FA5E8DDE76BF1257727 /* UnlockPinPresenterTests.swift */; };
		1A5647481AAB5BF5A86F9829 /* LockoutView.swift in Sources */ = {isa = PBXBuildFile; fileRef = 1A564C329BD2549B51F93155 /* LockoutView.swift */; };
		1A5647659F46A0512EE6A692 /* LockRouter.swift in Sources */ = {isa = PBXBuildFile; fileRef = 1A564A6CCF1B907F25255D2E /* LockRouter.swift */; };
		1A5647709A2B63D16BF5131B /* ManageCoinsPresenterTests.swift in Sources */ = {isa = PBXBuildFile; fileRef = 1A564F5CDA92DD8EC7EC9B0D /* ManageCoinsPresenterTests.swift */; };
		1A56477275C643C23A2281E7 /* MainSettingsRouter.swift in Sources */ = {isa = PBXBuildFile; fileRef = 1A5645D25F2DB148CD0C16B5 /* MainSettingsRouter.swift */; };
		1A56477E5F205C926AA3596B /* SendKeyboardItemView.swift in Sources */ = {isa = PBXBuildFile; fileRef = 1A564827E061EB8B6802012F /* SendKeyboardItemView.swift */; };
		1A56478710E69DB8ACD477D7 /* SendTitleItem.swift in Sources */ = {isa = PBXBuildFile; fileRef = 1A564AF060F532C77FB991C7 /* SendTitleItem.swift */; };
		1A5647968B12B0FB16F149B2 /* FullTransactionInfoTheme.swift in Sources */ = {isa = PBXBuildFile; fileRef = 1A56428DB7E042907CD4252D /* FullTransactionInfoTheme.swift */; };
		1A5647C0909A28BECA342148 /* LockoutView.swift in Sources */ = {isa = PBXBuildFile; fileRef = 1A564C329BD2549B51F93155 /* LockoutView.swift */; };
		1A5647C94C737A83D85C6934 /* ManageCoinsPresenter.swift in Sources */ = {isa = PBXBuildFile; fileRef = 1A564B45A6BB5D38CE45C009 /* ManageCoinsPresenter.swift */; };
		1A5647CE2220F4E29CA539C7 /* ManageCoinsTheme.swift in Sources */ = {isa = PBXBuildFile; fileRef = 1A564A860AD2DA3CFBF9C04A /* ManageCoinsTheme.swift */; };
		1A564822346BD715C453E612 /* SendRouter.swift in Sources */ = {isa = PBXBuildFile; fileRef = 1A56474B516F0AFBAAFB3AE2 /* SendRouter.swift */; };
		1A5648233C26CDC8F95CAC56 /* MainSettingsViewController.swift in Sources */ = {isa = PBXBuildFile; fileRef = 1A564879AD72301AAB78F8F5 /* MainSettingsViewController.swift */; };
		1A56483342FF07B40E53AD20 /* SetPinModule.swift in Sources */ = {isa = PBXBuildFile; fileRef = 1A56421310FCB8A4E19BDDB3 /* SetPinModule.swift */; };
		1A56483A6675677AA621FF79 /* PagingDotsItemView.swift in Sources */ = {isa = PBXBuildFile; fileRef = 1A56453E2F6ED44D46D84C49 /* PagingDotsItemView.swift */; };
		1A56483FBF4BB4255404CDCA /* Development.xcconfig in Resources */ = {isa = PBXBuildFile; fileRef = 1A56433D5D39CCA995F97777 /* Development.xcconfig */; };
		1A564891B0D0EABB5502C123 /* DepositAddressCollectionCell.swift in Sources */ = {isa = PBXBuildFile; fileRef = 1A5647F6F29405E571D70592 /* DepositAddressCollectionCell.swift */; };
		1A5648CC60D79AAC561BBCB0 /* LanguageSettingsPresenterTests.swift in Sources */ = {isa = PBXBuildFile; fileRef = 1A56452493943328835585AC /* LanguageSettingsPresenterTests.swift */; };
		1A5648E9A5AFB70CCF3B51A4 /* ManageCoinsPresenter.swift in Sources */ = {isa = PBXBuildFile; fileRef = 1A564B45A6BB5D38CE45C009 /* ManageCoinsPresenter.swift */; };
		1A5648F83FC5E3954E406849 /* DepositCopyButtonItem.swift in Sources */ = {isa = PBXBuildFile; fileRef = 1A564F3B10EF814E1D330CAD /* DepositCopyButtonItem.swift */; };
		1A5648FE30868C38CBFEB362 /* UnlockPinModule.swift in Sources */ = {isa = PBXBuildFile; fileRef = 1A564E017B299CF4BA6F337C /* UnlockPinModule.swift */; };
		1A56490B8A2941B288FA329F /* ManageCoinsPresenterState.swift in Sources */ = {isa = PBXBuildFile; fileRef = 1A56448A83F040A35FCAE6A7 /* ManageCoinsPresenterState.swift */; };
		1A564928A28CAA37F4F42FF1 /* SecuritySettingsPresenter.swift in Sources */ = {isa = PBXBuildFile; fileRef = 1A56446DB62F52AC4C3C2C30 /* SecuritySettingsPresenter.swift */; };
		1A564939A8DCE6124D2141D3 /* SettingsCell.swift in Sources */ = {isa = PBXBuildFile; fileRef = 1A564F5FA00D064D9F3F0AF7 /* SettingsCell.swift */; };
		1A56493EF89D20094D2D0FF3 /* ManageCoinsPresenterState.swift in Sources */ = {isa = PBXBuildFile; fileRef = 1A56448A83F040A35FCAE6A7 /* ManageCoinsPresenterState.swift */; };
		1A564947E6731A05DF6C19F4 /* FullTransactionInfoTextCell.swift in Sources */ = {isa = PBXBuildFile; fileRef = 1A56424F4DB6D8384D8F2489 /* FullTransactionInfoTextCell.swift */; };
		1A56497B4905D999F96E0461 /* SecuritySettingsRouter.swift in Sources */ = {isa = PBXBuildFile; fileRef = 1A5641B7D1079995F147F7D2 /* SecuritySettingsRouter.swift */; };
		1A56498EE4AF6DADD0A5939A /* TransactionFromToHashItemView.swift in Sources */ = {isa = PBXBuildFile; fileRef = 1A564E1F405D2D57FBC9E799 /* TransactionFromToHashItemView.swift */; };
		1A56499530070968BF68AA2D /* BiometricManager.swift in Sources */ = {isa = PBXBuildFile; fileRef = 1A564901BE8CB514936E47AF /* BiometricManager.swift */; };
		1A5649A1763E1ADB6572ECBC /* UptimeProvider.swift in Sources */ = {isa = PBXBuildFile; fileRef = 1A564F697ACF24DA968884EA /* UptimeProvider.swift */; };
		1A5649A92BA5A92EB2791B7F /* SettingsInfoFooter.swift in Sources */ = {isa = PBXBuildFile; fileRef = 1A56487BA5FFC1BC45D6F25C /* SettingsInfoFooter.swift */; };
		1A5649B033524339B93F838E /* Development.template.xcconfig in Resources */ = {isa = PBXBuildFile; fileRef = 1A5641679DC88BE355F0F3A0 /* Development.template.xcconfig */; };
		1A5649BB2D3C58F17A04F7EA /* Development.xcconfig in Resources */ = {isa = PBXBuildFile; fileRef = 1A56433D5D39CCA995F97777 /* Development.xcconfig */; };
		1A5649C5CA36C74FD2EF4BE9 /* ManageCoinsPresenterStateTests.swift in Sources */ = {isa = PBXBuildFile; fileRef = 1A5640FA19AF1EC2B9C0F407 /* ManageCoinsPresenterStateTests.swift */; };
		1A564A0F7A969658D13D8EDE /* TransactionCell.swift in Sources */ = {isa = PBXBuildFile; fileRef = 1A5643AAE35C8D8C5DA5924C /* TransactionCell.swift */; };
		1A564A1D5A4E50A8C5A86FEE /* UnlockPinPresenter.swift in Sources */ = {isa = PBXBuildFile; fileRef = 1A5641742308EC67C1292980 /* UnlockPinPresenter.swift */; };
		1A564A27A29C3AC7EF21B57D /* OneTimeTimer.swift in Sources */ = {isa = PBXBuildFile; fileRef = 1A56468BE2370BCAA8BDA2FC /* OneTimeTimer.swift */; };
		1A564A306E13E30771D2E823 /* TransactionRecordDataSource.swift in Sources */ = {isa = PBXBuildFile; fileRef = 1A56425A421C1C9FB383DCDA /* TransactionRecordDataSource.swift */; };
		1A564A33F7235D6CE1D0E6DB /* ManageCoinsPresenter.swift in Sources */ = {isa = PBXBuildFile; fileRef = 1A564B45A6BB5D38CE45C009 /* ManageCoinsPresenter.swift */; };
		1A564A44FF860429F91162ED /* DepositModule.swift in Sources */ = {isa = PBXBuildFile; fileRef = 1A564E1FBBCCA45BCDA557F4 /* DepositModule.swift */; };
		1A564A46D655BA99B1C0DAF7 /* DescriptionCollectionHeader.swift in Sources */ = {isa = PBXBuildFile; fileRef = 1A564E60ED94EDDE153519AA /* DescriptionCollectionHeader.swift */; };
		1A564A4DE4455DDFEC8A5E1D /* LockoutUntilDateFactoryTests.swift in Sources */ = {isa = PBXBuildFile; fileRef = 1A564DAA99070A03BBC10871 /* LockoutUntilDateFactoryTests.swift */; };
		1A564A6514A70E8F853E2FCB /* SendKeyboardItem.swift in Sources */ = {isa = PBXBuildFile; fileRef = 1A5641B26CAF24757772C08C /* SendKeyboardItem.swift */; };
		1A564A69DF3D62996F5F4C94 /* SendKeyboardItemView.swift in Sources */ = {isa = PBXBuildFile; fileRef = 1A564827E061EB8B6802012F /* SendKeyboardItemView.swift */; };
		1A564A7ECB966C4711CA1A86 /* Coin.swift in Sources */ = {isa = PBXBuildFile; fileRef = 1A56404690D0235A5183C12D /* Coin.swift */; };
		1A564A7ECE35A5A7A314D455 /* TransactionsTheme.swift in Sources */ = {isa = PBXBuildFile; fileRef = 1A5645ED6604E61C418C257E /* TransactionsTheme.swift */; };
		1A564A832CFA51E737EF3AE4 /* LockoutManager.swift in Sources */ = {isa = PBXBuildFile; fileRef = 1A5645447A24FE94F0D87BFF /* LockoutManager.swift */; };
		1A564A85241B5956B277FE8B /* SettingsToggleCell.swift in Sources */ = {isa = PBXBuildFile; fileRef = 1A564B3A1B7A6F432F72A811 /* SettingsToggleCell.swift */; };
		1A564A87C70D95E5B17DB9D2 /* TransactionCloseItemView.swift in Sources */ = {isa = PBXBuildFile; fileRef = 1A564B27FBA16D9EA22F0944 /* TransactionCloseItemView.swift */; };
		1A564AAA92C0EBFB1C26DB29 /* UptimeProvider.swift in Sources */ = {isa = PBXBuildFile; fileRef = 1A564F697ACF24DA968884EA /* UptimeProvider.swift */; };
		1A564AAE494C986DF8883E0B /* SecuritySettingsPresenterTests.swift in Sources */ = {isa = PBXBuildFile; fileRef = 1A56444A8B170E65EE00C33F /* SecuritySettingsPresenterTests.swift */; };
		1A564AB936D91E4E5FBBAA4C /* BalanceHeaderView.swift in Sources */ = {isa = PBXBuildFile; fileRef = 1A56463AFF1D05E33BA25C8A /* BalanceHeaderView.swift */; };
		1A564AF044871B706A39C467 /* LockoutState.swift in Sources */ = {isa = PBXBuildFile; fileRef = 1A56488B2051E9529CE8742E /* LockoutState.swift */; };
		1A564AFE8103BA974943D4E7 /* InputFieldTheme.swift in Sources */ = {isa = PBXBuildFile; fileRef = 1A564939814A9D9F47D41EEB /* InputFieldTheme.swift */; };
		1A564B090F808B3A21F4AC8D /* SendKeyboardItem.swift in Sources */ = {isa = PBXBuildFile; fileRef = 1A5641B26CAF24757772C08C /* SendKeyboardItem.swift */; };
		1A564B096FFE228DF453A66D /* TransactionInfoPresenter.swift in Sources */ = {isa = PBXBuildFile; fileRef = 1A564091A9C12F224A18B740 /* TransactionInfoPresenter.swift */; };
		1A564B49C052D4BF6C53DE7F /* BalanceInteractorTests.swift in Sources */ = {isa = PBXBuildFile; fileRef = 1A564EA89D7182D3D3F669C3 /* BalanceInteractorTests.swift */; };
		1A564B6E513269FED43EA6F2 /* ManageCoinsModule.swift in Sources */ = {isa = PBXBuildFile; fileRef = 1A564FD2BE42EF4AADB0372C /* ManageCoinsModule.swift */; };
		1A564B8F25AB6515F509B10D /* BackupTheme.swift in Sources */ = {isa = PBXBuildFile; fileRef = 1A5645D738FD93B79628E5E5 /* BackupTheme.swift */; };
		1A564B955AE4E27AD7B232CC /* TransactionTitleItem.swift in Sources */ = {isa = PBXBuildFile; fileRef = 1A564C27C6CDAE6E692C4A14 /* TransactionTitleItem.swift */; };
		1A564BAAAD199DDF96A84006 /* SecuritySettingsInteractorTests.swift in Sources */ = {isa = PBXBuildFile; fileRef = 1A564258FC24334581197AC1 /* SecuritySettingsInteractorTests.swift */; };
		1A564BD5E7709C07FD063961 /* TransactionsFilterTheme.swift in Sources */ = {isa = PBXBuildFile; fileRef = 1A5647CE5852E959DA7EB89A /* TransactionsFilterTheme.swift */; };
		1A564BDABCF8EA54F5599FF7 /* LatestRate.swift in Sources */ = {isa = PBXBuildFile; fileRef = 1A5640AA47846498D56A36E6 /* LatestRate.swift */; };
		1A564BE00FB2C76EAA44A2E3 /* SettingsRightImageCell.swift in Sources */ = {isa = PBXBuildFile; fileRef = 1A56499AAEEED9EA3CE9E0A7 /* SettingsRightImageCell.swift */; };
		1A564BE5BF0E283B1758F2F0 /* BalanceHeaderView.xib in Resources */ = {isa = PBXBuildFile; fileRef = 1A5646B68188CD13969CE766 /* BalanceHeaderView.xib */; };
		1A564BF5CEF2800EF05EAAB0 /* BalancePresenterTests.swift in Sources */ = {isa = PBXBuildFile; fileRef = 1A5646AB24E23765AD12C83E /* BalancePresenterTests.swift */; };
		1A564C1405D8C21185B0D4C1 /* TransactionsCurrencyCell.swift in Sources */ = {isa = PBXBuildFile; fileRef = 1A5649C888E12C1A0B70EFA8 /* TransactionsCurrencyCell.swift */; };
		1A564C182AB0AFD47CA76EA5 /* Development.xcconfig in Resources */ = {isa = PBXBuildFile; fileRef = 1A56433D5D39CCA995F97777 /* Development.xcconfig */; };
		1A564C41C7DF7E5B3812BE3A /* BalanceEditCell.swift in Sources */ = {isa = PBXBuildFile; fileRef = 1A564DDACAD5CFB092AE6496 /* BalanceEditCell.swift */; };
		1A564C84E08DE681615528E3 /* SendTitleItemView.swift in Sources */ = {isa = PBXBuildFile; fileRef = 1A5649BED7237B075AE7F8B8 /* SendTitleItemView.swift */; };
		1A564CC0C92C44E29FEA6642 /* SetPinPresenterTests.swift in Sources */ = {isa = PBXBuildFile; fileRef = 1A564E534927A26ACA3B1D83 /* SetPinPresenterTests.swift */; };
		1A564CDEE86EFCB66EB45FD6 /* DepositCollectionItemView.swift in Sources */ = {isa = PBXBuildFile; fileRef = 1A564B0A9AB0EAAB5574FDD0 /* DepositCollectionItemView.swift */; };
		1A564CE48F0132E494B7250C /* TransactionsPresenterTests.swift in Sources */ = {isa = PBXBuildFile; fileRef = 1A56401A0F6DB2F88A01ED73 /* TransactionsPresenterTests.swift */; };
		1A564CFF150F67077C950566 /* MainSettingsPresenter.swift in Sources */ = {isa = PBXBuildFile; fileRef = 1A5640528EFD15137E218EA3 /* MainSettingsPresenter.swift */; };
		1A564D08FE960CC2551A2D7F /* TransactionStatusItemView.swift in Sources */ = {isa = PBXBuildFile; fileRef = 1A564BD2D59794AD187F28ED /* TransactionStatusItemView.swift */; };
		1A564D21D1301F442EC55C2D /* LaunchModule.swift in Sources */ = {isa = PBXBuildFile; fileRef = 1A56408C8281C80FD365E5BE /* LaunchModule.swift */; };
		1A564D29C715EE06C30C8B2B /* LaunchInteractor.swift in Sources */ = {isa = PBXBuildFile; fileRef = 1A56458C7C29504755A09E00 /* LaunchInteractor.swift */; };
		1A564D45DD956D909C7B6C16 /* OneTimeTimer.swift in Sources */ = {isa = PBXBuildFile; fileRef = 1A56468BE2370BCAA8BDA2FC /* OneTimeTimer.swift */; };
		1A564D5F202F7ED3AA797E20 /* Production.template.xcconfig in Resources */ = {isa = PBXBuildFile; fileRef = 1A564370A637B30D34776F2A /* Production.template.xcconfig */; };
		1A564D6E1FB65C20AAD6C54B /* DepositTheme.swift in Sources */ = {isa = PBXBuildFile; fileRef = 1A56481E8D97841B12893D00 /* DepositTheme.swift */; };
		1A564D792EC5F9FA02762704 /* SendAlertModel.swift in Sources */ = {isa = PBXBuildFile; fileRef = 1A5644CAA65F6AF171D2D5AF /* SendAlertModel.swift */; };
		1A564D837A9AB8A7EA5EB71A /* LatestRate.swift in Sources */ = {isa = PBXBuildFile; fileRef = 1A5640AA47846498D56A36E6 /* LatestRate.swift */; };
		1A564D9038D65D88CF97329C /* TransactionTitleItemView.swift in Sources */ = {isa = PBXBuildFile; fileRef = 1A56469DF9D0C335228E88EE /* TransactionTitleItemView.swift */; };
		1A564DCD5D3D7A6FB741DF3B /* Development.template.xcconfig in Resources */ = {isa = PBXBuildFile; fileRef = 1A5641679DC88BE355F0F3A0 /* Development.template.xcconfig */; };
		1A564DEAF0A6DF97F029594E /* LockoutManager.swift in Sources */ = {isa = PBXBuildFile; fileRef = 1A5645447A24FE94F0D87BFF /* LockoutManager.swift */; };
		1A564DF36A4269C9FB869778 /* LockoutManager.swift in Sources */ = {isa = PBXBuildFile; fileRef = 1A5645447A24FE94F0D87BFF /* LockoutManager.swift */; };
		1A564DFE6A07FCDA016A8ACE /* LockoutUntilDateFactory.swift in Sources */ = {isa = PBXBuildFile; fileRef = 1A5641ABEF9064B6FCC8DF87 /* LockoutUntilDateFactory.swift */; };
		1A564E0A6E37A68995364D81 /* TransactionInfoInteractor.swift in Sources */ = {isa = PBXBuildFile; fileRef = 1A5647DBF15322999B5A1D04 /* TransactionInfoInteractor.swift */; };
		1A564E181F46CF98BC00CC30 /* EditPinPresenterTests.swift in Sources */ = {isa = PBXBuildFile; fileRef = 1A564996AA2AE3468D2992E5 /* EditPinPresenterTests.swift */; };
		1A564E268D7D4D01BD7B5078 /* MainSettingsPresenterTests.swift in Sources */ = {isa = PBXBuildFile; fileRef = 1A56445B53883A652362E9D6 /* MainSettingsPresenterTests.swift */; };
		1A564E286A1C980C944A63A9 /* Coin.swift in Sources */ = {isa = PBXBuildFile; fileRef = 1A56404690D0235A5183C12D /* Coin.swift */; };
		1A564E2AA9F3C675924EE183 /* ManageCoinsRouter.swift in Sources */ = {isa = PBXBuildFile; fileRef = 1A56471ECC51CB5E5572DBD8 /* ManageCoinsRouter.swift */; };
		1A564E2B4B30AB0F54A2FBF6 /* LockoutState.swift in Sources */ = {isa = PBXBuildFile; fileRef = 1A56488B2051E9529CE8742E /* LockoutState.swift */; };
		1A564E374CD439E2C1334208 /* CurrentDateProvider.swift in Sources */ = {isa = PBXBuildFile; fileRef = 1A564FC3433E72C8A63AC5F5 /* CurrentDateProvider.swift */; };
		1A564E3D1BD7610D43898DB6 /* MainSettingsModule.swift in Sources */ = {isa = PBXBuildFile; fileRef = 1A5647AD7481B36F20D4DDF9 /* MainSettingsModule.swift */; };
		1A564E608B71D5E8336BF7AA /* LanguageSettingsRouter.swift in Sources */ = {isa = PBXBuildFile; fileRef = 1A564094488F092EDA007FE9 /* LanguageSettingsRouter.swift */; };
		1A564E60E4500D62863F4353 /* PinViewController.swift in Sources */ = {isa = PBXBuildFile; fileRef = 1A564948450C4AADB2679AC0 /* PinViewController.swift */; };
		1A564E61E0EBDDA6006279F2 /* PinInteractorTests.swift in Sources */ = {isa = PBXBuildFile; fileRef = 1A564AA8BF74E16E91DC46D5 /* PinInteractorTests.swift */; };
		1A564E98E286D37F88D34F28 /* ManagePinPresenter.swift in Sources */ = {isa = PBXBuildFile; fileRef = 1A564A3E6B23CF04ECEB40DC /* ManagePinPresenter.swift */; };
		1A564EA01F3260DE1FB535EC /* EditPinModule.swift in Sources */ = {isa = PBXBuildFile; fileRef = 1A564D0BE1310BFCC7D8D774 /* EditPinModule.swift */; };
		1A564EBDB15B44C38136B645 /* SecuritySettingsModule.swift in Sources */ = {isa = PBXBuildFile; fileRef = 1A5641572B6E46E18B52A6A9 /* SecuritySettingsModule.swift */; };
		1A564F0F3119055C658B78A7 /* LocalizationManager.swift in Sources */ = {isa = PBXBuildFile; fileRef = 1A564F49E3B187A3564C0561 /* LocalizationManager.swift */; };
		1A564F2D363CB805A486F4A5 /* OneTimeTimer.swift in Sources */ = {isa = PBXBuildFile; fileRef = 1A56468BE2370BCAA8BDA2FC /* OneTimeTimer.swift */; };
		1A564F41635CE7EB9B441040 /* LockoutUntilDateFactory.swift in Sources */ = {isa = PBXBuildFile; fileRef = 1A5641ABEF9064B6FCC8DF87 /* LockoutUntilDateFactory.swift */; };
		1A564F47697F6E6CFEE3975E /* BackupTheme.swift in Sources */ = {isa = PBXBuildFile; fileRef = 1A5645D738FD93B79628E5E5 /* BackupTheme.swift */; };
		1A564F4AA83DC47DC9840A69 /* SettingsTheme.swift in Sources */ = {isa = PBXBuildFile; fileRef = 1A564F747A4D0B78E5DF6F1B /* SettingsTheme.swift */; };
		1A564F614653FD09B495400A /* ManageCoinCell.swift in Sources */ = {isa = PBXBuildFile; fileRef = 1A56478E08D96F36DD17D8C8 /* ManageCoinCell.swift */; };
		1A564FAB22A9E25646FC542A /* BackupTheme.swift in Sources */ = {isa = PBXBuildFile; fileRef = 1A5645D738FD93B79628E5E5 /* BackupTheme.swift */; };
		1A564FB62EBBA50489895BEF /* BalanceCell.swift in Sources */ = {isa = PBXBuildFile; fileRef = 1A564B746C8A6451D81B27D4 /* BalanceCell.swift */; };
		1A564FBBE3324B1D8EDA3232 /* PinInteractor.swift in Sources */ = {isa = PBXBuildFile; fileRef = 1A5640B8B65EAECA3A36F89E /* PinInteractor.swift */; };
		1A564FD21968E2B4C1CB4AF5 /* ManageCoinsViewController.swift in Sources */ = {isa = PBXBuildFile; fileRef = 1A5642992929CF74471FE0B4 /* ManageCoinsViewController.swift */; };
		1A564FD718DF1DD5F82D7B1E /* ManageCoinsModule.swift in Sources */ = {isa = PBXBuildFile; fileRef = 1A564FD2BE42EF4AADB0372C /* ManageCoinsModule.swift */; };
		1A564FEE11A00F6D86B5616D /* ManageCoinsRouter.swift in Sources */ = {isa = PBXBuildFile; fileRef = 1A56471ECC51CB5E5572DBD8 /* ManageCoinsRouter.swift */; };
		1A564FF3653D4DF42A180896 /* ManageCoinsTheme.swift in Sources */ = {isa = PBXBuildFile; fileRef = 1A564A860AD2DA3CFBF9C04A /* ManageCoinsTheme.swift */; };
		3AF4739D21D38F380005A458 /* FullTransactionInfoViewController.swift in Sources */ = {isa = PBXBuildFile; fileRef = 3AF4739C21D38F380005A458 /* FullTransactionInfoViewController.swift */; };
		3AF4739E21D38F380005A458 /* FullTransactionInfoViewController.swift in Sources */ = {isa = PBXBuildFile; fileRef = 3AF4739C21D38F380005A458 /* FullTransactionInfoViewController.swift */; };
		3AF4739F21D38F380005A458 /* FullTransactionInfoViewController.swift in Sources */ = {isa = PBXBuildFile; fileRef = 3AF4739C21D38F380005A458 /* FullTransactionInfoViewController.swift */; };
		3C7B936067D1C0A7CDC2635D /* UrlManager.swift in Sources */ = {isa = PBXBuildFile; fileRef = 3C7B94F32F315F4F753D89AD /* UrlManager.swift */; };
		3C7B99D3D6AE0B1C0D8E5F09 /* UrlManager.swift in Sources */ = {isa = PBXBuildFile; fileRef = 3C7B94F32F315F4F753D89AD /* UrlManager.swift */; };
		3C7B9BFD8EA7360907306675 /* UrlManager.swift in Sources */ = {isa = PBXBuildFile; fileRef = 3C7B94F32F315F4F753D89AD /* UrlManager.swift */; };
		41A22A9B2FA01C41637B3EB9 /* Pods_Bank_Tests.framework in Frameworks */ = {isa = PBXBuildFile; fileRef = C34C463CE4115A838C13EA33 /* Pods_Bank_Tests.framework */; };
		4BBB009736B540C47E50CE37 /* Pods_Bank.framework in Frameworks */ = {isa = PBXBuildFile; fileRef = 754FC632F3964D9EF1172D85 /* Pods_Bank.framework */; };
		5026000021C3CA280023EEA2 /* Bank.release.xcconfig in Resources */ = {isa = PBXBuildFile; fileRef = 5026FFF621C3CA280023EEA2 /* Bank.release.xcconfig */; };
		5026000121C3CA280023EEA2 /* Bank.release.xcconfig in Resources */ = {isa = PBXBuildFile; fileRef = 5026FFF621C3CA280023EEA2 /* Bank.release.xcconfig */; };
		5026000221C3CA280023EEA2 /* Bank.release.xcconfig in Resources */ = {isa = PBXBuildFile; fileRef = 5026FFF621C3CA280023EEA2 /* Bank.release.xcconfig */; };
		5026000321C3CA280023EEA2 /* Bank Dev T.debug.xcconfig in Resources */ = {isa = PBXBuildFile; fileRef = 5026FFF721C3CA280023EEA2 /* Bank Dev T.debug.xcconfig */; };
		5026000421C3CA280023EEA2 /* Bank Dev T.debug.xcconfig in Resources */ = {isa = PBXBuildFile; fileRef = 5026FFF721C3CA280023EEA2 /* Bank Dev T.debug.xcconfig */; };
		5026000521C3CA280023EEA2 /* Bank Dev T.debug.xcconfig in Resources */ = {isa = PBXBuildFile; fileRef = 5026FFF721C3CA280023EEA2 /* Bank Dev T.debug.xcconfig */; };
		5026000621C3CA280023EEA2 /* Bank Dev.debug.xcconfig in Resources */ = {isa = PBXBuildFile; fileRef = 5026FFF821C3CA280023EEA2 /* Bank Dev.debug.xcconfig */; };
		5026000721C3CA280023EEA2 /* Bank Dev.debug.xcconfig in Resources */ = {isa = PBXBuildFile; fileRef = 5026FFF821C3CA280023EEA2 /* Bank Dev.debug.xcconfig */; };
		5026000821C3CA280023EEA2 /* Bank Dev.debug.xcconfig in Resources */ = {isa = PBXBuildFile; fileRef = 5026FFF821C3CA280023EEA2 /* Bank Dev.debug.xcconfig */; };
		5026000921C3CA280023EEA2 /* Bank.debug.xcconfig in Resources */ = {isa = PBXBuildFile; fileRef = 5026FFF921C3CA280023EEA2 /* Bank.debug.xcconfig */; };
		5026000A21C3CA280023EEA2 /* Bank.debug.xcconfig in Resources */ = {isa = PBXBuildFile; fileRef = 5026FFF921C3CA280023EEA2 /* Bank.debug.xcconfig */; };
		5026000B21C3CA280023EEA2 /* Bank.debug.xcconfig in Resources */ = {isa = PBXBuildFile; fileRef = 5026FFF921C3CA280023EEA2 /* Bank.debug.xcconfig */; };
		5026FFFA21C3CA280023EEA2 /* Bank Dev.release.xcconfig in Resources */ = {isa = PBXBuildFile; fileRef = 5026FFF421C3CA280023EEA2 /* Bank Dev.release.xcconfig */; };
		5026FFFB21C3CA280023EEA2 /* Bank Dev.release.xcconfig in Resources */ = {isa = PBXBuildFile; fileRef = 5026FFF421C3CA280023EEA2 /* Bank Dev.release.xcconfig */; };
		5026FFFC21C3CA280023EEA2 /* Bank Dev.release.xcconfig in Resources */ = {isa = PBXBuildFile; fileRef = 5026FFF421C3CA280023EEA2 /* Bank Dev.release.xcconfig */; };
		5026FFFD21C3CA280023EEA2 /* Bank Dev T.release.xcconfig in Resources */ = {isa = PBXBuildFile; fileRef = 5026FFF521C3CA280023EEA2 /* Bank Dev T.release.xcconfig */; };
		5026FFFE21C3CA280023EEA2 /* Bank Dev T.release.xcconfig in Resources */ = {isa = PBXBuildFile; fileRef = 5026FFF521C3CA280023EEA2 /* Bank Dev T.release.xcconfig */; };
		5026FFFF21C3CA280023EEA2 /* Bank Dev T.release.xcconfig in Resources */ = {isa = PBXBuildFile; fileRef = 5026FFF521C3CA280023EEA2 /* Bank Dev T.release.xcconfig */; };
		503320AB214679EB00F64AAA /* PinTheme.swift in Sources */ = {isa = PBXBuildFile; fileRef = 503320AA214679EB00F64AAA /* PinTheme.swift */; };
		509E3D2420E398610095452C /* RestoreTheme.swift in Sources */ = {isa = PBXBuildFile; fileRef = 509E3D2320E398610095452C /* RestoreTheme.swift */; };
		50AB06AE2158E2EE00A01E4A /* LocalAuthentication.framework in Frameworks */ = {isa = PBXBuildFile; fileRef = 50AB06AD2158E2EE00A01E4A /* LocalAuthentication.framework */; };
		50AB06B7215A269200A01E4A /* InfoPlist.strings in Resources */ = {isa = PBXBuildFile; fileRef = 50AB06B5215A269200A01E4A /* InfoPlist.strings */; };
		50EDB79F215B493000BFE8A5 /* GeneratedMocks.swift in Sources */ = {isa = PBXBuildFile; fileRef = 50EDB79E215B493000BFE8A5 /* GeneratedMocks.swift */; };
		58AAA09CAEB6AF43CA020636 /* FullTransactionInfoPresenter.swift in Sources */ = {isa = PBXBuildFile; fileRef = 58AAA823D090E4B3E0D03A91 /* FullTransactionInfoPresenter.swift */; };
		58AAA0A54A64F5548C65F5F1 /* FullTransactionInfoInteractor.swift in Sources */ = {isa = PBXBuildFile; fileRef = 58AAA687FC0253AD175BA756 /* FullTransactionInfoInteractor.swift */; };
		58AAA0B04B8E3BD80EC3085E /* FullTransactionInfoModule.swift in Sources */ = {isa = PBXBuildFile; fileRef = 58AAA79D129F7B3E64598E5F /* FullTransactionInfoModule.swift */; };
		58AAA0E8388C917EB1D4E022 /* FullTransactionInfoProtocols.swift in Sources */ = {isa = PBXBuildFile; fileRef = 58AAAC944A9DCACFAF1DDA15 /* FullTransactionInfoProtocols.swift */; };
		58AAA142672488EC001B2B37 /* FullTransactionInfoRouter.swift in Sources */ = {isa = PBXBuildFile; fileRef = 58AAA842D6734B75D88E578C /* FullTransactionInfoRouter.swift */; };
		58AAA160B00C018EBE97CAFD /* RequestErrorView.swift in Sources */ = {isa = PBXBuildFile; fileRef = 58AAAF286BB3532AF94E4EB8 /* RequestErrorView.swift */; };
		58AAA1AB2FD9FBA7801F830D /* PaymentRequestAddress.swift in Sources */ = {isa = PBXBuildFile; fileRef = 58AAA7A94D25C20240FD75C6 /* PaymentRequestAddress.swift */; };
		58AAA1EE015E354E285FCCD3 /* FullTransactionInfoProviderFactory.swift in Sources */ = {isa = PBXBuildFile; fileRef = 58AAA72A3BACDB574838A8CC /* FullTransactionInfoProviderFactory.swift */; };
		58AAA1EEC400E3FE695E6C0B /* TransactionInfoDescriptionView.swift in Sources */ = {isa = PBXBuildFile; fileRef = 58AAAC9716B68916B4EA0B9B /* TransactionInfoDescriptionView.swift */; };
		58AAA2047B7403762F1B8760 /* EtherscanEthereumJSONConverter.swift in Sources */ = {isa = PBXBuildFile; fileRef = 58AAA0203BE96D0D7E990287 /* EtherscanEthereumJSONConverter.swift */; };
		58AAA207EFC5B662FF95A897 /* BtcComBitcoinJSONConverter.swift in Sources */ = {isa = PBXBuildFile; fileRef = 58AAA16D8548C7B619DA9641 /* BtcComBitcoinJSONConverter.swift */; };
		58AAA2396DE2B003ECC74E9F /* EtherscanEthereumJSONConverter.swift in Sources */ = {isa = PBXBuildFile; fileRef = 58AAA0203BE96D0D7E990287 /* EtherscanEthereumJSONConverter.swift */; };
		58AAA2421531C80F1D3C0511 /* HorSysBitcoinJSONConverter.swift in Sources */ = {isa = PBXBuildFile; fileRef = 58AAA94D476C4C18FFD07BCF /* HorSysBitcoinJSONConverter.swift */; };
		58AAA290CD7ABA86FD6A6F65 /* EthereumTransactionInfoAdapter.swift in Sources */ = {isa = PBXBuildFile; fileRef = 58AAA01DEF6280C1A0F1DA2D /* EthereumTransactionInfoAdapter.swift */; };
		58AAA29200B28D92FE706204 /* EthereumTransactionInfoAdapter.swift in Sources */ = {isa = PBXBuildFile; fileRef = 58AAA01DEF6280C1A0F1DA2D /* EthereumTransactionInfoAdapter.swift */; };
		58AAA2B6DE1387076505D7A4 /* FullTransactionInfoProvider.swift in Sources */ = {isa = PBXBuildFile; fileRef = 58AAAD82EF02D5AA6E8ED4CB /* FullTransactionInfoProvider.swift */; };
		58AAA2DBEA744F59EE0AA2D2 /* RequestErrorView.swift in Sources */ = {isa = PBXBuildFile; fileRef = 58AAAF286BB3532AF94E4EB8 /* RequestErrorView.swift */; };
		58AAA320C8EF4841893AC0BA /* FullTransactionHeaderView.swift in Sources */ = {isa = PBXBuildFile; fileRef = 58AAAC123E3138007B4D6E05 /* FullTransactionHeaderView.swift */; };
		58AAA33E05D0F609E0B2CBFC /* BlockChairBitcoinJSONConverter.swift in Sources */ = {isa = PBXBuildFile; fileRef = 58AAA51DB2A7D452F2489C77 /* BlockChairBitcoinJSONConverter.swift */; };
		58AAA3430F2CEC4395C094DF /* HorSysBitcoinJSONConverter.swift in Sources */ = {isa = PBXBuildFile; fileRef = 58AAA94D476C4C18FFD07BCF /* HorSysBitcoinJSONConverter.swift */; };
		58AAA38D55F9ED6F3FC1C9F9 /* TransactionInfoDescriptionView.swift in Sources */ = {isa = PBXBuildFile; fileRef = 58AAAC9716B68916B4EA0B9B /* TransactionInfoDescriptionView.swift */; };
		58AAA3BEAF334CC8B07FC3E2 /* FullTransactionInfoStateTests.swift in Sources */ = {isa = PBXBuildFile; fileRef = 58AAA2F49CD663006371EF2A /* FullTransactionInfoStateTests.swift */; };
		58AAA3ED415F09117EE63646 /* FullTransactionInfoState.swift in Sources */ = {isa = PBXBuildFile; fileRef = 58AAA90F7BDC0FD487A0C495 /* FullTransactionInfoState.swift */; };
		58AAA3FE527C904C4C777DAB /* FullTransactionInfoPresenter.swift in Sources */ = {isa = PBXBuildFile; fileRef = 58AAA823D090E4B3E0D03A91 /* FullTransactionInfoPresenter.swift */; };
		58AAA4356D5E31303E6E5A4C /* FullTransactionRecord.swift in Sources */ = {isa = PBXBuildFile; fileRef = 58AAADF00D642CB746C44C51 /* FullTransactionRecord.swift */; };
		58AAA43590786FC68C9E89F9 /* FullTransactionSection.swift in Sources */ = {isa = PBXBuildFile; fileRef = 58AAAC0A14CAF88B383C7857 /* FullTransactionSection.swift */; };
		58AAA45240AA8969546B34A2 /* EthereumTransactionInfoAdapter.swift in Sources */ = {isa = PBXBuildFile; fileRef = 58AAA01DEF6280C1A0F1DA2D /* EthereumTransactionInfoAdapter.swift */; };
		58AAA4641125F69AAFEF1558 /* BitcoinTransactionInfoAdapter.swift in Sources */ = {isa = PBXBuildFile; fileRef = 58AAA1C151E737B0B32208B4 /* BitcoinTransactionInfoAdapter.swift */; };
		58AAA4E1C32E0B48A4CFECCD /* PaymentRequestAddress.swift in Sources */ = {isa = PBXBuildFile; fileRef = 58AAA7A94D25C20240FD75C6 /* PaymentRequestAddress.swift */; };
		58AAA4E30536D33DB62D2783 /* BlockChairEthereumJSONConverter.swift in Sources */ = {isa = PBXBuildFile; fileRef = 58AAA7D263E09FDC95F6EBB1 /* BlockChairEthereumJSONConverter.swift */; };
		58AAA56161C92710EB128D4F /* RequestErrorTheme.swift in Sources */ = {isa = PBXBuildFile; fileRef = 58AAA452B368DF573BDB2E41 /* RequestErrorTheme.swift */; };
		58AAA57087D0D7CC14D1E69B /* BlockChairEthereumJSONConverter.swift in Sources */ = {isa = PBXBuildFile; fileRef = 58AAA7D263E09FDC95F6EBB1 /* BlockChairEthereumJSONConverter.swift */; };
		58AAA58111EA73CEFD00B6B8 /* FullTransactionItem.swift in Sources */ = {isa = PBXBuildFile; fileRef = 58AAAC9A4A60E2F1F248F928 /* FullTransactionItem.swift */; };
		58AAA5A3B8E3D00CB0F5E504 /* TransactionInfoDescriptionTheme.swift in Sources */ = {isa = PBXBuildFile; fileRef = 58AAA98833B2412BBE860CA5 /* TransactionInfoDescriptionTheme.swift */; };
		58AAA5BAC927BD8C5524F4C4 /* FullTransactionInfoInteractor.swift in Sources */ = {isa = PBXBuildFile; fileRef = 58AAA687FC0253AD175BA756 /* FullTransactionInfoInteractor.swift */; };
		58AAA5D856195A6F1DE5C4B4 /* FullTransactionHeaderView.swift in Sources */ = {isa = PBXBuildFile; fileRef = 58AAAC123E3138007B4D6E05 /* FullTransactionHeaderView.swift */; };
		58AAA62025479219EF4AE9F6 /* FullTransactionItem.swift in Sources */ = {isa = PBXBuildFile; fileRef = 58AAAC9A4A60E2F1F248F928 /* FullTransactionItem.swift */; };
		58AAA62B4D8A572B271CBDC0 /* FullTransactionInfoPresenter.swift in Sources */ = {isa = PBXBuildFile; fileRef = 58AAA823D090E4B3E0D03A91 /* FullTransactionInfoPresenter.swift */; };
		58AAA6A8CFD4F5363036B823 /* FullTransactionInfoState.swift in Sources */ = {isa = PBXBuildFile; fileRef = 58AAA90F7BDC0FD487A0C495 /* FullTransactionInfoState.swift */; };
		58AAA6E9BBEF3445D15CA8C0 /* HorSysBitcoinJSONConverter.swift in Sources */ = {isa = PBXBuildFile; fileRef = 58AAA94D476C4C18FFD07BCF /* HorSysBitcoinJSONConverter.swift */; };
		58AAA6ECE042DAD0D4137ECA /* FullTransactionHeaderView.swift in Sources */ = {isa = PBXBuildFile; fileRef = 58AAAC123E3138007B4D6E05 /* FullTransactionHeaderView.swift */; };
		58AAA707C0F4E16D335C15CB /* BlockExplorerBitcoinJSONConverter.swift in Sources */ = {isa = PBXBuildFile; fileRef = 58AAA5DE9E2BFD516441B426 /* BlockExplorerBitcoinJSONConverter.swift */; };
		58AAA71CA53B53E8FE695DF3 /* FullTransactionInfoProviderFactory.swift in Sources */ = {isa = PBXBuildFile; fileRef = 58AAA72A3BACDB574838A8CC /* FullTransactionInfoProviderFactory.swift */; };
		58AAA73C535D82C9DD991417 /* FullTransactionInfoInteractorTests.swift in Sources */ = {isa = PBXBuildFile; fileRef = 58AAA12F81B0D2587DB52D94 /* FullTransactionInfoInteractorTests.swift */; };
		58AAA7539516E70428514119 /* FullTransactionInfoRouter.swift in Sources */ = {isa = PBXBuildFile; fileRef = 58AAA842D6734B75D88E578C /* FullTransactionInfoRouter.swift */; };
		58AAA7E21743D93ABEB7DBAD /* FullTransactionRecord.swift in Sources */ = {isa = PBXBuildFile; fileRef = 58AAADF00D642CB746C44C51 /* FullTransactionRecord.swift */; };
		58AAA80C0095C741FBAFA8B5 /* BlockChairBitcoinJSONConverter.swift in Sources */ = {isa = PBXBuildFile; fileRef = 58AAA51DB2A7D452F2489C77 /* BlockChairBitcoinJSONConverter.swift */; };
		58AAA8193296B82E01F0B65C /* FullTransactionInfoState.swift in Sources */ = {isa = PBXBuildFile; fileRef = 58AAA90F7BDC0FD487A0C495 /* FullTransactionInfoState.swift */; };
		58AAA8A2E62A986089EFFED1 /* FullTransactionInfoProviderTests.swift in Sources */ = {isa = PBXBuildFile; fileRef = 58AAA4679CB188876817185B /* FullTransactionInfoProviderTests.swift */; };
		58AAA8D40B3399937CFEB0F2 /* PaymentRequestAddress.swift in Sources */ = {isa = PBXBuildFile; fileRef = 58AAA7A94D25C20240FD75C6 /* PaymentRequestAddress.swift */; };
		58AAA8F04A9FEBEF44DDCE6C /* FullTransactionInfoModule.swift in Sources */ = {isa = PBXBuildFile; fileRef = 58AAA79D129F7B3E64598E5F /* FullTransactionInfoModule.swift */; };
		58AAA905BEE3BE3DE3286E2B /* FullTransactionItem.swift in Sources */ = {isa = PBXBuildFile; fileRef = 58AAAC9A4A60E2F1F248F928 /* FullTransactionItem.swift */; };
		58AAA90B0E639B0D044EA653 /* TransactionInfoDescriptionTheme.swift in Sources */ = {isa = PBXBuildFile; fileRef = 58AAA98833B2412BBE860CA5 /* TransactionInfoDescriptionTheme.swift */; };
		58AAA93A88E6CF93F382AF27 /* HorSysEthereumJSONConverter.swift in Sources */ = {isa = PBXBuildFile; fileRef = 58AAAE7B19401F859DD71D9C /* HorSysEthereumJSONConverter.swift */; };
		58AAA95B6E8306B9D83429D7 /* RequestErrorTheme.swift in Sources */ = {isa = PBXBuildFile; fileRef = 58AAA452B368DF573BDB2E41 /* RequestErrorTheme.swift */; };
		58AAA95D85CE188E265AA1DE /* BtcComBitcoinJSONConverter.swift in Sources */ = {isa = PBXBuildFile; fileRef = 58AAA16D8548C7B619DA9641 /* BtcComBitcoinJSONConverter.swift */; };
		58AAA99105B253EE1230C239 /* BlockChairEthereumJSONConverter.swift in Sources */ = {isa = PBXBuildFile; fileRef = 58AAA7D263E09FDC95F6EBB1 /* BlockChairEthereumJSONConverter.swift */; };
		58AAA9B84E2A8DCC4177DAEC /* FullTransactionInfoModule.swift in Sources */ = {isa = PBXBuildFile; fileRef = 58AAA79D129F7B3E64598E5F /* FullTransactionInfoModule.swift */; };
		58AAAAAE312B4839ECDB4C87 /* RequestErrorView.swift in Sources */ = {isa = PBXBuildFile; fileRef = 58AAAF286BB3532AF94E4EB8 /* RequestErrorView.swift */; };
		58AAAAB463576AAA33E11D7B /* BtcComBitcoinJSONConverter.swift in Sources */ = {isa = PBXBuildFile; fileRef = 58AAA16D8548C7B619DA9641 /* BtcComBitcoinJSONConverter.swift */; };
		58AAAAEB64E554EFE622B1DE /* BitcoinTransactionInfoAdapter.swift in Sources */ = {isa = PBXBuildFile; fileRef = 58AAA1C151E737B0B32208B4 /* BitcoinTransactionInfoAdapter.swift */; };
		58AAAB024F4294252E1CF52A /* FullTransactionSection.swift in Sources */ = {isa = PBXBuildFile; fileRef = 58AAAC0A14CAF88B383C7857 /* FullTransactionSection.swift */; };
		58AAAB2024A5634646E9EFD5 /* RequestErrorTheme.swift in Sources */ = {isa = PBXBuildFile; fileRef = 58AAA452B368DF573BDB2E41 /* RequestErrorTheme.swift */; };
		58AAAB45621FAF77A7C091C3 /* FullTransactionInfoProtocols.swift in Sources */ = {isa = PBXBuildFile; fileRef = 58AAAC944A9DCACFAF1DDA15 /* FullTransactionInfoProtocols.swift */; };
		58AAABB4991882979199CA1F /* FullTransactionInfoProviderFactory.swift in Sources */ = {isa = PBXBuildFile; fileRef = 58AAA72A3BACDB574838A8CC /* FullTransactionInfoProviderFactory.swift */; };
		58AAAC1F6C9D7F092ECFF261 /* FullTransactionInfoRouter.swift in Sources */ = {isa = PBXBuildFile; fileRef = 58AAA842D6734B75D88E578C /* FullTransactionInfoRouter.swift */; };
		58AAAC1F9E7D95DC142AB3C4 /* BlockChairBitcoinJSONConverter.swift in Sources */ = {isa = PBXBuildFile; fileRef = 58AAA51DB2A7D452F2489C77 /* BlockChairBitcoinJSONConverter.swift */; };
		58AAAC6F72C64607A3AA707F /* HorSysEthereumJSONConverter.swift in Sources */ = {isa = PBXBuildFile; fileRef = 58AAAE7B19401F859DD71D9C /* HorSysEthereumJSONConverter.swift */; };
		58AAAC80F629D742B02AC29A /* FullTransactionInfoPresenterTests.swift in Sources */ = {isa = PBXBuildFile; fileRef = 58AAAEA9AB2118A46863AEB5 /* FullTransactionInfoPresenterTests.swift */; };
		58AAAC932FCD8F3A61640752 /* FullTransactionInfoInteractor.swift in Sources */ = {isa = PBXBuildFile; fileRef = 58AAA687FC0253AD175BA756 /* FullTransactionInfoInteractor.swift */; };
		58AAACA87940BF3CC5401691 /* FullTransactionInfoProvider.swift in Sources */ = {isa = PBXBuildFile; fileRef = 58AAAD82EF02D5AA6E8ED4CB /* FullTransactionInfoProvider.swift */; };
		58AAACBED22C4EC16CAB9C7B /* HorSysEthereumJSONConverter.swift in Sources */ = {isa = PBXBuildFile; fileRef = 58AAAE7B19401F859DD71D9C /* HorSysEthereumJSONConverter.swift */; };
		58AAAD04C6E1A7F1F21E1912 /* BlockExplorerBitcoinJSONConverter.swift in Sources */ = {isa = PBXBuildFile; fileRef = 58AAA5DE9E2BFD516441B426 /* BlockExplorerBitcoinJSONConverter.swift */; };
		58AAAD4B1F557C9B2BA30681 /* FullTransactionRecord.swift in Sources */ = {isa = PBXBuildFile; fileRef = 58AAADF00D642CB746C44C51 /* FullTransactionRecord.swift */; };
		58AAAD8961C7825A809C717E /* BlockExplorerBitcoinJSONConverter.swift in Sources */ = {isa = PBXBuildFile; fileRef = 58AAA5DE9E2BFD516441B426 /* BlockExplorerBitcoinJSONConverter.swift */; };
		58AAADD4A8BA1090780CEA11 /* FullTransactionInfoProvider.swift in Sources */ = {isa = PBXBuildFile; fileRef = 58AAAD82EF02D5AA6E8ED4CB /* FullTransactionInfoProvider.swift */; };
		58AAADF6F4A1265FB9B0546C /* EtherscanEthereumJSONConverter.swift in Sources */ = {isa = PBXBuildFile; fileRef = 58AAA0203BE96D0D7E990287 /* EtherscanEthereumJSONConverter.swift */; };
		58AAAE2E0615EBEF98E58BE8 /* BitcoinTransactionInfoAdapter.swift in Sources */ = {isa = PBXBuildFile; fileRef = 58AAA1C151E737B0B32208B4 /* BitcoinTransactionInfoAdapter.swift */; };
		58AAAF2121BD3562E68A5CB4 /* FullTransactionInfoProtocols.swift in Sources */ = {isa = PBXBuildFile; fileRef = 58AAAC944A9DCACFAF1DDA15 /* FullTransactionInfoProtocols.swift */; };
		58AAAF64F252D72D71D6D995 /* TransactionInfoDescriptionView.swift in Sources */ = {isa = PBXBuildFile; fileRef = 58AAAC9716B68916B4EA0B9B /* TransactionInfoDescriptionView.swift */; };
		58AAAF6C6C0F967415083427 /* FullTransactionSection.swift in Sources */ = {isa = PBXBuildFile; fileRef = 58AAAC0A14CAF88B383C7857 /* FullTransactionSection.swift */; };
		58AAAF8C7BE350256A86F681 /* TransactionInfoDescriptionTheme.swift in Sources */ = {isa = PBXBuildFile; fileRef = 58AAA98833B2412BBE860CA5 /* TransactionInfoDescriptionTheme.swift */; };
		D3285F4620BD158E00644076 /* AppDelegate.swift in Sources */ = {isa = PBXBuildFile; fileRef = D3285F4520BD158E00644076 /* AppDelegate.swift */; };
		D3373D9520BEC7B30082BC4A /* AVFoundation.framework in Frameworks */ = {isa = PBXBuildFile; fileRef = D3373D9420BEC7B30082BC4A /* AVFoundation.framework */; };
		D3373DB220C52F640082BC4A /* LaunchScreen.xib in Resources */ = {isa = PBXBuildFile; fileRef = D3373DB120C52F640082BC4A /* LaunchScreen.xib */; };
		D3373DB920C564450082BC4A /* BackupWordsController.swift in Sources */ = {isa = PBXBuildFile; fileRef = D3373DB720C564450082BC4A /* BackupWordsController.swift */; };
		D3373DBA20C564450082BC4A /* BackupWordsController.xib in Resources */ = {isa = PBXBuildFile; fileRef = D3373DB820C564450082BC4A /* BackupWordsController.xib */; };
		D3373DCE20C6B21C0082BC4A /* RestoreViewController.swift in Sources */ = {isa = PBXBuildFile; fileRef = D3373DCC20C6B21C0082BC4A /* RestoreViewController.swift */; };
		D3373DCF20C6B21C0082BC4A /* RestoreViewController.xib in Resources */ = {isa = PBXBuildFile; fileRef = D3373DCD20C6B21C0082BC4A /* RestoreViewController.xib */; };
		D348A76E20C7C44500803B9E /* BackupNavigationController.swift in Sources */ = {isa = PBXBuildFile; fileRef = D348A76C20C7C44500803B9E /* BackupNavigationController.swift */; };
		D348A77220C7C58900803B9E /* BackupIntroController.swift in Sources */ = {isa = PBXBuildFile; fileRef = D348A77020C7C58900803B9E /* BackupIntroController.swift */; };
		D348A77320C7C58900803B9E /* BackupIntroController.xib in Resources */ = {isa = PBXBuildFile; fileRef = D348A77120C7C58900803B9E /* BackupIntroController.xib */; };
		D348A77620C7D34100803B9E /* BackupConfirmationController.swift in Sources */ = {isa = PBXBuildFile; fileRef = D348A77420C7D34100803B9E /* BackupConfirmationController.swift */; };
		D348A77720C7D34100803B9E /* BackupConfirmationController.xib in Resources */ = {isa = PBXBuildFile; fileRef = D348A77520C7D34100803B9E /* BackupConfirmationController.xib */; };
		D35B518A21942E7A00504FBA /* AboutSettingsViewController.swift in Sources */ = {isa = PBXBuildFile; fileRef = D35B518821942E7A00504FBA /* AboutSettingsViewController.swift */; };
		D35B518B21942E7A00504FBA /* AboutSettingsViewController.swift in Sources */ = {isa = PBXBuildFile; fileRef = D35B518821942E7A00504FBA /* AboutSettingsViewController.swift */; };
		D35B518C21942E7A00504FBA /* AboutSettingsViewController.swift in Sources */ = {isa = PBXBuildFile; fileRef = D35B518821942E7A00504FBA /* AboutSettingsViewController.swift */; };
		D38404E4218317DF007D50AD /* AppDelegate.swift in Sources */ = {isa = PBXBuildFile; fileRef = D3285F4520BD158E00644076 /* AppDelegate.swift */; };
		D38404E5218317DF007D50AD /* BackupIntroController.swift in Sources */ = {isa = PBXBuildFile; fileRef = D348A77020C7C58900803B9E /* BackupIntroController.swift */; };
		D38404E6218317DF007D50AD /* TransactionsViewController.swift in Sources */ = {isa = PBXBuildFile; fileRef = D3B62A9020CA467E005A9F80 /* TransactionsViewController.swift */; };
		D38404E7218317DF007D50AD /* BackupNavigationController.swift in Sources */ = {isa = PBXBuildFile; fileRef = D348A76C20C7C44500803B9E /* BackupNavigationController.swift */; };
		D38404E8218317DF007D50AD /* MainViewController.swift in Sources */ = {isa = PBXBuildFile; fileRef = D3B62A8820CA40DC005A9F80 /* MainViewController.swift */; };
		D38404E9218317DF007D50AD /* BalanceViewController.swift in Sources */ = {isa = PBXBuildFile; fileRef = D3B62A8C20CA436F005A9F80 /* BalanceViewController.swift */; };
		D38404EA218317DF007D50AD /* BackupWordsController.swift in Sources */ = {isa = PBXBuildFile; fileRef = D3373DB720C564450082BC4A /* BackupWordsController.swift */; };
		D38404EB218317DF007D50AD /* GuestViewController.swift in Sources */ = {isa = PBXBuildFile; fileRef = 11B353D57AB36A9CF4DEE090 /* GuestViewController.swift */; };
		D38404EC218317DF007D50AD /* BackupConfirmationController.swift in Sources */ = {isa = PBXBuildFile; fileRef = D348A77420C7D34100803B9E /* BackupConfirmationController.swift */; };
		D38404ED218317DF007D50AD /* GuestRouter.swift in Sources */ = {isa = PBXBuildFile; fileRef = 11B35ADA6828A0EF11976938 /* GuestRouter.swift */; };
		D38404EE218317DF007D50AD /* RestoreTheme.swift in Sources */ = {isa = PBXBuildFile; fileRef = 509E3D2320E398610095452C /* RestoreTheme.swift */; };
		D38404EF218317DF007D50AD /* RestoreViewController.swift in Sources */ = {isa = PBXBuildFile; fileRef = D3373DCC20C6B21C0082BC4A /* RestoreViewController.swift */; };
		D38404F0218317DF007D50AD /* GuestPresenter.swift in Sources */ = {isa = PBXBuildFile; fileRef = 11B350896FD41EC360BF7C25 /* GuestPresenter.swift */; };
		D38404F1218317DF007D50AD /* BackupRouter.swift in Sources */ = {isa = PBXBuildFile; fileRef = 11B35D66E95B16C32E3796E8 /* BackupRouter.swift */; };
		D38404F2218317DF007D50AD /* BackupPresenter.swift in Sources */ = {isa = PBXBuildFile; fileRef = 11B355771A1D96DB96FBC975 /* BackupPresenter.swift */; };
		D38404F3218317DF007D50AD /* BackupInteractor.swift in Sources */ = {isa = PBXBuildFile; fileRef = 11B353A3B460BF1B24349F9F /* BackupInteractor.swift */; };
		D38404F4218317DF007D50AD /* RestoreRouter.swift in Sources */ = {isa = PBXBuildFile; fileRef = 11B35142DB758C8B2397D115 /* RestoreRouter.swift */; };
		D38404F5218317DF007D50AD /* RestorePresenter.swift in Sources */ = {isa = PBXBuildFile; fileRef = 11B35BAEE22C144B33661819 /* RestorePresenter.swift */; };
		D38404F6218317DF007D50AD /* BackupModule.swift in Sources */ = {isa = PBXBuildFile; fileRef = 11B356CEB7192CE21DD1BC8B /* BackupModule.swift */; };
		D38404F7218317DF007D50AD /* GuestModule.swift in Sources */ = {isa = PBXBuildFile; fileRef = 11B35BC220F1D90BF6BF3AAF /* GuestModule.swift */; };
		D38404F8218317DF007D50AD /* RestoreModule.swift in Sources */ = {isa = PBXBuildFile; fileRef = 11B358586003E20B167B1442 /* RestoreModule.swift */; };
		D38404F9218317DF007D50AD /* MainModule.swift in Sources */ = {isa = PBXBuildFile; fileRef = 11B35B96D2BC5994AC8EC794 /* MainModule.swift */; };
		D38404FA218317DF007D50AD /* MainRouter.swift in Sources */ = {isa = PBXBuildFile; fileRef = 11B35D163D12BE823AF54E97 /* MainRouter.swift */; };
		D38404FB218317DF007D50AD /* MainPresenter.swift in Sources */ = {isa = PBXBuildFile; fileRef = 11B359E7A75E6B92D1305F40 /* MainPresenter.swift */; };
		D38404FC218317DF007D50AD /* BalanceModule.swift in Sources */ = {isa = PBXBuildFile; fileRef = 11B35DC5A4019EA28C92B1E7 /* BalanceModule.swift */; };
		D38404FD218317DF007D50AD /* BalanceRouter.swift in Sources */ = {isa = PBXBuildFile; fileRef = 11B35DDABED90E97417092F5 /* BalanceRouter.swift */; };
		D38404FE218317DF007D50AD /* BalancePresenter.swift in Sources */ = {isa = PBXBuildFile; fileRef = 11B356A624E0982E0D90F9BB /* BalancePresenter.swift */; };
		D38404FF218317DF007D50AD /* TransactionsRouter.swift in Sources */ = {isa = PBXBuildFile; fileRef = 11B3520E9F70FFB8CC2D25A3 /* TransactionsRouter.swift */; };
		D3840500218317DF007D50AD /* TransactionsPresenter.swift in Sources */ = {isa = PBXBuildFile; fileRef = 11B3569AE7CDF7E217CAB4EE /* TransactionsPresenter.swift */; };
		D3840501218317DF007D50AD /* TransactionsModule.swift in Sources */ = {isa = PBXBuildFile; fileRef = 11B35687F7521B1F22786638 /* TransactionsModule.swift */; };
		D3840502218317DF007D50AD /* Protocols.swift in Sources */ = {isa = PBXBuildFile; fileRef = 11B35A5DE20DD6DD486FAFC0 /* Protocols.swift */; };
		D3840503218317DF007D50AD /* MainInteractor.swift in Sources */ = {isa = PBXBuildFile; fileRef = 11B35B88A2D6C85E1600F3AF /* MainInteractor.swift */; };
		D3840504218317DF007D50AD /* GuestInteractor.swift in Sources */ = {isa = PBXBuildFile; fileRef = 11B3566ED622AE7606EF76B9 /* GuestInteractor.swift */; };
		D3840505218317DF007D50AD /* LaunchRouter.swift in Sources */ = {isa = PBXBuildFile; fileRef = 11B35C7DCF9B7894F7600623 /* LaunchRouter.swift */; };
		D3840506218317DF007D50AD /* RestoreInteractor.swift in Sources */ = {isa = PBXBuildFile; fileRef = 11B354E15658C8BF7D5268D9 /* RestoreInteractor.swift */; };
		D3840507218317DF007D50AD /* BalanceInteractor.swift in Sources */ = {isa = PBXBuildFile; fileRef = 11B3511175F5F85BE5677E1A /* BalanceInteractor.swift */; };
		D3840508218317DF007D50AD /* BalanceViewItem.swift in Sources */ = {isa = PBXBuildFile; fileRef = 11B35458E7255EFB7BD0FB67 /* BalanceViewItem.swift */; };
		D3840509218317DF007D50AD /* Currency.swift in Sources */ = {isa = PBXBuildFile; fileRef = 11B356DF243F6B9248E6AD42 /* Currency.swift */; };
		D384050B218317DF007D50AD /* CurrencyValue.swift in Sources */ = {isa = PBXBuildFile; fileRef = 11B3589DC1945CAFBEEB1EED /* CurrencyValue.swift */; };
		D384050C218317DF007D50AD /* CoinValue.swift in Sources */ = {isa = PBXBuildFile; fileRef = 11B35B466B8FF6754E47DACD /* CoinValue.swift */; };
		D384050E218317DF007D50AD /* TransactionsInteractor.swift in Sources */ = {isa = PBXBuildFile; fileRef = 11B35BEF7ABBE155593B4DBE /* TransactionsInteractor.swift */; };
		D384050F218317DF007D50AD /* RestoreWordCell.swift in Sources */ = {isa = PBXBuildFile; fileRef = 1A5648D3CF09FF5EBE8321EC /* RestoreWordCell.swift */; };
		D3840510218317DF007D50AD /* DescriptionCollectionHeader.swift in Sources */ = {isa = PBXBuildFile; fileRef = 1A564E60ED94EDDE153519AA /* DescriptionCollectionHeader.swift */; };
		D3840511218317DF007D50AD /* InputFieldTheme.swift in Sources */ = {isa = PBXBuildFile; fileRef = 1A564939814A9D9F47D41EEB /* InputFieldTheme.swift */; };
		D3840512218317DF007D50AD /* AppTheme.swift in Sources */ = {isa = PBXBuildFile; fileRef = 1A5649DB879A57761C09842E /* AppTheme.swift */; };
		D3840513218317DF007D50AD /* BalanceCell.swift in Sources */ = {isa = PBXBuildFile; fileRef = 1A564B746C8A6451D81B27D4 /* BalanceCell.swift */; };
		D3840514218317DF007D50AD /* BalanceHeaderView.swift in Sources */ = {isa = PBXBuildFile; fileRef = 1A56463AFF1D05E33BA25C8A /* BalanceHeaderView.swift */; };
		D3840515218317DF007D50AD /* BalanceTheme.swift in Sources */ = {isa = PBXBuildFile; fileRef = 1A564243436E5185205D0359 /* BalanceTheme.swift */; };
		D3840516218317DF007D50AD /* CurrencyHelper.swift in Sources */ = {isa = PBXBuildFile; fileRef = 1A564679937963085A8530F4 /* CurrencyHelper.swift */; };
		D3840517218317DF007D50AD /* TransactionCurrenciesHeaderView.swift in Sources */ = {isa = PBXBuildFile; fileRef = 1A564FE8D247C36C2478C6B5 /* TransactionCurrenciesHeaderView.swift */; };
		D3840518218317DF007D50AD /* TransactionsCurrencyCell.swift in Sources */ = {isa = PBXBuildFile; fileRef = 1A5649C888E12C1A0B70EFA8 /* TransactionsCurrencyCell.swift */; };
		D3840519218317DF007D50AD /* TransactionsFilterTheme.swift in Sources */ = {isa = PBXBuildFile; fileRef = 1A5647CE5852E959DA7EB89A /* TransactionsFilterTheme.swift */; };
		D384051A218317DF007D50AD /* TransactionCell.swift in Sources */ = {isa = PBXBuildFile; fileRef = 1A5643AAE35C8D8C5DA5924C /* TransactionCell.swift */; };
		D384051B218317DF007D50AD /* TransactionsTheme.swift in Sources */ = {isa = PBXBuildFile; fileRef = 1A5645ED6604E61C418C257E /* TransactionsTheme.swift */; };
		D384051C218317DF007D50AD /* CoinValueHelper.swift in Sources */ = {isa = PBXBuildFile; fileRef = 1A5640B6691F4FD048C82A49 /* CoinValueHelper.swift */; };
		D3840520218317DF007D50AD /* ConfirmationTheme.swift in Sources */ = {isa = PBXBuildFile; fileRef = 1A564E77730537D108E31276 /* ConfirmationTheme.swift */; };
		D3840521218317DF007D50AD /* ButtonTheme.swift in Sources */ = {isa = PBXBuildFile; fileRef = 1A564D7FA287326CBE96353A /* ButtonTheme.swift */; };
		D3840524218317DF007D50AD /* DepositRouter.swift in Sources */ = {isa = PBXBuildFile; fileRef = 1A564EDCEACE83D95F6AE528 /* DepositRouter.swift */; };
		D3840525218317DF007D50AD /* DepositModule.swift in Sources */ = {isa = PBXBuildFile; fileRef = 1A564E1FBBCCA45BCDA557F4 /* DepositModule.swift */; };
		D3840526218317DF007D50AD /* DepositInteractor.swift in Sources */ = {isa = PBXBuildFile; fileRef = 1A5648DA32EA5FC27E4CEF64 /* DepositInteractor.swift */; };
		D3840527218317DF007D50AD /* DepositPresenter.swift in Sources */ = {isa = PBXBuildFile; fileRef = 1A5645371B2FC499500DCA93 /* DepositPresenter.swift */; };
		D3840528218317DF007D50AD /* DepositAlertModel.swift in Sources */ = {isa = PBXBuildFile; fileRef = 1A564C2A96B49F01C1EC645D /* DepositAlertModel.swift */; };
		D3840529218317DF007D50AD /* DepositTheme.swift in Sources */ = {isa = PBXBuildFile; fileRef = 1A56481E8D97841B12893D00 /* DepositTheme.swift */; };
		D384052A218317DF007D50AD /* DepositCollectionItemView.swift in Sources */ = {isa = PBXBuildFile; fileRef = 1A564B0A9AB0EAAB5574FDD0 /* DepositCollectionItemView.swift */; };
		D384052B218317DF007D50AD /* DepositCollectionItem.swift in Sources */ = {isa = PBXBuildFile; fileRef = 1A5645BE7DACEC78A2FAEFB5 /* DepositCollectionItem.swift */; };
		D384052C218317DF007D50AD /* DepositAddressCollectionCell.swift in Sources */ = {isa = PBXBuildFile; fileRef = 1A5647F6F29405E571D70592 /* DepositAddressCollectionCell.swift */; };
		D384052F218317DF007D50AD /* PagingDotsItem.swift in Sources */ = {isa = PBXBuildFile; fileRef = 1A5640FFFD5B065D745208F1 /* PagingDotsItem.swift */; };
		D3840530218317DF007D50AD /* PagingDotsItemView.swift in Sources */ = {isa = PBXBuildFile; fileRef = 1A56453E2F6ED44D46D84C49 /* PagingDotsItemView.swift */; };
		D3840531218317DF007D50AD /* DepositCopyButtonItem.swift in Sources */ = {isa = PBXBuildFile; fileRef = 1A564F3B10EF814E1D330CAD /* DepositCopyButtonItem.swift */; };
		D3840532218317DF007D50AD /* DepositCopyButtonItemView.swift in Sources */ = {isa = PBXBuildFile; fileRef = 1A564DA173BE95B4681E5395 /* DepositCopyButtonItemView.swift */; };
		D3840533218317DF007D50AD /* SendModule.swift in Sources */ = {isa = PBXBuildFile; fileRef = 1A5641C2FAD616C358A319A0 /* SendModule.swift */; };
		D3840534218317DF007D50AD /* SendInteractor.swift in Sources */ = {isa = PBXBuildFile; fileRef = 1A564260BF2C73B9F2450FB8 /* SendInteractor.swift */; };
		D3840535218317DF007D50AD /* SendAlertModel.swift in Sources */ = {isa = PBXBuildFile; fileRef = 1A5644CAA65F6AF171D2D5AF /* SendAlertModel.swift */; };
		D3840536218317DF007D50AD /* SendRouter.swift in Sources */ = {isa = PBXBuildFile; fileRef = 1A56474B516F0AFBAAFB3AE2 /* SendRouter.swift */; };
		D3840537218317DF007D50AD /* SendPresenter.swift in Sources */ = {isa = PBXBuildFile; fileRef = 1A5647EE51941D84607A9493 /* SendPresenter.swift */; };
		D3840538218317DF007D50AD /* SendTitleItemView.swift in Sources */ = {isa = PBXBuildFile; fileRef = 1A5649BED7237B075AE7F8B8 /* SendTitleItemView.swift */; };
		D3840539218317DF007D50AD /* SendTitleItem.swift in Sources */ = {isa = PBXBuildFile; fileRef = 1A564AF060F532C77FB991C7 /* SendTitleItem.swift */; };
		D384053A218317DF007D50AD /* SendTheme.swift in Sources */ = {isa = PBXBuildFile; fileRef = 1A564077BF075C35B6FF3BCB /* SendTheme.swift */; };
		D3840542218317DF007D50AD /* SendButtonItemView.swift in Sources */ = {isa = PBXBuildFile; fileRef = 1A564CFA352D219E2D05D09F /* SendButtonItemView.swift */; };
		D3840543218317DF007D50AD /* SendButtonItem.swift in Sources */ = {isa = PBXBuildFile; fileRef = 1A56425E1873BC8574539D2B /* SendButtonItem.swift */; };
		D3840545218317DF007D50AD /* ScanQRController.swift in Sources */ = {isa = PBXBuildFile; fileRef = 1A5647D980D08E2E4359861B /* ScanQRController.swift */; };
		D3840546218317DF007D50AD /* TransactionRecord.swift in Sources */ = {isa = PBXBuildFile; fileRef = 11B356738853E2305B5CC34B /* TransactionRecord.swift */; };
		D3840547218317DF007D50AD /* Rate.swift in Sources */ = {isa = PBXBuildFile; fileRef = 11B35BBAAAE1A3981B902E89 /* Rate.swift */; };
		D3840548218317DF007D50AD /* WordsManager.swift in Sources */ = {isa = PBXBuildFile; fileRef = 11B35ADD30196056A9C6407C /* WordsManager.swift */; };
		D3840549218317DF007D50AD /* TransactionInfoRouter.swift in Sources */ = {isa = PBXBuildFile; fileRef = 1A5647FDE8383651F19C35C6 /* TransactionInfoRouter.swift */; };
		D384054A218317DF007D50AD /* TransactionInfoAlertModel.swift in Sources */ = {isa = PBXBuildFile; fileRef = 1A5643010944D435B8BA2FD8 /* TransactionInfoAlertModel.swift */; };
		D384054B218317DF007D50AD /* TransactionTitleItem.swift in Sources */ = {isa = PBXBuildFile; fileRef = 1A564C27C6CDAE6E692C4A14 /* TransactionTitleItem.swift */; };
		D384054C218317DF007D50AD /* TransactionTitleItemView.swift in Sources */ = {isa = PBXBuildFile; fileRef = 1A56469DF9D0C335228E88EE /* TransactionTitleItemView.swift */; };
		D384054D218317DF007D50AD /* TransactionInfoTheme.swift in Sources */ = {isa = PBXBuildFile; fileRef = 1A5645F926B14580B1644164 /* TransactionInfoTheme.swift */; };
		D3840550218317DF007D50AD /* TransactionStatusItem.swift in Sources */ = {isa = PBXBuildFile; fileRef = 1A5646C9024F054AE8115A30 /* TransactionStatusItem.swift */; };
		D3840553218317DF007D50AD /* TransactionFromToHashItem.swift in Sources */ = {isa = PBXBuildFile; fileRef = 1A564C4C8EFE1B1BBE03C9E6 /* TransactionFromToHashItem.swift */; };
		D3840554218317DF007D50AD /* PinTheme.swift in Sources */ = {isa = PBXBuildFile; fileRef = 503320AA214679EB00F64AAA /* PinTheme.swift */; };
		D3840556218317DF007D50AD /* TransactionCloseItem.swift in Sources */ = {isa = PBXBuildFile; fileRef = 1A564181733CBC44EECFBBF3 /* TransactionCloseItem.swift */; };
		D3840557218317DF007D50AD /* TransactionCloseItemView.swift in Sources */ = {isa = PBXBuildFile; fileRef = 1A564B27FBA16D9EA22F0944 /* TransactionCloseItemView.swift */; };
		D3840558218317DF007D50AD /* TransactionInfoModule.swift in Sources */ = {isa = PBXBuildFile; fileRef = 1A5643996D67B74F800DFFE4 /* TransactionInfoModule.swift */; };
		D3840559218317DF007D50AD /* TransactionInfoInteractor.swift in Sources */ = {isa = PBXBuildFile; fileRef = 1A5647DBF15322999B5A1D04 /* TransactionInfoInteractor.swift */; };
		D384055A218317DF007D50AD /* TransactionInfoPresenter.swift in Sources */ = {isa = PBXBuildFile; fileRef = 1A564091A9C12F224A18B740 /* TransactionInfoPresenter.swift */; };
		D384055C218317DF007D50AD /* SettingsTheme.swift in Sources */ = {isa = PBXBuildFile; fileRef = 1A564F747A4D0B78E5DF6F1B /* SettingsTheme.swift */; };
		D384055D218317DF007D50AD /* TransactionAmountItem.swift in Sources */ = {isa = PBXBuildFile; fileRef = 1A56464DB0EEF75F63C91760 /* TransactionAmountItem.swift */; };
		D384055E218317DF007D50AD /* TransactionAmountItemView.swift in Sources */ = {isa = PBXBuildFile; fileRef = 1A5642EFA8A991436AED3B44 /* TransactionAmountItemView.swift */; };
		D3840560218317DF007D50AD /* SettingsCell.swift in Sources */ = {isa = PBXBuildFile; fileRef = 1A564F5FA00D064D9F3F0AF7 /* SettingsCell.swift */; };
		D3840561218317DF007D50AD /* SettingsRightImageCell.swift in Sources */ = {isa = PBXBuildFile; fileRef = 1A56499AAEEED9EA3CE9E0A7 /* SettingsRightImageCell.swift */; };
		D3840562218317DF007D50AD /* SettingsRightLabelCell.swift in Sources */ = {isa = PBXBuildFile; fileRef = 1A56464E8EDBFB0B67DB593F /* SettingsRightLabelCell.swift */; };
		D3840563218317DF007D50AD /* SettingsToggleCell.swift in Sources */ = {isa = PBXBuildFile; fileRef = 1A564B3A1B7A6F432F72A811 /* SettingsToggleCell.swift */; };
		D3840564218317DF007D50AD /* SettingsInfoFooter.swift in Sources */ = {isa = PBXBuildFile; fileRef = 1A56487BA5FFC1BC45D6F25C /* SettingsInfoFooter.swift */; };
		D3840565218317DF007D50AD /* FullTransactionInfoTheme.swift in Sources */ = {isa = PBXBuildFile; fileRef = 1A56428DB7E042907CD4252D /* FullTransactionInfoTheme.swift */; };
		D3840566218317DF007D50AD /* FullTransactionInfoTextCell.swift in Sources */ = {isa = PBXBuildFile; fileRef = 1A56424F4DB6D8384D8F2489 /* FullTransactionInfoTextCell.swift */; };
		D3840567218317DF007D50AD /* TransactionFromToHashItemView.swift in Sources */ = {isa = PBXBuildFile; fileRef = 1A564E1F405D2D57FBC9E799 /* TransactionFromToHashItemView.swift */; };
		D3840568218317DF007D50AD /* AddressItem.swift in Sources */ = {isa = PBXBuildFile; fileRef = 1A5648AB2D8BF212D891310D /* AddressItem.swift */; };
		D384056A218317DF007D50AD /* TransactionStatusItemView.swift in Sources */ = {isa = PBXBuildFile; fileRef = 1A564BD2D59794AD187F28ED /* TransactionStatusItemView.swift */; };
		D384056B218317DF007D50AD /* LockManager.swift in Sources */ = {isa = PBXBuildFile; fileRef = 1A5648F910A01D14653C8B21 /* LockManager.swift */; };
		D384056C218317DF007D50AD /* PinViewController.swift in Sources */ = {isa = PBXBuildFile; fileRef = 1A564948450C4AADB2679AC0 /* PinViewController.swift */; };
		D384056D218317DF007D50AD /* PinManager.swift in Sources */ = {isa = PBXBuildFile; fileRef = 1A5645B289EFBDB3EAB27E3A /* PinManager.swift */; };
		D384056E218317DF007D50AD /* PinView.swift in Sources */ = {isa = PBXBuildFile; fileRef = 1A564E32F66415F9A0586626 /* PinView.swift */; };
		D384056F218317DF007D50AD /* SetPinRouter.swift in Sources */ = {isa = PBXBuildFile; fileRef = 1A564447850F619EDD37CBC3 /* SetPinRouter.swift */; };
		D3840570218317DF007D50AD /* SetPinPresenter.swift in Sources */ = {isa = PBXBuildFile; fileRef = 1A5648311E0EA947B1446649 /* SetPinPresenter.swift */; };
		D3840571218317DF007D50AD /* SetPinModule.swift in Sources */ = {isa = PBXBuildFile; fileRef = 1A56421310FCB8A4E19BDDB3 /* SetPinModule.swift */; };
		D3840572218317DF007D50AD /* PinDotsView.swift in Sources */ = {isa = PBXBuildFile; fileRef = 1A564326AB442FFB65E1CA29 /* PinDotsView.swift */; };
		D3840573218317DF007D50AD /* EditPinPresenter.swift in Sources */ = {isa = PBXBuildFile; fileRef = 1A5646F390EE2D74304C8CDA /* EditPinPresenter.swift */; };
		D3840574218317DF007D50AD /* EditPinRouter.swift in Sources */ = {isa = PBXBuildFile; fileRef = 1A564C08421D093D6E445D3A /* EditPinRouter.swift */; };
		D3840575218317DF007D50AD /* EditPinModule.swift in Sources */ = {isa = PBXBuildFile; fileRef = 1A564D0BE1310BFCC7D8D774 /* EditPinModule.swift */; };
		D3840576218317DF007D50AD /* PinModule.swift in Sources */ = {isa = PBXBuildFile; fileRef = 1A56490AEC0BDFCA98275B49 /* PinModule.swift */; };
		D3840577218317DF007D50AD /* PinInteractor.swift in Sources */ = {isa = PBXBuildFile; fileRef = 1A5640B8B65EAECA3A36F89E /* PinInteractor.swift */; };
		D3840578218317DF007D50AD /* UnlockPinPresenter.swift in Sources */ = {isa = PBXBuildFile; fileRef = 1A5641742308EC67C1292980 /* UnlockPinPresenter.swift */; };
		D3840579218317DF007D50AD /* UnlockPinRouter.swift in Sources */ = {isa = PBXBuildFile; fileRef = 1A5644EDACA3F1843C8194F7 /* UnlockPinRouter.swift */; };
		D384057A218317DF007D50AD /* UnlockPinModule.swift in Sources */ = {isa = PBXBuildFile; fileRef = 1A564E017B299CF4BA6F337C /* UnlockPinModule.swift */; };
		D384057B218317DF007D50AD /* BiometricManager.swift in Sources */ = {isa = PBXBuildFile; fileRef = 1A564901BE8CB514936E47AF /* BiometricManager.swift */; };
		D384057C218317DF007D50AD /* UnlockPinInteractor.swift in Sources */ = {isa = PBXBuildFile; fileRef = 1A5647E28DF774B3CE01D2C4 /* UnlockPinInteractor.swift */; };
		D384057D218317DF007D50AD /* ManagePinPresenter.swift in Sources */ = {isa = PBXBuildFile; fileRef = 1A564A3E6B23CF04ECEB40DC /* ManagePinPresenter.swift */; };
		D384057E218317DF007D50AD /* LaunchModule.swift in Sources */ = {isa = PBXBuildFile; fileRef = 1A56408C8281C80FD365E5BE /* LaunchModule.swift */; };
		D384057F218317DF007D50AD /* LaunchInteractor.swift in Sources */ = {isa = PBXBuildFile; fileRef = 1A56458C7C29504755A09E00 /* LaunchInteractor.swift */; };
		D3840580218317DF007D50AD /* LaunchPresenter.swift in Sources */ = {isa = PBXBuildFile; fileRef = 1A564F627224BDD3E99C582B /* LaunchPresenter.swift */; };
		D3840581218317DF007D50AD /* App.swift in Sources */ = {isa = PBXBuildFile; fileRef = 1A5646D49060C3EFF06D0479 /* App.swift */; };
		D3840582218317DF007D50AD /* LockRouter.swift in Sources */ = {isa = PBXBuildFile; fileRef = 1A564A6CCF1B907F25255D2E /* LockRouter.swift */; };
		D3840583218317DF007D50AD /* BlurManager.swift in Sources */ = {isa = PBXBuildFile; fileRef = 1A564BB88BF3ED779F8C21DC /* BlurManager.swift */; };
		D3840584218317DF007D50AD /* RateManager.swift in Sources */ = {isa = PBXBuildFile; fileRef = 1A564CF82858F8E7F80E1835 /* RateManager.swift */; };
		D3840585218317DF007D50AD /* MainSettingsModule.swift in Sources */ = {isa = PBXBuildFile; fileRef = 1A5647AD7481B36F20D4DDF9 /* MainSettingsModule.swift */; };
		D3840586218317DF007D50AD /* MainSettingsPresenter.swift in Sources */ = {isa = PBXBuildFile; fileRef = 1A5640528EFD15137E218EA3 /* MainSettingsPresenter.swift */; };
		D3840587218317DF007D50AD /* MainSettingsRouter.swift in Sources */ = {isa = PBXBuildFile; fileRef = 1A5645D25F2DB148CD0C16B5 /* MainSettingsRouter.swift */; };
		D3840588218317DF007D50AD /* MainSettingsInteractor.swift in Sources */ = {isa = PBXBuildFile; fileRef = 1A564D73251DBFA0CFE34D12 /* MainSettingsInteractor.swift */; };
		D3840589218317DF007D50AD /* MainSettingsViewController.swift in Sources */ = {isa = PBXBuildFile; fileRef = 1A564879AD72301AAB78F8F5 /* MainSettingsViewController.swift */; };
		D384058A218317DF007D50AD /* LocalizationManager.swift in Sources */ = {isa = PBXBuildFile; fileRef = 1A564F49E3B187A3564C0561 /* LocalizationManager.swift */; };
		D384058B218317DF007D50AD /* LanguageManager.swift in Sources */ = {isa = PBXBuildFile; fileRef = 11B35C4FFB99D10A8F343E9C /* LanguageManager.swift */; };
		D384058C218317DF007D50AD /* UserDefaultsStorage.swift in Sources */ = {isa = PBXBuildFile; fileRef = 11B352044BCE494491257933 /* UserDefaultsStorage.swift */; };
		D384058D218317DF007D50AD /* KeychainStorage.swift in Sources */ = {isa = PBXBuildFile; fileRef = 11B3584E1C6B6FA22B89D82C /* KeychainStorage.swift */; };
		D384058E218317DF007D50AD /* SecuritySettingsViewController.swift in Sources */ = {isa = PBXBuildFile; fileRef = 1A5647AD931E3B90C974A6CB /* SecuritySettingsViewController.swift */; };
		D384058F218317DF007D50AD /* SecuritySettingsModule.swift in Sources */ = {isa = PBXBuildFile; fileRef = 1A5641572B6E46E18B52A6A9 /* SecuritySettingsModule.swift */; };
		D3840590218317DF007D50AD /* SecuritySettingsInteractor.swift in Sources */ = {isa = PBXBuildFile; fileRef = 1A564082B28C17265B23D88A /* SecuritySettingsInteractor.swift */; };
		D3840591218317DF007D50AD /* SecuritySettingsRouter.swift in Sources */ = {isa = PBXBuildFile; fileRef = 1A5641B7D1079995F147F7D2 /* SecuritySettingsRouter.swift */; };
		D3840592218317DF007D50AD /* SecuritySettingsPresenter.swift in Sources */ = {isa = PBXBuildFile; fileRef = 1A56446DB62F52AC4C3C2C30 /* SecuritySettingsPresenter.swift */; };
		D3840593218317DF007D50AD /* BitcoinAdapter.swift in Sources */ = {isa = PBXBuildFile; fileRef = 11B352D114BED753EEBA8B8D /* BitcoinAdapter.swift */; };
		D3840594218317DF007D50AD /* BaseButtonItem.swift in Sources */ = {isa = PBXBuildFile; fileRef = 11B3523AECA209106F192586 /* BaseButtonItem.swift */; };
		D3840595218317DF007D50AD /* BaseButtonItemView.swift in Sources */ = {isa = PBXBuildFile; fileRef = 11B3564E0721887CEBDE39F2 /* BaseButtonItemView.swift */; };
		D3840596218317DF007D50AD /* BaseTwinItem.swift in Sources */ = {isa = PBXBuildFile; fileRef = 11B3505BF644BCA7FD0F86F5 /* BaseTwinItem.swift */; };
		D3840597218317DF007D50AD /* BaseTwinItemView.swift in Sources */ = {isa = PBXBuildFile; fileRef = 11B3513A0023455D438BAC4C /* BaseTwinItemView.swift */; };
		D3840598218317DF007D50AD /* IndexedInputField.swift in Sources */ = {isa = PBXBuildFile; fileRef = 11B35C8856A137E92441AF19 /* IndexedInputField.swift */; };
		D3840599218317DF007D50AD /* RespondButton.swift in Sources */ = {isa = PBXBuildFile; fileRef = 11B3570598EDE26F96BC5F41 /* RespondButton.swift */; };
		D384059A218317DF007D50AD /* KeyboardObservingViewController.swift in Sources */ = {isa = PBXBuildFile; fileRef = 11B3535FC407BA20765EBCF4 /* KeyboardObservingViewController.swift */; };
		D384059B218317DF007D50AD /* WalletNavigationController.swift in Sources */ = {isa = PBXBuildFile; fileRef = 11B353F1BD63011E1D536631 /* WalletNavigationController.swift */; };
		D384059C218317DF007D50AD /* UIColor.swift in Sources */ = {isa = PBXBuildFile; fileRef = 11B351FFC025462BB9F01184 /* UIColor.swift */; };
		D384059D218317DF007D50AD /* String.swift in Sources */ = {isa = PBXBuildFile; fileRef = 11B35F4AF52970B217AD4DC6 /* String.swift */; };
		D384059E218317DF007D50AD /* Satoshi.swift in Sources */ = {isa = PBXBuildFile; fileRef = 11B3522E7181FB5F0A647944 /* Satoshi.swift */; };
		D384059F218317DF007D50AD /* UIView.swift in Sources */ = {isa = PBXBuildFile; fileRef = 11B358414185C1B924E91A32 /* UIView.swift */; };
		D38405A0218317DF007D50AD /* UIFont.swift in Sources */ = {isa = PBXBuildFile; fileRef = 11B35A473B035F88BA0C09C1 /* UIFont.swift */; };
		D38405A1218317DF007D50AD /* Date.swift in Sources */ = {isa = PBXBuildFile; fileRef = 11B355ABE89C2793563829BD /* Date.swift */; };
		D38405A2218317DF007D50AD /* UIAlertController.swift in Sources */ = {isa = PBXBuildFile; fileRef = 11B356D6300E64A1982BC9EB /* UIAlertController.swift */; };
		D38405A3218317DF007D50AD /* UITableView.swift in Sources */ = {isa = PBXBuildFile; fileRef = 11B351D55B31D37B7194DE55 /* UITableView.swift */; };
		D38405A4218317DF007D50AD /* HudHelper.swift in Sources */ = {isa = PBXBuildFile; fileRef = 11B35C181EB4CA85BD80228C /* HudHelper.swift */; };
		D38405A5218317DF007D50AD /* DateHelper.swift in Sources */ = {isa = PBXBuildFile; fileRef = 11B35492B1162F69CA7A0597 /* DateHelper.swift */; };
		D38405A6218317DF007D50AD /* SystemInfoManager.swift in Sources */ = {isa = PBXBuildFile; fileRef = 11B357BA1A6AC79F07B54FB5 /* SystemInfoManager.swift */; };
		D38405A7218317DF007D50AD /* PermissionsHelper.swift in Sources */ = {isa = PBXBuildFile; fileRef = 11B354B43B5120F594318FDA /* PermissionsHelper.swift */; };
		D38405A8218317DF007D50AD /* RandomManager.swift in Sources */ = {isa = PBXBuildFile; fileRef = 11B35A65D7F2EADB3618DA64 /* RandomManager.swift */; };
		D38405A9218317DF007D50AD /* BiometryType.swift in Sources */ = {isa = PBXBuildFile; fileRef = 11B35C182B944A7CD13EA163 /* BiometryType.swift */; };
		D38405AB218317DF007D50AD /* LanguageSettingsViewController.swift in Sources */ = {isa = PBXBuildFile; fileRef = 1A5644D3B094D4148F99F8A5 /* LanguageSettingsViewController.swift */; };
		D38405AD218317DF007D50AD /* LanguageSettingsPresenter.swift in Sources */ = {isa = PBXBuildFile; fileRef = 1A564238192BEA3F5470E204 /* LanguageSettingsPresenter.swift */; };
		D38405AE218317DF007D50AD /* LanguageSettingsInteractor.swift in Sources */ = {isa = PBXBuildFile; fileRef = 1A564DB37A289E1AEA981458 /* LanguageSettingsInteractor.swift */; };
		D38405AF218317DF007D50AD /* LanguageSettingsModule.swift in Sources */ = {isa = PBXBuildFile; fileRef = 1A5642A5A1B21FE92139766E /* LanguageSettingsModule.swift */; };
		D38405B0218317DF007D50AD /* LanguageSettingsRouter.swift in Sources */ = {isa = PBXBuildFile; fileRef = 1A564094488F092EDA007FE9 /* LanguageSettingsRouter.swift */; };
		D38405B1218317DF007D50AD /* CoinManager.swift in Sources */ = {isa = PBXBuildFile; fileRef = 11B35570FD93AFB406434D20 /* CoinManager.swift */; };
		D38405B2218317DF007D50AD /* AdapterFactory.swift in Sources */ = {isa = PBXBuildFile; fileRef = 11B3576492DE68F2507BB711 /* AdapterFactory.swift */; };
		D38405B3218317DF007D50AD /* WalletManager.swift in Sources */ = {isa = PBXBuildFile; fileRef = 11B357F5E2BDAAAE4E5446E3 /* WalletManager.swift */; };
		D38405B4218317DF007D50AD /* Wallet.swift in Sources */ = {isa = PBXBuildFile; fileRef = 11B35D81B1CB74C0337214DC /* Wallet.swift */; };
		D38405B5218317DF007D50AD /* TransactionManager.swift in Sources */ = {isa = PBXBuildFile; fileRef = 11B35F414DD593D0E64A1254 /* TransactionManager.swift */; };
		D38405B6218317DF007D50AD /* RealmFactory.swift in Sources */ = {isa = PBXBuildFile; fileRef = 11B359656C7DCCBCE1CDEF4C /* RealmFactory.swift */; };
		D38405B8218317DF007D50AD /* LocalAuthentication.framework in Frameworks */ = {isa = PBXBuildFile; fileRef = 50AB06AD2158E2EE00A01E4A /* LocalAuthentication.framework */; };
		D38405B9218317DF007D50AD /* AVFoundation.framework in Frameworks */ = {isa = PBXBuildFile; fileRef = D3373D9420BEC7B30082BC4A /* AVFoundation.framework */; };
		D38405BC218317DF007D50AD /* LaunchScreen.xib in Resources */ = {isa = PBXBuildFile; fileRef = D3373DB120C52F640082BC4A /* LaunchScreen.xib */; };
		D38405BD218317DF007D50AD /* InfoPlist.strings in Resources */ = {isa = PBXBuildFile; fileRef = 50AB06B5215A269200A01E4A /* InfoPlist.strings */; };
		D38405BE218317DF007D50AD /* BackupConfirmationController.xib in Resources */ = {isa = PBXBuildFile; fileRef = D348A77520C7D34100803B9E /* BackupConfirmationController.xib */; };
		D38405BF218317DF007D50AD /* RestoreViewController.xib in Resources */ = {isa = PBXBuildFile; fileRef = D3373DCD20C6B21C0082BC4A /* RestoreViewController.xib */; };
		D38405C0218317DF007D50AD /* DarkTheme.xcassets in Resources */ = {isa = PBXBuildFile; fileRef = D3B62A9D20CA88BF005A9F80 /* DarkTheme.xcassets */; };
		D38405C1218317DF007D50AD /* MainViewController.xib in Resources */ = {isa = PBXBuildFile; fileRef = D3B62A8920CA40DC005A9F80 /* MainViewController.xib */; };
		D38405C2218317DF007D50AD /* BackupIntroController.xib in Resources */ = {isa = PBXBuildFile; fileRef = D348A77120C7C58900803B9E /* BackupIntroController.xib */; };
		D38405C3218317DF007D50AD /* Localizable.strings in Resources */ = {isa = PBXBuildFile; fileRef = D3B62A9C20CA73A0005A9F80 /* Localizable.strings */; };
		D38405C6218317DF007D50AD /* GuestViewController.xib in Resources */ = {isa = PBXBuildFile; fileRef = 11B35119CB772BB43AE8B1D5 /* GuestViewController.xib */; };
		D38405C7218317DF007D50AD /* BackupWordsController.xib in Resources */ = {isa = PBXBuildFile; fileRef = D3373DB820C564450082BC4A /* BackupWordsController.xib */; };
		D38405C8218317DF007D50AD /* BalanceHeaderView.xib in Resources */ = {isa = PBXBuildFile; fileRef = 1A5646B68188CD13969CE766 /* BalanceHeaderView.xib */; };
		D38405C9218317DF007D50AD /* BaseTwinItemView.xib in Resources */ = {isa = PBXBuildFile; fileRef = 11B35B5CE0ED32CD93DFBB56 /* BaseTwinItemView.xib */; };
		D38405D321831B3D007D50AD /* AppDelegate.swift in Sources */ = {isa = PBXBuildFile; fileRef = D3285F4520BD158E00644076 /* AppDelegate.swift */; };
		D38405D421831B3D007D50AD /* BackupIntroController.swift in Sources */ = {isa = PBXBuildFile; fileRef = D348A77020C7C58900803B9E /* BackupIntroController.swift */; };
		D38405D521831B3D007D50AD /* TransactionsViewController.swift in Sources */ = {isa = PBXBuildFile; fileRef = D3B62A9020CA467E005A9F80 /* TransactionsViewController.swift */; };
		D38405D621831B3D007D50AD /* BackupNavigationController.swift in Sources */ = {isa = PBXBuildFile; fileRef = D348A76C20C7C44500803B9E /* BackupNavigationController.swift */; };
		D38405D721831B3D007D50AD /* MainViewController.swift in Sources */ = {isa = PBXBuildFile; fileRef = D3B62A8820CA40DC005A9F80 /* MainViewController.swift */; };
		D38405D821831B3D007D50AD /* BalanceViewController.swift in Sources */ = {isa = PBXBuildFile; fileRef = D3B62A8C20CA436F005A9F80 /* BalanceViewController.swift */; };
		D38405D921831B3D007D50AD /* BackupWordsController.swift in Sources */ = {isa = PBXBuildFile; fileRef = D3373DB720C564450082BC4A /* BackupWordsController.swift */; };
		D38405DA21831B3D007D50AD /* GuestViewController.swift in Sources */ = {isa = PBXBuildFile; fileRef = 11B353D57AB36A9CF4DEE090 /* GuestViewController.swift */; };
		D38405DB21831B3D007D50AD /* BackupConfirmationController.swift in Sources */ = {isa = PBXBuildFile; fileRef = D348A77420C7D34100803B9E /* BackupConfirmationController.swift */; };
		D38405DC21831B3D007D50AD /* GuestRouter.swift in Sources */ = {isa = PBXBuildFile; fileRef = 11B35ADA6828A0EF11976938 /* GuestRouter.swift */; };
		D38405DD21831B3D007D50AD /* RestoreTheme.swift in Sources */ = {isa = PBXBuildFile; fileRef = 509E3D2320E398610095452C /* RestoreTheme.swift */; };
		D38405DE21831B3D007D50AD /* RestoreViewController.swift in Sources */ = {isa = PBXBuildFile; fileRef = D3373DCC20C6B21C0082BC4A /* RestoreViewController.swift */; };
		D38405DF21831B3D007D50AD /* GuestPresenter.swift in Sources */ = {isa = PBXBuildFile; fileRef = 11B350896FD41EC360BF7C25 /* GuestPresenter.swift */; };
		D38405E021831B3D007D50AD /* BackupRouter.swift in Sources */ = {isa = PBXBuildFile; fileRef = 11B35D66E95B16C32E3796E8 /* BackupRouter.swift */; };
		D38405E121831B3D007D50AD /* BackupPresenter.swift in Sources */ = {isa = PBXBuildFile; fileRef = 11B355771A1D96DB96FBC975 /* BackupPresenter.swift */; };
		D38405E221831B3D007D50AD /* BackupInteractor.swift in Sources */ = {isa = PBXBuildFile; fileRef = 11B353A3B460BF1B24349F9F /* BackupInteractor.swift */; };
		D38405E321831B3D007D50AD /* RestoreRouter.swift in Sources */ = {isa = PBXBuildFile; fileRef = 11B35142DB758C8B2397D115 /* RestoreRouter.swift */; };
		D38405E421831B3D007D50AD /* RestorePresenter.swift in Sources */ = {isa = PBXBuildFile; fileRef = 11B35BAEE22C144B33661819 /* RestorePresenter.swift */; };
		D38405E521831B3D007D50AD /* BackupModule.swift in Sources */ = {isa = PBXBuildFile; fileRef = 11B356CEB7192CE21DD1BC8B /* BackupModule.swift */; };
		D38405E621831B3D007D50AD /* GuestModule.swift in Sources */ = {isa = PBXBuildFile; fileRef = 11B35BC220F1D90BF6BF3AAF /* GuestModule.swift */; };
		D38405E721831B3D007D50AD /* RestoreModule.swift in Sources */ = {isa = PBXBuildFile; fileRef = 11B358586003E20B167B1442 /* RestoreModule.swift */; };
		D38405E821831B3D007D50AD /* MainModule.swift in Sources */ = {isa = PBXBuildFile; fileRef = 11B35B96D2BC5994AC8EC794 /* MainModule.swift */; };
		D38405E921831B3D007D50AD /* MainRouter.swift in Sources */ = {isa = PBXBuildFile; fileRef = 11B35D163D12BE823AF54E97 /* MainRouter.swift */; };
		D38405EA21831B3D007D50AD /* MainPresenter.swift in Sources */ = {isa = PBXBuildFile; fileRef = 11B359E7A75E6B92D1305F40 /* MainPresenter.swift */; };
		D38405EB21831B3D007D50AD /* BalanceModule.swift in Sources */ = {isa = PBXBuildFile; fileRef = 11B35DC5A4019EA28C92B1E7 /* BalanceModule.swift */; };
		D38405EC21831B3D007D50AD /* BalanceRouter.swift in Sources */ = {isa = PBXBuildFile; fileRef = 11B35DDABED90E97417092F5 /* BalanceRouter.swift */; };
		D38405ED21831B3D007D50AD /* BalancePresenter.swift in Sources */ = {isa = PBXBuildFile; fileRef = 11B356A624E0982E0D90F9BB /* BalancePresenter.swift */; };
		D38405EE21831B3D007D50AD /* TransactionsRouter.swift in Sources */ = {isa = PBXBuildFile; fileRef = 11B3520E9F70FFB8CC2D25A3 /* TransactionsRouter.swift */; };
		D38405EF21831B3D007D50AD /* TransactionsPresenter.swift in Sources */ = {isa = PBXBuildFile; fileRef = 11B3569AE7CDF7E217CAB4EE /* TransactionsPresenter.swift */; };
		D38405F021831B3D007D50AD /* TransactionsModule.swift in Sources */ = {isa = PBXBuildFile; fileRef = 11B35687F7521B1F22786638 /* TransactionsModule.swift */; };
		D38405F121831B3D007D50AD /* Protocols.swift in Sources */ = {isa = PBXBuildFile; fileRef = 11B35A5DE20DD6DD486FAFC0 /* Protocols.swift */; };
		D38405F221831B3D007D50AD /* MainInteractor.swift in Sources */ = {isa = PBXBuildFile; fileRef = 11B35B88A2D6C85E1600F3AF /* MainInteractor.swift */; };
		D38405F321831B3D007D50AD /* GuestInteractor.swift in Sources */ = {isa = PBXBuildFile; fileRef = 11B3566ED622AE7606EF76B9 /* GuestInteractor.swift */; };
		D38405F421831B3D007D50AD /* LaunchRouter.swift in Sources */ = {isa = PBXBuildFile; fileRef = 11B35C7DCF9B7894F7600623 /* LaunchRouter.swift */; };
		D38405F521831B3D007D50AD /* RestoreInteractor.swift in Sources */ = {isa = PBXBuildFile; fileRef = 11B354E15658C8BF7D5268D9 /* RestoreInteractor.swift */; };
		D38405F621831B3D007D50AD /* BalanceInteractor.swift in Sources */ = {isa = PBXBuildFile; fileRef = 11B3511175F5F85BE5677E1A /* BalanceInteractor.swift */; };
		D38405F721831B3D007D50AD /* BalanceViewItem.swift in Sources */ = {isa = PBXBuildFile; fileRef = 11B35458E7255EFB7BD0FB67 /* BalanceViewItem.swift */; };
		D38405F821831B3D007D50AD /* Currency.swift in Sources */ = {isa = PBXBuildFile; fileRef = 11B356DF243F6B9248E6AD42 /* Currency.swift */; };
		D38405FA21831B3D007D50AD /* CurrencyValue.swift in Sources */ = {isa = PBXBuildFile; fileRef = 11B3589DC1945CAFBEEB1EED /* CurrencyValue.swift */; };
		D38405FB21831B3D007D50AD /* CoinValue.swift in Sources */ = {isa = PBXBuildFile; fileRef = 11B35B466B8FF6754E47DACD /* CoinValue.swift */; };
		D38405FD21831B3D007D50AD /* TransactionsInteractor.swift in Sources */ = {isa = PBXBuildFile; fileRef = 11B35BEF7ABBE155593B4DBE /* TransactionsInteractor.swift */; };
		D38405FE21831B3D007D50AD /* RestoreWordCell.swift in Sources */ = {isa = PBXBuildFile; fileRef = 1A5648D3CF09FF5EBE8321EC /* RestoreWordCell.swift */; };
		D38405FF21831B3D007D50AD /* DescriptionCollectionHeader.swift in Sources */ = {isa = PBXBuildFile; fileRef = 1A564E60ED94EDDE153519AA /* DescriptionCollectionHeader.swift */; };
		D384060021831B3D007D50AD /* InputFieldTheme.swift in Sources */ = {isa = PBXBuildFile; fileRef = 1A564939814A9D9F47D41EEB /* InputFieldTheme.swift */; };
		D384060121831B3D007D50AD /* AppTheme.swift in Sources */ = {isa = PBXBuildFile; fileRef = 1A5649DB879A57761C09842E /* AppTheme.swift */; };
		D384060221831B3D007D50AD /* BalanceCell.swift in Sources */ = {isa = PBXBuildFile; fileRef = 1A564B746C8A6451D81B27D4 /* BalanceCell.swift */; };
		D384060321831B3D007D50AD /* BalanceHeaderView.swift in Sources */ = {isa = PBXBuildFile; fileRef = 1A56463AFF1D05E33BA25C8A /* BalanceHeaderView.swift */; };
		D384060421831B3D007D50AD /* BalanceTheme.swift in Sources */ = {isa = PBXBuildFile; fileRef = 1A564243436E5185205D0359 /* BalanceTheme.swift */; };
		D384060521831B3D007D50AD /* CurrencyHelper.swift in Sources */ = {isa = PBXBuildFile; fileRef = 1A564679937963085A8530F4 /* CurrencyHelper.swift */; };
		D384060621831B3D007D50AD /* TransactionCurrenciesHeaderView.swift in Sources */ = {isa = PBXBuildFile; fileRef = 1A564FE8D247C36C2478C6B5 /* TransactionCurrenciesHeaderView.swift */; };
		D384060721831B3D007D50AD /* TransactionsCurrencyCell.swift in Sources */ = {isa = PBXBuildFile; fileRef = 1A5649C888E12C1A0B70EFA8 /* TransactionsCurrencyCell.swift */; };
		D384060821831B3D007D50AD /* TransactionsFilterTheme.swift in Sources */ = {isa = PBXBuildFile; fileRef = 1A5647CE5852E959DA7EB89A /* TransactionsFilterTheme.swift */; };
		D384060921831B3D007D50AD /* TransactionCell.swift in Sources */ = {isa = PBXBuildFile; fileRef = 1A5643AAE35C8D8C5DA5924C /* TransactionCell.swift */; };
		D384060A21831B3D007D50AD /* TransactionsTheme.swift in Sources */ = {isa = PBXBuildFile; fileRef = 1A5645ED6604E61C418C257E /* TransactionsTheme.swift */; };
		D384060B21831B3D007D50AD /* CoinValueHelper.swift in Sources */ = {isa = PBXBuildFile; fileRef = 1A5640B6691F4FD048C82A49 /* CoinValueHelper.swift */; };
		D384060F21831B3D007D50AD /* ConfirmationTheme.swift in Sources */ = {isa = PBXBuildFile; fileRef = 1A564E77730537D108E31276 /* ConfirmationTheme.swift */; };
		D384061021831B3D007D50AD /* ButtonTheme.swift in Sources */ = {isa = PBXBuildFile; fileRef = 1A564D7FA287326CBE96353A /* ButtonTheme.swift */; };
		D384061321831B3D007D50AD /* DepositRouter.swift in Sources */ = {isa = PBXBuildFile; fileRef = 1A564EDCEACE83D95F6AE528 /* DepositRouter.swift */; };
		D384061421831B3D007D50AD /* DepositModule.swift in Sources */ = {isa = PBXBuildFile; fileRef = 1A564E1FBBCCA45BCDA557F4 /* DepositModule.swift */; };
		D384061521831B3D007D50AD /* DepositInteractor.swift in Sources */ = {isa = PBXBuildFile; fileRef = 1A5648DA32EA5FC27E4CEF64 /* DepositInteractor.swift */; };
		D384061621831B3D007D50AD /* DepositPresenter.swift in Sources */ = {isa = PBXBuildFile; fileRef = 1A5645371B2FC499500DCA93 /* DepositPresenter.swift */; };
		D384061721831B3D007D50AD /* DepositAlertModel.swift in Sources */ = {isa = PBXBuildFile; fileRef = 1A564C2A96B49F01C1EC645D /* DepositAlertModel.swift */; };
		D384061821831B3D007D50AD /* DepositTheme.swift in Sources */ = {isa = PBXBuildFile; fileRef = 1A56481E8D97841B12893D00 /* DepositTheme.swift */; };
		D384061921831B3D007D50AD /* DepositCollectionItemView.swift in Sources */ = {isa = PBXBuildFile; fileRef = 1A564B0A9AB0EAAB5574FDD0 /* DepositCollectionItemView.swift */; };
		D384061A21831B3D007D50AD /* DepositCollectionItem.swift in Sources */ = {isa = PBXBuildFile; fileRef = 1A5645BE7DACEC78A2FAEFB5 /* DepositCollectionItem.swift */; };
		D384061B21831B3D007D50AD /* DepositAddressCollectionCell.swift in Sources */ = {isa = PBXBuildFile; fileRef = 1A5647F6F29405E571D70592 /* DepositAddressCollectionCell.swift */; };
		D384061E21831B3D007D50AD /* PagingDotsItem.swift in Sources */ = {isa = PBXBuildFile; fileRef = 1A5640FFFD5B065D745208F1 /* PagingDotsItem.swift */; };
		D384061F21831B3D007D50AD /* PagingDotsItemView.swift in Sources */ = {isa = PBXBuildFile; fileRef = 1A56453E2F6ED44D46D84C49 /* PagingDotsItemView.swift */; };
		D384062021831B3D007D50AD /* DepositCopyButtonItem.swift in Sources */ = {isa = PBXBuildFile; fileRef = 1A564F3B10EF814E1D330CAD /* DepositCopyButtonItem.swift */; };
		D384062121831B3D007D50AD /* DepositCopyButtonItemView.swift in Sources */ = {isa = PBXBuildFile; fileRef = 1A564DA173BE95B4681E5395 /* DepositCopyButtonItemView.swift */; };
		D384062221831B3D007D50AD /* SendModule.swift in Sources */ = {isa = PBXBuildFile; fileRef = 1A5641C2FAD616C358A319A0 /* SendModule.swift */; };
		D384062321831B3D007D50AD /* SendInteractor.swift in Sources */ = {isa = PBXBuildFile; fileRef = 1A564260BF2C73B9F2450FB8 /* SendInteractor.swift */; };
		D384062421831B3D007D50AD /* SendAlertModel.swift in Sources */ = {isa = PBXBuildFile; fileRef = 1A5644CAA65F6AF171D2D5AF /* SendAlertModel.swift */; };
		D384062521831B3D007D50AD /* SendRouter.swift in Sources */ = {isa = PBXBuildFile; fileRef = 1A56474B516F0AFBAAFB3AE2 /* SendRouter.swift */; };
		D384062621831B3D007D50AD /* SendPresenter.swift in Sources */ = {isa = PBXBuildFile; fileRef = 1A5647EE51941D84607A9493 /* SendPresenter.swift */; };
		D384062721831B3D007D50AD /* SendTitleItemView.swift in Sources */ = {isa = PBXBuildFile; fileRef = 1A5649BED7237B075AE7F8B8 /* SendTitleItemView.swift */; };
		D384062821831B3D007D50AD /* SendTitleItem.swift in Sources */ = {isa = PBXBuildFile; fileRef = 1A564AF060F532C77FB991C7 /* SendTitleItem.swift */; };
		D384062921831B3D007D50AD /* SendTheme.swift in Sources */ = {isa = PBXBuildFile; fileRef = 1A564077BF075C35B6FF3BCB /* SendTheme.swift */; };
		D384063121831B3D007D50AD /* SendButtonItemView.swift in Sources */ = {isa = PBXBuildFile; fileRef = 1A564CFA352D219E2D05D09F /* SendButtonItemView.swift */; };
		D384063221831B3D007D50AD /* SendButtonItem.swift in Sources */ = {isa = PBXBuildFile; fileRef = 1A56425E1873BC8574539D2B /* SendButtonItem.swift */; };
		D384063421831B3D007D50AD /* ScanQRController.swift in Sources */ = {isa = PBXBuildFile; fileRef = 1A5647D980D08E2E4359861B /* ScanQRController.swift */; };
		D384063521831B3D007D50AD /* TransactionRecord.swift in Sources */ = {isa = PBXBuildFile; fileRef = 11B356738853E2305B5CC34B /* TransactionRecord.swift */; };
		D384063621831B3D007D50AD /* Rate.swift in Sources */ = {isa = PBXBuildFile; fileRef = 11B35BBAAAE1A3981B902E89 /* Rate.swift */; };
		D384063721831B3D007D50AD /* WordsManager.swift in Sources */ = {isa = PBXBuildFile; fileRef = 11B35ADD30196056A9C6407C /* WordsManager.swift */; };
		D384063821831B3D007D50AD /* TransactionInfoRouter.swift in Sources */ = {isa = PBXBuildFile; fileRef = 1A5647FDE8383651F19C35C6 /* TransactionInfoRouter.swift */; };
		D384063921831B3D007D50AD /* TransactionInfoAlertModel.swift in Sources */ = {isa = PBXBuildFile; fileRef = 1A5643010944D435B8BA2FD8 /* TransactionInfoAlertModel.swift */; };
		D384063A21831B3D007D50AD /* TransactionTitleItem.swift in Sources */ = {isa = PBXBuildFile; fileRef = 1A564C27C6CDAE6E692C4A14 /* TransactionTitleItem.swift */; };
		D384063B21831B3D007D50AD /* TransactionTitleItemView.swift in Sources */ = {isa = PBXBuildFile; fileRef = 1A56469DF9D0C335228E88EE /* TransactionTitleItemView.swift */; };
		D384063C21831B3D007D50AD /* TransactionInfoTheme.swift in Sources */ = {isa = PBXBuildFile; fileRef = 1A5645F926B14580B1644164 /* TransactionInfoTheme.swift */; };
		D384063F21831B3D007D50AD /* TransactionStatusItem.swift in Sources */ = {isa = PBXBuildFile; fileRef = 1A5646C9024F054AE8115A30 /* TransactionStatusItem.swift */; };
		D384064221831B3D007D50AD /* TransactionFromToHashItem.swift in Sources */ = {isa = PBXBuildFile; fileRef = 1A564C4C8EFE1B1BBE03C9E6 /* TransactionFromToHashItem.swift */; };
		D384064321831B3D007D50AD /* PinTheme.swift in Sources */ = {isa = PBXBuildFile; fileRef = 503320AA214679EB00F64AAA /* PinTheme.swift */; };
		D384064521831B3D007D50AD /* TransactionCloseItem.swift in Sources */ = {isa = PBXBuildFile; fileRef = 1A564181733CBC44EECFBBF3 /* TransactionCloseItem.swift */; };
		D384064621831B3D007D50AD /* TransactionCloseItemView.swift in Sources */ = {isa = PBXBuildFile; fileRef = 1A564B27FBA16D9EA22F0944 /* TransactionCloseItemView.swift */; };
		D384064721831B3D007D50AD /* TransactionInfoModule.swift in Sources */ = {isa = PBXBuildFile; fileRef = 1A5643996D67B74F800DFFE4 /* TransactionInfoModule.swift */; };
		D384064821831B3D007D50AD /* TransactionInfoInteractor.swift in Sources */ = {isa = PBXBuildFile; fileRef = 1A5647DBF15322999B5A1D04 /* TransactionInfoInteractor.swift */; };
		D384064921831B3D007D50AD /* TransactionInfoPresenter.swift in Sources */ = {isa = PBXBuildFile; fileRef = 1A564091A9C12F224A18B740 /* TransactionInfoPresenter.swift */; };
		D384064B21831B3D007D50AD /* SettingsTheme.swift in Sources */ = {isa = PBXBuildFile; fileRef = 1A564F747A4D0B78E5DF6F1B /* SettingsTheme.swift */; };
		D384064C21831B3D007D50AD /* TransactionAmountItem.swift in Sources */ = {isa = PBXBuildFile; fileRef = 1A56464DB0EEF75F63C91760 /* TransactionAmountItem.swift */; };
		D384064D21831B3D007D50AD /* TransactionAmountItemView.swift in Sources */ = {isa = PBXBuildFile; fileRef = 1A5642EFA8A991436AED3B44 /* TransactionAmountItemView.swift */; };
		D384064F21831B3D007D50AD /* SettingsCell.swift in Sources */ = {isa = PBXBuildFile; fileRef = 1A564F5FA00D064D9F3F0AF7 /* SettingsCell.swift */; };
		D384065021831B3D007D50AD /* SettingsRightImageCell.swift in Sources */ = {isa = PBXBuildFile; fileRef = 1A56499AAEEED9EA3CE9E0A7 /* SettingsRightImageCell.swift */; };
		D384065121831B3D007D50AD /* SettingsRightLabelCell.swift in Sources */ = {isa = PBXBuildFile; fileRef = 1A56464E8EDBFB0B67DB593F /* SettingsRightLabelCell.swift */; };
		D384065221831B3D007D50AD /* SettingsToggleCell.swift in Sources */ = {isa = PBXBuildFile; fileRef = 1A564B3A1B7A6F432F72A811 /* SettingsToggleCell.swift */; };
		D384065321831B3D007D50AD /* SettingsInfoFooter.swift in Sources */ = {isa = PBXBuildFile; fileRef = 1A56487BA5FFC1BC45D6F25C /* SettingsInfoFooter.swift */; };
		D384065421831B3D007D50AD /* FullTransactionInfoTheme.swift in Sources */ = {isa = PBXBuildFile; fileRef = 1A56428DB7E042907CD4252D /* FullTransactionInfoTheme.swift */; };
		D384065521831B3D007D50AD /* FullTransactionInfoTextCell.swift in Sources */ = {isa = PBXBuildFile; fileRef = 1A56424F4DB6D8384D8F2489 /* FullTransactionInfoTextCell.swift */; };
		D384065621831B3D007D50AD /* TransactionFromToHashItemView.swift in Sources */ = {isa = PBXBuildFile; fileRef = 1A564E1F405D2D57FBC9E799 /* TransactionFromToHashItemView.swift */; };
		D384065721831B3D007D50AD /* AddressItem.swift in Sources */ = {isa = PBXBuildFile; fileRef = 1A5648AB2D8BF212D891310D /* AddressItem.swift */; };
		D384065921831B3D007D50AD /* TransactionStatusItemView.swift in Sources */ = {isa = PBXBuildFile; fileRef = 1A564BD2D59794AD187F28ED /* TransactionStatusItemView.swift */; };
		D384065A21831B3D007D50AD /* LockManager.swift in Sources */ = {isa = PBXBuildFile; fileRef = 1A5648F910A01D14653C8B21 /* LockManager.swift */; };
		D384065B21831B3D007D50AD /* PinViewController.swift in Sources */ = {isa = PBXBuildFile; fileRef = 1A564948450C4AADB2679AC0 /* PinViewController.swift */; };
		D384065C21831B3D007D50AD /* PinManager.swift in Sources */ = {isa = PBXBuildFile; fileRef = 1A5645B289EFBDB3EAB27E3A /* PinManager.swift */; };
		D384065D21831B3D007D50AD /* PinView.swift in Sources */ = {isa = PBXBuildFile; fileRef = 1A564E32F66415F9A0586626 /* PinView.swift */; };
		D384065E21831B3D007D50AD /* SetPinRouter.swift in Sources */ = {isa = PBXBuildFile; fileRef = 1A564447850F619EDD37CBC3 /* SetPinRouter.swift */; };
		D384065F21831B3D007D50AD /* SetPinPresenter.swift in Sources */ = {isa = PBXBuildFile; fileRef = 1A5648311E0EA947B1446649 /* SetPinPresenter.swift */; };
		D384066021831B3D007D50AD /* SetPinModule.swift in Sources */ = {isa = PBXBuildFile; fileRef = 1A56421310FCB8A4E19BDDB3 /* SetPinModule.swift */; };
		D384066121831B3D007D50AD /* PinDotsView.swift in Sources */ = {isa = PBXBuildFile; fileRef = 1A564326AB442FFB65E1CA29 /* PinDotsView.swift */; };
		D384066221831B3D007D50AD /* EditPinPresenter.swift in Sources */ = {isa = PBXBuildFile; fileRef = 1A5646F390EE2D74304C8CDA /* EditPinPresenter.swift */; };
		D384066321831B3D007D50AD /* EditPinRouter.swift in Sources */ = {isa = PBXBuildFile; fileRef = 1A564C08421D093D6E445D3A /* EditPinRouter.swift */; };
		D384066421831B3D007D50AD /* EditPinModule.swift in Sources */ = {isa = PBXBuildFile; fileRef = 1A564D0BE1310BFCC7D8D774 /* EditPinModule.swift */; };
		D384066521831B3D007D50AD /* PinModule.swift in Sources */ = {isa = PBXBuildFile; fileRef = 1A56490AEC0BDFCA98275B49 /* PinModule.swift */; };
		D384066621831B3D007D50AD /* PinInteractor.swift in Sources */ = {isa = PBXBuildFile; fileRef = 1A5640B8B65EAECA3A36F89E /* PinInteractor.swift */; };
		D384066721831B3D007D50AD /* UnlockPinPresenter.swift in Sources */ = {isa = PBXBuildFile; fileRef = 1A5641742308EC67C1292980 /* UnlockPinPresenter.swift */; };
		D384066821831B3D007D50AD /* UnlockPinRouter.swift in Sources */ = {isa = PBXBuildFile; fileRef = 1A5644EDACA3F1843C8194F7 /* UnlockPinRouter.swift */; };
		D384066921831B3D007D50AD /* UnlockPinModule.swift in Sources */ = {isa = PBXBuildFile; fileRef = 1A564E017B299CF4BA6F337C /* UnlockPinModule.swift */; };
		D384066A21831B3D007D50AD /* BiometricManager.swift in Sources */ = {isa = PBXBuildFile; fileRef = 1A564901BE8CB514936E47AF /* BiometricManager.swift */; };
		D384066B21831B3D007D50AD /* UnlockPinInteractor.swift in Sources */ = {isa = PBXBuildFile; fileRef = 1A5647E28DF774B3CE01D2C4 /* UnlockPinInteractor.swift */; };
		D384066C21831B3D007D50AD /* ManagePinPresenter.swift in Sources */ = {isa = PBXBuildFile; fileRef = 1A564A3E6B23CF04ECEB40DC /* ManagePinPresenter.swift */; };
		D384066D21831B3D007D50AD /* LaunchModule.swift in Sources */ = {isa = PBXBuildFile; fileRef = 1A56408C8281C80FD365E5BE /* LaunchModule.swift */; };
		D384066E21831B3D007D50AD /* LaunchInteractor.swift in Sources */ = {isa = PBXBuildFile; fileRef = 1A56458C7C29504755A09E00 /* LaunchInteractor.swift */; };
		D384066F21831B3D007D50AD /* LaunchPresenter.swift in Sources */ = {isa = PBXBuildFile; fileRef = 1A564F627224BDD3E99C582B /* LaunchPresenter.swift */; };
		D384067021831B3D007D50AD /* App.swift in Sources */ = {isa = PBXBuildFile; fileRef = 1A5646D49060C3EFF06D0479 /* App.swift */; };
		D384067121831B3D007D50AD /* LockRouter.swift in Sources */ = {isa = PBXBuildFile; fileRef = 1A564A6CCF1B907F25255D2E /* LockRouter.swift */; };
		D384067221831B3D007D50AD /* BlurManager.swift in Sources */ = {isa = PBXBuildFile; fileRef = 1A564BB88BF3ED779F8C21DC /* BlurManager.swift */; };
		D384067321831B3D007D50AD /* RateManager.swift in Sources */ = {isa = PBXBuildFile; fileRef = 1A564CF82858F8E7F80E1835 /* RateManager.swift */; };
		D384067421831B3D007D50AD /* MainSettingsModule.swift in Sources */ = {isa = PBXBuildFile; fileRef = 1A5647AD7481B36F20D4DDF9 /* MainSettingsModule.swift */; };
		D384067521831B3D007D50AD /* MainSettingsPresenter.swift in Sources */ = {isa = PBXBuildFile; fileRef = 1A5640528EFD15137E218EA3 /* MainSettingsPresenter.swift */; };
		D384067621831B3D007D50AD /* MainSettingsRouter.swift in Sources */ = {isa = PBXBuildFile; fileRef = 1A5645D25F2DB148CD0C16B5 /* MainSettingsRouter.swift */; };
		D384067721831B3D007D50AD /* MainSettingsInteractor.swift in Sources */ = {isa = PBXBuildFile; fileRef = 1A564D73251DBFA0CFE34D12 /* MainSettingsInteractor.swift */; };
		D384067821831B3D007D50AD /* MainSettingsViewController.swift in Sources */ = {isa = PBXBuildFile; fileRef = 1A564879AD72301AAB78F8F5 /* MainSettingsViewController.swift */; };
		D384067921831B3D007D50AD /* LocalizationManager.swift in Sources */ = {isa = PBXBuildFile; fileRef = 1A564F49E3B187A3564C0561 /* LocalizationManager.swift */; };
		D384067A21831B3D007D50AD /* LanguageManager.swift in Sources */ = {isa = PBXBuildFile; fileRef = 11B35C4FFB99D10A8F343E9C /* LanguageManager.swift */; };
		D384067B21831B3D007D50AD /* UserDefaultsStorage.swift in Sources */ = {isa = PBXBuildFile; fileRef = 11B352044BCE494491257933 /* UserDefaultsStorage.swift */; };
		D384067C21831B3D007D50AD /* KeychainStorage.swift in Sources */ = {isa = PBXBuildFile; fileRef = 11B3584E1C6B6FA22B89D82C /* KeychainStorage.swift */; };
		D384067D21831B3D007D50AD /* SecuritySettingsViewController.swift in Sources */ = {isa = PBXBuildFile; fileRef = 1A5647AD931E3B90C974A6CB /* SecuritySettingsViewController.swift */; };
		D384067E21831B3D007D50AD /* SecuritySettingsModule.swift in Sources */ = {isa = PBXBuildFile; fileRef = 1A5641572B6E46E18B52A6A9 /* SecuritySettingsModule.swift */; };
		D384067F21831B3D007D50AD /* SecuritySettingsInteractor.swift in Sources */ = {isa = PBXBuildFile; fileRef = 1A564082B28C17265B23D88A /* SecuritySettingsInteractor.swift */; };
		D384068021831B3D007D50AD /* SecuritySettingsRouter.swift in Sources */ = {isa = PBXBuildFile; fileRef = 1A5641B7D1079995F147F7D2 /* SecuritySettingsRouter.swift */; };
		D384068121831B3D007D50AD /* SecuritySettingsPresenter.swift in Sources */ = {isa = PBXBuildFile; fileRef = 1A56446DB62F52AC4C3C2C30 /* SecuritySettingsPresenter.swift */; };
		D384068221831B3D007D50AD /* BitcoinAdapter.swift in Sources */ = {isa = PBXBuildFile; fileRef = 11B352D114BED753EEBA8B8D /* BitcoinAdapter.swift */; };
		D384068321831B3D007D50AD /* BaseButtonItem.swift in Sources */ = {isa = PBXBuildFile; fileRef = 11B3523AECA209106F192586 /* BaseButtonItem.swift */; };
		D384068421831B3D007D50AD /* BaseButtonItemView.swift in Sources */ = {isa = PBXBuildFile; fileRef = 11B3564E0721887CEBDE39F2 /* BaseButtonItemView.swift */; };
		D384068521831B3D007D50AD /* BaseTwinItem.swift in Sources */ = {isa = PBXBuildFile; fileRef = 11B3505BF644BCA7FD0F86F5 /* BaseTwinItem.swift */; };
		D384068621831B3D007D50AD /* BaseTwinItemView.swift in Sources */ = {isa = PBXBuildFile; fileRef = 11B3513A0023455D438BAC4C /* BaseTwinItemView.swift */; };
		D384068721831B3D007D50AD /* IndexedInputField.swift in Sources */ = {isa = PBXBuildFile; fileRef = 11B35C8856A137E92441AF19 /* IndexedInputField.swift */; };
		D384068821831B3D007D50AD /* RespondButton.swift in Sources */ = {isa = PBXBuildFile; fileRef = 11B3570598EDE26F96BC5F41 /* RespondButton.swift */; };
		D384068921831B3D007D50AD /* KeyboardObservingViewController.swift in Sources */ = {isa = PBXBuildFile; fileRef = 11B3535FC407BA20765EBCF4 /* KeyboardObservingViewController.swift */; };
		D384068A21831B3D007D50AD /* WalletNavigationController.swift in Sources */ = {isa = PBXBuildFile; fileRef = 11B353F1BD63011E1D536631 /* WalletNavigationController.swift */; };
		D384068B21831B3D007D50AD /* UIColor.swift in Sources */ = {isa = PBXBuildFile; fileRef = 11B351FFC025462BB9F01184 /* UIColor.swift */; };
		D384068C21831B3D007D50AD /* String.swift in Sources */ = {isa = PBXBuildFile; fileRef = 11B35F4AF52970B217AD4DC6 /* String.swift */; };
		D384068D21831B3D007D50AD /* Satoshi.swift in Sources */ = {isa = PBXBuildFile; fileRef = 11B3522E7181FB5F0A647944 /* Satoshi.swift */; };
		D384068E21831B3D007D50AD /* UIView.swift in Sources */ = {isa = PBXBuildFile; fileRef = 11B358414185C1B924E91A32 /* UIView.swift */; };
		D384068F21831B3D007D50AD /* UIFont.swift in Sources */ = {isa = PBXBuildFile; fileRef = 11B35A473B035F88BA0C09C1 /* UIFont.swift */; };
		D384069021831B3D007D50AD /* Date.swift in Sources */ = {isa = PBXBuildFile; fileRef = 11B355ABE89C2793563829BD /* Date.swift */; };
		D384069121831B3D007D50AD /* UIAlertController.swift in Sources */ = {isa = PBXBuildFile; fileRef = 11B356D6300E64A1982BC9EB /* UIAlertController.swift */; };
		D384069221831B3D007D50AD /* UITableView.swift in Sources */ = {isa = PBXBuildFile; fileRef = 11B351D55B31D37B7194DE55 /* UITableView.swift */; };
		D384069321831B3D007D50AD /* HudHelper.swift in Sources */ = {isa = PBXBuildFile; fileRef = 11B35C181EB4CA85BD80228C /* HudHelper.swift */; };
		D384069421831B3D007D50AD /* DateHelper.swift in Sources */ = {isa = PBXBuildFile; fileRef = 11B35492B1162F69CA7A0597 /* DateHelper.swift */; };
		D384069521831B3D007D50AD /* SystemInfoManager.swift in Sources */ = {isa = PBXBuildFile; fileRef = 11B357BA1A6AC79F07B54FB5 /* SystemInfoManager.swift */; };
		D384069621831B3D007D50AD /* PermissionsHelper.swift in Sources */ = {isa = PBXBuildFile; fileRef = 11B354B43B5120F594318FDA /* PermissionsHelper.swift */; };
		D384069721831B3D007D50AD /* RandomManager.swift in Sources */ = {isa = PBXBuildFile; fileRef = 11B35A65D7F2EADB3618DA64 /* RandomManager.swift */; };
		D384069821831B3D007D50AD /* BiometryType.swift in Sources */ = {isa = PBXBuildFile; fileRef = 11B35C182B944A7CD13EA163 /* BiometryType.swift */; };
		D384069A21831B3D007D50AD /* LanguageSettingsViewController.swift in Sources */ = {isa = PBXBuildFile; fileRef = 1A5644D3B094D4148F99F8A5 /* LanguageSettingsViewController.swift */; };
		D384069C21831B3D007D50AD /* LanguageSettingsPresenter.swift in Sources */ = {isa = PBXBuildFile; fileRef = 1A564238192BEA3F5470E204 /* LanguageSettingsPresenter.swift */; };
		D384069D21831B3D007D50AD /* LanguageSettingsInteractor.swift in Sources */ = {isa = PBXBuildFile; fileRef = 1A564DB37A289E1AEA981458 /* LanguageSettingsInteractor.swift */; };
		D384069E21831B3D007D50AD /* LanguageSettingsModule.swift in Sources */ = {isa = PBXBuildFile; fileRef = 1A5642A5A1B21FE92139766E /* LanguageSettingsModule.swift */; };
		D384069F21831B3D007D50AD /* LanguageSettingsRouter.swift in Sources */ = {isa = PBXBuildFile; fileRef = 1A564094488F092EDA007FE9 /* LanguageSettingsRouter.swift */; };
		D38406A021831B3D007D50AD /* CoinManager.swift in Sources */ = {isa = PBXBuildFile; fileRef = 11B35570FD93AFB406434D20 /* CoinManager.swift */; };
		D38406A121831B3D007D50AD /* AdapterFactory.swift in Sources */ = {isa = PBXBuildFile; fileRef = 11B3576492DE68F2507BB711 /* AdapterFactory.swift */; };
		D38406A221831B3D007D50AD /* WalletManager.swift in Sources */ = {isa = PBXBuildFile; fileRef = 11B357F5E2BDAAAE4E5446E3 /* WalletManager.swift */; };
		D38406A321831B3D007D50AD /* Wallet.swift in Sources */ = {isa = PBXBuildFile; fileRef = 11B35D81B1CB74C0337214DC /* Wallet.swift */; };
		D38406A421831B3D007D50AD /* TransactionManager.swift in Sources */ = {isa = PBXBuildFile; fileRef = 11B35F414DD593D0E64A1254 /* TransactionManager.swift */; };
		D38406A521831B3D007D50AD /* RealmFactory.swift in Sources */ = {isa = PBXBuildFile; fileRef = 11B359656C7DCCBCE1CDEF4C /* RealmFactory.swift */; };
		D38406A721831B3D007D50AD /* LocalAuthentication.framework in Frameworks */ = {isa = PBXBuildFile; fileRef = 50AB06AD2158E2EE00A01E4A /* LocalAuthentication.framework */; };
		D38406A821831B3D007D50AD /* AVFoundation.framework in Frameworks */ = {isa = PBXBuildFile; fileRef = D3373D9420BEC7B30082BC4A /* AVFoundation.framework */; };
		D38406AC21831B3D007D50AD /* LaunchScreen.xib in Resources */ = {isa = PBXBuildFile; fileRef = D3373DB120C52F640082BC4A /* LaunchScreen.xib */; };
		D38406AD21831B3D007D50AD /* InfoPlist.strings in Resources */ = {isa = PBXBuildFile; fileRef = 50AB06B5215A269200A01E4A /* InfoPlist.strings */; };
		D38406AE21831B3D007D50AD /* BackupConfirmationController.xib in Resources */ = {isa = PBXBuildFile; fileRef = D348A77520C7D34100803B9E /* BackupConfirmationController.xib */; };
		D38406AF21831B3D007D50AD /* RestoreViewController.xib in Resources */ = {isa = PBXBuildFile; fileRef = D3373DCD20C6B21C0082BC4A /* RestoreViewController.xib */; };
		D38406B021831B3D007D50AD /* DarkTheme.xcassets in Resources */ = {isa = PBXBuildFile; fileRef = D3B62A9D20CA88BF005A9F80 /* DarkTheme.xcassets */; };
		D38406B121831B3D007D50AD /* MainViewController.xib in Resources */ = {isa = PBXBuildFile; fileRef = D3B62A8920CA40DC005A9F80 /* MainViewController.xib */; };
		D38406B221831B3D007D50AD /* BackupIntroController.xib in Resources */ = {isa = PBXBuildFile; fileRef = D348A77120C7C58900803B9E /* BackupIntroController.xib */; };
		D38406B321831B3D007D50AD /* Localizable.strings in Resources */ = {isa = PBXBuildFile; fileRef = D3B62A9C20CA73A0005A9F80 /* Localizable.strings */; };
		D38406B521831B3D007D50AD /* Assets.xcassets in Resources */ = {isa = PBXBuildFile; fileRef = D3285F4C20BD158F00644076 /* Assets.xcassets */; };
		D38406B621831B3D007D50AD /* GuestViewController.xib in Resources */ = {isa = PBXBuildFile; fileRef = 11B35119CB772BB43AE8B1D5 /* GuestViewController.xib */; };
		D38406B721831B3D007D50AD /* BackupWordsController.xib in Resources */ = {isa = PBXBuildFile; fileRef = D3373DB820C564450082BC4A /* BackupWordsController.xib */; };
		D38406B821831B3D007D50AD /* BalanceHeaderView.xib in Resources */ = {isa = PBXBuildFile; fileRef = 1A5646B68188CD13969CE766 /* BalanceHeaderView.xib */; };
		D38406B921831B3D007D50AD /* BaseTwinItemView.xib in Resources */ = {isa = PBXBuildFile; fileRef = 11B35B5CE0ED32CD93DFBB56 /* BaseTwinItemView.xib */; };
		D38406C021832751007D50AD /* Assets.xcassets in Resources */ = {isa = PBXBuildFile; fileRef = D3285F4C20BD158F00644076 /* Assets.xcassets */; };
		D38406C221832757007D50AD /* Assets.xcassets in Resources */ = {isa = PBXBuildFile; fileRef = D3285F4C20BD158F00644076 /* Assets.xcassets */; };
		D38406C5218327E3007D50AD /* AppIcon.xcassets in Resources */ = {isa = PBXBuildFile; fileRef = D38406C3218327B1007D50AD /* AppIcon.xcassets */; };
		D38406C721832862007D50AD /* AppIconDevT.xcassets in Resources */ = {isa = PBXBuildFile; fileRef = D38406C621832862007D50AD /* AppIconDevT.xcassets */; };
		D38406C921832968007D50AD /* AppIconDev.xcassets in Resources */ = {isa = PBXBuildFile; fileRef = D38406C821832968007D50AD /* AppIconDev.xcassets */; };
		D3A298A64B963F9CD9841DBF /* Pods_Bank_Dev.framework in Frameworks */ = {isa = PBXBuildFile; fileRef = 2CDA251F7039B6388B930003 /* Pods_Bank_Dev.framework */; };
		D3A6D6BB219430BA00D11AFE /* AboutCell.swift in Sources */ = {isa = PBXBuildFile; fileRef = D3A6D6B9219430BA00D11AFE /* AboutCell.swift */; };
		D3A6D6BC219430BA00D11AFE /* AboutCell.swift in Sources */ = {isa = PBXBuildFile; fileRef = D3A6D6B9219430BA00D11AFE /* AboutCell.swift */; };
		D3A6D6BD219430BA00D11AFE /* AboutCell.swift in Sources */ = {isa = PBXBuildFile; fileRef = D3A6D6B9219430BA00D11AFE /* AboutCell.swift */; };
		D3A6D6BE219430BA00D11AFE /* AboutCell.xib in Resources */ = {isa = PBXBuildFile; fileRef = D3A6D6BA219430BA00D11AFE /* AboutCell.xib */; };
		D3A6D6BF219430BA00D11AFE /* AboutCell.xib in Resources */ = {isa = PBXBuildFile; fileRef = D3A6D6BA219430BA00D11AFE /* AboutCell.xib */; };
		D3A6D6C0219430BA00D11AFE /* AboutCell.xib in Resources */ = {isa = PBXBuildFile; fileRef = D3A6D6BA219430BA00D11AFE /* AboutCell.xib */; };
		D3B62A8A20CA40DC005A9F80 /* MainViewController.swift in Sources */ = {isa = PBXBuildFile; fileRef = D3B62A8820CA40DC005A9F80 /* MainViewController.swift */; };
		D3B62A8B20CA40DC005A9F80 /* MainViewController.xib in Resources */ = {isa = PBXBuildFile; fileRef = D3B62A8920CA40DC005A9F80 /* MainViewController.xib */; };
		D3B62A8E20CA436F005A9F80 /* BalanceViewController.swift in Sources */ = {isa = PBXBuildFile; fileRef = D3B62A8C20CA436F005A9F80 /* BalanceViewController.swift */; };
		D3B62A9220CA467E005A9F80 /* TransactionsViewController.swift in Sources */ = {isa = PBXBuildFile; fileRef = D3B62A9020CA467E005A9F80 /* TransactionsViewController.swift */; };
		D3B62A9A20CA73A0005A9F80 /* Localizable.strings in Resources */ = {isa = PBXBuildFile; fileRef = D3B62A9C20CA73A0005A9F80 /* Localizable.strings */; };
		D3B62A9E20CA88BF005A9F80 /* DarkTheme.xcassets in Resources */ = {isa = PBXBuildFile; fileRef = D3B62A9D20CA88BF005A9F80 /* DarkTheme.xcassets */; };
/* End PBXBuildFile section */

/* Begin PBXContainerItemProxy section */
		D3373DC420C658660082BC4A /* PBXContainerItemProxy */ = {
			isa = PBXContainerItemProxy;
			containerPortal = D3285F3A20BD158E00644076 /* Project object */;
			proxyType = 1;
			remoteGlobalIDString = D3285F4120BD158E00644076;
			remoteInfo = Wallet;
		};
/* End PBXContainerItemProxy section */

/* Begin PBXFileReference section */
		11B3505BF644BCA7FD0F86F5 /* BaseTwinItem.swift */ = {isa = PBXFileReference; fileEncoding = 4; lastKnownFileType = sourcecode.swift; path = BaseTwinItem.swift; sourceTree = "<group>"; };
		11B35072A029200FB9F86BCB /* SendStateViewItemFactory.swift */ = {isa = PBXFileReference; fileEncoding = 4; lastKnownFileType = sourcecode.swift; path = SendStateViewItemFactory.swift; sourceTree = "<group>"; };
		11B350896FD41EC360BF7C25 /* GuestPresenter.swift */ = {isa = PBXFileReference; fileEncoding = 4; lastKnownFileType = sourcecode.swift; path = GuestPresenter.swift; sourceTree = "<group>"; };
		11B350AD0C5D210E06600D3F /* ConfirmationCheckboxView.swift */ = {isa = PBXFileReference; fileEncoding = 4; lastKnownFileType = sourcecode.swift; path = ConfirmationCheckboxView.swift; sourceTree = "<group>"; };
		11B350C8341DFAF14D974ACC /* RateSyncer.swift */ = {isa = PBXFileReference; fileEncoding = 4; lastKnownFileType = sourcecode.swift; path = RateSyncer.swift; sourceTree = "<group>"; };
		11B350EB27AD6B432BD7DCD1 /* SendConfirmationAmounItem.swift */ = {isa = PBXFileReference; fileEncoding = 4; lastKnownFileType = sourcecode.swift; path = SendConfirmationAmounItem.swift; sourceTree = "<group>"; };
		11B3511175F5F85BE5677E1A /* BalanceInteractor.swift */ = {isa = PBXFileReference; fileEncoding = 4; lastKnownFileType = sourcecode.swift; path = BalanceInteractor.swift; sourceTree = "<group>"; };
		11B35119CB772BB43AE8B1D5 /* GuestViewController.xib */ = {isa = PBXFileReference; lastKnownFileType = file.xib; path = GuestViewController.xib; sourceTree = "<group>"; };
		11B3513A0023455D438BAC4C /* BaseTwinItemView.swift */ = {isa = PBXFileReference; fileEncoding = 4; lastKnownFileType = sourcecode.swift; path = BaseTwinItemView.swift; sourceTree = "<group>"; };
		11B35142DB758C8B2397D115 /* RestoreRouter.swift */ = {isa = PBXFileReference; fileEncoding = 4; lastKnownFileType = sourcecode.swift; path = RestoreRouter.swift; sourceTree = "<group>"; };
		11B35199A163073996FDE426 /* AuthManager.swift */ = {isa = PBXFileReference; fileEncoding = 4; lastKnownFileType = sourcecode.swift; path = AuthManager.swift; sourceTree = "<group>"; };
		11B351C72700B40AB457AFA8 /* TestExtensions.swift */ = {isa = PBXFileReference; fileEncoding = 4; lastKnownFileType = sourcecode.swift; path = TestExtensions.swift; sourceTree = "<group>"; };
		11B351D1EA6877358DABA00F /* DepositInteractorTests.swift */ = {isa = PBXFileReference; fileEncoding = 4; lastKnownFileType = sourcecode.swift; path = DepositInteractorTests.swift; sourceTree = "<group>"; };
		11B351D55B31D37B7194DE55 /* UITableView.swift */ = {isa = PBXFileReference; fileEncoding = 4; lastKnownFileType = sourcecode.swift; path = UITableView.swift; sourceTree = "<group>"; };
		11B351E743E45282859B08D3 /* UIButton.swift */ = {isa = PBXFileReference; fileEncoding = 4; lastKnownFileType = sourcecode.swift; path = UIButton.swift; sourceTree = "<group>"; };
		11B351FFC025462BB9F01184 /* UIColor.swift */ = {isa = PBXFileReference; fileEncoding = 4; lastKnownFileType = sourcecode.swift; path = UIColor.swift; sourceTree = "<group>"; };
		11B352044BCE494491257933 /* UserDefaultsStorage.swift */ = {isa = PBXFileReference; fileEncoding = 4; lastKnownFileType = sourcecode.swift; path = UserDefaultsStorage.swift; sourceTree = "<group>"; };
		11B3520E9F70FFB8CC2D25A3 /* TransactionsRouter.swift */ = {isa = PBXFileReference; fileEncoding = 4; lastKnownFileType = sourcecode.swift; path = TransactionsRouter.swift; sourceTree = "<group>"; };
		11B3522A841B5C2BEAA023DE /* SendConfirmationAlertModel.swift */ = {isa = PBXFileReference; fileEncoding = 4; lastKnownFileType = sourcecode.swift; path = SendConfirmationAlertModel.swift; sourceTree = "<group>"; };
		11B3522E7181FB5F0A647944 /* Satoshi.swift */ = {isa = PBXFileReference; fileEncoding = 4; lastKnownFileType = sourcecode.swift; path = Satoshi.swift; sourceTree = "<group>"; };
		11B3522F9D6DB1D04EA92CCE /* SendConfirmationAddressItem.swift */ = {isa = PBXFileReference; fileEncoding = 4; lastKnownFileType = sourcecode.swift; path = SendConfirmationAddressItem.swift; sourceTree = "<group>"; };
		11B3523AECA209106F192586 /* BaseButtonItem.swift */ = {isa = PBXFileReference; fileEncoding = 4; lastKnownFileType = sourcecode.swift; path = BaseButtonItem.swift; sourceTree = "<group>"; };
		11B352A3792AA46E98DDE5B6 /* SendStateViewItemFactoryTests.swift */ = {isa = PBXFileReference; fileEncoding = 4; lastKnownFileType = sourcecode.swift; path = SendStateViewItemFactoryTests.swift; sourceTree = "<group>"; };
		11B352D114BED753EEBA8B8D /* BitcoinAdapter.swift */ = {isa = PBXFileReference; fileEncoding = 4; lastKnownFileType = sourcecode.swift; path = BitcoinAdapter.swift; sourceTree = "<group>"; };
		11B352D314A298B6B832F309 /* EthereumAdapter.swift */ = {isa = PBXFileReference; fileEncoding = 4; lastKnownFileType = sourcecode.swift; path = EthereumAdapter.swift; sourceTree = "<group>"; };
		11B352D70D3A3A2851CCEDA3 /* AuthData.swift */ = {isa = PBXFileReference; fileEncoding = 4; lastKnownFileType = sourcecode.swift; path = AuthData.swift; sourceTree = "<group>"; };
		11B352DC7180DECC0ACE5EBE /* TransactionValueItemView.swift */ = {isa = PBXFileReference; fileEncoding = 4; lastKnownFileType = sourcecode.swift; path = TransactionValueItemView.swift; sourceTree = "<group>"; };
		11B3535DD03F9264351E13A9 /* NetworkManager.swift */ = {isa = PBXFileReference; fileEncoding = 4; lastKnownFileType = sourcecode.swift; path = NetworkManager.swift; sourceTree = "<group>"; };
		11B3535FC407BA20765EBCF4 /* KeyboardObservingViewController.swift */ = {isa = PBXFileReference; fileEncoding = 4; lastKnownFileType = sourcecode.swift; path = KeyboardObservingViewController.swift; sourceTree = "<group>"; };
		11B353A2F8FFE93DC7E58F98 /* TransactionValueItem.swift */ = {isa = PBXFileReference; fileEncoding = 4; lastKnownFileType = sourcecode.swift; path = TransactionValueItem.swift; sourceTree = "<group>"; };
		11B353A3B460BF1B24349F9F /* BackupInteractor.swift */ = {isa = PBXFileReference; fileEncoding = 4; lastKnownFileType = sourcecode.swift; path = BackupInteractor.swift; sourceTree = "<group>"; };
		11B353D57AB36A9CF4DEE090 /* GuestViewController.swift */ = {isa = PBXFileReference; fileEncoding = 4; lastKnownFileType = sourcecode.swift; path = GuestViewController.swift; sourceTree = "<group>"; };
		11B353F1BD63011E1D536631 /* WalletNavigationController.swift */ = {isa = PBXFileReference; fileEncoding = 4; lastKnownFileType = sourcecode.swift; path = WalletNavigationController.swift; sourceTree = "<group>"; };
		11B3543C6E6212154344AD63 /* SendConfirmationAddressItemView.swift */ = {isa = PBXFileReference; fileEncoding = 4; lastKnownFileType = sourcecode.swift; path = SendConfirmationAddressItemView.swift; sourceTree = "<group>"; };
		11B35458E7255EFB7BD0FB67 /* BalanceViewItem.swift */ = {isa = PBXFileReference; fileEncoding = 4; lastKnownFileType = sourcecode.swift; path = BalanceViewItem.swift; sourceTree = "<group>"; };
		11B35461B70501F290DFC166 /* TransactionViewItemFactoryTests.swift */ = {isa = PBXFileReference; fileEncoding = 4; lastKnownFileType = sourcecode.swift; path = TransactionViewItemFactoryTests.swift; sourceTree = "<group>"; };
		11B35492B1162F69CA7A0597 /* DateHelper.swift */ = {isa = PBXFileReference; fileEncoding = 4; lastKnownFileType = sourcecode.swift; path = DateHelper.swift; sourceTree = "<group>"; };
		11B354A7AB2C1276AAAAE9E6 /* RealmStorage.swift */ = {isa = PBXFileReference; fileEncoding = 4; lastKnownFileType = sourcecode.swift; path = RealmStorage.swift; sourceTree = "<group>"; };
		11B354B43B5120F594318FDA /* PermissionsHelper.swift */ = {isa = PBXFileReference; fileEncoding = 4; lastKnownFileType = sourcecode.swift; path = PermissionsHelper.swift; sourceTree = "<group>"; };
		11B354E15658C8BF7D5268D9 /* RestoreInteractor.swift */ = {isa = PBXFileReference; fileEncoding = 4; lastKnownFileType = sourcecode.swift; path = RestoreInteractor.swift; sourceTree = "<group>"; };
		11B3550630A9EC44B7157E6F /* BaseCurrencySettingsInteractor.swift */ = {isa = PBXFileReference; fileEncoding = 4; lastKnownFileType = sourcecode.swift; path = BaseCurrencySettingsInteractor.swift; sourceTree = "<group>"; };
		11B3550B7B94CDF3DA89DBF1 /* SendFeeItemView.swift */ = {isa = PBXFileReference; fileEncoding = 4; lastKnownFileType = sourcecode.swift; path = SendFeeItemView.swift; sourceTree = "<group>"; };
		11B35570FD93AFB406434D20 /* CoinManager.swift */ = {isa = PBXFileReference; fileEncoding = 4; lastKnownFileType = sourcecode.swift; path = CoinManager.swift; sourceTree = "<group>"; };
		11B355771A1D96DB96FBC975 /* BackupPresenter.swift */ = {isa = PBXFileReference; fileEncoding = 4; lastKnownFileType = sourcecode.swift; path = BackupPresenter.swift; sourceTree = "<group>"; };
		11B355ABE89C2793563829BD /* Date.swift */ = {isa = PBXFileReference; fileEncoding = 4; lastKnownFileType = sourcecode.swift; path = Date.swift; sourceTree = "<group>"; };
		11B356347098BE98619962B4 /* LanguageManagerTests.swift */ = {isa = PBXFileReference; fileEncoding = 4; lastKnownFileType = sourcecode.swift; path = LanguageManagerTests.swift; sourceTree = "<group>"; };
		11B3564E0721887CEBDE39F2 /* BaseButtonItemView.swift */ = {isa = PBXFileReference; fileEncoding = 4; lastKnownFileType = sourcecode.swift; path = BaseButtonItemView.swift; sourceTree = "<group>"; };
		11B3566164D1D7C7898132E2 /* AlertButtonItemView.swift */ = {isa = PBXFileReference; fileEncoding = 4; lastKnownFileType = sourcecode.swift; path = AlertButtonItemView.swift; sourceTree = "<group>"; };
		11B3566ED622AE7606EF76B9 /* GuestInteractor.swift */ = {isa = PBXFileReference; fileEncoding = 4; lastKnownFileType = sourcecode.swift; path = GuestInteractor.swift; sourceTree = "<group>"; };
		11B356738853E2305B5CC34B /* TransactionRecord.swift */ = {isa = PBXFileReference; fileEncoding = 4; lastKnownFileType = sourcecode.swift; path = TransactionRecord.swift; sourceTree = "<group>"; };
		11B35687F7521B1F22786638 /* TransactionsModule.swift */ = {isa = PBXFileReference; fileEncoding = 4; lastKnownFileType = sourcecode.swift; path = TransactionsModule.swift; sourceTree = "<group>"; };
		11B3569AD3ABD5F26CB51506 /* TransactionViewItemFactory.swift */ = {isa = PBXFileReference; fileEncoding = 4; lastKnownFileType = sourcecode.swift; path = TransactionViewItemFactory.swift; sourceTree = "<group>"; };
		11B3569AE7CDF7E217CAB4EE /* TransactionsPresenter.swift */ = {isa = PBXFileReference; fileEncoding = 4; lastKnownFileType = sourcecode.swift; path = TransactionsPresenter.swift; sourceTree = "<group>"; };
		11B356A624E0982E0D90F9BB /* BalancePresenter.swift */ = {isa = PBXFileReference; fileEncoding = 4; lastKnownFileType = sourcecode.swift; path = BalancePresenter.swift; sourceTree = "<group>"; };
		11B356AA9A3DDA541D5EBEAC /* SendConfirmationAmountItemView.swift */ = {isa = PBXFileReference; fileEncoding = 4; lastKnownFileType = sourcecode.swift; path = SendConfirmationAmountItemView.swift; sourceTree = "<group>"; };
		11B356CEB7192CE21DD1BC8B /* BackupModule.swift */ = {isa = PBXFileReference; fileEncoding = 4; lastKnownFileType = sourcecode.swift; path = BackupModule.swift; sourceTree = "<group>"; };
		11B356D6300E64A1982BC9EB /* UIAlertController.swift */ = {isa = PBXFileReference; fileEncoding = 4; lastKnownFileType = sourcecode.swift; path = UIAlertController.swift; sourceTree = "<group>"; };
		11B356DF243F6B9248E6AD42 /* Currency.swift */ = {isa = PBXFileReference; fileEncoding = 4; lastKnownFileType = sourcecode.swift; path = Currency.swift; sourceTree = "<group>"; };
		11B356FC36735ABABB140C33 /* TransactionRateSyncer.swift */ = {isa = PBXFileReference; fileEncoding = 4; lastKnownFileType = sourcecode.swift; path = TransactionRateSyncer.swift; sourceTree = "<group>"; };
		11B3570598EDE26F96BC5F41 /* RespondButton.swift */ = {isa = PBXFileReference; fileEncoding = 4; lastKnownFileType = sourcecode.swift; path = RespondButton.swift; sourceTree = "<group>"; };
		11B3572B7C2F16CD51F37FF0 /* UIImage.swift */ = {isa = PBXFileReference; fileEncoding = 4; lastKnownFileType = sourcecode.swift; path = UIImage.swift; sourceTree = "<group>"; };
		11B3572D1DA38AAD1A4429EB /* SendConfirmationValueItem.swift */ = {isa = PBXFileReference; fileEncoding = 4; lastKnownFileType = sourcecode.swift; path = SendConfirmationValueItem.swift; sourceTree = "<group>"; };
		11B3576492DE68F2507BB711 /* AdapterFactory.swift */ = {isa = PBXFileReference; fileEncoding = 4; lastKnownFileType = sourcecode.swift; path = AdapterFactory.swift; sourceTree = "<group>"; };
		11B357776F706C10E8B14C4E /* TransactionViewItem.swift */ = {isa = PBXFileReference; fileEncoding = 4; lastKnownFileType = sourcecode.swift; path = TransactionViewItem.swift; sourceTree = "<group>"; };
		11B35788190D05AF5DBB9072 /* ReachabilityManager.swift */ = {isa = PBXFileReference; fileEncoding = 4; lastKnownFileType = sourcecode.swift; path = ReachabilityManager.swift; sourceTree = "<group>"; };
		11B357B45FC7216E5D1BA309 /* SendFeeItem.swift */ = {isa = PBXFileReference; fileEncoding = 4; lastKnownFileType = sourcecode.swift; path = SendFeeItem.swift; sourceTree = "<group>"; };
		11B357BA1A6AC79F07B54FB5 /* SystemInfoManager.swift */ = {isa = PBXFileReference; fileEncoding = 4; lastKnownFileType = sourcecode.swift; path = SystemInfoManager.swift; sourceTree = "<group>"; };
		11B357C9E0AA5CE75C3CC825 /* LanguageCell.swift */ = {isa = PBXFileReference; fileEncoding = 4; lastKnownFileType = sourcecode.swift; path = LanguageCell.swift; sourceTree = "<group>"; };
		11B357E4A859AC4A201F6ABB /* WalletManagerTests.swift */ = {isa = PBXFileReference; fileEncoding = 4; lastKnownFileType = sourcecode.swift; path = WalletManagerTests.swift; sourceTree = "<group>"; };
		11B357F5E2BDAAAE4E5446E3 /* WalletManager.swift */ = {isa = PBXFileReference; fileEncoding = 4; lastKnownFileType = sourcecode.swift; path = WalletManager.swift; sourceTree = "<group>"; };
		11B3581BC59DE52C60AED5F5 /* BaseCurrencySettingsInteractorTests.swift */ = {isa = PBXFileReference; fileEncoding = 4; lastKnownFileType = sourcecode.swift; path = BaseCurrencySettingsInteractorTests.swift; sourceTree = "<group>"; };
		11B358414185C1B924E91A32 /* UIView.swift */ = {isa = PBXFileReference; fileEncoding = 4; lastKnownFileType = sourcecode.swift; path = UIView.swift; sourceTree = "<group>"; };
		11B3584E1C6B6FA22B89D82C /* KeychainStorage.swift */ = {isa = PBXFileReference; fileEncoding = 4; lastKnownFileType = sourcecode.swift; path = KeychainStorage.swift; sourceTree = "<group>"; };
		11B358586003E20B167B1442 /* RestoreModule.swift */ = {isa = PBXFileReference; fileEncoding = 4; lastKnownFileType = sourcecode.swift; path = RestoreModule.swift; sourceTree = "<group>"; };
		11B3589DC1945CAFBEEB1EED /* CurrencyValue.swift */ = {isa = PBXFileReference; fileEncoding = 4; lastKnownFileType = sourcecode.swift; path = CurrencyValue.swift; sourceTree = "<group>"; };
		11B358A2ED820E5741F0701A /* AppConfigProvider.swift */ = {isa = PBXFileReference; fileEncoding = 4; lastKnownFileType = sourcecode.swift; path = AppConfigProvider.swift; sourceTree = "<group>"; };
		11B35924A855AA25B6DC370E /* TransactionRateSyncerTests.swift */ = {isa = PBXFileReference; fileEncoding = 4; lastKnownFileType = sourcecode.swift; path = TransactionRateSyncerTests.swift; sourceTree = "<group>"; };
		11B3592BB989584CB1E4129B /* CurrencyManagerTests.swift */ = {isa = PBXFileReference; fileEncoding = 4; lastKnownFileType = sourcecode.swift; path = CurrencyManagerTests.swift; sourceTree = "<group>"; };
		11B3595B61F6978D745D9776 /* UnlinkButtonItem.swift */ = {isa = PBXFileReference; fileEncoding = 4; lastKnownFileType = sourcecode.swift; path = UnlinkButtonItem.swift; sourceTree = "<group>"; };
		11B359656C7DCCBCE1CDEF4C /* RealmFactory.swift */ = {isa = PBXFileReference; fileEncoding = 4; lastKnownFileType = sourcecode.swift; path = RealmFactory.swift; sourceTree = "<group>"; };
		11B3598F5529D0939EE53A19 /* CurrencyManager.swift */ = {isa = PBXFileReference; fileEncoding = 4; lastKnownFileType = sourcecode.swift; path = CurrencyManager.swift; sourceTree = "<group>"; };
		11B359DA37B619C35AF93D2A /* BaseCurrencySettingsPresenterTests.swift */ = {isa = PBXFileReference; fileEncoding = 4; lastKnownFileType = sourcecode.swift; path = BaseCurrencySettingsPresenterTests.swift; sourceTree = "<group>"; };
		11B359DEE539B7406C382B80 /* SendAmountItem.swift */ = {isa = PBXFileReference; fileEncoding = 4; lastKnownFileType = sourcecode.swift; path = SendAmountItem.swift; sourceTree = "<group>"; };
		11B359E7A75E6B92D1305F40 /* MainPresenter.swift */ = {isa = PBXFileReference; fileEncoding = 4; lastKnownFileType = sourcecode.swift; path = MainPresenter.swift; sourceTree = "<group>"; };
		11B35A03BE23E45AA8D94F70 /* RateManagerTests.swift */ = {isa = PBXFileReference; fileEncoding = 4; lastKnownFileType = sourcecode.swift; path = RateManagerTests.swift; sourceTree = "<group>"; };
		11B35A0A1E69943CD3203FF9 /* BalanceItem.swift */ = {isa = PBXFileReference; fileEncoding = 4; lastKnownFileType = sourcecode.swift; path = BalanceItem.swift; sourceTree = "<group>"; };
		11B35A1AE56A94BEB52AC4D1 /* GrdbStorage.swift */ = {isa = PBXFileReference; fileEncoding = 4; lastKnownFileType = sourcecode.swift; path = GrdbStorage.swift; sourceTree = "<group>"; };
		11B35A473B035F88BA0C09C1 /* UIFont.swift */ = {isa = PBXFileReference; fileEncoding = 4; lastKnownFileType = sourcecode.swift; path = UIFont.swift; sourceTree = "<group>"; };
		11B35A56B7E8B8CCA04266B2 /* SendAmountItemView.swift */ = {isa = PBXFileReference; fileEncoding = 4; lastKnownFileType = sourcecode.swift; path = SendAmountItemView.swift; sourceTree = "<group>"; };
		11B35A5DE20DD6DD486FAFC0 /* Protocols.swift */ = {isa = PBXFileReference; fileEncoding = 4; lastKnownFileType = sourcecode.swift; path = Protocols.swift; sourceTree = "<group>"; };
		11B35A65D7F2EADB3618DA64 /* RandomManager.swift */ = {isa = PBXFileReference; fileEncoding = 4; lastKnownFileType = sourcecode.swift; path = RandomManager.swift; sourceTree = "<group>"; };
		11B35A686DD5BA335FEB6BEB /* BarsProgressView.swift */ = {isa = PBXFileReference; fileEncoding = 4; lastKnownFileType = sourcecode.swift; path = BarsProgressView.swift; sourceTree = "<group>"; };
		11B35AC7305FD5CEB5690DD9 /* SendAddressItemView.swift */ = {isa = PBXFileReference; fileEncoding = 4; lastKnownFileType = sourcecode.swift; path = SendAddressItemView.swift; sourceTree = "<group>"; };
		11B35ADA6828A0EF11976938 /* GuestRouter.swift */ = {isa = PBXFileReference; fileEncoding = 4; lastKnownFileType = sourcecode.swift; path = GuestRouter.swift; sourceTree = "<group>"; };
		11B35ADD30196056A9C6407C /* WordsManager.swift */ = {isa = PBXFileReference; fileEncoding = 4; lastKnownFileType = sourcecode.swift; path = WordsManager.swift; sourceTree = "<group>"; };
		11B35B0378C5EA6E02CB2E37 /* CurrencyCell.swift */ = {isa = PBXFileReference; fileEncoding = 4; lastKnownFileType = sourcecode.swift; path = CurrencyCell.swift; sourceTree = "<group>"; };
		11B35B466B8FF6754E47DACD /* CoinValue.swift */ = {isa = PBXFileReference; fileEncoding = 4; lastKnownFileType = sourcecode.swift; path = CoinValue.swift; sourceTree = "<group>"; };
		11B35B5CE0ED32CD93DFBB56 /* BaseTwinItemView.xib */ = {isa = PBXFileReference; lastKnownFileType = file.xib; path = BaseTwinItemView.xib; sourceTree = "<group>"; };
		11B35B7A44754508AEFDA9FD /* BaseCurrencySettingsPresenter.swift */ = {isa = PBXFileReference; fileEncoding = 4; lastKnownFileType = sourcecode.swift; path = BaseCurrencySettingsPresenter.swift; sourceTree = "<group>"; };
		11B35B88A2D6C85E1600F3AF /* MainInteractor.swift */ = {isa = PBXFileReference; fileEncoding = 4; lastKnownFileType = sourcecode.swift; path = MainInteractor.swift; sourceTree = "<group>"; };
		11B35B96D2BC5994AC8EC794 /* MainModule.swift */ = {isa = PBXFileReference; fileEncoding = 4; lastKnownFileType = sourcecode.swift; path = MainModule.swift; sourceTree = "<group>"; };
		11B35BAEE22C144B33661819 /* RestorePresenter.swift */ = {isa = PBXFileReference; fileEncoding = 4; lastKnownFileType = sourcecode.swift; path = RestorePresenter.swift; sourceTree = "<group>"; };
		11B35BBAAAE1A3981B902E89 /* Rate.swift */ = {isa = PBXFileReference; fileEncoding = 4; lastKnownFileType = sourcecode.swift; path = Rate.swift; sourceTree = "<group>"; };
		11B35BC220F1D90BF6BF3AAF /* GuestModule.swift */ = {isa = PBXFileReference; fileEncoding = 4; lastKnownFileType = sourcecode.swift; path = GuestModule.swift; sourceTree = "<group>"; };
		11B35BD5DC556C46CC3893B0 /* SendConfirmationValueItemView.swift */ = {isa = PBXFileReference; fileEncoding = 4; lastKnownFileType = sourcecode.swift; path = SendConfirmationValueItemView.swift; sourceTree = "<group>"; };
		11B35BDC4FD741BE033D1956 /* AboutSettingsRouter.swift */ = {isa = PBXFileReference; fileEncoding = 4; lastKnownFileType = sourcecode.swift; path = AboutSettingsRouter.swift; sourceTree = "<group>"; };
		11B35BEF7ABBE155593B4DBE /* TransactionsInteractor.swift */ = {isa = PBXFileReference; fileEncoding = 4; lastKnownFileType = sourcecode.swift; path = TransactionsInteractor.swift; sourceTree = "<group>"; };
		11B35BFD94DA13D66AD6A86D /* NumPadTheme.swift */ = {isa = PBXFileReference; fileEncoding = 4; lastKnownFileType = sourcecode.swift; path = NumPadTheme.swift; sourceTree = "<group>"; };
		11B35C104035EBC5B0B13592 /* BaseCurrencySettingsModule.swift */ = {isa = PBXFileReference; fileEncoding = 4; lastKnownFileType = sourcecode.swift; path = BaseCurrencySettingsModule.swift; sourceTree = "<group>"; };
		11B35C181EB4CA85BD80228C /* HudHelper.swift */ = {isa = PBXFileReference; fileEncoding = 4; lastKnownFileType = sourcecode.swift; path = HudHelper.swift; sourceTree = "<group>"; };
		11B35C182B944A7CD13EA163 /* BiometryType.swift */ = {isa = PBXFileReference; fileEncoding = 4; lastKnownFileType = sourcecode.swift; path = BiometryType.swift; sourceTree = "<group>"; };
		11B35C4FFB99D10A8F343E9C /* LanguageManager.swift */ = {isa = PBXFileReference; fileEncoding = 4; lastKnownFileType = sourcecode.swift; path = LanguageManager.swift; sourceTree = "<group>"; };
		11B35C7DCF9B7894F7600623 /* LaunchRouter.swift */ = {isa = PBXFileReference; fileEncoding = 4; lastKnownFileType = sourcecode.swift; path = LaunchRouter.swift; sourceTree = "<group>"; };
		11B35C8856A137E92441AF19 /* IndexedInputField.swift */ = {isa = PBXFileReference; fileEncoding = 4; lastKnownFileType = sourcecode.swift; path = IndexedInputField.swift; sourceTree = "<group>"; };
		11B35C8CE85CE0CE4E323F97 /* RateSyncerTests.swift */ = {isa = PBXFileReference; fileEncoding = 4; lastKnownFileType = sourcecode.swift; path = RateSyncerTests.swift; sourceTree = "<group>"; };
		11B35CEBC4B32E57AA2469AA /* PasteboardManager.swift */ = {isa = PBXFileReference; fileEncoding = 4; lastKnownFileType = sourcecode.swift; path = PasteboardManager.swift; sourceTree = "<group>"; };
		11B35CFDC5BD98BA40682DBD /* ConfirmationButtonItem.swift */ = {isa = PBXFileReference; fileEncoding = 4; lastKnownFileType = sourcecode.swift; path = ConfirmationButtonItem.swift; sourceTree = "<group>"; };
		11B35D163D12BE823AF54E97 /* MainRouter.swift */ = {isa = PBXFileReference; fileEncoding = 4; lastKnownFileType = sourcecode.swift; path = MainRouter.swift; sourceTree = "<group>"; };
		11B35D1D60E1D0A206C70490 /* BalanceHeaderViewItem.swift */ = {isa = PBXFileReference; fileEncoding = 4; lastKnownFileType = sourcecode.swift; path = BalanceHeaderViewItem.swift; sourceTree = "<group>"; };
		11B35D5F6D67EF098AFDEB94 /* WalletFactory.swift */ = {isa = PBXFileReference; fileEncoding = 4; lastKnownFileType = sourcecode.swift; path = WalletFactory.swift; sourceTree = "<group>"; };
		11B35D66E95B16C32E3796E8 /* BackupRouter.swift */ = {isa = PBXFileReference; fileEncoding = 4; lastKnownFileType = sourcecode.swift; path = BackupRouter.swift; sourceTree = "<group>"; };
		11B35D7125090E2FF868F924 /* BalanceViewItemFactory.swift */ = {isa = PBXFileReference; fileEncoding = 4; lastKnownFileType = sourcecode.swift; path = BalanceViewItemFactory.swift; sourceTree = "<group>"; };
		11B35D81B1CB74C0337214DC /* Wallet.swift */ = {isa = PBXFileReference; fileEncoding = 4; lastKnownFileType = sourcecode.swift; path = Wallet.swift; sourceTree = "<group>"; };
		11B35DC131F98F9EEC864BCA /* OptionalSubject.swift */ = {isa = PBXFileReference; fileEncoding = 4; lastKnownFileType = sourcecode.swift; path = OptionalSubject.swift; sourceTree = "<group>"; };
		11B35DC5A4019EA28C92B1E7 /* BalanceModule.swift */ = {isa = PBXFileReference; fileEncoding = 4; lastKnownFileType = sourcecode.swift; path = BalanceModule.swift; sourceTree = "<group>"; };
		11B35DC75FCA42F7A5FB1E65 /* SendPresenterTests.swift */ = {isa = PBXFileReference; fileEncoding = 4; lastKnownFileType = sourcecode.swift; path = SendPresenterTests.swift; sourceTree = "<group>"; };
		11B35DDABED90E97417092F5 /* BalanceRouter.swift */ = {isa = PBXFileReference; fileEncoding = 4; lastKnownFileType = sourcecode.swift; path = BalanceRouter.swift; sourceTree = "<group>"; };
		11B35DFF5136FA50CB5FBCA6 /* BackupConfirmationAlertModel.swift */ = {isa = PBXFileReference; fileEncoding = 4; lastKnownFileType = sourcecode.swift; path = BackupConfirmationAlertModel.swift; sourceTree = "<group>"; };
		11B35E4481DCD98BF2074797 /* BaseCurrencySettingsViewController.swift */ = {isa = PBXFileReference; fileEncoding = 4; lastKnownFileType = sourcecode.swift; path = BaseCurrencySettingsViewController.swift; sourceTree = "<group>"; };
		11B35EC60329833B8D6CA1E0 /* ConfirmationCheckboxItem.swift */ = {isa = PBXFileReference; fileEncoding = 4; lastKnownFileType = sourcecode.swift; path = ConfirmationCheckboxItem.swift; sourceTree = "<group>"; };
		11B35EFB45ECC2D403CA6C89 /* ValueFormatter.swift */ = {isa = PBXFileReference; fileEncoding = 4; lastKnownFileType = sourcecode.swift; path = ValueFormatter.swift; sourceTree = "<group>"; };
		11B35F2B655DA832E0761521 /* DepositPresenterTests.swift */ = {isa = PBXFileReference; fileEncoding = 4; lastKnownFileType = sourcecode.swift; path = DepositPresenterTests.swift; sourceTree = "<group>"; };
		11B35F3E6B957ECFF5D1CE2E /* BaseCurrencySettingsRouter.swift */ = {isa = PBXFileReference; fileEncoding = 4; lastKnownFileType = sourcecode.swift; path = BaseCurrencySettingsRouter.swift; sourceTree = "<group>"; };
		11B35F414DD593D0E64A1254 /* TransactionManager.swift */ = {isa = PBXFileReference; fileEncoding = 4; lastKnownFileType = sourcecode.swift; path = TransactionManager.swift; sourceTree = "<group>"; };
		11B35F4AF52970B217AD4DC6 /* String.swift */ = {isa = PBXFileReference; fileEncoding = 4; lastKnownFileType = sourcecode.swift; path = String.swift; sourceTree = "<group>"; };
		11B35F53002A95B923B397AE /* NumPad.swift */ = {isa = PBXFileReference; fileEncoding = 4; lastKnownFileType = sourcecode.swift; path = NumPad.swift; sourceTree = "<group>"; };
		11B35F54E966E33C901B1736 /* SendAddressItem.swift */ = {isa = PBXFileReference; fileEncoding = 4; lastKnownFileType = sourcecode.swift; path = SendAddressItem.swift; sourceTree = "<group>"; };
		11B35F79F5274A2603296EFF /* BalanceItemDataSource.swift */ = {isa = PBXFileReference; fileEncoding = 4; lastKnownFileType = sourcecode.swift; path = BalanceItemDataSource.swift; sourceTree = "<group>"; };
		11B35F86873099E095869F7C /* UnlinkConfirmationAlertModel.swift */ = {isa = PBXFileReference; fileEncoding = 4; lastKnownFileType = sourcecode.swift; path = UnlinkConfirmationAlertModel.swift; sourceTree = "<group>"; };
		11B35FA1C1FF965AA2EB6666 /* PeriodicTimer.swift */ = {isa = PBXFileReference; fileEncoding = 4; lastKnownFileType = sourcecode.swift; path = PeriodicTimer.swift; sourceTree = "<group>"; };
		11B35FAF942FA80752EDBFA7 /* SendInteractorTests.swift */ = {isa = PBXFileReference; fileEncoding = 4; lastKnownFileType = sourcecode.swift; path = SendInteractorTests.swift; sourceTree = "<group>"; };
		11B35FD3263E331D704EA771 /* Signal.swift */ = {isa = PBXFileReference; fileEncoding = 4; lastKnownFileType = sourcecode.swift; path = Signal.swift; sourceTree = "<group>"; };
		1A56401A0F6DB2F88A01ED73 /* TransactionsPresenterTests.swift */ = {isa = PBXFileReference; fileEncoding = 4; lastKnownFileType = sourcecode.swift; path = TransactionsPresenterTests.swift; sourceTree = "<group>"; };
		1A56404690D0235A5183C12D /* Coin.swift */ = {isa = PBXFileReference; fileEncoding = 4; lastKnownFileType = sourcecode.swift; path = Coin.swift; sourceTree = "<group>"; };
		1A5640528EFD15137E218EA3 /* MainSettingsPresenter.swift */ = {isa = PBXFileReference; fileEncoding = 4; lastKnownFileType = sourcecode.swift; path = MainSettingsPresenter.swift; sourceTree = "<group>"; };
		1A564077BF075C35B6FF3BCB /* SendTheme.swift */ = {isa = PBXFileReference; fileEncoding = 4; lastKnownFileType = sourcecode.swift; path = SendTheme.swift; sourceTree = "<group>"; };
		1A564082B28C17265B23D88A /* SecuritySettingsInteractor.swift */ = {isa = PBXFileReference; fileEncoding = 4; lastKnownFileType = sourcecode.swift; path = SecuritySettingsInteractor.swift; sourceTree = "<group>"; };
		1A564083CF8DF7A89314820D /* UnlockPinInteractorTests.swift */ = {isa = PBXFileReference; fileEncoding = 4; lastKnownFileType = sourcecode.swift; path = UnlockPinInteractorTests.swift; sourceTree = "<group>"; };
		1A56408C8281C80FD365E5BE /* LaunchModule.swift */ = {isa = PBXFileReference; fileEncoding = 4; lastKnownFileType = sourcecode.swift; path = LaunchModule.swift; sourceTree = "<group>"; };
		1A564091A9C12F224A18B740 /* TransactionInfoPresenter.swift */ = {isa = PBXFileReference; fileEncoding = 4; lastKnownFileType = sourcecode.swift; path = TransactionInfoPresenter.swift; sourceTree = "<group>"; };
		1A564094488F092EDA007FE9 /* LanguageSettingsRouter.swift */ = {isa = PBXFileReference; fileEncoding = 4; lastKnownFileType = sourcecode.swift; path = LanguageSettingsRouter.swift; sourceTree = "<group>"; };
		1A5640AA47846498D56A36E6 /* LatestRate.swift */ = {isa = PBXFileReference; fileEncoding = 4; lastKnownFileType = sourcecode.swift; path = LatestRate.swift; sourceTree = "<group>"; };
		1A5640B6691F4FD048C82A49 /* CoinValueHelper.swift */ = {isa = PBXFileReference; fileEncoding = 4; lastKnownFileType = sourcecode.swift; path = CoinValueHelper.swift; sourceTree = "<group>"; };
		1A5640B8B65EAECA3A36F89E /* PinInteractor.swift */ = {isa = PBXFileReference; fileEncoding = 4; lastKnownFileType = sourcecode.swift; path = PinInteractor.swift; sourceTree = "<group>"; };
		1A5640FA19AF1EC2B9C0F407 /* ManageCoinsPresenterStateTests.swift */ = {isa = PBXFileReference; fileEncoding = 4; lastKnownFileType = sourcecode.swift; path = ManageCoinsPresenterStateTests.swift; sourceTree = "<group>"; };
		1A5640FFFD5B065D745208F1 /* PagingDotsItem.swift */ = {isa = PBXFileReference; fileEncoding = 4; lastKnownFileType = sourcecode.swift; path = PagingDotsItem.swift; sourceTree = "<group>"; };
		1A5641572B6E46E18B52A6A9 /* SecuritySettingsModule.swift */ = {isa = PBXFileReference; fileEncoding = 4; lastKnownFileType = sourcecode.swift; path = SecuritySettingsModule.swift; sourceTree = "<group>"; };
		1A5641679DC88BE355F0F3A0 /* Development.template.xcconfig */ = {isa = PBXFileReference; fileEncoding = 4; lastKnownFileType = text.xcconfig; path = Development.template.xcconfig; sourceTree = "<group>"; };
		1A5641742308EC67C1292980 /* UnlockPinPresenter.swift */ = {isa = PBXFileReference; fileEncoding = 4; lastKnownFileType = sourcecode.swift; path = UnlockPinPresenter.swift; sourceTree = "<group>"; };
		1A564181733CBC44EECFBBF3 /* TransactionCloseItem.swift */ = {isa = PBXFileReference; fileEncoding = 4; lastKnownFileType = sourcecode.swift; path = TransactionCloseItem.swift; sourceTree = "<group>"; };
		1A5641ABEF9064B6FCC8DF87 /* LockoutUntilDateFactory.swift */ = {isa = PBXFileReference; fileEncoding = 4; lastKnownFileType = sourcecode.swift; path = LockoutUntilDateFactory.swift; sourceTree = "<group>"; };
		1A5641B26CAF24757772C08C /* SendKeyboardItem.swift */ = {isa = PBXFileReference; fileEncoding = 4; lastKnownFileType = sourcecode.swift; path = SendKeyboardItem.swift; sourceTree = "<group>"; };
		1A5641B7D1079995F147F7D2 /* SecuritySettingsRouter.swift */ = {isa = PBXFileReference; fileEncoding = 4; lastKnownFileType = sourcecode.swift; path = SecuritySettingsRouter.swift; sourceTree = "<group>"; };
		1A5641C2FAD616C358A319A0 /* SendModule.swift */ = {isa = PBXFileReference; fileEncoding = 4; lastKnownFileType = sourcecode.swift; path = SendModule.swift; sourceTree = "<group>"; };
		1A56421310FCB8A4E19BDDB3 /* SetPinModule.swift */ = {isa = PBXFileReference; fileEncoding = 4; lastKnownFileType = sourcecode.swift; path = SetPinModule.swift; sourceTree = "<group>"; };
		1A564238192BEA3F5470E204 /* LanguageSettingsPresenter.swift */ = {isa = PBXFileReference; fileEncoding = 4; lastKnownFileType = sourcecode.swift; path = LanguageSettingsPresenter.swift; sourceTree = "<group>"; };
		1A564243436E5185205D0359 /* BalanceTheme.swift */ = {isa = PBXFileReference; fileEncoding = 4; lastKnownFileType = sourcecode.swift; path = BalanceTheme.swift; sourceTree = "<group>"; };
		1A56424F4DB6D8384D8F2489 /* FullTransactionInfoTextCell.swift */ = {isa = PBXFileReference; fileEncoding = 4; lastKnownFileType = sourcecode.swift; path = FullTransactionInfoTextCell.swift; sourceTree = "<group>"; };
		1A564258FC24334581197AC1 /* SecuritySettingsInteractorTests.swift */ = {isa = PBXFileReference; fileEncoding = 4; lastKnownFileType = sourcecode.swift; path = SecuritySettingsInteractorTests.swift; sourceTree = "<group>"; };
		1A56425A421C1C9FB383DCDA /* TransactionRecordDataSource.swift */ = {isa = PBXFileReference; fileEncoding = 4; lastKnownFileType = sourcecode.swift; path = TransactionRecordDataSource.swift; sourceTree = "<group>"; };
		1A56425E1873BC8574539D2B /* SendButtonItem.swift */ = {isa = PBXFileReference; fileEncoding = 4; lastKnownFileType = sourcecode.swift; path = SendButtonItem.swift; sourceTree = "<group>"; };
		1A564260BF2C73B9F2450FB8 /* SendInteractor.swift */ = {isa = PBXFileReference; fileEncoding = 4; lastKnownFileType = sourcecode.swift; path = SendInteractor.swift; sourceTree = "<group>"; };
		1A56426438831456EF79DC47 /* MainSettingsInteractorTests.swift */ = {isa = PBXFileReference; fileEncoding = 4; lastKnownFileType = sourcecode.swift; path = MainSettingsInteractorTests.swift; sourceTree = "<group>"; };
		1A56428DB7E042907CD4252D /* FullTransactionInfoTheme.swift */ = {isa = PBXFileReference; fileEncoding = 4; lastKnownFileType = sourcecode.swift; path = FullTransactionInfoTheme.swift; sourceTree = "<group>"; };
		1A5642992929CF74471FE0B4 /* ManageCoinsViewController.swift */ = {isa = PBXFileReference; fileEncoding = 4; lastKnownFileType = sourcecode.swift; path = ManageCoinsViewController.swift; sourceTree = "<group>"; };
		1A5642A5A1B21FE92139766E /* LanguageSettingsModule.swift */ = {isa = PBXFileReference; fileEncoding = 4; lastKnownFileType = sourcecode.swift; path = LanguageSettingsModule.swift; sourceTree = "<group>"; };
		1A5642EFA8A991436AED3B44 /* TransactionAmountItemView.swift */ = {isa = PBXFileReference; fileEncoding = 4; lastKnownFileType = sourcecode.swift; path = TransactionAmountItemView.swift; sourceTree = "<group>"; };
		1A5643010944D435B8BA2FD8 /* TransactionInfoAlertModel.swift */ = {isa = PBXFileReference; fileEncoding = 4; lastKnownFileType = sourcecode.swift; path = TransactionInfoAlertModel.swift; sourceTree = "<group>"; };
		1A564326AB442FFB65E1CA29 /* PinDotsView.swift */ = {isa = PBXFileReference; fileEncoding = 4; lastKnownFileType = sourcecode.swift; path = PinDotsView.swift; sourceTree = "<group>"; };
		1A56433D5D39CCA995F97777 /* Development.xcconfig */ = {isa = PBXFileReference; fileEncoding = 4; lastKnownFileType = text.xcconfig; path = Development.xcconfig; sourceTree = "<group>"; };
		1A564370A637B30D34776F2A /* Production.template.xcconfig */ = {isa = PBXFileReference; lastKnownFileType = file.template; path = Production.template.xcconfig; sourceTree = "<group>"; };
		1A5643996D67B74F800DFFE4 /* TransactionInfoModule.swift */ = {isa = PBXFileReference; fileEncoding = 4; lastKnownFileType = sourcecode.swift; path = TransactionInfoModule.swift; sourceTree = "<group>"; };
		1A5643AAE35C8D8C5DA5924C /* TransactionCell.swift */ = {isa = PBXFileReference; fileEncoding = 4; lastKnownFileType = sourcecode.swift; path = TransactionCell.swift; sourceTree = "<group>"; };
		1A564447850F619EDD37CBC3 /* SetPinRouter.swift */ = {isa = PBXFileReference; fileEncoding = 4; lastKnownFileType = sourcecode.swift; path = SetPinRouter.swift; sourceTree = "<group>"; };
		1A56444A8B170E65EE00C33F /* SecuritySettingsPresenterTests.swift */ = {isa = PBXFileReference; fileEncoding = 4; lastKnownFileType = sourcecode.swift; path = SecuritySettingsPresenterTests.swift; sourceTree = "<group>"; };
		1A56445B53883A652362E9D6 /* MainSettingsPresenterTests.swift */ = {isa = PBXFileReference; fileEncoding = 4; lastKnownFileType = sourcecode.swift; path = MainSettingsPresenterTests.swift; sourceTree = "<group>"; };
		1A56446DB62F52AC4C3C2C30 /* SecuritySettingsPresenter.swift */ = {isa = PBXFileReference; fileEncoding = 4; lastKnownFileType = sourcecode.swift; path = SecuritySettingsPresenter.swift; sourceTree = "<group>"; };
		1A56448A83F040A35FCAE6A7 /* ManageCoinsPresenterState.swift */ = {isa = PBXFileReference; fileEncoding = 4; lastKnownFileType = sourcecode.swift; path = ManageCoinsPresenterState.swift; sourceTree = "<group>"; };
		1A5644C4CCD9EBD71BD69D40 /* ManageCoinsInteractorTests.swift */ = {isa = PBXFileReference; fileEncoding = 4; lastKnownFileType = sourcecode.swift; path = ManageCoinsInteractorTests.swift; sourceTree = "<group>"; };
		1A5644CAA65F6AF171D2D5AF /* SendAlertModel.swift */ = {isa = PBXFileReference; fileEncoding = 4; lastKnownFileType = sourcecode.swift; path = SendAlertModel.swift; sourceTree = "<group>"; };
		1A5644D3B094D4148F99F8A5 /* LanguageSettingsViewController.swift */ = {isa = PBXFileReference; fileEncoding = 4; lastKnownFileType = sourcecode.swift; path = LanguageSettingsViewController.swift; sourceTree = "<group>"; };
		1A5644EDACA3F1843C8194F7 /* UnlockPinRouter.swift */ = {isa = PBXFileReference; fileEncoding = 4; lastKnownFileType = sourcecode.swift; path = UnlockPinRouter.swift; sourceTree = "<group>"; };
		1A56452493943328835585AC /* LanguageSettingsPresenterTests.swift */ = {isa = PBXFileReference; fileEncoding = 4; lastKnownFileType = sourcecode.swift; path = LanguageSettingsPresenterTests.swift; sourceTree = "<group>"; };
		1A5645371B2FC499500DCA93 /* DepositPresenter.swift */ = {isa = PBXFileReference; fileEncoding = 4; lastKnownFileType = sourcecode.swift; path = DepositPresenter.swift; sourceTree = "<group>"; };
		1A56453E2F6ED44D46D84C49 /* PagingDotsItemView.swift */ = {isa = PBXFileReference; fileEncoding = 4; lastKnownFileType = sourcecode.swift; path = PagingDotsItemView.swift; sourceTree = "<group>"; };
		1A5645447A24FE94F0D87BFF /* LockoutManager.swift */ = {isa = PBXFileReference; fileEncoding = 4; lastKnownFileType = sourcecode.swift; path = LockoutManager.swift; sourceTree = "<group>"; };
		1A56458C7C29504755A09E00 /* LaunchInteractor.swift */ = {isa = PBXFileReference; fileEncoding = 4; lastKnownFileType = sourcecode.swift; path = LaunchInteractor.swift; sourceTree = "<group>"; };
		1A5645B289EFBDB3EAB27E3A /* PinManager.swift */ = {isa = PBXFileReference; fileEncoding = 4; lastKnownFileType = sourcecode.swift; path = PinManager.swift; sourceTree = "<group>"; };
		1A5645BE7DACEC78A2FAEFB5 /* DepositCollectionItem.swift */ = {isa = PBXFileReference; fileEncoding = 4; lastKnownFileType = sourcecode.swift; path = DepositCollectionItem.swift; sourceTree = "<group>"; };
		1A5645D25F2DB148CD0C16B5 /* MainSettingsRouter.swift */ = {isa = PBXFileReference; fileEncoding = 4; lastKnownFileType = sourcecode.swift; path = MainSettingsRouter.swift; sourceTree = "<group>"; };
		1A5645D738FD93B79628E5E5 /* BackupTheme.swift */ = {isa = PBXFileReference; fileEncoding = 4; lastKnownFileType = sourcecode.swift; path = BackupTheme.swift; sourceTree = "<group>"; };
		1A5645ED6604E61C418C257E /* TransactionsTheme.swift */ = {isa = PBXFileReference; fileEncoding = 4; lastKnownFileType = sourcecode.swift; path = TransactionsTheme.swift; sourceTree = "<group>"; };
		1A5645F926B14580B1644164 /* TransactionInfoTheme.swift */ = {isa = PBXFileReference; fileEncoding = 4; lastKnownFileType = sourcecode.swift; path = TransactionInfoTheme.swift; sourceTree = "<group>"; };
		1A56463AFF1D05E33BA25C8A /* BalanceHeaderView.swift */ = {isa = PBXFileReference; fileEncoding = 4; lastKnownFileType = sourcecode.swift; path = BalanceHeaderView.swift; sourceTree = "<group>"; };
		1A56464DB0EEF75F63C91760 /* TransactionAmountItem.swift */ = {isa = PBXFileReference; fileEncoding = 4; lastKnownFileType = sourcecode.swift; path = TransactionAmountItem.swift; sourceTree = "<group>"; };
		1A56464E8EDBFB0B67DB593F /* SettingsRightLabelCell.swift */ = {isa = PBXFileReference; fileEncoding = 4; lastKnownFileType = sourcecode.swift; path = SettingsRightLabelCell.swift; sourceTree = "<group>"; };
		1A564679937963085A8530F4 /* CurrencyHelper.swift */ = {isa = PBXFileReference; fileEncoding = 4; lastKnownFileType = sourcecode.swift; path = CurrencyHelper.swift; sourceTree = "<group>"; };
		1A56468BE2370BCAA8BDA2FC /* OneTimeTimer.swift */ = {isa = PBXFileReference; fileEncoding = 4; lastKnownFileType = sourcecode.swift; path = OneTimeTimer.swift; sourceTree = "<group>"; };
		1A56469DF9D0C335228E88EE /* TransactionTitleItemView.swift */ = {isa = PBXFileReference; fileEncoding = 4; lastKnownFileType = sourcecode.swift; path = TransactionTitleItemView.swift; sourceTree = "<group>"; };
		1A5646AB24E23765AD12C83E /* BalancePresenterTests.swift */ = {isa = PBXFileReference; fileEncoding = 4; lastKnownFileType = sourcecode.swift; path = BalancePresenterTests.swift; sourceTree = "<group>"; };
		1A5646B68188CD13969CE766 /* BalanceHeaderView.xib */ = {isa = PBXFileReference; lastKnownFileType = file.xib; path = BalanceHeaderView.xib; sourceTree = "<group>"; };
		1A5646C9024F054AE8115A30 /* TransactionStatusItem.swift */ = {isa = PBXFileReference; fileEncoding = 4; lastKnownFileType = sourcecode.swift; path = TransactionStatusItem.swift; sourceTree = "<group>"; };
		1A5646D49060C3EFF06D0479 /* App.swift */ = {isa = PBXFileReference; fileEncoding = 4; lastKnownFileType = sourcecode.swift; path = App.swift; sourceTree = "<group>"; };
		1A5646F390EE2D74304C8CDA /* EditPinPresenter.swift */ = {isa = PBXFileReference; fileEncoding = 4; lastKnownFileType = sourcecode.swift; path = EditPinPresenter.swift; sourceTree = "<group>"; };
		1A56471ECC51CB5E5572DBD8 /* ManageCoinsRouter.swift */ = {isa = PBXFileReference; fileEncoding = 4; lastKnownFileType = sourcecode.swift; path = ManageCoinsRouter.swift; sourceTree = "<group>"; };
		1A56474B516F0AFBAAFB3AE2 /* SendRouter.swift */ = {isa = PBXFileReference; fileEncoding = 4; lastKnownFileType = sourcecode.swift; path = SendRouter.swift; sourceTree = "<group>"; };
		1A56478E08D96F36DD17D8C8 /* ManageCoinCell.swift */ = {isa = PBXFileReference; fileEncoding = 4; lastKnownFileType = sourcecode.swift; path = ManageCoinCell.swift; sourceTree = "<group>"; };
		1A5647AD7481B36F20D4DDF9 /* MainSettingsModule.swift */ = {isa = PBXFileReference; fileEncoding = 4; lastKnownFileType = sourcecode.swift; path = MainSettingsModule.swift; sourceTree = "<group>"; };
		1A5647AD931E3B90C974A6CB /* SecuritySettingsViewController.swift */ = {isa = PBXFileReference; fileEncoding = 4; lastKnownFileType = sourcecode.swift; path = SecuritySettingsViewController.swift; sourceTree = "<group>"; };
		1A5647CE5852E959DA7EB89A /* TransactionsFilterTheme.swift */ = {isa = PBXFileReference; fileEncoding = 4; lastKnownFileType = sourcecode.swift; path = TransactionsFilterTheme.swift; sourceTree = "<group>"; };
		1A5647D980D08E2E4359861B /* ScanQRController.swift */ = {isa = PBXFileReference; fileEncoding = 4; lastKnownFileType = sourcecode.swift; path = ScanQRController.swift; sourceTree = "<group>"; };
		1A5647DBF15322999B5A1D04 /* TransactionInfoInteractor.swift */ = {isa = PBXFileReference; fileEncoding = 4; lastKnownFileType = sourcecode.swift; path = TransactionInfoInteractor.swift; sourceTree = "<group>"; };
		1A5647E28DF774B3CE01D2C4 /* UnlockPinInteractor.swift */ = {isa = PBXFileReference; fileEncoding = 4; lastKnownFileType = sourcecode.swift; path = UnlockPinInteractor.swift; sourceTree = "<group>"; };
		1A5647EE51941D84607A9493 /* SendPresenter.swift */ = {isa = PBXFileReference; fileEncoding = 4; lastKnownFileType = sourcecode.swift; path = SendPresenter.swift; sourceTree = "<group>"; };
		1A5647F6F29405E571D70592 /* DepositAddressCollectionCell.swift */ = {isa = PBXFileReference; fileEncoding = 4; lastKnownFileType = sourcecode.swift; path = DepositAddressCollectionCell.swift; sourceTree = "<group>"; };
		1A5647FDE8383651F19C35C6 /* TransactionInfoRouter.swift */ = {isa = PBXFileReference; fileEncoding = 4; lastKnownFileType = sourcecode.swift; path = TransactionInfoRouter.swift; sourceTree = "<group>"; };
		1A56481E8D97841B12893D00 /* DepositTheme.swift */ = {isa = PBXFileReference; fileEncoding = 4; lastKnownFileType = sourcecode.swift; path = DepositTheme.swift; sourceTree = "<group>"; };
		1A564827E061EB8B6802012F /* SendKeyboardItemView.swift */ = {isa = PBXFileReference; fileEncoding = 4; lastKnownFileType = sourcecode.swift; path = SendKeyboardItemView.swift; sourceTree = "<group>"; };
		1A5648311E0EA947B1446649 /* SetPinPresenter.swift */ = {isa = PBXFileReference; fileEncoding = 4; lastKnownFileType = sourcecode.swift; path = SetPinPresenter.swift; sourceTree = "<group>"; };
		1A564879AD72301AAB78F8F5 /* MainSettingsViewController.swift */ = {isa = PBXFileReference; fileEncoding = 4; lastKnownFileType = sourcecode.swift; path = MainSettingsViewController.swift; sourceTree = "<group>"; };
		1A56487BA5FFC1BC45D6F25C /* SettingsInfoFooter.swift */ = {isa = PBXFileReference; fileEncoding = 4; lastKnownFileType = sourcecode.swift; path = SettingsInfoFooter.swift; sourceTree = "<group>"; };
		1A56488B2051E9529CE8742E /* LockoutState.swift */ = {isa = PBXFileReference; fileEncoding = 4; lastKnownFileType = sourcecode.swift; path = LockoutState.swift; sourceTree = "<group>"; };
		1A5648AB2D8BF212D891310D /* AddressItem.swift */ = {isa = PBXFileReference; fileEncoding = 4; lastKnownFileType = sourcecode.swift; path = AddressItem.swift; sourceTree = "<group>"; };
		1A5648D3CF09FF5EBE8321EC /* RestoreWordCell.swift */ = {isa = PBXFileReference; fileEncoding = 4; lastKnownFileType = sourcecode.swift; path = RestoreWordCell.swift; sourceTree = "<group>"; };
		1A5648DA32EA5FC27E4CEF64 /* DepositInteractor.swift */ = {isa = PBXFileReference; fileEncoding = 4; lastKnownFileType = sourcecode.swift; path = DepositInteractor.swift; sourceTree = "<group>"; };
		1A5648F3AB070B0ACB98C7EE /* Production.xcconfig */ = {isa = PBXFileReference; fileEncoding = 4; lastKnownFileType = text.xcconfig; path = Production.xcconfig; sourceTree = "<group>"; };
		1A5648F910A01D14653C8B21 /* LockManager.swift */ = {isa = PBXFileReference; fileEncoding = 4; lastKnownFileType = sourcecode.swift; path = LockManager.swift; sourceTree = "<group>"; };
		1A564901BE8CB514936E47AF /* BiometricManager.swift */ = {isa = PBXFileReference; fileEncoding = 4; lastKnownFileType = sourcecode.swift; path = BiometricManager.swift; sourceTree = "<group>"; };
		1A56490AEC0BDFCA98275B49 /* PinModule.swift */ = {isa = PBXFileReference; fileEncoding = 4; lastKnownFileType = sourcecode.swift; path = PinModule.swift; sourceTree = "<group>"; };
		1A564939814A9D9F47D41EEB /* InputFieldTheme.swift */ = {isa = PBXFileReference; fileEncoding = 4; lastKnownFileType = sourcecode.swift; path = InputFieldTheme.swift; sourceTree = "<group>"; };
		1A564948450C4AADB2679AC0 /* PinViewController.swift */ = {isa = PBXFileReference; fileEncoding = 4; lastKnownFileType = sourcecode.swift; path = PinViewController.swift; sourceTree = "<group>"; };
		1A564996AA2AE3468D2992E5 /* EditPinPresenterTests.swift */ = {isa = PBXFileReference; fileEncoding = 4; lastKnownFileType = sourcecode.swift; path = EditPinPresenterTests.swift; sourceTree = "<group>"; };
		1A56499AAEEED9EA3CE9E0A7 /* SettingsRightImageCell.swift */ = {isa = PBXFileReference; fileEncoding = 4; lastKnownFileType = sourcecode.swift; path = SettingsRightImageCell.swift; sourceTree = "<group>"; };
		1A5649BED7237B075AE7F8B8 /* SendTitleItemView.swift */ = {isa = PBXFileReference; fileEncoding = 4; lastKnownFileType = sourcecode.swift; path = SendTitleItemView.swift; sourceTree = "<group>"; };
		1A5649C888E12C1A0B70EFA8 /* TransactionsCurrencyCell.swift */ = {isa = PBXFileReference; fileEncoding = 4; lastKnownFileType = sourcecode.swift; path = TransactionsCurrencyCell.swift; sourceTree = "<group>"; };
		1A5649DB879A57761C09842E /* AppTheme.swift */ = {isa = PBXFileReference; fileEncoding = 4; lastKnownFileType = sourcecode.swift; path = AppTheme.swift; sourceTree = "<group>"; };
		1A564A19508B4730BC016037 /* LockoutManagerTests.swift */ = {isa = PBXFileReference; fileEncoding = 4; lastKnownFileType = sourcecode.swift; path = LockoutManagerTests.swift; sourceTree = "<group>"; };
		1A564A3E6B23CF04ECEB40DC /* ManagePinPresenter.swift */ = {isa = PBXFileReference; fileEncoding = 4; lastKnownFileType = sourcecode.swift; path = ManagePinPresenter.swift; sourceTree = "<group>"; };
		1A564A6CCF1B907F25255D2E /* LockRouter.swift */ = {isa = PBXFileReference; fileEncoding = 4; lastKnownFileType = sourcecode.swift; path = LockRouter.swift; sourceTree = "<group>"; };
		1A564A860AD2DA3CFBF9C04A /* ManageCoinsTheme.swift */ = {isa = PBXFileReference; fileEncoding = 4; lastKnownFileType = sourcecode.swift; path = ManageCoinsTheme.swift; sourceTree = "<group>"; };
		1A564AA8BF74E16E91DC46D5 /* PinInteractorTests.swift */ = {isa = PBXFileReference; fileEncoding = 4; lastKnownFileType = sourcecode.swift; path = PinInteractorTests.swift; sourceTree = "<group>"; };
		1A564AF060F532C77FB991C7 /* SendTitleItem.swift */ = {isa = PBXFileReference; fileEncoding = 4; lastKnownFileType = sourcecode.swift; path = SendTitleItem.swift; sourceTree = "<group>"; };
		1A564B0A9AB0EAAB5574FDD0 /* DepositCollectionItemView.swift */ = {isa = PBXFileReference; fileEncoding = 4; lastKnownFileType = sourcecode.swift; path = DepositCollectionItemView.swift; sourceTree = "<group>"; };
		1A564B27FBA16D9EA22F0944 /* TransactionCloseItemView.swift */ = {isa = PBXFileReference; fileEncoding = 4; lastKnownFileType = sourcecode.swift; path = TransactionCloseItemView.swift; sourceTree = "<group>"; };
		1A564B3A1B7A6F432F72A811 /* SettingsToggleCell.swift */ = {isa = PBXFileReference; fileEncoding = 4; lastKnownFileType = sourcecode.swift; path = SettingsToggleCell.swift; sourceTree = "<group>"; };
		1A564B45A6BB5D38CE45C009 /* ManageCoinsPresenter.swift */ = {isa = PBXFileReference; fileEncoding = 4; lastKnownFileType = sourcecode.swift; path = ManageCoinsPresenter.swift; sourceTree = "<group>"; };
		1A564B746C8A6451D81B27D4 /* BalanceCell.swift */ = {isa = PBXFileReference; fileEncoding = 4; lastKnownFileType = sourcecode.swift; path = BalanceCell.swift; sourceTree = "<group>"; };
		1A564BB88BF3ED779F8C21DC /* BlurManager.swift */ = {isa = PBXFileReference; fileEncoding = 4; lastKnownFileType = sourcecode.swift; path = BlurManager.swift; sourceTree = "<group>"; };
		1A564BD2D59794AD187F28ED /* TransactionStatusItemView.swift */ = {isa = PBXFileReference; fileEncoding = 4; lastKnownFileType = sourcecode.swift; path = TransactionStatusItemView.swift; sourceTree = "<group>"; };
		1A564C08421D093D6E445D3A /* EditPinRouter.swift */ = {isa = PBXFileReference; fileEncoding = 4; lastKnownFileType = sourcecode.swift; path = EditPinRouter.swift; sourceTree = "<group>"; };
		1A564C27C6CDAE6E692C4A14 /* TransactionTitleItem.swift */ = {isa = PBXFileReference; fileEncoding = 4; lastKnownFileType = sourcecode.swift; path = TransactionTitleItem.swift; sourceTree = "<group>"; };
		1A564C2A96B49F01C1EC645D /* DepositAlertModel.swift */ = {isa = PBXFileReference; fileEncoding = 4; lastKnownFileType = sourcecode.swift; path = DepositAlertModel.swift; sourceTree = "<group>"; };
		1A564C329BD2549B51F93155 /* LockoutView.swift */ = {isa = PBXFileReference; fileEncoding = 4; lastKnownFileType = sourcecode.swift; path = LockoutView.swift; sourceTree = "<group>"; };
		1A564C4C8EFE1B1BBE03C9E6 /* TransactionFromToHashItem.swift */ = {isa = PBXFileReference; fileEncoding = 4; lastKnownFileType = sourcecode.swift; path = TransactionFromToHashItem.swift; sourceTree = "<group>"; };
		1A564C62CB1A633191738174 /* LanguageSettingsInteractorTests.swift */ = {isa = PBXFileReference; fileEncoding = 4; lastKnownFileType = sourcecode.swift; path = LanguageSettingsInteractorTests.swift; sourceTree = "<group>"; };
		1A564C8D33CF4789C3167428 /* TransactionsInteractorTests.swift */ = {isa = PBXFileReference; fileEncoding = 4; lastKnownFileType = sourcecode.swift; path = TransactionsInteractorTests.swift; sourceTree = "<group>"; };
		1A564CF82858F8E7F80E1835 /* RateManager.swift */ = {isa = PBXFileReference; fileEncoding = 4; lastKnownFileType = sourcecode.swift; path = RateManager.swift; sourceTree = "<group>"; };
		1A564CFA352D219E2D05D09F /* SendButtonItemView.swift */ = {isa = PBXFileReference; fileEncoding = 4; lastKnownFileType = sourcecode.swift; path = SendButtonItemView.swift; sourceTree = "<group>"; };
		1A564D0BE1310BFCC7D8D774 /* EditPinModule.swift */ = {isa = PBXFileReference; fileEncoding = 4; lastKnownFileType = sourcecode.swift; path = EditPinModule.swift; sourceTree = "<group>"; };
		1A564D73251DBFA0CFE34D12 /* MainSettingsInteractor.swift */ = {isa = PBXFileReference; fileEncoding = 4; lastKnownFileType = sourcecode.swift; path = MainSettingsInteractor.swift; sourceTree = "<group>"; };
		1A564D7FA287326CBE96353A /* ButtonTheme.swift */ = {isa = PBXFileReference; fileEncoding = 4; lastKnownFileType = sourcecode.swift; path = ButtonTheme.swift; sourceTree = "<group>"; };
		1A564DA173BE95B4681E5395 /* DepositCopyButtonItemView.swift */ = {isa = PBXFileReference; fileEncoding = 4; lastKnownFileType = sourcecode.swift; path = DepositCopyButtonItemView.swift; sourceTree = "<group>"; };
		1A564DAA99070A03BBC10871 /* LockoutUntilDateFactoryTests.swift */ = {isa = PBXFileReference; fileEncoding = 4; lastKnownFileType = sourcecode.swift; path = LockoutUntilDateFactoryTests.swift; sourceTree = "<group>"; };
		1A564DB37A289E1AEA981458 /* LanguageSettingsInteractor.swift */ = {isa = PBXFileReference; fileEncoding = 4; lastKnownFileType = sourcecode.swift; path = LanguageSettingsInteractor.swift; sourceTree = "<group>"; };
		1A564DDACAD5CFB092AE6496 /* BalanceEditCell.swift */ = {isa = PBXFileReference; fileEncoding = 4; lastKnownFileType = sourcecode.swift; path = BalanceEditCell.swift; sourceTree = "<group>"; };
		1A564E017B299CF4BA6F337C /* UnlockPinModule.swift */ = {isa = PBXFileReference; fileEncoding = 4; lastKnownFileType = sourcecode.swift; path = UnlockPinModule.swift; sourceTree = "<group>"; };
		1A564E1F405D2D57FBC9E799 /* TransactionFromToHashItemView.swift */ = {isa = PBXFileReference; fileEncoding = 4; lastKnownFileType = sourcecode.swift; path = TransactionFromToHashItemView.swift; sourceTree = "<group>"; };
		1A564E1FBBCCA45BCDA557F4 /* DepositModule.swift */ = {isa = PBXFileReference; fileEncoding = 4; lastKnownFileType = sourcecode.swift; path = DepositModule.swift; sourceTree = "<group>"; };
		1A564E32F66415F9A0586626 /* PinView.swift */ = {isa = PBXFileReference; fileEncoding = 4; lastKnownFileType = sourcecode.swift; path = PinView.swift; sourceTree = "<group>"; };
		1A564E534927A26ACA3B1D83 /* SetPinPresenterTests.swift */ = {isa = PBXFileReference; fileEncoding = 4; lastKnownFileType = sourcecode.swift; path = SetPinPresenterTests.swift; sourceTree = "<group>"; };
		1A564E60ED94EDDE153519AA /* DescriptionCollectionHeader.swift */ = {isa = PBXFileReference; fileEncoding = 4; lastKnownFileType = sourcecode.swift; path = DescriptionCollectionHeader.swift; sourceTree = "<group>"; };
		1A564E77730537D108E31276 /* ConfirmationTheme.swift */ = {isa = PBXFileReference; fileEncoding = 4; lastKnownFileType = sourcecode.swift; path = ConfirmationTheme.swift; sourceTree = "<group>"; };
		1A564EA89D7182D3D3F669C3 /* BalanceInteractorTests.swift */ = {isa = PBXFileReference; fileEncoding = 4; lastKnownFileType = sourcecode.swift; path = BalanceInteractorTests.swift; sourceTree = "<group>"; };
		1A564ED7C1B06B04230F3C36 /* ManageCoinsInteractor.swift */ = {isa = PBXFileReference; fileEncoding = 4; lastKnownFileType = sourcecode.swift; path = ManageCoinsInteractor.swift; sourceTree = "<group>"; };
		1A564EDCEACE83D95F6AE528 /* DepositRouter.swift */ = {isa = PBXFileReference; fileEncoding = 4; lastKnownFileType = sourcecode.swift; path = DepositRouter.swift; sourceTree = "<group>"; };
		1A564F3B10EF814E1D330CAD /* DepositCopyButtonItem.swift */ = {isa = PBXFileReference; fileEncoding = 4; lastKnownFileType = sourcecode.swift; path = DepositCopyButtonItem.swift; sourceTree = "<group>"; };
		1A564F49E3B187A3564C0561 /* LocalizationManager.swift */ = {isa = PBXFileReference; fileEncoding = 4; lastKnownFileType = sourcecode.swift; path = LocalizationManager.swift; sourceTree = "<group>"; };
		1A564F5CDA92DD8EC7EC9B0D /* ManageCoinsPresenterTests.swift */ = {isa = PBXFileReference; fileEncoding = 4; lastKnownFileType = sourcecode.swift; path = ManageCoinsPresenterTests.swift; sourceTree = "<group>"; };
		1A564F5FA00D064D9F3F0AF7 /* SettingsCell.swift */ = {isa = PBXFileReference; fileEncoding = 4; lastKnownFileType = sourcecode.swift; path = SettingsCell.swift; sourceTree = "<group>"; };
		1A564F627224BDD3E99C582B /* LaunchPresenter.swift */ = {isa = PBXFileReference; fileEncoding = 4; lastKnownFileType = sourcecode.swift; path = LaunchPresenter.swift; sourceTree = "<group>"; };
		1A564F697ACF24DA968884EA /* UptimeProvider.swift */ = {isa = PBXFileReference; fileEncoding = 4; lastKnownFileType = sourcecode.swift; path = UptimeProvider.swift; sourceTree = "<group>"; };
		1A564F747A4D0B78E5DF6F1B /* SettingsTheme.swift */ = {isa = PBXFileReference; fileEncoding = 4; lastKnownFileType = sourcecode.swift; path = SettingsTheme.swift; sourceTree = "<group>"; };
		1A564FA5E8DDE76BF1257727 /* UnlockPinPresenterTests.swift */ = {isa = PBXFileReference; fileEncoding = 4; lastKnownFileType = sourcecode.swift; path = UnlockPinPresenterTests.swift; sourceTree = "<group>"; };
		1A564FC3433E72C8A63AC5F5 /* CurrentDateProvider.swift */ = {isa = PBXFileReference; fileEncoding = 4; lastKnownFileType = sourcecode.swift; path = CurrentDateProvider.swift; sourceTree = "<group>"; };
		1A564FD2BE42EF4AADB0372C /* ManageCoinsModule.swift */ = {isa = PBXFileReference; fileEncoding = 4; lastKnownFileType = sourcecode.swift; path = ManageCoinsModule.swift; sourceTree = "<group>"; };
		1A564FE8D247C36C2478C6B5 /* TransactionCurrenciesHeaderView.swift */ = {isa = PBXFileReference; fileEncoding = 4; lastKnownFileType = sourcecode.swift; path = TransactionCurrenciesHeaderView.swift; sourceTree = "<group>"; };
		2CDA251F7039B6388B930003 /* Pods_Bank_Dev.framework */ = {isa = PBXFileReference; explicitFileType = wrapper.framework; includeInIndex = 0; path = Pods_Bank_Dev.framework; sourceTree = BUILT_PRODUCTS_DIR; };
		3AF4739C21D38F380005A458 /* FullTransactionInfoViewController.swift */ = {isa = PBXFileReference; fileEncoding = 4; lastKnownFileType = sourcecode.swift; path = FullTransactionInfoViewController.swift; sourceTree = "<group>"; };
		3C7B94F32F315F4F753D89AD /* UrlManager.swift */ = {isa = PBXFileReference; fileEncoding = 4; lastKnownFileType = sourcecode.swift; path = UrlManager.swift; sourceTree = "<group>"; };
		3D955ABDB32C63409D8F97FC /* Pods-Bank Tests.debug.xcconfig */ = {isa = PBXFileReference; includeInIndex = 1; lastKnownFileType = text.xcconfig; name = "Pods-Bank Tests.debug.xcconfig"; path = "../Pods/Target Support Files/Pods-Bank Tests/Pods-Bank Tests.debug.xcconfig"; sourceTree = "<group>"; };
		417B3999AB813D9B5AE50F08 /* Pods-Bank Dev T.debug.xcconfig */ = {isa = PBXFileReference; includeInIndex = 1; lastKnownFileType = text.xcconfig; name = "Pods-Bank Dev T.debug.xcconfig"; path = "../Pods/Target Support Files/Pods-Bank Dev T/Pods-Bank Dev T.debug.xcconfig"; sourceTree = "<group>"; };
		49A4A4EC5EC2A6D4253FB66D /* Pods-Bank Dev.release.xcconfig */ = {isa = PBXFileReference; includeInIndex = 1; lastKnownFileType = text.xcconfig; name = "Pods-Bank Dev.release.xcconfig"; path = "../Pods/Target Support Files/Pods-Bank Dev/Pods-Bank Dev.release.xcconfig"; sourceTree = "<group>"; };
		5026FFF421C3CA280023EEA2 /* Bank Dev.release.xcconfig */ = {isa = PBXFileReference; fileEncoding = 4; lastKnownFileType = text.xcconfig; path = "Bank Dev.release.xcconfig"; sourceTree = "<group>"; };
		5026FFF521C3CA280023EEA2 /* Bank Dev T.release.xcconfig */ = {isa = PBXFileReference; fileEncoding = 4; lastKnownFileType = text.xcconfig; path = "Bank Dev T.release.xcconfig"; sourceTree = "<group>"; };
		5026FFF621C3CA280023EEA2 /* Bank.release.xcconfig */ = {isa = PBXFileReference; fileEncoding = 4; lastKnownFileType = text.xcconfig; path = Bank.release.xcconfig; sourceTree = "<group>"; };
		5026FFF721C3CA280023EEA2 /* Bank Dev T.debug.xcconfig */ = {isa = PBXFileReference; fileEncoding = 4; lastKnownFileType = text.xcconfig; path = "Bank Dev T.debug.xcconfig"; sourceTree = "<group>"; };
		5026FFF821C3CA280023EEA2 /* Bank Dev.debug.xcconfig */ = {isa = PBXFileReference; fileEncoding = 4; lastKnownFileType = text.xcconfig; path = "Bank Dev.debug.xcconfig"; sourceTree = "<group>"; };
		5026FFF921C3CA280023EEA2 /* Bank.debug.xcconfig */ = {isa = PBXFileReference; fileEncoding = 4; lastKnownFileType = text.xcconfig; path = Bank.debug.xcconfig; sourceTree = "<group>"; };
		503320AA214679EB00F64AAA /* PinTheme.swift */ = {isa = PBXFileReference; fileEncoding = 4; lastKnownFileType = sourcecode.swift; path = PinTheme.swift; sourceTree = "<group>"; };
		509E3D2320E398610095452C /* RestoreTheme.swift */ = {isa = PBXFileReference; lastKnownFileType = sourcecode.swift; path = RestoreTheme.swift; sourceTree = "<group>"; };
		50A83FBE213FCB4B008A5F4B /* ru */ = {isa = PBXFileReference; lastKnownFileType = text.plist.strings; name = ru; path = ru.lproj/Localizable.strings; sourceTree = "<group>"; };
		50AB06AD2158E2EE00A01E4A /* LocalAuthentication.framework */ = {isa = PBXFileReference; lastKnownFileType = wrapper.framework; name = LocalAuthentication.framework; path = System/Library/Frameworks/LocalAuthentication.framework; sourceTree = SDKROOT; };
		50AB06B6215A269200A01E4A /* en */ = {isa = PBXFileReference; lastKnownFileType = text.plist.strings; name = en; path = en.lproj/InfoPlist.strings; sourceTree = "<group>"; };
		50AB06B8215A269700A01E4A /* ru */ = {isa = PBXFileReference; lastKnownFileType = text.plist.strings; name = ru; path = ru.lproj/InfoPlist.strings; sourceTree = "<group>"; };
		50AB06B9215A269900A01E4A /* de */ = {isa = PBXFileReference; lastKnownFileType = text.plist.strings; name = de; path = de.lproj/InfoPlist.strings; sourceTree = "<group>"; };
		50E2A266214A67B400C51413 /* de */ = {isa = PBXFileReference; lastKnownFileType = text.plist.strings; name = de; path = de.lproj/Localizable.strings; sourceTree = "<group>"; };
		50EDB79E215B493000BFE8A5 /* GeneratedMocks.swift */ = {isa = PBXFileReference; fileEncoding = 4; lastKnownFileType = sourcecode.swift; path = GeneratedMocks.swift; sourceTree = "<group>"; };
		50EED18F218822E200E200AD /* fr */ = {isa = PBXFileReference; lastKnownFileType = text.plist.strings; name = fr; path = fr.lproj/InfoPlist.strings; sourceTree = "<group>"; };
		50EED190218822E200E200AD /* fr */ = {isa = PBXFileReference; lastKnownFileType = text.plist.strings; name = fr; path = fr.lproj/Localizable.strings; sourceTree = "<group>"; };
		50EED191218822FA00E200AD /* tr */ = {isa = PBXFileReference; lastKnownFileType = text.plist.strings; name = tr; path = tr.lproj/InfoPlist.strings; sourceTree = "<group>"; };
		50EED192218822FA00E200AD /* tr */ = {isa = PBXFileReference; lastKnownFileType = text.plist.strings; name = tr; path = tr.lproj/Localizable.strings; sourceTree = "<group>"; };
		57643D7C83C0E8939C422D13 /* Pods_Bank_Dev_T.framework */ = {isa = PBXFileReference; explicitFileType = wrapper.framework; includeInIndex = 0; path = Pods_Bank_Dev_T.framework; sourceTree = BUILT_PRODUCTS_DIR; };
		58AAA01DEF6280C1A0F1DA2D /* EthereumTransactionInfoAdapter.swift */ = {isa = PBXFileReference; fileEncoding = 4; lastKnownFileType = sourcecode.swift; path = EthereumTransactionInfoAdapter.swift; sourceTree = "<group>"; };
		58AAA0203BE96D0D7E990287 /* EtherscanEthereumJSONConverter.swift */ = {isa = PBXFileReference; fileEncoding = 4; lastKnownFileType = sourcecode.swift; path = EtherscanEthereumJSONConverter.swift; sourceTree = "<group>"; };
		58AAA12F81B0D2587DB52D94 /* FullTransactionInfoInteractorTests.swift */ = {isa = PBXFileReference; fileEncoding = 4; lastKnownFileType = sourcecode.swift; path = FullTransactionInfoInteractorTests.swift; sourceTree = "<group>"; };
		58AAA16D8548C7B619DA9641 /* BtcComBitcoinJSONConverter.swift */ = {isa = PBXFileReference; fileEncoding = 4; lastKnownFileType = sourcecode.swift; path = BtcComBitcoinJSONConverter.swift; sourceTree = "<group>"; };
		58AAA1C151E737B0B32208B4 /* BitcoinTransactionInfoAdapter.swift */ = {isa = PBXFileReference; fileEncoding = 4; lastKnownFileType = sourcecode.swift; path = BitcoinTransactionInfoAdapter.swift; sourceTree = "<group>"; };
		58AAA2F49CD663006371EF2A /* FullTransactionInfoStateTests.swift */ = {isa = PBXFileReference; fileEncoding = 4; lastKnownFileType = sourcecode.swift; path = FullTransactionInfoStateTests.swift; sourceTree = "<group>"; };
		58AAA452B368DF573BDB2E41 /* RequestErrorTheme.swift */ = {isa = PBXFileReference; fileEncoding = 4; lastKnownFileType = sourcecode.swift; path = RequestErrorTheme.swift; sourceTree = "<group>"; };
		58AAA4679CB188876817185B /* FullTransactionInfoProviderTests.swift */ = {isa = PBXFileReference; fileEncoding = 4; lastKnownFileType = sourcecode.swift; path = FullTransactionInfoProviderTests.swift; sourceTree = "<group>"; };
		58AAA51DB2A7D452F2489C77 /* BlockChairBitcoinJSONConverter.swift */ = {isa = PBXFileReference; fileEncoding = 4; lastKnownFileType = sourcecode.swift; path = BlockChairBitcoinJSONConverter.swift; sourceTree = "<group>"; };
		58AAA5DE9E2BFD516441B426 /* BlockExplorerBitcoinJSONConverter.swift */ = {isa = PBXFileReference; fileEncoding = 4; lastKnownFileType = sourcecode.swift; path = BlockExplorerBitcoinJSONConverter.swift; sourceTree = "<group>"; };
		58AAA687FC0253AD175BA756 /* FullTransactionInfoInteractor.swift */ = {isa = PBXFileReference; fileEncoding = 4; lastKnownFileType = sourcecode.swift; path = FullTransactionInfoInteractor.swift; sourceTree = "<group>"; };
		58AAA72A3BACDB574838A8CC /* FullTransactionInfoProviderFactory.swift */ = {isa = PBXFileReference; fileEncoding = 4; lastKnownFileType = sourcecode.swift; path = FullTransactionInfoProviderFactory.swift; sourceTree = "<group>"; };
		58AAA79D129F7B3E64598E5F /* FullTransactionInfoModule.swift */ = {isa = PBXFileReference; fileEncoding = 4; lastKnownFileType = sourcecode.swift; path = FullTransactionInfoModule.swift; sourceTree = "<group>"; };
		58AAA7A94D25C20240FD75C6 /* PaymentRequestAddress.swift */ = {isa = PBXFileReference; fileEncoding = 4; lastKnownFileType = sourcecode.swift; path = PaymentRequestAddress.swift; sourceTree = "<group>"; };
		58AAA7D263E09FDC95F6EBB1 /* BlockChairEthereumJSONConverter.swift */ = {isa = PBXFileReference; fileEncoding = 4; lastKnownFileType = sourcecode.swift; path = BlockChairEthereumJSONConverter.swift; sourceTree = "<group>"; };
		58AAA823D090E4B3E0D03A91 /* FullTransactionInfoPresenter.swift */ = {isa = PBXFileReference; fileEncoding = 4; lastKnownFileType = sourcecode.swift; path = FullTransactionInfoPresenter.swift; sourceTree = "<group>"; };
		58AAA842D6734B75D88E578C /* FullTransactionInfoRouter.swift */ = {isa = PBXFileReference; fileEncoding = 4; lastKnownFileType = sourcecode.swift; path = FullTransactionInfoRouter.swift; sourceTree = "<group>"; };
		58AAA90F7BDC0FD487A0C495 /* FullTransactionInfoState.swift */ = {isa = PBXFileReference; fileEncoding = 4; lastKnownFileType = sourcecode.swift; path = FullTransactionInfoState.swift; sourceTree = "<group>"; };
		58AAA94D476C4C18FFD07BCF /* HorSysBitcoinJSONConverter.swift */ = {isa = PBXFileReference; fileEncoding = 4; lastKnownFileType = sourcecode.swift; path = HorSysBitcoinJSONConverter.swift; sourceTree = "<group>"; };
		58AAA98833B2412BBE860CA5 /* TransactionInfoDescriptionTheme.swift */ = {isa = PBXFileReference; fileEncoding = 4; lastKnownFileType = sourcecode.swift; path = TransactionInfoDescriptionTheme.swift; sourceTree = "<group>"; };
		58AAAC0A14CAF88B383C7857 /* FullTransactionSection.swift */ = {isa = PBXFileReference; fileEncoding = 4; lastKnownFileType = sourcecode.swift; path = FullTransactionSection.swift; sourceTree = "<group>"; };
		58AAAC123E3138007B4D6E05 /* FullTransactionHeaderView.swift */ = {isa = PBXFileReference; fileEncoding = 4; lastKnownFileType = sourcecode.swift; path = FullTransactionHeaderView.swift; sourceTree = "<group>"; };
		58AAAC944A9DCACFAF1DDA15 /* FullTransactionInfoProtocols.swift */ = {isa = PBXFileReference; fileEncoding = 4; lastKnownFileType = sourcecode.swift; path = FullTransactionInfoProtocols.swift; sourceTree = "<group>"; };
		58AAAC9716B68916B4EA0B9B /* TransactionInfoDescriptionView.swift */ = {isa = PBXFileReference; fileEncoding = 4; lastKnownFileType = sourcecode.swift; path = TransactionInfoDescriptionView.swift; sourceTree = "<group>"; };
		58AAAC9A4A60E2F1F248F928 /* FullTransactionItem.swift */ = {isa = PBXFileReference; fileEncoding = 4; lastKnownFileType = sourcecode.swift; path = FullTransactionItem.swift; sourceTree = "<group>"; };
		58AAAD82EF02D5AA6E8ED4CB /* FullTransactionInfoProvider.swift */ = {isa = PBXFileReference; fileEncoding = 4; lastKnownFileType = sourcecode.swift; path = FullTransactionInfoProvider.swift; sourceTree = "<group>"; };
		58AAADF00D642CB746C44C51 /* FullTransactionRecord.swift */ = {isa = PBXFileReference; fileEncoding = 4; lastKnownFileType = sourcecode.swift; path = FullTransactionRecord.swift; sourceTree = "<group>"; };
		58AAAE7B19401F859DD71D9C /* HorSysEthereumJSONConverter.swift */ = {isa = PBXFileReference; fileEncoding = 4; lastKnownFileType = sourcecode.swift; path = HorSysEthereumJSONConverter.swift; sourceTree = "<group>"; };
		58AAAEA9AB2118A46863AEB5 /* FullTransactionInfoPresenterTests.swift */ = {isa = PBXFileReference; fileEncoding = 4; lastKnownFileType = sourcecode.swift; path = FullTransactionInfoPresenterTests.swift; sourceTree = "<group>"; };
		58AAAF286BB3532AF94E4EB8 /* RequestErrorView.swift */ = {isa = PBXFileReference; fileEncoding = 4; lastKnownFileType = sourcecode.swift; path = RequestErrorView.swift; sourceTree = "<group>"; };
		754FC632F3964D9EF1172D85 /* Pods_Bank.framework */ = {isa = PBXFileReference; explicitFileType = wrapper.framework; includeInIndex = 0; path = Pods_Bank.framework; sourceTree = BUILT_PRODUCTS_DIR; };
		7B87DD80F1B5F49E1A17D48A /* Pods-Bank.release.xcconfig */ = {isa = PBXFileReference; includeInIndex = 1; lastKnownFileType = text.xcconfig; name = "Pods-Bank.release.xcconfig"; path = "../Pods/Target Support Files/Pods-Bank/Pods-Bank.release.xcconfig"; sourceTree = "<group>"; };
		A79CC9D3E472AD6CDB9E17EC /* Pods-Bank.debug.xcconfig */ = {isa = PBXFileReference; includeInIndex = 1; lastKnownFileType = text.xcconfig; name = "Pods-Bank.debug.xcconfig"; path = "../Pods/Target Support Files/Pods-Bank/Pods-Bank.debug.xcconfig"; sourceTree = "<group>"; };
		C34C463CE4115A838C13EA33 /* Pods_Bank_Tests.framework */ = {isa = PBXFileReference; explicitFileType = wrapper.framework; includeInIndex = 0; path = Pods_Bank_Tests.framework; sourceTree = BUILT_PRODUCTS_DIR; };
		D24DBEAA7A654C8075B634B6 /* Pods-Bank Dev.debug.xcconfig */ = {isa = PBXFileReference; includeInIndex = 1; lastKnownFileType = text.xcconfig; name = "Pods-Bank Dev.debug.xcconfig"; path = "../Pods/Target Support Files/Pods-Bank Dev/Pods-Bank Dev.debug.xcconfig"; sourceTree = "<group>"; };
		D3285F4220BD158E00644076 /* Bank Dev T.app */ = {isa = PBXFileReference; explicitFileType = wrapper.application; includeInIndex = 0; path = "Bank Dev T.app"; sourceTree = BUILT_PRODUCTS_DIR; };
		D3285F4520BD158E00644076 /* AppDelegate.swift */ = {isa = PBXFileReference; lastKnownFileType = sourcecode.swift; path = AppDelegate.swift; sourceTree = "<group>"; };
		D3285F4C20BD158F00644076 /* Assets.xcassets */ = {isa = PBXFileReference; lastKnownFileType = folder.assetcatalog; path = Assets.xcassets; sourceTree = "<group>"; };
		D3285F5120BD158F00644076 /* Info.plist */ = {isa = PBXFileReference; lastKnownFileType = text.plist.xml; path = Info.plist; sourceTree = "<group>"; };
		D3373D9420BEC7B30082BC4A /* AVFoundation.framework */ = {isa = PBXFileReference; lastKnownFileType = wrapper.framework; name = AVFoundation.framework; path = System/Library/Frameworks/AVFoundation.framework; sourceTree = SDKROOT; };
		D3373DB120C52F640082BC4A /* LaunchScreen.xib */ = {isa = PBXFileReference; lastKnownFileType = file.xib; path = LaunchScreen.xib; sourceTree = "<group>"; };
		D3373DB720C564450082BC4A /* BackupWordsController.swift */ = {isa = PBXFileReference; lastKnownFileType = sourcecode.swift; path = BackupWordsController.swift; sourceTree = "<group>"; };
		D3373DB820C564450082BC4A /* BackupWordsController.xib */ = {isa = PBXFileReference; lastKnownFileType = file.xib; path = BackupWordsController.xib; sourceTree = "<group>"; };
		D3373DBF20C658660082BC4A /* Bank Tests.xctest */ = {isa = PBXFileReference; explicitFileType = wrapper.cfbundle; includeInIndex = 0; path = "Bank Tests.xctest"; sourceTree = BUILT_PRODUCTS_DIR; };
		D3373DC320C658660082BC4A /* Info.plist */ = {isa = PBXFileReference; lastKnownFileType = text.plist.xml; path = Info.plist; sourceTree = "<group>"; };
		D3373DCC20C6B21C0082BC4A /* RestoreViewController.swift */ = {isa = PBXFileReference; lastKnownFileType = sourcecode.swift; path = RestoreViewController.swift; sourceTree = "<group>"; };
		D3373DCD20C6B21C0082BC4A /* RestoreViewController.xib */ = {isa = PBXFileReference; lastKnownFileType = file.xib; path = RestoreViewController.xib; sourceTree = "<group>"; };
		D348A76C20C7C44500803B9E /* BackupNavigationController.swift */ = {isa = PBXFileReference; lastKnownFileType = sourcecode.swift; path = BackupNavigationController.swift; sourceTree = "<group>"; };
		D348A77020C7C58900803B9E /* BackupIntroController.swift */ = {isa = PBXFileReference; lastKnownFileType = sourcecode.swift; path = BackupIntroController.swift; sourceTree = "<group>"; };
		D348A77120C7C58900803B9E /* BackupIntroController.xib */ = {isa = PBXFileReference; lastKnownFileType = file.xib; path = BackupIntroController.xib; sourceTree = "<group>"; };
		D348A77420C7D34100803B9E /* BackupConfirmationController.swift */ = {isa = PBXFileReference; lastKnownFileType = sourcecode.swift; path = BackupConfirmationController.swift; sourceTree = "<group>"; };
		D348A77520C7D34100803B9E /* BackupConfirmationController.xib */ = {isa = PBXFileReference; lastKnownFileType = file.xib; path = BackupConfirmationController.xib; sourceTree = "<group>"; };
		D35B518821942E7A00504FBA /* AboutSettingsViewController.swift */ = {isa = PBXFileReference; lastKnownFileType = sourcecode.swift; path = AboutSettingsViewController.swift; sourceTree = "<group>"; };
		D38405CE218317DF007D50AD /* Bank Dev.app */ = {isa = PBXFileReference; explicitFileType = wrapper.application; includeInIndex = 0; path = "Bank Dev.app"; sourceTree = BUILT_PRODUCTS_DIR; };
		D38406BE21831B3D007D50AD /* Bank.app */ = {isa = PBXFileReference; explicitFileType = wrapper.application; includeInIndex = 0; path = Bank.app; sourceTree = BUILT_PRODUCTS_DIR; };
		D38406C3218327B1007D50AD /* AppIcon.xcassets */ = {isa = PBXFileReference; lastKnownFileType = folder.assetcatalog; path = AppIcon.xcassets; sourceTree = "<group>"; };
		D38406C621832862007D50AD /* AppIconDevT.xcassets */ = {isa = PBXFileReference; lastKnownFileType = folder.assetcatalog; path = AppIconDevT.xcassets; sourceTree = "<group>"; };
		D38406C821832968007D50AD /* AppIconDev.xcassets */ = {isa = PBXFileReference; lastKnownFileType = folder.assetcatalog; path = AppIconDev.xcassets; sourceTree = "<group>"; };
		D3A6D6B9219430BA00D11AFE /* AboutCell.swift */ = {isa = PBXFileReference; lastKnownFileType = sourcecode.swift; path = AboutCell.swift; sourceTree = "<group>"; };
		D3A6D6BA219430BA00D11AFE /* AboutCell.xib */ = {isa = PBXFileReference; lastKnownFileType = file.xib; path = AboutCell.xib; sourceTree = "<group>"; };
		D3B476A321D0D64E008B0C3E /* es */ = {isa = PBXFileReference; lastKnownFileType = text.plist.strings; name = es; path = es.lproj/InfoPlist.strings; sourceTree = "<group>"; };
		D3B476A421D0D64E008B0C3E /* es */ = {isa = PBXFileReference; lastKnownFileType = text.plist.strings; name = es; path = es.lproj/Localizable.strings; sourceTree = "<group>"; };
		D3B476A521D0D659008B0C3E /* zh */ = {isa = PBXFileReference; lastKnownFileType = text.plist.strings; name = zh; path = zh.lproj/InfoPlist.strings; sourceTree = "<group>"; };
		D3B476A621D0D659008B0C3E /* zh */ = {isa = PBXFileReference; lastKnownFileType = text.plist.strings; name = zh; path = zh.lproj/Localizable.strings; sourceTree = "<group>"; };
		D3B62A8820CA40DC005A9F80 /* MainViewController.swift */ = {isa = PBXFileReference; lastKnownFileType = sourcecode.swift; path = MainViewController.swift; sourceTree = "<group>"; };
		D3B62A8920CA40DC005A9F80 /* MainViewController.xib */ = {isa = PBXFileReference; lastKnownFileType = file.xib; path = MainViewController.xib; sourceTree = "<group>"; };
		D3B62A8C20CA436F005A9F80 /* BalanceViewController.swift */ = {isa = PBXFileReference; lastKnownFileType = sourcecode.swift; path = BalanceViewController.swift; sourceTree = "<group>"; };
		D3B62A9020CA467E005A9F80 /* TransactionsViewController.swift */ = {isa = PBXFileReference; lastKnownFileType = sourcecode.swift; path = TransactionsViewController.swift; sourceTree = "<group>"; };
		D3B62A9B20CA73A0005A9F80 /* en */ = {isa = PBXFileReference; lastKnownFileType = text.plist.strings; name = en; path = en.lproj/Localizable.strings; sourceTree = "<group>"; };
		D3B62A9D20CA88BF005A9F80 /* DarkTheme.xcassets */ = {isa = PBXFileReference; lastKnownFileType = folder.assetcatalog; path = DarkTheme.xcassets; sourceTree = "<group>"; };
		DD7EA68C34A8C939459143B0 /* Pods-Bank Tests.release.xcconfig */ = {isa = PBXFileReference; includeInIndex = 1; lastKnownFileType = text.xcconfig; name = "Pods-Bank Tests.release.xcconfig"; path = "../Pods/Target Support Files/Pods-Bank Tests/Pods-Bank Tests.release.xcconfig"; sourceTree = "<group>"; };
		EF86DBB23152BD1358F766CE /* Pods-Bank Dev T.release.xcconfig */ = {isa = PBXFileReference; includeInIndex = 1; lastKnownFileType = text.xcconfig; name = "Pods-Bank Dev T.release.xcconfig"; path = "../Pods/Target Support Files/Pods-Bank Dev T/Pods-Bank Dev T.release.xcconfig"; sourceTree = "<group>"; };
/* End PBXFileReference section */

/* Begin PBXFrameworksBuildPhase section */
		D3285F3F20BD158E00644076 /* Frameworks */ = {
			isa = PBXFrameworksBuildPhase;
			buildActionMask = 2147483647;
			files = (
				50AB06AE2158E2EE00A01E4A /* LocalAuthentication.framework in Frameworks */,
				D3373D9520BEC7B30082BC4A /* AVFoundation.framework in Frameworks */,
				0C1339B5AC2EF6308C530EFA /* Pods_Bank_Dev_T.framework in Frameworks */,
			);
			runOnlyForDeploymentPostprocessing = 0;
		};
		D3373DBC20C658660082BC4A /* Frameworks */ = {
			isa = PBXFrameworksBuildPhase;
			buildActionMask = 2147483647;
			files = (
				41A22A9B2FA01C41637B3EB9 /* Pods_Bank_Tests.framework in Frameworks */,
			);
			runOnlyForDeploymentPostprocessing = 0;
		};
		D38405B7218317DF007D50AD /* Frameworks */ = {
			isa = PBXFrameworksBuildPhase;
			buildActionMask = 2147483647;
			files = (
				D38405B8218317DF007D50AD /* LocalAuthentication.framework in Frameworks */,
				D38405B9218317DF007D50AD /* AVFoundation.framework in Frameworks */,
				D3A298A64B963F9CD9841DBF /* Pods_Bank_Dev.framework in Frameworks */,
			);
			runOnlyForDeploymentPostprocessing = 0;
		};
		D38406A621831B3D007D50AD /* Frameworks */ = {
			isa = PBXFrameworksBuildPhase;
			buildActionMask = 2147483647;
			files = (
				D38406A721831B3D007D50AD /* LocalAuthentication.framework in Frameworks */,
				D38406A821831B3D007D50AD /* AVFoundation.framework in Frameworks */,
				4BBB009736B540C47E50CE37 /* Pods_Bank.framework in Frameworks */,
			);
			runOnlyForDeploymentPostprocessing = 0;
		};
/* End PBXFrameworksBuildPhase section */

/* Begin PBXGroup section */
		11B35039F6DE905E901EDFA9 /* Currencies */ = {
			isa = PBXGroup;
			children = (
				11B356DF243F6B9248E6AD42 /* Currency.swift */,
				1A564679937963085A8530F4 /* CurrencyHelper.swift */,
			);
			path = Currencies;
			sourceTree = "<group>";
		};
		11B351A958188BFC3A37003F /* Balance */ = {
			isa = PBXGroup;
			children = (
				1A564422F8945526DC6866E0 /* Views */,
				11B35DC5A4019EA28C92B1E7 /* BalanceModule.swift */,
				11B35DDABED90E97417092F5 /* BalanceRouter.swift */,
				11B3511175F5F85BE5677E1A /* BalanceInteractor.swift */,
				11B356A624E0982E0D90F9BB /* BalancePresenter.swift */,
				D3B62A8C20CA436F005A9F80 /* BalanceViewController.swift */,
				11B35458E7255EFB7BD0FB67 /* BalanceViewItem.swift */,
				11B35F79F5274A2603296EFF /* BalanceItemDataSource.swift */,
				11B35D7125090E2FF868F924 /* BalanceViewItemFactory.swift */,
				11B35A0A1E69943CD3203FF9 /* BalanceItem.swift */,
				11B35D1D60E1D0A206C70490 /* BalanceHeaderViewItem.swift */,
			);
			path = Balance;
			sourceTree = "<group>";
		};
		11B351DB654E3B13593BF465 /* Restore */ = {
			isa = PBXGroup;
			children = (
				1A5640A450479CFD91C0413A /* Views */,
				11B358586003E20B167B1442 /* RestoreModule.swift */,
				11B35142DB758C8B2397D115 /* RestoreRouter.swift */,
				11B354E15658C8BF7D5268D9 /* RestoreInteractor.swift */,
				11B35BAEE22C144B33661819 /* RestorePresenter.swift */,
				D3373DCC20C6B21C0082BC4A /* RestoreViewController.swift */,
				D3373DCD20C6B21C0082BC4A /* RestoreViewController.xib */,
			);
			path = Restore;
			sourceTree = "<group>";
		};
		11B3522E3A62CE13EB0C958B /* Backup */ = {
			isa = PBXGroup;
			children = (
				11B356CEB7192CE21DD1BC8B /* BackupModule.swift */,
				11B35D66E95B16C32E3796E8 /* BackupRouter.swift */,
				11B353A3B460BF1B24349F9F /* BackupInteractor.swift */,
				11B355771A1D96DB96FBC975 /* BackupPresenter.swift */,
				D348A76C20C7C44500803B9E /* BackupNavigationController.swift */,
				D348A77020C7C58900803B9E /* BackupIntroController.swift */,
				D348A77120C7C58900803B9E /* BackupIntroController.xib */,
				D3373DB720C564450082BC4A /* BackupWordsController.swift */,
				D3373DB820C564450082BC4A /* BackupWordsController.xib */,
				D348A77420C7D34100803B9E /* BackupConfirmationController.swift */,
				D348A77520C7D34100803B9E /* BackupConfirmationController.xib */,
				11B35DFF5136FA50CB5FBCA6 /* BackupConfirmationAlertModel.swift */,
			);
			path = Backup;
			sourceTree = "<group>";
		};
		11B352926E3B01F819D344DF /* Extensions */ = {
			isa = PBXGroup;
			children = (
				11B351FFC025462BB9F01184 /* UIColor.swift */,
				11B35F4AF52970B217AD4DC6 /* String.swift */,
				11B3522E7181FB5F0A647944 /* Satoshi.swift */,
				11B358414185C1B924E91A32 /* UIView.swift */,
				11B35A473B035F88BA0C09C1 /* UIFont.swift */,
				11B355ABE89C2793563829BD /* Date.swift */,
				11B356D6300E64A1982BC9EB /* UIAlertController.swift */,
				11B351D55B31D37B7194DE55 /* UITableView.swift */,
				11B351E743E45282859B08D3 /* UIButton.swift */,
				11B3572B7C2F16CD51F37FF0 /* UIImage.swift */,
			);
			path = Extensions;
			sourceTree = "<group>";
		};
		11B35344CEA8CF35257A6975 /* Launch */ = {
			isa = PBXGroup;
			children = (
				11B35C7DCF9B7894F7600623 /* LaunchRouter.swift */,
				1A56408C8281C80FD365E5BE /* LaunchModule.swift */,
				1A56458C7C29504755A09E00 /* LaunchInteractor.swift */,
				1A564F627224BDD3E99C582B /* LaunchPresenter.swift */,
			);
			path = Launch;
			sourceTree = "<group>";
		};
		11B3537337963E192F823FF5 /* UserInterface */ = {
			isa = PBXGroup;
			children = (
				11B35C84DC7991111CB6AF2F /* Controls */,
				11B353F2C2D228FDCCDE913F /* Controllers */,
				11B352926E3B01F819D344DF /* Extensions */,
				11B35C181EB4CA85BD80228C /* HudHelper.swift */,
				11B35492B1162F69CA7A0597 /* DateHelper.swift */,
				11B354B43B5120F594318FDA /* PermissionsHelper.swift */,
				11B35EFB45ECC2D403CA6C89 /* ValueFormatter.swift */,
			);
			path = UserInterface;
			sourceTree = "<group>";
		};
		11B35397696E98FF415A1562 /* Deposit */ = {
			isa = PBXGroup;
			children = (
				11B35F2B655DA832E0761521 /* DepositPresenterTests.swift */,
				11B351D1EA6877358DABA00F /* DepositInteractorTests.swift */,
			);
			path = Deposit;
			sourceTree = "<group>";
		};
		11B353F2C2D228FDCCDE913F /* Controllers */ = {
			isa = PBXGroup;
			children = (
				11B3535FC407BA20765EBCF4 /* KeyboardObservingViewController.swift */,
				11B353F1BD63011E1D536631 /* WalletNavigationController.swift */,
			);
			path = Controllers;
			sourceTree = "<group>";
		};
		11B3546BA60E06900F58BA94 /* Core */ = {
			isa = PBXGroup;
			children = (
				11B35E1EBCA59D0D1DD9ABCD /* Adapters */,
				11B35480153660045A6CF9AC /* Managers */,
				11B3573D2F4B70997D4BBAD3 /* Storage */,
				11B35703146B7401E5D5170E /* Factories */,
				1A5646D49060C3EFF06D0479 /* App.swift */,
				11B35A5DE20DD6DD486FAFC0 /* Protocols.swift */,
				11B35C182B944A7CD13EA163 /* BiometryType.swift */,
				11B35DC131F98F9EEC864BCA /* OptionalSubject.swift */,
				11B35FD3263E331D704EA771 /* Signal.swift */,
			);
			path = Core;
			sourceTree = "<group>";
		};
		11B35480153660045A6CF9AC /* Managers */ = {
			isa = PBXGroup;
			children = (
				1A5648F910A01D14653C8B21 /* LockManager.swift */,
				1A564A6CCF1B907F25255D2E /* LockRouter.swift */,
				11B35ADD30196056A9C6407C /* WordsManager.swift */,
				1A5645B289EFBDB3EAB27E3A /* PinManager.swift */,
				1A564901BE8CB514936E47AF /* BiometricManager.swift */,
				1A564BB88BF3ED779F8C21DC /* BlurManager.swift */,
				1A564CF82858F8E7F80E1835 /* RateManager.swift */,
				1A564F49E3B187A3564C0561 /* LocalizationManager.swift */,
				11B35C4FFB99D10A8F343E9C /* LanguageManager.swift */,
				11B357BA1A6AC79F07B54FB5 /* SystemInfoManager.swift */,
				11B35A65D7F2EADB3618DA64 /* RandomManager.swift */,
				11B35570FD93AFB406434D20 /* CoinManager.swift */,
				11B357F5E2BDAAAE4E5446E3 /* WalletManager.swift */,
				11B35F414DD593D0E64A1254 /* TransactionManager.swift */,
				11B358A2ED820E5741F0701A /* AppConfigProvider.swift */,
				11B3598F5529D0939EE53A19 /* CurrencyManager.swift */,
				11B3535DD03F9264351E13A9 /* NetworkManager.swift */,
				11B350C8341DFAF14D974ACC /* RateSyncer.swift */,
				11B35FA1C1FF965AA2EB6666 /* PeriodicTimer.swift */,
				1A56468BE2370BCAA8BDA2FC /* OneTimeTimer.swift */,
				11B35788190D05AF5DBB9072 /* ReachabilityManager.swift */,
				11B356FC36735ABABB140C33 /* TransactionRateSyncer.swift */,
				11B35CEBC4B32E57AA2469AA /* PasteboardManager.swift */,
				1A5645447A24FE94F0D87BFF /* LockoutManager.swift */,
				11B35199A163073996FDE426 /* AuthManager.swift */,
				3C7B94F32F315F4F753D89AD /* UrlManager.swift */,
			);
			path = Managers;
			sourceTree = "<group>";
		};
		11B354AB3C3435F2D5F39EE6 /* Modules */ = {
			isa = PBXGroup;
			children = (
				11B35344CEA8CF35257A6975 /* Launch */,
				11B35E6ACAC42984FD7E8BA4 /* Guest */,
				11B3522E3A62CE13EB0C958B /* Backup */,
				11B351DB654E3B13593BF465 /* Restore */,
				11B35597F6C8570E3C7ABFBF /* Main */,
				11B351A958188BFC3A37003F /* Balance */,
				11B3564BD80DA937DE5060DD /* Transactions */,
				11B358D87B2EDEB8BE8F133B /* Settings */,
				1A564B7337E79315F1CC3B49 /* Deposit */,
				1A5646EDEC415756075A968B /* Send */,
				1A564B6D22A2CD659257C4DF /* TransactionInfo */,
				1A564B0EE9610C12018EEF64 /* FullTransactionInfo */,
				1A56458BF237D871E8BE0F40 /* Pin */,
				1A56491E9E3ABAFC8145DCB0 /* ManageCoins */,
			);
			path = Modules;
			sourceTree = "<group>";
		};
		11B35597F6C8570E3C7ABFBF /* Main */ = {
			isa = PBXGroup;
			children = (
				11B35B96D2BC5994AC8EC794 /* MainModule.swift */,
				11B35D163D12BE823AF54E97 /* MainRouter.swift */,
				11B35B88A2D6C85E1600F3AF /* MainInteractor.swift */,
				11B359E7A75E6B92D1305F40 /* MainPresenter.swift */,
				D3B62A8820CA40DC005A9F80 /* MainViewController.swift */,
				D3B62A8920CA40DC005A9F80 /* MainViewController.xib */,
			);
			path = Main;
			sourceTree = "<group>";
		};
		11B3564BD80DA937DE5060DD /* Transactions */ = {
			isa = PBXGroup;
			children = (
				1A56463D46E59369F3C2AC13 /* Views */,
				11B35687F7521B1F22786638 /* TransactionsModule.swift */,
				11B3520E9F70FFB8CC2D25A3 /* TransactionsRouter.swift */,
				11B35BEF7ABBE155593B4DBE /* TransactionsInteractor.swift */,
				11B3569AE7CDF7E217CAB4EE /* TransactionsPresenter.swift */,
				D3B62A9020CA467E005A9F80 /* TransactionsViewController.swift */,
				1A56425A421C1C9FB383DCDA /* TransactionRecordDataSource.swift */,
			);
			path = Transactions;
			sourceTree = "<group>";
		};
		11B356605394189E9B5EBEE0 /* Models */ = {
			isa = PBXGroup;
			children = (
				11B35039F6DE905E901EDFA9 /* Currencies */,
				11B35B466B8FF6754E47DACD /* CoinValue.swift */,
				1A5640B6691F4FD048C82A49 /* CoinValueHelper.swift */,
				11B3589DC1945CAFBEEB1EED /* CurrencyValue.swift */,
				11B356738853E2305B5CC34B /* TransactionRecord.swift */,
				11B35BBAAAE1A3981B902E89 /* Rate.swift */,
				11B35D81B1CB74C0337214DC /* Wallet.swift */,
				1A5640AA47846498D56A36E6 /* LatestRate.swift */,
				58AAA7A94D25C20240FD75C6 /* PaymentRequestAddress.swift */,
				1A56488B2051E9529CE8742E /* LockoutState.swift */,
				1A56404690D0235A5183C12D /* Coin.swift */,
				11B352D70D3A3A2851CCEDA3 /* AuthData.swift */,
				58AAA85521DB75B22E42996A /* TransactionInfo */,
			);
			path = Models;
			sourceTree = "<group>";
		};
		11B356942087C7A57857D287 /* ActionSheet */ = {
			isa = PBXGroup;
			children = (
				11B3523AECA209106F192586 /* BaseButtonItem.swift */,
				11B3564E0721887CEBDE39F2 /* BaseButtonItemView.swift */,
				11B3505BF644BCA7FD0F86F5 /* BaseTwinItem.swift */,
				11B3513A0023455D438BAC4C /* BaseTwinItemView.swift */,
				11B35B5CE0ED32CD93DFBB56 /* BaseTwinItemView.xib */,
				11B35CFDC5BD98BA40682DBD /* ConfirmationButtonItem.swift */,
				11B3566164D1D7C7898132E2 /* AlertButtonItemView.swift */,
				11B35EC60329833B8D6CA1E0 /* ConfirmationCheckboxItem.swift */,
				11B350AD0C5D210E06600D3F /* ConfirmationCheckboxView.swift */,
			);
			path = ActionSheet;
			sourceTree = "<group>";
		};
		11B35703146B7401E5D5170E /* Factories */ = {
			isa = PBXGroup;
			children = (
				11B3576492DE68F2507BB711 /* AdapterFactory.swift */,
				11B3569AD3ABD5F26CB51506 /* TransactionViewItemFactory.swift */,
				11B357776F706C10E8B14C4E /* TransactionViewItem.swift */,
				1A5641ABEF9064B6FCC8DF87 /* LockoutUntilDateFactory.swift */,
				1A564F697ACF24DA968884EA /* UptimeProvider.swift */,
				1A564FC3433E72C8A63AC5F5 /* CurrentDateProvider.swift */,
				11B35D5F6D67EF098AFDEB94 /* WalletFactory.swift */,
			);
			path = Factories;
			sourceTree = "<group>";
		};
		11B3573D2F4B70997D4BBAD3 /* Storage */ = {
			isa = PBXGroup;
			children = (
				11B352044BCE494491257933 /* UserDefaultsStorage.swift */,
				11B3584E1C6B6FA22B89D82C /* KeychainStorage.swift */,
				11B359656C7DCCBCE1CDEF4C /* RealmFactory.swift */,
				11B354A7AB2C1276AAAAE9E6 /* RealmStorage.swift */,
				11B35A1AE56A94BEB52AC4D1 /* GrdbStorage.swift */,
			);
			path = Storage;
			sourceTree = "<group>";
		};
		11B358D87B2EDEB8BE8F133B /* Settings */ = {
			isa = PBXGroup;
			children = (
				1A564533BEABADF4DC5F8A25 /* Main */,
				1A56463750A2B2C557B399E7 /* Security */,
				11B35C89D6DFA823F5F2D65D /* BaseCurrency */,
				1A5640A281A00EB0CE8A1A8B /* Language */,
				1A564CDA3F20A49140C993C1 /* Views */,
				11B35E1B51E123DEB9F71E96 /* About */,
			);
			path = Settings;
			sourceTree = "<group>";
		};
		11B35A033A93C4EDDC3079F3 /* BaseCurrency */ = {
			isa = PBXGroup;
			children = (
				11B3581BC59DE52C60AED5F5 /* BaseCurrencySettingsInteractorTests.swift */,
				11B359DA37B619C35AF93D2A /* BaseCurrencySettingsPresenterTests.swift */,
			);
			path = BaseCurrency;
			sourceTree = "<group>";
		};
		11B35A1D12389D09984007C1 /* Modules */ = {
			isa = PBXGroup;
			children = (
				1A564387C2E130D390213811 /* Settings */,
				1A564B2390BF0C3D6886E8E7 /* Pin */,
				1A564AFD44EE99E8E072D775 /* Balance */,
				1A56487C85FAE2EF37D2DB59 /* Transactions */,
				11B35397696E98FF415A1562 /* Deposit */,
				11B35C4F9F2F6428518CD6CA /* Send */,
				1A564538336B8BD81CF26F61 /* ManageCoins */,
				58AAA02D50A268980DE3A5C7 /* FullTransactionInfo */,
			);
			path = Modules;
			sourceTree = "<group>";
		};
		11B35C4F9F2F6428518CD6CA /* Send */ = {
			isa = PBXGroup;
			children = (
				11B35DC75FCA42F7A5FB1E65 /* SendPresenterTests.swift */,
				11B35FAF942FA80752EDBFA7 /* SendInteractorTests.swift */,
				11B352A3792AA46E98DDE5B6 /* SendStateViewItemFactoryTests.swift */,
			);
			path = Send;
			sourceTree = "<group>";
		};
		11B35C84DC7991111CB6AF2F /* Controls */ = {
			isa = PBXGroup;
			children = (
				11B356942087C7A57857D287 /* ActionSheet */,
				11B35C8856A137E92441AF19 /* IndexedInputField.swift */,
				11B3570598EDE26F96BC5F41 /* RespondButton.swift */,
				11B35F53002A95B923B397AE /* NumPad.swift */,
				11B35A686DD5BA335FEB6BEB /* BarsProgressView.swift */,
			);
			path = Controls;
			sourceTree = "<group>";
		};
		11B35C89D6DFA823F5F2D65D /* BaseCurrency */ = {
			isa = PBXGroup;
			children = (
				11B35C104035EBC5B0B13592 /* BaseCurrencySettingsModule.swift */,
				11B35F3E6B957ECFF5D1CE2E /* BaseCurrencySettingsRouter.swift */,
				11B3550630A9EC44B7157E6F /* BaseCurrencySettingsInteractor.swift */,
				11B35B7A44754508AEFDA9FD /* BaseCurrencySettingsPresenter.swift */,
				11B35E4481DCD98BF2074797 /* BaseCurrencySettingsViewController.swift */,
				11B35B0378C5EA6E02CB2E37 /* CurrencyCell.swift */,
			);
			path = BaseCurrency;
			sourceTree = "<group>";
		};
		11B35E1B51E123DEB9F71E96 /* About */ = {
			isa = PBXGroup;
			children = (
				11B35BDC4FD741BE033D1956 /* AboutSettingsRouter.swift */,
				D35B518821942E7A00504FBA /* AboutSettingsViewController.swift */,
				D3A6D6B9219430BA00D11AFE /* AboutCell.swift */,
				D3A6D6BA219430BA00D11AFE /* AboutCell.xib */,
			);
			path = About;
			sourceTree = "<group>";
		};
		11B35E1EBCA59D0D1DD9ABCD /* Adapters */ = {
			isa = PBXGroup;
			children = (
				11B352D114BED753EEBA8B8D /* BitcoinAdapter.swift */,
				11B352D314A298B6B832F309 /* EthereumAdapter.swift */,
			);
			path = Adapters;
			sourceTree = "<group>";
		};
		11B35E3C220B3D16C2003788 /* Managers */ = {
			isa = PBXGroup;
			children = (
				11B356347098BE98619962B4 /* LanguageManagerTests.swift */,
				11B357E4A859AC4A201F6ABB /* WalletManagerTests.swift */,
				11B35A03BE23E45AA8D94F70 /* RateManagerTests.swift */,
				11B3592BB989584CB1E4129B /* CurrencyManagerTests.swift */,
				11B35C8CE85CE0CE4E323F97 /* RateSyncerTests.swift */,
				11B35924A855AA25B6DC370E /* TransactionRateSyncerTests.swift */,
				1A564A19508B4730BC016037 /* LockoutManagerTests.swift */,
			);
			path = Managers;
			sourceTree = "<group>";
		};
		11B35E5AA6902106BBB1C8BE /* Factories */ = {
			isa = PBXGroup;
			children = (
				11B35461B70501F290DFC166 /* TransactionViewItemFactoryTests.swift */,
				1A564DAA99070A03BBC10871 /* LockoutUntilDateFactoryTests.swift */,
			);
			path = Factories;
			sourceTree = "<group>";
		};
		11B35E6ACAC42984FD7E8BA4 /* Guest */ = {
			isa = PBXGroup;
			children = (
				11B35BC220F1D90BF6BF3AAF /* GuestModule.swift */,
				11B35ADA6828A0EF11976938 /* GuestRouter.swift */,
				11B3566ED622AE7606EF76B9 /* GuestInteractor.swift */,
				11B350896FD41EC360BF7C25 /* GuestPresenter.swift */,
				11B353D57AB36A9CF4DEE090 /* GuestViewController.swift */,
				11B35119CB772BB43AE8B1D5 /* GuestViewController.xib */,
			);
			path = Guest;
			sourceTree = "<group>";
		};
		11B35FCA2349D95A84142C52 /* Core */ = {
			isa = PBXGroup;
			children = (
				11B35E3C220B3D16C2003788 /* Managers */,
				11B35E5AA6902106BBB1C8BE /* Factories */,
			);
			path = Core;
			sourceTree = "<group>";
		};
		1A5640A281A00EB0CE8A1A8B /* Language */ = {
			isa = PBXGroup;
			children = (
				1A5642A5A1B21FE92139766E /* LanguageSettingsModule.swift */,
				1A564094488F092EDA007FE9 /* LanguageSettingsRouter.swift */,
				1A564DB37A289E1AEA981458 /* LanguageSettingsInteractor.swift */,
				1A564238192BEA3F5470E204 /* LanguageSettingsPresenter.swift */,
				1A5644D3B094D4148F99F8A5 /* LanguageSettingsViewController.swift */,
				11B357C9E0AA5CE75C3CC825 /* LanguageCell.swift */,
			);
			path = Language;
			sourceTree = "<group>";
		};
		1A5640A450479CFD91C0413A /* Views */ = {
			isa = PBXGroup;
			children = (
				1A5648D3CF09FF5EBE8321EC /* RestoreWordCell.swift */,
				1A564E60ED94EDDE153519AA /* DescriptionCollectionHeader.swift */,
			);
			path = Views;
			sourceTree = "<group>";
		};
		1A56415657D01394FAD66CB6 /* Main */ = {
			isa = PBXGroup;
			children = (
				1A56445B53883A652362E9D6 /* MainSettingsPresenterTests.swift */,
				1A56426438831456EF79DC47 /* MainSettingsInteractorTests.swift */,
			);
			path = Main;
			sourceTree = "<group>";
		};
		1A564384C132B1AF74258D4A /* ViewItems */ = {
			isa = PBXGroup;
			children = (
				1A5643EADEFDE29AF3CB9BE2 /* CollectionView */,
				1A5640FFFD5B065D745208F1 /* PagingDotsItem.swift */,
				1A56453E2F6ED44D46D84C49 /* PagingDotsItemView.swift */,
				1A564F3B10EF814E1D330CAD /* DepositCopyButtonItem.swift */,
				1A564DA173BE95B4681E5395 /* DepositCopyButtonItemView.swift */,
			);
			path = ViewItems;
			sourceTree = "<group>";
		};
		1A564387C2E130D390213811 /* Settings */ = {
			isa = PBXGroup;
			children = (
				1A56415657D01394FAD66CB6 /* Main */,
				1A564C06CDEC39F5C2224385 /* Security */,
				1A5649CC17A01D2A0745C4FB /* Language */,
				11B35A033A93C4EDDC3079F3 /* BaseCurrency */,
			);
			path = Settings;
			sourceTree = "<group>";
		};
		1A5643D714CA2AC21A38668E /* Theme */ = {
			isa = PBXGroup;
			children = (
				D3B62A9D20CA88BF005A9F80 /* DarkTheme.xcassets */,
				1A5649DB879A57761C09842E /* AppTheme.swift */,
				509E3D2320E398610095452C /* RestoreTheme.swift */,
				1A564939814A9D9F47D41EEB /* InputFieldTheme.swift */,
				1A564243436E5185205D0359 /* BalanceTheme.swift */,
				1A5647CE5852E959DA7EB89A /* TransactionsFilterTheme.swift */,
				1A5645ED6604E61C418C257E /* TransactionsTheme.swift */,
				1A564E77730537D108E31276 /* ConfirmationTheme.swift */,
				1A564D7FA287326CBE96353A /* ButtonTheme.swift */,
				1A56481E8D97841B12893D00 /* DepositTheme.swift */,
				1A564077BF075C35B6FF3BCB /* SendTheme.swift */,
				1A5645F926B14580B1644164 /* TransactionInfoTheme.swift */,
				1A564F747A4D0B78E5DF6F1B /* SettingsTheme.swift */,
				1A56428DB7E042907CD4252D /* FullTransactionInfoTheme.swift */,
				503320AA214679EB00F64AAA /* PinTheme.swift */,
				11B35BFD94DA13D66AD6A86D /* NumPadTheme.swift */,
				1A564A860AD2DA3CFBF9C04A /* ManageCoinsTheme.swift */,
<<<<<<< HEAD
				58AAA98833B2412BBE860CA5 /* TransactionInfoDescriptionTheme.swift */,
				58AAA452B368DF573BDB2E41 /* RequestErrorTheme.swift */,
=======
				1A5645D738FD93B79628E5E5 /* BackupTheme.swift */,
>>>>>>> f2a947fc
			);
			path = Theme;
			sourceTree = "<group>";
		};
		1A5643EADEFDE29AF3CB9BE2 /* CollectionView */ = {
			isa = PBXGroup;
			children = (
				1A5645BE7DACEC78A2FAEFB5 /* DepositCollectionItem.swift */,
				1A564B0A9AB0EAAB5574FDD0 /* DepositCollectionItemView.swift */,
				1A5647F6F29405E571D70592 /* DepositAddressCollectionCell.swift */,
				1A5648AB2D8BF212D891310D /* AddressItem.swift */,
			);
			path = CollectionView;
			sourceTree = "<group>";
		};
		1A564422F8945526DC6866E0 /* Views */ = {
			isa = PBXGroup;
			children = (
				1A564B746C8A6451D81B27D4 /* BalanceCell.swift */,
				1A56463AFF1D05E33BA25C8A /* BalanceHeaderView.swift */,
				1A5646B68188CD13969CE766 /* BalanceHeaderView.xib */,
				1A564DDACAD5CFB092AE6496 /* BalanceEditCell.swift */,
			);
			path = Views;
			sourceTree = "<group>";
		};
		1A564533BEABADF4DC5F8A25 /* Main */ = {
			isa = PBXGroup;
			children = (
				1A5647AD7481B36F20D4DDF9 /* MainSettingsModule.swift */,
				1A5645D25F2DB148CD0C16B5 /* MainSettingsRouter.swift */,
				1A564D73251DBFA0CFE34D12 /* MainSettingsInteractor.swift */,
				1A5640528EFD15137E218EA3 /* MainSettingsPresenter.swift */,
				1A564879AD72301AAB78F8F5 /* MainSettingsViewController.swift */,
			);
			path = Main;
			sourceTree = "<group>";
		};
		1A564538336B8BD81CF26F61 /* ManageCoins */ = {
			isa = PBXGroup;
			children = (
				1A564F5CDA92DD8EC7EC9B0D /* ManageCoinsPresenterTests.swift */,
				1A5640FA19AF1EC2B9C0F407 /* ManageCoinsPresenterStateTests.swift */,
				1A5644C4CCD9EBD71BD69D40 /* ManageCoinsInteractorTests.swift */,
			);
			path = ManageCoins;
			sourceTree = "<group>";
		};
		1A56458BF237D871E8BE0F40 /* Pin */ = {
			isa = PBXGroup;
			children = (
				1A564C4F05F93B265A7012A6 /* Set */,
				1A56464BA039FC9B1E2C3FBB /* Edit */,
				1A5645F1C808BE89EDB67F4D /* Unlock */,
				1A56490AEC0BDFCA98275B49 /* PinModule.swift */,
				1A5640B8B65EAECA3A36F89E /* PinInteractor.swift */,
				1A564948450C4AADB2679AC0 /* PinViewController.swift */,
				1A564E32F66415F9A0586626 /* PinView.swift */,
				1A564326AB442FFB65E1CA29 /* PinDotsView.swift */,
				1A564A3E6B23CF04ECEB40DC /* ManagePinPresenter.swift */,
				1A564C329BD2549B51F93155 /* LockoutView.swift */,
			);
			path = Pin;
			sourceTree = "<group>";
		};
		1A5645F1C808BE89EDB67F4D /* Unlock */ = {
			isa = PBXGroup;
			children = (
				1A5644EDACA3F1843C8194F7 /* UnlockPinRouter.swift */,
				1A564E017B299CF4BA6F337C /* UnlockPinModule.swift */,
				1A5641742308EC67C1292980 /* UnlockPinPresenter.swift */,
				1A5647E28DF774B3CE01D2C4 /* UnlockPinInteractor.swift */,
			);
			path = Unlock;
			sourceTree = "<group>";
		};
		1A56460D4431FCCDB0BDEC5A /* Set */ = {
			isa = PBXGroup;
			children = (
				1A564E534927A26ACA3B1D83 /* SetPinPresenterTests.swift */,
			);
			path = Set;
			sourceTree = "<group>";
		};
		1A56463750A2B2C557B399E7 /* Security */ = {
			isa = PBXGroup;
			children = (
				1A5641572B6E46E18B52A6A9 /* SecuritySettingsModule.swift */,
				1A5641B7D1079995F147F7D2 /* SecuritySettingsRouter.swift */,
				1A564082B28C17265B23D88A /* SecuritySettingsInteractor.swift */,
				1A56446DB62F52AC4C3C2C30 /* SecuritySettingsPresenter.swift */,
				1A5647AD931E3B90C974A6CB /* SecuritySettingsViewController.swift */,
				11B35F86873099E095869F7C /* UnlinkConfirmationAlertModel.swift */,
				11B3595B61F6978D745D9776 /* UnlinkButtonItem.swift */,
			);
			path = Security;
			sourceTree = "<group>";
		};
		1A56463D46E59369F3C2AC13 /* Views */ = {
			isa = PBXGroup;
			children = (
				1A564FE8D247C36C2478C6B5 /* TransactionCurrenciesHeaderView.swift */,
				1A5649C888E12C1A0B70EFA8 /* TransactionsCurrencyCell.swift */,
				1A5643AAE35C8D8C5DA5924C /* TransactionCell.swift */,
			);
			path = Views;
			sourceTree = "<group>";
		};
		1A56464BA039FC9B1E2C3FBB /* Edit */ = {
			isa = PBXGroup;
			children = (
				1A564C08421D093D6E445D3A /* EditPinRouter.swift */,
				1A564D0BE1310BFCC7D8D774 /* EditPinModule.swift */,
				1A5646F390EE2D74304C8CDA /* EditPinPresenter.swift */,
			);
			path = Edit;
			sourceTree = "<group>";
		};
		1A5646EDEC415756075A968B /* Send */ = {
			isa = PBXGroup;
			children = (
				1A5648623A4BAD3D5EB22E1C /* ViewItems */,
				1A56474B516F0AFBAAFB3AE2 /* SendRouter.swift */,
				1A5641C2FAD616C358A319A0 /* SendModule.swift */,
				1A564260BF2C73B9F2450FB8 /* SendInteractor.swift */,
				1A5647EE51941D84607A9493 /* SendPresenter.swift */,
				1A5644CAA65F6AF171D2D5AF /* SendAlertModel.swift */,
				1A5647D980D08E2E4359861B /* ScanQRController.swift */,
				11B35072A029200FB9F86BCB /* SendStateViewItemFactory.swift */,
				11B3522A841B5C2BEAA023DE /* SendConfirmationAlertModel.swift */,
			);
			path = Send;
			sourceTree = "<group>";
		};
		1A5648623A4BAD3D5EB22E1C /* ViewItems */ = {
			isa = PBXGroup;
			children = (
				1A564AF060F532C77FB991C7 /* SendTitleItem.swift */,
				1A5649BED7237B075AE7F8B8 /* SendTitleItemView.swift */,
				11B359DEE539B7406C382B80 /* SendAmountItem.swift */,
				11B35A56B7E8B8CCA04266B2 /* SendAmountItemView.swift */,
				11B35F54E966E33C901B1736 /* SendAddressItem.swift */,
				11B35AC7305FD5CEB5690DD9 /* SendAddressItemView.swift */,
				11B357B45FC7216E5D1BA309 /* SendFeeItem.swift */,
				11B3550B7B94CDF3DA89DBF1 /* SendFeeItemView.swift */,
				1A56425E1873BC8574539D2B /* SendButtonItem.swift */,
				1A564CFA352D219E2D05D09F /* SendButtonItemView.swift */,
				11B350EB27AD6B432BD7DCD1 /* SendConfirmationAmounItem.swift */,
				11B356AA9A3DDA541D5EBEAC /* SendConfirmationAmountItemView.swift */,
				11B3522F9D6DB1D04EA92CCE /* SendConfirmationAddressItem.swift */,
				11B3543C6E6212154344AD63 /* SendConfirmationAddressItemView.swift */,
				11B35BD5DC556C46CC3893B0 /* SendConfirmationValueItemView.swift */,
				11B3572D1DA38AAD1A4429EB /* SendConfirmationValueItem.swift */,
				1A5641B26CAF24757772C08C /* SendKeyboardItem.swift */,
				1A564827E061EB8B6802012F /* SendKeyboardItemView.swift */,
			);
			path = ViewItems;
			sourceTree = "<group>";
		};
		1A56487C85FAE2EF37D2DB59 /* Transactions */ = {
			isa = PBXGroup;
			children = (
				1A564C8D33CF4789C3167428 /* TransactionsInteractorTests.swift */,
				1A56401A0F6DB2F88A01ED73 /* TransactionsPresenterTests.swift */,
			);
			path = Transactions;
			sourceTree = "<group>";
		};
		1A56491E9E3ABAFC8145DCB0 /* ManageCoins */ = {
			isa = PBXGroup;
			children = (
				1A564B8B6876DB48A1855487 /* Views */,
				1A564FD2BE42EF4AADB0372C /* ManageCoinsModule.swift */,
				1A56471ECC51CB5E5572DBD8 /* ManageCoinsRouter.swift */,
				1A564B45A6BB5D38CE45C009 /* ManageCoinsPresenter.swift */,
				1A5642992929CF74471FE0B4 /* ManageCoinsViewController.swift */,
				1A564ED7C1B06B04230F3C36 /* ManageCoinsInteractor.swift */,
				1A56448A83F040A35FCAE6A7 /* ManageCoinsPresenterState.swift */,
			);
			path = ManageCoins;
			sourceTree = "<group>";
		};
		1A5649CC17A01D2A0745C4FB /* Language */ = {
			isa = PBXGroup;
			children = (
				1A564C62CB1A633191738174 /* LanguageSettingsInteractorTests.swift */,
				1A56452493943328835585AC /* LanguageSettingsPresenterTests.swift */,
			);
			path = Language;
			sourceTree = "<group>";
		};
		1A564AFD44EE99E8E072D775 /* Balance */ = {
			isa = PBXGroup;
			children = (
				1A5646AB24E23765AD12C83E /* BalancePresenterTests.swift */,
				1A564EA89D7182D3D3F669C3 /* BalanceInteractorTests.swift */,
			);
			path = Balance;
			sourceTree = "<group>";
		};
		1A564B0EE9610C12018EEF64 /* FullTransactionInfo */ = {
			isa = PBXGroup;
			children = (
				3C7B9E0CBAF7DC6179735BAC /* Converters */,
				1A564E6974FB8DFDB840ACF7 /* Views */,
				58AAA01DEF6280C1A0F1DA2D /* EthereumTransactionInfoAdapter.swift */,
				58AAA687FC0253AD175BA756 /* FullTransactionInfoInteractor.swift */,
				58AAA79D129F7B3E64598E5F /* FullTransactionInfoModule.swift */,
				58AAA823D090E4B3E0D03A91 /* FullTransactionInfoPresenter.swift */,
				58AAAD82EF02D5AA6E8ED4CB /* FullTransactionInfoProvider.swift */,
				58AAA72A3BACDB574838A8CC /* FullTransactionInfoProviderFactory.swift */,
				58AAA842D6734B75D88E578C /* FullTransactionInfoRouter.swift */,
				58AAA90F7BDC0FD487A0C495 /* FullTransactionInfoState.swift */,
				3AF4739C21D38F380005A458 /* FullTransactionInfoViewController.swift */,
				58AAAC944A9DCACFAF1DDA15 /* FullTransactionInfoProtocols.swift */,
				58AAA1C151E737B0B32208B4 /* BitcoinTransactionInfoAdapter.swift */,
			);
			path = FullTransactionInfo;
			sourceTree = "<group>";
		};
		1A564B2390BF0C3D6886E8E7 /* Pin */ = {
			isa = PBXGroup;
			children = (
				1A56460D4431FCCDB0BDEC5A /* Set */,
				1A564FAD354BF7E3F63BB312 /* Edit */,
				1A564F9C09760B1B37E35B81 /* Unlock */,
				1A564AA8BF74E16E91DC46D5 /* PinInteractorTests.swift */,
			);
			path = Pin;
			sourceTree = "<group>";
		};
		1A564B6D22A2CD659257C4DF /* TransactionInfo */ = {
			isa = PBXGroup;
			children = (
				1A564E504EC232DB60836114 /* ViewItems */,
				1A5647FDE8383651F19C35C6 /* TransactionInfoRouter.swift */,
				1A5643996D67B74F800DFFE4 /* TransactionInfoModule.swift */,
				1A5647DBF15322999B5A1D04 /* TransactionInfoInteractor.swift */,
				1A564091A9C12F224A18B740 /* TransactionInfoPresenter.swift */,
				1A5643010944D435B8BA2FD8 /* TransactionInfoAlertModel.swift */,
			);
			path = TransactionInfo;
			sourceTree = "<group>";
		};
		1A564B7337E79315F1CC3B49 /* Deposit */ = {
			isa = PBXGroup;
			children = (
				1A564384C132B1AF74258D4A /* ViewItems */,
				1A564EDCEACE83D95F6AE528 /* DepositRouter.swift */,
				1A564E1FBBCCA45BCDA557F4 /* DepositModule.swift */,
				1A5648DA32EA5FC27E4CEF64 /* DepositInteractor.swift */,
				1A5645371B2FC499500DCA93 /* DepositPresenter.swift */,
				1A564C2A96B49F01C1EC645D /* DepositAlertModel.swift */,
			);
			path = Deposit;
			sourceTree = "<group>";
		};
		1A564B8B6876DB48A1855487 /* Views */ = {
			isa = PBXGroup;
			children = (
				1A56478E08D96F36DD17D8C8 /* ManageCoinCell.swift */,
			);
			path = Views;
			sourceTree = "<group>";
		};
		1A564C06CDEC39F5C2224385 /* Security */ = {
			isa = PBXGroup;
			children = (
				1A564258FC24334581197AC1 /* SecuritySettingsInteractorTests.swift */,
				1A56444A8B170E65EE00C33F /* SecuritySettingsPresenterTests.swift */,
			);
			path = Security;
			sourceTree = "<group>";
		};
		1A564C4F05F93B265A7012A6 /* Set */ = {
			isa = PBXGroup;
			children = (
				1A564447850F619EDD37CBC3 /* SetPinRouter.swift */,
				1A56421310FCB8A4E19BDDB3 /* SetPinModule.swift */,
				1A5648311E0EA947B1446649 /* SetPinPresenter.swift */,
			);
			path = Set;
			sourceTree = "<group>";
		};
		1A564CDA3F20A49140C993C1 /* Views */ = {
			isa = PBXGroup;
			children = (
				1A564F5FA00D064D9F3F0AF7 /* SettingsCell.swift */,
				1A56499AAEEED9EA3CE9E0A7 /* SettingsRightImageCell.swift */,
				1A56464E8EDBFB0B67DB593F /* SettingsRightLabelCell.swift */,
				1A564B3A1B7A6F432F72A811 /* SettingsToggleCell.swift */,
				1A56487BA5FFC1BC45D6F25C /* SettingsInfoFooter.swift */,
			);
			path = Views;
			sourceTree = "<group>";
		};
		1A564E504EC232DB60836114 /* ViewItems */ = {
			isa = PBXGroup;
			children = (
				1A564C27C6CDAE6E692C4A14 /* TransactionTitleItem.swift */,
				1A56469DF9D0C335228E88EE /* TransactionTitleItemView.swift */,
				1A56464DB0EEF75F63C91760 /* TransactionAmountItem.swift */,
				1A5642EFA8A991436AED3B44 /* TransactionAmountItemView.swift */,
				1A5646C9024F054AE8115A30 /* TransactionStatusItem.swift */,
				1A564BD2D59794AD187F28ED /* TransactionStatusItemView.swift */,
				1A564C4C8EFE1B1BBE03C9E6 /* TransactionFromToHashItem.swift */,
				1A564E1F405D2D57FBC9E799 /* TransactionFromToHashItemView.swift */,
				1A564181733CBC44EECFBBF3 /* TransactionCloseItem.swift */,
				1A564B27FBA16D9EA22F0944 /* TransactionCloseItemView.swift */,
				11B353A2F8FFE93DC7E58F98 /* TransactionValueItem.swift */,
				11B352DC7180DECC0ACE5EBE /* TransactionValueItemView.swift */,
			);
			path = ViewItems;
			sourceTree = "<group>";
		};
		1A564E6974FB8DFDB840ACF7 /* Views */ = {
			isa = PBXGroup;
			children = (
				1A56424F4DB6D8384D8F2489 /* FullTransactionInfoTextCell.swift */,
				58AAAC123E3138007B4D6E05 /* FullTransactionHeaderView.swift */,
				58AAAC9716B68916B4EA0B9B /* TransactionInfoDescriptionView.swift */,
				58AAAF286BB3532AF94E4EB8 /* RequestErrorView.swift */,
			);
			path = Views;
			sourceTree = "<group>";
		};
		1A564F9C09760B1B37E35B81 /* Unlock */ = {
			isa = PBXGroup;
			children = (
				1A564FA5E8DDE76BF1257727 /* UnlockPinPresenterTests.swift */,
				1A564083CF8DF7A89314820D /* UnlockPinInteractorTests.swift */,
			);
			path = Unlock;
			sourceTree = "<group>";
		};
		1A564FAD354BF7E3F63BB312 /* Edit */ = {
			isa = PBXGroup;
			children = (
				1A564996AA2AE3468D2992E5 /* EditPinPresenterTests.swift */,
			);
			path = Edit;
			sourceTree = "<group>";
		};
		3C7B9E0CBAF7DC6179735BAC /* Converters */ = {
			isa = PBXGroup;
			children = (
				58AAA94D476C4C18FFD07BCF /* HorSysBitcoinJSONConverter.swift */,
				58AAA51DB2A7D452F2489C77 /* BlockChairBitcoinJSONConverter.swift */,
				58AAA5DE9E2BFD516441B426 /* BlockExplorerBitcoinJSONConverter.swift */,
				58AAA16D8548C7B619DA9641 /* BtcComBitcoinJSONConverter.swift */,
				58AAA0203BE96D0D7E990287 /* EtherscanEthereumJSONConverter.swift */,
				58AAAE7B19401F859DD71D9C /* HorSysEthereumJSONConverter.swift */,
				58AAA7D263E09FDC95F6EBB1 /* BlockChairEthereumJSONConverter.swift */,
			);
			path = Converters;
			sourceTree = "<group>";
		};
		5026FFF321C3CA280023EEA2 /* Configuration */ = {
			isa = PBXGroup;
			children = (
				5026FFF421C3CA280023EEA2 /* Bank Dev.release.xcconfig */,
				5026FFF521C3CA280023EEA2 /* Bank Dev T.release.xcconfig */,
				5026FFF621C3CA280023EEA2 /* Bank.release.xcconfig */,
				5026FFF721C3CA280023EEA2 /* Bank Dev T.debug.xcconfig */,
				5026FFF821C3CA280023EEA2 /* Bank Dev.debug.xcconfig */,
				5026FFF921C3CA280023EEA2 /* Bank.debug.xcconfig */,
				1A564370A637B30D34776F2A /* Production.template.xcconfig */,
				1A5641679DC88BE355F0F3A0 /* Development.template.xcconfig */,
				1A5648F3AB070B0ACB98C7EE /* Production.xcconfig */,
				1A56433D5D39CCA995F97777 /* Development.xcconfig */,
			);
			path = Configuration;
			sourceTree = "<group>";
		};
		58AAA02D50A268980DE3A5C7 /* FullTransactionInfo */ = {
			isa = PBXGroup;
			children = (
				58AAAEA9AB2118A46863AEB5 /* FullTransactionInfoPresenterTests.swift */,
				58AAA12F81B0D2587DB52D94 /* FullTransactionInfoInteractorTests.swift */,
				58AAA4679CB188876817185B /* FullTransactionInfoProviderTests.swift */,
				58AAA2F49CD663006371EF2A /* FullTransactionInfoStateTests.swift */,
			);
			path = FullTransactionInfo;
			sourceTree = "<group>";
		};
		58AAA85521DB75B22E42996A /* TransactionInfo */ = {
			isa = PBXGroup;
			children = (
				58AAAC9A4A60E2F1F248F928 /* FullTransactionItem.swift */,
				58AAAC0A14CAF88B383C7857 /* FullTransactionSection.swift */,
				58AAADF00D642CB746C44C51 /* FullTransactionRecord.swift */,
			);
			path = TransactionInfo;
			sourceTree = "<group>";
		};
		95AD93BB0A2D5F5C4A435252 /* Frameworks */ = {
			isa = PBXGroup;
			children = (
				50AB06AD2158E2EE00A01E4A /* LocalAuthentication.framework */,
				D3373D9420BEC7B30082BC4A /* AVFoundation.framework */,
				754FC632F3964D9EF1172D85 /* Pods_Bank.framework */,
				2CDA251F7039B6388B930003 /* Pods_Bank_Dev.framework */,
				57643D7C83C0E8939C422D13 /* Pods_Bank_Dev_T.framework */,
				C34C463CE4115A838C13EA33 /* Pods_Bank_Tests.framework */,
			);
			name = Frameworks;
			sourceTree = "<group>";
		};
		D3285F3920BD158E00644076 = {
			isa = PBXGroup;
			children = (
				D3285F4420BD158E00644076 /* BankWallet */,
				D3373DC020C658660082BC4A /* BankWalletTests */,
				D3285F4320BD158E00644076 /* Products */,
				95AD93BB0A2D5F5C4A435252 /* Frameworks */,
				FF934B9A2A7879D9DB6E42AA /* Pods */,
			);
			sourceTree = "<group>";
		};
		D3285F4320BD158E00644076 /* Products */ = {
			isa = PBXGroup;
			children = (
				D3285F4220BD158E00644076 /* Bank Dev T.app */,
				D3373DBF20C658660082BC4A /* Bank Tests.xctest */,
				D38405CE218317DF007D50AD /* Bank Dev.app */,
				D38406BE21831B3D007D50AD /* Bank.app */,
			);
			name = Products;
			sourceTree = "<group>";
		};
		D3285F4420BD158E00644076 /* BankWallet */ = {
			isa = PBXGroup;
			children = (
				5026FFF321C3CA280023EEA2 /* Configuration */,
				11B3546BA60E06900F58BA94 /* Core */,
				11B356605394189E9B5EBEE0 /* Models */,
				11B354AB3C3435F2D5F39EE6 /* Modules */,
				11B3537337963E192F823FF5 /* UserInterface */,
				1A5643D714CA2AC21A38668E /* Theme */,
				D3285F4C20BD158F00644076 /* Assets.xcassets */,
				D38406C621832862007D50AD /* AppIconDevT.xcassets */,
				D38406C821832968007D50AD /* AppIconDev.xcassets */,
				D38406C3218327B1007D50AD /* AppIcon.xcassets */,
				D3285F4520BD158E00644076 /* AppDelegate.swift */,
				D3373DB120C52F640082BC4A /* LaunchScreen.xib */,
				D3285F5120BD158F00644076 /* Info.plist */,
				50AB06B5215A269200A01E4A /* InfoPlist.strings */,
				D3B62A9C20CA73A0005A9F80 /* Localizable.strings */,
			);
			path = BankWallet;
			sourceTree = "<group>";
		};
		D3373DC020C658660082BC4A /* BankWalletTests */ = {
			isa = PBXGroup;
			children = (
				11B35FCA2349D95A84142C52 /* Core */,
				11B35A1D12389D09984007C1 /* Modules */,
				50EDB79E215B493000BFE8A5 /* GeneratedMocks.swift */,
				11B351C72700B40AB457AFA8 /* TestExtensions.swift */,
				D3373DC320C658660082BC4A /* Info.plist */,
			);
			path = BankWalletTests;
			sourceTree = "<group>";
		};
		FF934B9A2A7879D9DB6E42AA /* Pods */ = {
			isa = PBXGroup;
			children = (
				A79CC9D3E472AD6CDB9E17EC /* Pods-Bank.debug.xcconfig */,
				7B87DD80F1B5F49E1A17D48A /* Pods-Bank.release.xcconfig */,
				D24DBEAA7A654C8075B634B6 /* Pods-Bank Dev.debug.xcconfig */,
				49A4A4EC5EC2A6D4253FB66D /* Pods-Bank Dev.release.xcconfig */,
				417B3999AB813D9B5AE50F08 /* Pods-Bank Dev T.debug.xcconfig */,
				EF86DBB23152BD1358F766CE /* Pods-Bank Dev T.release.xcconfig */,
				3D955ABDB32C63409D8F97FC /* Pods-Bank Tests.debug.xcconfig */,
				DD7EA68C34A8C939459143B0 /* Pods-Bank Tests.release.xcconfig */,
			);
			name = Pods;
			sourceTree = "<group>";
		};
/* End PBXGroup section */

/* Begin PBXNativeTarget section */
		D3285F4120BD158E00644076 /* Bank Dev T */ = {
			isa = PBXNativeTarget;
			buildConfigurationList = D3285F5420BD158F00644076 /* Build configuration list for PBXNativeTarget "Bank Dev T" */;
			buildPhases = (
				844FAA8C052EB7D2B973377D /* [CP] Check Pods Manifest.lock */,
				D3285F3E20BD158E00644076 /* Sources */,
				D3285F3F20BD158E00644076 /* Frameworks */,
				D3285F4020BD158E00644076 /* Resources */,
				3ACF832FB23D8AD8E42304DA /* [CP] Embed Pods Frameworks */,
			);
			buildRules = (
			);
			dependencies = (
			);
			name = "Bank Dev T";
			productName = Wallet;
			productReference = D3285F4220BD158E00644076 /* Bank Dev T.app */;
			productType = "com.apple.product-type.application";
		};
		D3373DBE20C658660082BC4A /* Bank Tests */ = {
			isa = PBXNativeTarget;
			buildConfigurationList = D3373DC620C658660082BC4A /* Build configuration list for PBXNativeTarget "Bank Tests" */;
			buildPhases = (
				4A67E4F81F8124712A76FB49 /* [CP] Check Pods Manifest.lock */,
				D3373DC920C67A250082BC4A /* Cuckoo */,
				D3373DBB20C658660082BC4A /* Sources */,
				D3373DBC20C658660082BC4A /* Frameworks */,
				D3373DBD20C658660082BC4A /* Resources */,
				AFC8692189ECF3F0ACC4E869 /* [CP] Embed Pods Frameworks */,
			);
			buildRules = (
			);
			dependencies = (
				D3373DC520C658660082BC4A /* PBXTargetDependency */,
			);
			name = "Bank Tests";
			productName = WalletTests;
			productReference = D3373DBF20C658660082BC4A /* Bank Tests.xctest */;
			productType = "com.apple.product-type.bundle.unit-test";
		};
		D38404E1218317DF007D50AD /* Bank Dev */ = {
			isa = PBXNativeTarget;
			buildConfigurationList = D38405CB218317DF007D50AD /* Build configuration list for PBXNativeTarget "Bank Dev" */;
			buildPhases = (
				C83CCEFF6AFC3F0F097853DF /* [CP] Check Pods Manifest.lock */,
				D38404E3218317DF007D50AD /* Sources */,
				D38405B7218317DF007D50AD /* Frameworks */,
				D38405BB218317DF007D50AD /* Resources */,
				120B80195B154DFE9BDFA614 /* [CP] Embed Pods Frameworks */,
			);
			buildRules = (
			);
			dependencies = (
			);
			name = "Bank Dev";
			productName = Wallet;
			productReference = D38405CE218317DF007D50AD /* Bank Dev.app */;
			productType = "com.apple.product-type.application";
		};
		D38405D021831B3D007D50AD /* Bank */ = {
			isa = PBXNativeTarget;
			buildConfigurationList = D38406BB21831B3D007D50AD /* Build configuration list for PBXNativeTarget "Bank" */;
			buildPhases = (
				79C3EDBC6313C06571C6504B /* [CP] Check Pods Manifest.lock */,
				D38405D221831B3D007D50AD /* Sources */,
				D38406A621831B3D007D50AD /* Frameworks */,
				D38406AB21831B3D007D50AD /* Resources */,
				4B97FAA6422B9E1B32C9DD73 /* [CP] Embed Pods Frameworks */,
			);
			buildRules = (
			);
			dependencies = (
			);
			name = Bank;
			productName = Wallet;
			productReference = D38406BE21831B3D007D50AD /* Bank.app */;
			productType = "com.apple.product-type.application";
		};
/* End PBXNativeTarget section */

/* Begin PBXProject section */
		D3285F3A20BD158E00644076 /* Project object */ = {
			isa = PBXProject;
			attributes = {
				LastSwiftUpdateCheck = 0930;
				LastUpgradeCheck = 0930;
				ORGANIZATIONNAME = Grouvi;
				TargetAttributes = {
					D3285F4120BD158E00644076 = {
						CreatedOnToolsVersion = 9.3.1;
						LastSwiftMigration = 0930;
					};
					D3373DBE20C658660082BC4A = {
						CreatedOnToolsVersion = 9.3.1;
						TestTargetID = D3285F4120BD158E00644076;
					};
				};
			};
			buildConfigurationList = D3285F3D20BD158E00644076 /* Build configuration list for PBXProject "BankWallet" */;
			compatibilityVersion = "Xcode 9.3";
			developmentRegion = en;
			hasScannedForEncodings = 0;
			knownRegions = (
				en,
				Base,
				ru,
				de,
				fr,
				tr,
				es,
				zh,
			);
			mainGroup = D3285F3920BD158E00644076;
			productRefGroup = D3285F4320BD158E00644076 /* Products */;
			projectDirPath = "";
			projectRoot = "";
			targets = (
				D3285F4120BD158E00644076 /* Bank Dev T */,
				D38404E1218317DF007D50AD /* Bank Dev */,
				D38405D021831B3D007D50AD /* Bank */,
				D3373DBE20C658660082BC4A /* Bank Tests */,
			);
		};
/* End PBXProject section */

/* Begin PBXResourcesBuildPhase section */
		D3285F4020BD158E00644076 /* Resources */ = {
			isa = PBXResourcesBuildPhase;
			buildActionMask = 2147483647;
			files = (
				D3373DB220C52F640082BC4A /* LaunchScreen.xib in Resources */,
				50AB06B7215A269200A01E4A /* InfoPlist.strings in Resources */,
				5026000921C3CA280023EEA2 /* Bank.debug.xcconfig in Resources */,
				5026FFFA21C3CA280023EEA2 /* Bank Dev.release.xcconfig in Resources */,
				5026000021C3CA280023EEA2 /* Bank.release.xcconfig in Resources */,
				D348A77720C7D34100803B9E /* BackupConfirmationController.xib in Resources */,
				5026FFFD21C3CA280023EEA2 /* Bank Dev T.release.xcconfig in Resources */,
				D3373DCF20C6B21C0082BC4A /* RestoreViewController.xib in Resources */,
				D38406C021832751007D50AD /* Assets.xcassets in Resources */,
				D38406C721832862007D50AD /* AppIconDevT.xcassets in Resources */,
				D3B62A9E20CA88BF005A9F80 /* DarkTheme.xcassets in Resources */,
				D3B62A8B20CA40DC005A9F80 /* MainViewController.xib in Resources */,
				D348A77320C7C58900803B9E /* BackupIntroController.xib in Resources */,
				D3A6D6BE219430BA00D11AFE /* AboutCell.xib in Resources */,
				D3B62A9A20CA73A0005A9F80 /* Localizable.strings in Resources */,
				11B35319892846CB42A23599 /* GuestViewController.xib in Resources */,
				5026000321C3CA280023EEA2 /* Bank Dev T.debug.xcconfig in Resources */,
				D3373DBA20C564450082BC4A /* BackupWordsController.xib in Resources */,
				1A564BE5BF0E283B1758F2F0 /* BalanceHeaderView.xib in Resources */,
				5026000621C3CA280023EEA2 /* Bank Dev.debug.xcconfig in Resources */,
				11B35ADC6467645C9545C89E /* BaseTwinItemView.xib in Resources */,
				1A56472F97825AB4D2686E41 /* Production.template.xcconfig in Resources */,
				1A564DCD5D3D7A6FB741DF3B /* Development.template.xcconfig in Resources */,
				1A5640F923BB8EB7F5A75593 /* Production.xcconfig in Resources */,
				1A56483FBF4BB4255404CDCA /* Development.xcconfig in Resources */,
			);
			runOnlyForDeploymentPostprocessing = 0;
		};
		D3373DBD20C658660082BC4A /* Resources */ = {
			isa = PBXResourcesBuildPhase;
			buildActionMask = 2147483647;
			files = (
			);
			runOnlyForDeploymentPostprocessing = 0;
		};
		D38405BB218317DF007D50AD /* Resources */ = {
			isa = PBXResourcesBuildPhase;
			buildActionMask = 2147483647;
			files = (
				D38405BC218317DF007D50AD /* LaunchScreen.xib in Resources */,
				D38405BD218317DF007D50AD /* InfoPlist.strings in Resources */,
				5026000A21C3CA280023EEA2 /* Bank.debug.xcconfig in Resources */,
				5026FFFB21C3CA280023EEA2 /* Bank Dev.release.xcconfig in Resources */,
				5026000121C3CA280023EEA2 /* Bank.release.xcconfig in Resources */,
				D38405BE218317DF007D50AD /* BackupConfirmationController.xib in Resources */,
				5026FFFE21C3CA280023EEA2 /* Bank Dev T.release.xcconfig in Resources */,
				D38405BF218317DF007D50AD /* RestoreViewController.xib in Resources */,
				D38406C221832757007D50AD /* Assets.xcassets in Resources */,
				D38405C0218317DF007D50AD /* DarkTheme.xcassets in Resources */,
				D38405C1218317DF007D50AD /* MainViewController.xib in Resources */,
				D38405C2218317DF007D50AD /* BackupIntroController.xib in Resources */,
				D38405C3218317DF007D50AD /* Localizable.strings in Resources */,
				D3A6D6BF219430BA00D11AFE /* AboutCell.xib in Resources */,
				D38405C6218317DF007D50AD /* GuestViewController.xib in Resources */,
				D38405C7218317DF007D50AD /* BackupWordsController.xib in Resources */,
				5026000421C3CA280023EEA2 /* Bank Dev T.debug.xcconfig in Resources */,
				D38405C8218317DF007D50AD /* BalanceHeaderView.xib in Resources */,
				D38406C921832968007D50AD /* AppIconDev.xcassets in Resources */,
				5026000721C3CA280023EEA2 /* Bank Dev.debug.xcconfig in Resources */,
				D38405C9218317DF007D50AD /* BaseTwinItemView.xib in Resources */,
				1A564D5F202F7ED3AA797E20 /* Production.template.xcconfig in Resources */,
				1A5649B033524339B93F838E /* Development.template.xcconfig in Resources */,
				1A5642456ECAEF77788380C5 /* Production.xcconfig in Resources */,
				1A564C182AB0AFD47CA76EA5 /* Development.xcconfig in Resources */,
			);
			runOnlyForDeploymentPostprocessing = 0;
		};
		D38406AB21831B3D007D50AD /* Resources */ = {
			isa = PBXResourcesBuildPhase;
			buildActionMask = 2147483647;
			files = (
				D38406AC21831B3D007D50AD /* LaunchScreen.xib in Resources */,
				D38406AD21831B3D007D50AD /* InfoPlist.strings in Resources */,
				5026000B21C3CA280023EEA2 /* Bank.debug.xcconfig in Resources */,
				5026FFFC21C3CA280023EEA2 /* Bank Dev.release.xcconfig in Resources */,
				5026000221C3CA280023EEA2 /* Bank.release.xcconfig in Resources */,
				D38406AE21831B3D007D50AD /* BackupConfirmationController.xib in Resources */,
				5026FFFF21C3CA280023EEA2 /* Bank Dev T.release.xcconfig in Resources */,
				D38406AF21831B3D007D50AD /* RestoreViewController.xib in Resources */,
				D38406B021831B3D007D50AD /* DarkTheme.xcassets in Resources */,
				D38406C5218327E3007D50AD /* AppIcon.xcassets in Resources */,
				D38406B121831B3D007D50AD /* MainViewController.xib in Resources */,
				D38406B221831B3D007D50AD /* BackupIntroController.xib in Resources */,
				D38406B321831B3D007D50AD /* Localizable.strings in Resources */,
				D3A6D6C0219430BA00D11AFE /* AboutCell.xib in Resources */,
				D38406B521831B3D007D50AD /* Assets.xcassets in Resources */,
				D38406B621831B3D007D50AD /* GuestViewController.xib in Resources */,
				5026000521C3CA280023EEA2 /* Bank Dev T.debug.xcconfig in Resources */,
				D38406B721831B3D007D50AD /* BackupWordsController.xib in Resources */,
				D38406B821831B3D007D50AD /* BalanceHeaderView.xib in Resources */,
				5026000821C3CA280023EEA2 /* Bank Dev.debug.xcconfig in Resources */,
				D38406B921831B3D007D50AD /* BaseTwinItemView.xib in Resources */,
				1A56404FCD341D5A67C30340 /* Production.template.xcconfig in Resources */,
				1A56460D9796492663E738D4 /* Development.template.xcconfig in Resources */,
				1A56468E848DE3A44DD8DF29 /* Production.xcconfig in Resources */,
				1A5649BB2D3C58F17A04F7EA /* Development.xcconfig in Resources */,
			);
			runOnlyForDeploymentPostprocessing = 0;
		};
/* End PBXResourcesBuildPhase section */

/* Begin PBXShellScriptBuildPhase section */
		120B80195B154DFE9BDFA614 /* [CP] Embed Pods Frameworks */ = {
			isa = PBXShellScriptBuildPhase;
			buildActionMask = 2147483647;
			files = (
			);
			inputFileListPaths = (
			);
			inputPaths = (
				"${SRCROOT}/../Pods/Target Support Files/Pods-Bank Dev/Pods-Bank Dev-frameworks.sh",
				"${BUILT_PRODUCTS_DIR}/Alamofire/Alamofire.framework",
				"${BUILT_PRODUCTS_DIR}/BigInt/BigInt.framework",
				"${BUILT_PRODUCTS_DIR}/GRDB.swift/GRDB.framework",
				"${BUILT_PRODUCTS_DIR}/GrouviActionSheet/GrouviActionSheet.framework",
				"${BUILT_PRODUCTS_DIR}/GrouviExtensions/GrouviExtensions.framework",
				"${BUILT_PRODUCTS_DIR}/GrouviHUD/GrouviHUD.framework",
				"${BUILT_PRODUCTS_DIR}/HSBitcoinKit/HSBitcoinKit.framework",
				"${BUILT_PRODUCTS_DIR}/HSCryptoKit/HSCryptoKit.framework",
				"${BUILT_PRODUCTS_DIR}/HSEthereumKit/HSEthereumKit.framework",
				"${BUILT_PRODUCTS_DIR}/HSHDWalletKit/HSHDWalletKit.framework",
				"${BUILT_PRODUCTS_DIR}/KeychainAccess/KeychainAccess.framework",
				"${BUILT_PRODUCTS_DIR}/ObjectMapper/ObjectMapper.framework",
				"${BUILT_PRODUCTS_DIR}/Realm/Realm.framework",
				"${BUILT_PRODUCTS_DIR}/RealmSwift/RealmSwift.framework",
				"${BUILT_PRODUCTS_DIR}/RxCocoa/RxCocoa.framework",
				"${BUILT_PRODUCTS_DIR}/RxGRDB/RxGRDB.framework",
				"${BUILT_PRODUCTS_DIR}/RxRealm/RxRealm.framework",
				"${BUILT_PRODUCTS_DIR}/RxSwift/RxSwift.framework",
				"${BUILT_PRODUCTS_DIR}/SectionsTableViewKit/SectionsTableViewKit.framework",
				"${BUILT_PRODUCTS_DIR}/SipHash/SipHash.framework",
				"${BUILT_PRODUCTS_DIR}/SnapKit/SnapKit.framework",
			);
			name = "[CP] Embed Pods Frameworks";
			outputFileListPaths = (
			);
			outputPaths = (
				"${TARGET_BUILD_DIR}/${FRAMEWORKS_FOLDER_PATH}/Alamofire.framework",
				"${TARGET_BUILD_DIR}/${FRAMEWORKS_FOLDER_PATH}/BigInt.framework",
				"${TARGET_BUILD_DIR}/${FRAMEWORKS_FOLDER_PATH}/GRDB.framework",
				"${TARGET_BUILD_DIR}/${FRAMEWORKS_FOLDER_PATH}/GrouviActionSheet.framework",
				"${TARGET_BUILD_DIR}/${FRAMEWORKS_FOLDER_PATH}/GrouviExtensions.framework",
				"${TARGET_BUILD_DIR}/${FRAMEWORKS_FOLDER_PATH}/GrouviHUD.framework",
				"${TARGET_BUILD_DIR}/${FRAMEWORKS_FOLDER_PATH}/HSBitcoinKit.framework",
				"${TARGET_BUILD_DIR}/${FRAMEWORKS_FOLDER_PATH}/HSCryptoKit.framework",
				"${TARGET_BUILD_DIR}/${FRAMEWORKS_FOLDER_PATH}/HSEthereumKit.framework",
				"${TARGET_BUILD_DIR}/${FRAMEWORKS_FOLDER_PATH}/HSHDWalletKit.framework",
				"${TARGET_BUILD_DIR}/${FRAMEWORKS_FOLDER_PATH}/KeychainAccess.framework",
				"${TARGET_BUILD_DIR}/${FRAMEWORKS_FOLDER_PATH}/ObjectMapper.framework",
				"${TARGET_BUILD_DIR}/${FRAMEWORKS_FOLDER_PATH}/Realm.framework",
				"${TARGET_BUILD_DIR}/${FRAMEWORKS_FOLDER_PATH}/RealmSwift.framework",
				"${TARGET_BUILD_DIR}/${FRAMEWORKS_FOLDER_PATH}/RxCocoa.framework",
				"${TARGET_BUILD_DIR}/${FRAMEWORKS_FOLDER_PATH}/RxGRDB.framework",
				"${TARGET_BUILD_DIR}/${FRAMEWORKS_FOLDER_PATH}/RxRealm.framework",
				"${TARGET_BUILD_DIR}/${FRAMEWORKS_FOLDER_PATH}/RxSwift.framework",
				"${TARGET_BUILD_DIR}/${FRAMEWORKS_FOLDER_PATH}/SectionsTableViewKit.framework",
				"${TARGET_BUILD_DIR}/${FRAMEWORKS_FOLDER_PATH}/SipHash.framework",
				"${TARGET_BUILD_DIR}/${FRAMEWORKS_FOLDER_PATH}/SnapKit.framework",
			);
			runOnlyForDeploymentPostprocessing = 0;
			shellPath = /bin/sh;
			shellScript = "\"${SRCROOT}/../Pods/Target Support Files/Pods-Bank Dev/Pods-Bank Dev-frameworks.sh\"\n";
			showEnvVarsInLog = 0;
		};
		3ACF832FB23D8AD8E42304DA /* [CP] Embed Pods Frameworks */ = {
			isa = PBXShellScriptBuildPhase;
			buildActionMask = 2147483647;
			files = (
			);
			inputFileListPaths = (
			);
			inputPaths = (
				"${SRCROOT}/../Pods/Target Support Files/Pods-Bank Dev T/Pods-Bank Dev T-frameworks.sh",
				"${BUILT_PRODUCTS_DIR}/Alamofire/Alamofire.framework",
				"${BUILT_PRODUCTS_DIR}/BigInt/BigInt.framework",
				"${BUILT_PRODUCTS_DIR}/GRDB.swift/GRDB.framework",
				"${BUILT_PRODUCTS_DIR}/GrouviActionSheet/GrouviActionSheet.framework",
				"${BUILT_PRODUCTS_DIR}/GrouviExtensions/GrouviExtensions.framework",
				"${BUILT_PRODUCTS_DIR}/GrouviHUD/GrouviHUD.framework",
				"${BUILT_PRODUCTS_DIR}/HSBitcoinKit/HSBitcoinKit.framework",
				"${BUILT_PRODUCTS_DIR}/HSCryptoKit/HSCryptoKit.framework",
				"${BUILT_PRODUCTS_DIR}/HSEthereumKit/HSEthereumKit.framework",
				"${BUILT_PRODUCTS_DIR}/HSHDWalletKit/HSHDWalletKit.framework",
				"${BUILT_PRODUCTS_DIR}/KeychainAccess/KeychainAccess.framework",
				"${BUILT_PRODUCTS_DIR}/ObjectMapper/ObjectMapper.framework",
				"${BUILT_PRODUCTS_DIR}/Realm/Realm.framework",
				"${BUILT_PRODUCTS_DIR}/RealmSwift/RealmSwift.framework",
				"${BUILT_PRODUCTS_DIR}/RxCocoa/RxCocoa.framework",
				"${BUILT_PRODUCTS_DIR}/RxGRDB/RxGRDB.framework",
				"${BUILT_PRODUCTS_DIR}/RxRealm/RxRealm.framework",
				"${BUILT_PRODUCTS_DIR}/RxSwift/RxSwift.framework",
				"${BUILT_PRODUCTS_DIR}/SectionsTableViewKit/SectionsTableViewKit.framework",
				"${BUILT_PRODUCTS_DIR}/SipHash/SipHash.framework",
				"${BUILT_PRODUCTS_DIR}/SnapKit/SnapKit.framework",
			);
			name = "[CP] Embed Pods Frameworks";
			outputFileListPaths = (
			);
			outputPaths = (
				"${TARGET_BUILD_DIR}/${FRAMEWORKS_FOLDER_PATH}/Alamofire.framework",
				"${TARGET_BUILD_DIR}/${FRAMEWORKS_FOLDER_PATH}/BigInt.framework",
				"${TARGET_BUILD_DIR}/${FRAMEWORKS_FOLDER_PATH}/GRDB.framework",
				"${TARGET_BUILD_DIR}/${FRAMEWORKS_FOLDER_PATH}/GrouviActionSheet.framework",
				"${TARGET_BUILD_DIR}/${FRAMEWORKS_FOLDER_PATH}/GrouviExtensions.framework",
				"${TARGET_BUILD_DIR}/${FRAMEWORKS_FOLDER_PATH}/GrouviHUD.framework",
				"${TARGET_BUILD_DIR}/${FRAMEWORKS_FOLDER_PATH}/HSBitcoinKit.framework",
				"${TARGET_BUILD_DIR}/${FRAMEWORKS_FOLDER_PATH}/HSCryptoKit.framework",
				"${TARGET_BUILD_DIR}/${FRAMEWORKS_FOLDER_PATH}/HSEthereumKit.framework",
				"${TARGET_BUILD_DIR}/${FRAMEWORKS_FOLDER_PATH}/HSHDWalletKit.framework",
				"${TARGET_BUILD_DIR}/${FRAMEWORKS_FOLDER_PATH}/KeychainAccess.framework",
				"${TARGET_BUILD_DIR}/${FRAMEWORKS_FOLDER_PATH}/ObjectMapper.framework",
				"${TARGET_BUILD_DIR}/${FRAMEWORKS_FOLDER_PATH}/Realm.framework",
				"${TARGET_BUILD_DIR}/${FRAMEWORKS_FOLDER_PATH}/RealmSwift.framework",
				"${TARGET_BUILD_DIR}/${FRAMEWORKS_FOLDER_PATH}/RxCocoa.framework",
				"${TARGET_BUILD_DIR}/${FRAMEWORKS_FOLDER_PATH}/RxGRDB.framework",
				"${TARGET_BUILD_DIR}/${FRAMEWORKS_FOLDER_PATH}/RxRealm.framework",
				"${TARGET_BUILD_DIR}/${FRAMEWORKS_FOLDER_PATH}/RxSwift.framework",
				"${TARGET_BUILD_DIR}/${FRAMEWORKS_FOLDER_PATH}/SectionsTableViewKit.framework",
				"${TARGET_BUILD_DIR}/${FRAMEWORKS_FOLDER_PATH}/SipHash.framework",
				"${TARGET_BUILD_DIR}/${FRAMEWORKS_FOLDER_PATH}/SnapKit.framework",
			);
			runOnlyForDeploymentPostprocessing = 0;
			shellPath = /bin/sh;
			shellScript = "\"${SRCROOT}/../Pods/Target Support Files/Pods-Bank Dev T/Pods-Bank Dev T-frameworks.sh\"\n";
			showEnvVarsInLog = 0;
		};
		4A67E4F81F8124712A76FB49 /* [CP] Check Pods Manifest.lock */ = {
			isa = PBXShellScriptBuildPhase;
			buildActionMask = 2147483647;
			files = (
			);
			inputFileListPaths = (
			);
			inputPaths = (
				"${PODS_PODFILE_DIR_PATH}/Podfile.lock",
				"${PODS_ROOT}/Manifest.lock",
			);
			name = "[CP] Check Pods Manifest.lock";
			outputFileListPaths = (
			);
			outputPaths = (
				"$(DERIVED_FILE_DIR)/Pods-Bank Tests-checkManifestLockResult.txt",
			);
			runOnlyForDeploymentPostprocessing = 0;
			shellPath = /bin/sh;
			shellScript = "diff \"${PODS_PODFILE_DIR_PATH}/Podfile.lock\" \"${PODS_ROOT}/Manifest.lock\" > /dev/null\nif [ $? != 0 ] ; then\n    # print error to STDERR\n    echo \"error: The sandbox is not in sync with the Podfile.lock. Run 'pod install' or update your CocoaPods installation.\" >&2\n    exit 1\nfi\n# This output is used by Xcode 'outputs' to avoid re-running this script phase.\necho \"SUCCESS\" > \"${SCRIPT_OUTPUT_FILE_0}\"\n";
			showEnvVarsInLog = 0;
		};
		4B97FAA6422B9E1B32C9DD73 /* [CP] Embed Pods Frameworks */ = {
			isa = PBXShellScriptBuildPhase;
			buildActionMask = 2147483647;
			files = (
			);
			inputFileListPaths = (
			);
			inputPaths = (
				"${SRCROOT}/../Pods/Target Support Files/Pods-Bank/Pods-Bank-frameworks.sh",
				"${BUILT_PRODUCTS_DIR}/Alamofire/Alamofire.framework",
				"${BUILT_PRODUCTS_DIR}/BigInt/BigInt.framework",
				"${BUILT_PRODUCTS_DIR}/GRDB.swift/GRDB.framework",
				"${BUILT_PRODUCTS_DIR}/GrouviActionSheet/GrouviActionSheet.framework",
				"${BUILT_PRODUCTS_DIR}/GrouviExtensions/GrouviExtensions.framework",
				"${BUILT_PRODUCTS_DIR}/GrouviHUD/GrouviHUD.framework",
				"${BUILT_PRODUCTS_DIR}/HSBitcoinKit/HSBitcoinKit.framework",
				"${BUILT_PRODUCTS_DIR}/HSCryptoKit/HSCryptoKit.framework",
				"${BUILT_PRODUCTS_DIR}/HSEthereumKit/HSEthereumKit.framework",
				"${BUILT_PRODUCTS_DIR}/HSHDWalletKit/HSHDWalletKit.framework",
				"${BUILT_PRODUCTS_DIR}/KeychainAccess/KeychainAccess.framework",
				"${BUILT_PRODUCTS_DIR}/ObjectMapper/ObjectMapper.framework",
				"${BUILT_PRODUCTS_DIR}/Realm/Realm.framework",
				"${BUILT_PRODUCTS_DIR}/RealmSwift/RealmSwift.framework",
				"${BUILT_PRODUCTS_DIR}/RxCocoa/RxCocoa.framework",
				"${BUILT_PRODUCTS_DIR}/RxGRDB/RxGRDB.framework",
				"${BUILT_PRODUCTS_DIR}/RxRealm/RxRealm.framework",
				"${BUILT_PRODUCTS_DIR}/RxSwift/RxSwift.framework",
				"${BUILT_PRODUCTS_DIR}/SectionsTableViewKit/SectionsTableViewKit.framework",
				"${BUILT_PRODUCTS_DIR}/SipHash/SipHash.framework",
				"${BUILT_PRODUCTS_DIR}/SnapKit/SnapKit.framework",
			);
			name = "[CP] Embed Pods Frameworks";
			outputFileListPaths = (
			);
			outputPaths = (
				"${TARGET_BUILD_DIR}/${FRAMEWORKS_FOLDER_PATH}/Alamofire.framework",
				"${TARGET_BUILD_DIR}/${FRAMEWORKS_FOLDER_PATH}/BigInt.framework",
				"${TARGET_BUILD_DIR}/${FRAMEWORKS_FOLDER_PATH}/GRDB.framework",
				"${TARGET_BUILD_DIR}/${FRAMEWORKS_FOLDER_PATH}/GrouviActionSheet.framework",
				"${TARGET_BUILD_DIR}/${FRAMEWORKS_FOLDER_PATH}/GrouviExtensions.framework",
				"${TARGET_BUILD_DIR}/${FRAMEWORKS_FOLDER_PATH}/GrouviHUD.framework",
				"${TARGET_BUILD_DIR}/${FRAMEWORKS_FOLDER_PATH}/HSBitcoinKit.framework",
				"${TARGET_BUILD_DIR}/${FRAMEWORKS_FOLDER_PATH}/HSCryptoKit.framework",
				"${TARGET_BUILD_DIR}/${FRAMEWORKS_FOLDER_PATH}/HSEthereumKit.framework",
				"${TARGET_BUILD_DIR}/${FRAMEWORKS_FOLDER_PATH}/HSHDWalletKit.framework",
				"${TARGET_BUILD_DIR}/${FRAMEWORKS_FOLDER_PATH}/KeychainAccess.framework",
				"${TARGET_BUILD_DIR}/${FRAMEWORKS_FOLDER_PATH}/ObjectMapper.framework",
				"${TARGET_BUILD_DIR}/${FRAMEWORKS_FOLDER_PATH}/Realm.framework",
				"${TARGET_BUILD_DIR}/${FRAMEWORKS_FOLDER_PATH}/RealmSwift.framework",
				"${TARGET_BUILD_DIR}/${FRAMEWORKS_FOLDER_PATH}/RxCocoa.framework",
				"${TARGET_BUILD_DIR}/${FRAMEWORKS_FOLDER_PATH}/RxGRDB.framework",
				"${TARGET_BUILD_DIR}/${FRAMEWORKS_FOLDER_PATH}/RxRealm.framework",
				"${TARGET_BUILD_DIR}/${FRAMEWORKS_FOLDER_PATH}/RxSwift.framework",
				"${TARGET_BUILD_DIR}/${FRAMEWORKS_FOLDER_PATH}/SectionsTableViewKit.framework",
				"${TARGET_BUILD_DIR}/${FRAMEWORKS_FOLDER_PATH}/SipHash.framework",
				"${TARGET_BUILD_DIR}/${FRAMEWORKS_FOLDER_PATH}/SnapKit.framework",
			);
			runOnlyForDeploymentPostprocessing = 0;
			shellPath = /bin/sh;
			shellScript = "\"${SRCROOT}/../Pods/Target Support Files/Pods-Bank/Pods-Bank-frameworks.sh\"\n";
			showEnvVarsInLog = 0;
		};
		79C3EDBC6313C06571C6504B /* [CP] Check Pods Manifest.lock */ = {
			isa = PBXShellScriptBuildPhase;
			buildActionMask = 2147483647;
			files = (
			);
			inputFileListPaths = (
			);
			inputPaths = (
				"${PODS_PODFILE_DIR_PATH}/Podfile.lock",
				"${PODS_ROOT}/Manifest.lock",
			);
			name = "[CP] Check Pods Manifest.lock";
			outputFileListPaths = (
			);
			outputPaths = (
				"$(DERIVED_FILE_DIR)/Pods-Bank-checkManifestLockResult.txt",
			);
			runOnlyForDeploymentPostprocessing = 0;
			shellPath = /bin/sh;
			shellScript = "diff \"${PODS_PODFILE_DIR_PATH}/Podfile.lock\" \"${PODS_ROOT}/Manifest.lock\" > /dev/null\nif [ $? != 0 ] ; then\n    # print error to STDERR\n    echo \"error: The sandbox is not in sync with the Podfile.lock. Run 'pod install' or update your CocoaPods installation.\" >&2\n    exit 1\nfi\n# This output is used by Xcode 'outputs' to avoid re-running this script phase.\necho \"SUCCESS\" > \"${SCRIPT_OUTPUT_FILE_0}\"\n";
			showEnvVarsInLog = 0;
		};
		844FAA8C052EB7D2B973377D /* [CP] Check Pods Manifest.lock */ = {
			isa = PBXShellScriptBuildPhase;
			buildActionMask = 2147483647;
			files = (
			);
			inputFileListPaths = (
			);
			inputPaths = (
				"${PODS_PODFILE_DIR_PATH}/Podfile.lock",
				"${PODS_ROOT}/Manifest.lock",
			);
			name = "[CP] Check Pods Manifest.lock";
			outputFileListPaths = (
			);
			outputPaths = (
				"$(DERIVED_FILE_DIR)/Pods-Bank Dev T-checkManifestLockResult.txt",
			);
			runOnlyForDeploymentPostprocessing = 0;
			shellPath = /bin/sh;
			shellScript = "diff \"${PODS_PODFILE_DIR_PATH}/Podfile.lock\" \"${PODS_ROOT}/Manifest.lock\" > /dev/null\nif [ $? != 0 ] ; then\n    # print error to STDERR\n    echo \"error: The sandbox is not in sync with the Podfile.lock. Run 'pod install' or update your CocoaPods installation.\" >&2\n    exit 1\nfi\n# This output is used by Xcode 'outputs' to avoid re-running this script phase.\necho \"SUCCESS\" > \"${SCRIPT_OUTPUT_FILE_0}\"\n";
			showEnvVarsInLog = 0;
		};
		AFC8692189ECF3F0ACC4E869 /* [CP] Embed Pods Frameworks */ = {
			isa = PBXShellScriptBuildPhase;
			buildActionMask = 2147483647;
			files = (
			);
			inputFileListPaths = (
			);
			inputPaths = (
				"${SRCROOT}/../Pods/Target Support Files/Pods-Bank Tests/Pods-Bank Tests-frameworks.sh",
				"${BUILT_PRODUCTS_DIR}/Realm/Realm.framework",
				"${BUILT_PRODUCTS_DIR}/RealmSwift/RealmSwift.framework",
				"${BUILT_PRODUCTS_DIR}/RxSwift/RxSwift.framework",
				"${BUILT_PRODUCTS_DIR}/Cuckoo/Cuckoo.framework",
			);
			name = "[CP] Embed Pods Frameworks";
			outputFileListPaths = (
			);
			outputPaths = (
				"${TARGET_BUILD_DIR}/${FRAMEWORKS_FOLDER_PATH}/Realm.framework",
				"${TARGET_BUILD_DIR}/${FRAMEWORKS_FOLDER_PATH}/RealmSwift.framework",
				"${TARGET_BUILD_DIR}/${FRAMEWORKS_FOLDER_PATH}/RxSwift.framework",
				"${TARGET_BUILD_DIR}/${FRAMEWORKS_FOLDER_PATH}/Cuckoo.framework",
			);
			runOnlyForDeploymentPostprocessing = 0;
			shellPath = /bin/sh;
			shellScript = "\"${SRCROOT}/../Pods/Target Support Files/Pods-Bank Tests/Pods-Bank Tests-frameworks.sh\"\n";
			showEnvVarsInLog = 0;
		};
		C83CCEFF6AFC3F0F097853DF /* [CP] Check Pods Manifest.lock */ = {
			isa = PBXShellScriptBuildPhase;
			buildActionMask = 2147483647;
			files = (
			);
			inputFileListPaths = (
			);
			inputPaths = (
				"${PODS_PODFILE_DIR_PATH}/Podfile.lock",
				"${PODS_ROOT}/Manifest.lock",
			);
			name = "[CP] Check Pods Manifest.lock";
			outputFileListPaths = (
			);
			outputPaths = (
				"$(DERIVED_FILE_DIR)/Pods-Bank Dev-checkManifestLockResult.txt",
			);
			runOnlyForDeploymentPostprocessing = 0;
			shellPath = /bin/sh;
			shellScript = "diff \"${PODS_PODFILE_DIR_PATH}/Podfile.lock\" \"${PODS_ROOT}/Manifest.lock\" > /dev/null\nif [ $? != 0 ] ; then\n    # print error to STDERR\n    echo \"error: The sandbox is not in sync with the Podfile.lock. Run 'pod install' or update your CocoaPods installation.\" >&2\n    exit 1\nfi\n# This output is used by Xcode 'outputs' to avoid re-running this script phase.\necho \"SUCCESS\" > \"${SCRIPT_OUTPUT_FILE_0}\"\n";
			showEnvVarsInLog = 0;
		};
		D3373DC920C67A250082BC4A /* Cuckoo */ = {
			isa = PBXShellScriptBuildPhase;
			buildActionMask = 2147483647;
			files = (
			);
			inputPaths = (
				"$(SRCROOT)/${PROJECT_NAME}/Modules/Pin/Set/SetPinModule.swift",
				"$(SRCROOT)/${PROJECT_NAME}/Modules/Pin/PinModule.swift",
				"$(SRCROOT)/${PROJECT_NAME}/Modules/Pin/Edit/EditPinModule.swift",
				"$(SRCROOT)/${PROJECT_NAME}/Modules/Pin/Unlock/UnlockPinModule.swift",
				"$(SRCROOT)/${PROJECT_NAME}/Modules/Settings/Main/MainSettingsModule.swift",
				"$(SRCROOT)/${PROJECT_NAME}/Core/Protocols.swift",
				"$(SRCROOT)/${PROJECT_NAME}/Modules/Settings/Security/SecuritySettingsModule.swift",
				"$(SRCROOT)/${PROJECT_NAME}/Modules/Settings/Language/LanguageSettingsModule.swift",
				"$(SRCROOT)/${PROJECT_NAME}/Modules/Balance/BalanceModule.swift",
				"$(SRCROOT)/${PROJECT_NAME}/Modules/Transactions/TransactionsModule.swift",
				"$(SRCROOT)/${PROJECT_NAME}/Modules/Settings/BaseCurrency/BaseCurrencySettingsModule.swift",
				"$(SRCROOT)/${PROJECT_NAME}/Modules/Deposit/DepositModule.swift",
				"$(SRCROOT)/${PROJECT_NAME}/Modules/Send/SendModule.swift",
				"$(SRCROOT)/${PROJECT_NAME}/Modules/ManageCoins/ManageCoinsModule.swift",
				"$(SRCROOT)/${PROJECT_NAME}/Modules/FullTransactionInfo/FullTransactionInfoModule.swift",
			);
			name = Cuckoo;
			outputPaths = (
			);
			runOnlyForDeploymentPostprocessing = 0;
			shellPath = /bin/sh;
			shellScript = "# Define output file. Change \"$PROJECT_DIR/${PROJECT_NAME}Tests\" to your test's root source folder, if it's not the default name.\nOUTPUT_FILE=\"$PROJECT_DIR/${PROJECT_NAME}Tests/GeneratedMocks.swift\"\necho \"Generated Mocks File = $OUTPUT_FILE\"\n\n# Define input directory. Change \"${PROJECT_DIR}/${PROJECT_NAME}\" to your project's root source folder, if it's not the default name.\nINPUT_DIR=\"${PROJECT_DIR}/${PROJECT_NAME}\"\necho \"Mocks Input Directory = $INPUT_DIR\"\n\n# Generate mock files, include as many input files as you'd like to create mocks for.\n\"${PODS_ROOT}/Cuckoo/run\" generate --testable \"Bank_Dev_T\" \\\n--output \"${OUTPUT_FILE}\"\n";
		};
/* End PBXShellScriptBuildPhase section */

/* Begin PBXSourcesBuildPhase section */
		D3285F3E20BD158E00644076 /* Sources */ = {
			isa = PBXSourcesBuildPhase;
			buildActionMask = 2147483647;
			files = (
				D3285F4620BD158E00644076 /* AppDelegate.swift in Sources */,
				D348A77220C7C58900803B9E /* BackupIntroController.swift in Sources */,
				D3B62A9220CA467E005A9F80 /* TransactionsViewController.swift in Sources */,
				D348A76E20C7C44500803B9E /* BackupNavigationController.swift in Sources */,
				D3B62A8A20CA40DC005A9F80 /* MainViewController.swift in Sources */,
				D3B62A8E20CA436F005A9F80 /* BalanceViewController.swift in Sources */,
				D3373DB920C564450082BC4A /* BackupWordsController.swift in Sources */,
				11B356949FB74ACE63ABB6E0 /* GuestViewController.swift in Sources */,
				D348A77620C7D34100803B9E /* BackupConfirmationController.swift in Sources */,
				11B350021803A9BE10492F30 /* GuestRouter.swift in Sources */,
				509E3D2420E398610095452C /* RestoreTheme.swift in Sources */,
				D3373DCE20C6B21C0082BC4A /* RestoreViewController.swift in Sources */,
				11B3531C51A0413CE9E255F2 /* GuestPresenter.swift in Sources */,
				11B35BCBBF60CA8A041E97B0 /* BackupRouter.swift in Sources */,
				11B35E9C0E8F38C063A48367 /* BackupPresenter.swift in Sources */,
				11B35F56DE01B03CCFB49E32 /* BackupInteractor.swift in Sources */,
				11B35BCEC18400181DF64491 /* RestoreRouter.swift in Sources */,
				11B3546128004E2E5F3CD23A /* RestorePresenter.swift in Sources */,
				11B35DA379AE43A774D84246 /* BackupModule.swift in Sources */,
				11B35DD6FFE1E112E9FCC63E /* GuestModule.swift in Sources */,
				11B35BFADC930EF5007A177F /* RestoreModule.swift in Sources */,
				11B353814993068D6DD2E3D6 /* MainModule.swift in Sources */,
				11B35A9409FD0D29BCFF7CC6 /* MainRouter.swift in Sources */,
				11B35B69063AB2169EE50580 /* MainPresenter.swift in Sources */,
				11B35B13C3F8532568AE83E5 /* BalanceModule.swift in Sources */,
				11B35BA21EAB383C3DE6FA5A /* BalanceRouter.swift in Sources */,
				11B35CBAB5F1BF7AAF6543A3 /* BalancePresenter.swift in Sources */,
				11B35B99F2CB665E76E66A91 /* TransactionsRouter.swift in Sources */,
				11B3538BCEB71A64DB75C141 /* TransactionsPresenter.swift in Sources */,
				11B35CCB29E73CAB6D26C949 /* TransactionsModule.swift in Sources */,
				11B354D04599199832DDAC94 /* Protocols.swift in Sources */,
				11B35FE41FA9977CC36989D3 /* MainInteractor.swift in Sources */,
				11B35F8641C2F7F7FB23B181 /* GuestInteractor.swift in Sources */,
				11B35D1E39102FA5DAA9F974 /* LaunchRouter.swift in Sources */,
				11B3590F4A4B907B7B6CD080 /* RestoreInteractor.swift in Sources */,
				11B355D7142B6A76B6A3502E /* BalanceInteractor.swift in Sources */,
				11B35A0FCD2E65066D22D984 /* BalanceViewItem.swift in Sources */,
				11B3544601D94D63EC87FE26 /* Currency.swift in Sources */,
				11B35CE6041F88972EBB3CDE /* CurrencyValue.swift in Sources */,
				11B35ADC65D620B9F7C2608E /* CoinValue.swift in Sources */,
				11B354E052C02470D2DB1F92 /* TransactionsInteractor.swift in Sources */,
				1A56460F1BB48D4E82C6E257 /* RestoreWordCell.swift in Sources */,
				1A564A46D655BA99B1C0DAF7 /* DescriptionCollectionHeader.swift in Sources */,
				1A564AFE8103BA974943D4E7 /* InputFieldTheme.swift in Sources */,
				1A56465CE6EFDADE3365DF98 /* AppTheme.swift in Sources */,
				1A564FB62EBBA50489895BEF /* BalanceCell.swift in Sources */,
				1A564AB936D91E4E5FBBAA4C /* BalanceHeaderView.swift in Sources */,
				1A5640B712A4253399F52A3B /* BalanceTheme.swift in Sources */,
				1A56438249B462DB9B522C7A /* CurrencyHelper.swift in Sources */,
				1A56464325366A495BD81C88 /* TransactionCurrenciesHeaderView.swift in Sources */,
				1A564C1405D8C21185B0D4C1 /* TransactionsCurrencyCell.swift in Sources */,
				1A564BD5E7709C07FD063961 /* TransactionsFilterTheme.swift in Sources */,
				1A564A0F7A969658D13D8EDE /* TransactionCell.swift in Sources */,
				1A564A7ECE35A5A7A314D455 /* TransactionsTheme.swift in Sources */,
				1A5642A7500FDC8E971D6C62 /* CoinValueHelper.swift in Sources */,
				1A56411CFC8D9190B15323A4 /* ConfirmationTheme.swift in Sources */,
				1A5642CC980FB2C41231BC8C /* ButtonTheme.swift in Sources */,
				1A56444F92E79514DB155658 /* DepositRouter.swift in Sources */,
				1A564A44FF860429F91162ED /* DepositModule.swift in Sources */,
				1A5641BD2DA1FB1803D3B044 /* DepositInteractor.swift in Sources */,
				1A5643EBCA934158AD7B4C4B /* DepositPresenter.swift in Sources */,
				1A56439A65488C8FAAEE7EAC /* DepositAlertModel.swift in Sources */,
				1A564D6E1FB65C20AAD6C54B /* DepositTheme.swift in Sources */,
				1A564CDEE86EFCB66EB45FD6 /* DepositCollectionItemView.swift in Sources */,
				1A5642EAD53DBB19C5B017A4 /* DepositCollectionItem.swift in Sources */,
				1A564891B0D0EABB5502C123 /* DepositAddressCollectionCell.swift in Sources */,
				1A56439242405A16711956B3 /* PagingDotsItem.swift in Sources */,
				1A56483A6675677AA621FF79 /* PagingDotsItemView.swift in Sources */,
				1A5648F83FC5E3954E406849 /* DepositCopyButtonItem.swift in Sources */,
				1A564497DCA3CD398FFF0045 /* DepositCopyButtonItemView.swift in Sources */,
				1A56427D41F16B2D9C7B5F88 /* SendModule.swift in Sources */,
				D3A6D6BB219430BA00D11AFE /* AboutCell.swift in Sources */,
				1A5642B4408B226121677590 /* SendInteractor.swift in Sources */,
				1A564D792EC5F9FA02762704 /* SendAlertModel.swift in Sources */,
				1A564822346BD715C453E612 /* SendRouter.swift in Sources */,
				1A5640845DFE26B0881C97B9 /* SendPresenter.swift in Sources */,
				1A564C84E08DE681615528E3 /* SendTitleItemView.swift in Sources */,
				1A56478710E69DB8ACD477D7 /* SendTitleItem.swift in Sources */,
				1A564191A16F15B25768FF30 /* SendTheme.swift in Sources */,
				D35B518A21942E7A00504FBA /* AboutSettingsViewController.swift in Sources */,
				1A56443A54A6035FC2B7F485 /* SendButtonItemView.swift in Sources */,
				1A5641E8642AA6004640F15C /* SendButtonItem.swift in Sources */,
				1A5645103DC28216716EB7A6 /* ScanQRController.swift in Sources */,
				11B358C53045F204FA0D12FB /* TransactionRecord.swift in Sources */,
				11B3581B212DB1B428F85501 /* Rate.swift in Sources */,
				11B35DCBB1358532C177333E /* WordsManager.swift in Sources */,
				1A56458ABE9CDDEB7F0643AA /* TransactionInfoRouter.swift in Sources */,
				1A564724AB95855BFE8AE9E5 /* TransactionInfoAlertModel.swift in Sources */,
				1A564B955AE4E27AD7B232CC /* TransactionTitleItem.swift in Sources */,
				1A564D9038D65D88CF97329C /* TransactionTitleItemView.swift in Sources */,
				1A5641061673702B10D858BF /* TransactionInfoTheme.swift in Sources */,
				1A5640E91AA1D79E1735F5FC /* TransactionStatusItem.swift in Sources */,
				1A564274EEC6A31D6B287B09 /* TransactionFromToHashItem.swift in Sources */,
				503320AB214679EB00F64AAA /* PinTheme.swift in Sources */,
				1A564462CB4BF369442CE381 /* TransactionCloseItem.swift in Sources */,
				1A564A87C70D95E5B17DB9D2 /* TransactionCloseItemView.swift in Sources */,
				1A56422B4DA1DE0ACD09C4BC /* TransactionInfoModule.swift in Sources */,
				1A564E0A6E37A68995364D81 /* TransactionInfoInteractor.swift in Sources */,
				3AF4739D21D38F380005A458 /* FullTransactionInfoViewController.swift in Sources */,
				1A564B096FFE228DF453A66D /* TransactionInfoPresenter.swift in Sources */,
				1A564F4AA83DC47DC9840A69 /* SettingsTheme.swift in Sources */,
				1A56457504BE4C7269493002 /* TransactionAmountItem.swift in Sources */,
				1A5642E08D676598AE0F0F70 /* TransactionAmountItemView.swift in Sources */,
				1A564939A8DCE6124D2141D3 /* SettingsCell.swift in Sources */,
				1A564BE00FB2C76EAA44A2E3 /* SettingsRightImageCell.swift in Sources */,
				1A5645DC23C3FA0CF7A0FA9E /* SettingsRightLabelCell.swift in Sources */,
				1A564A85241B5956B277FE8B /* SettingsToggleCell.swift in Sources */,
				1A5649A92BA5A92EB2791B7F /* SettingsInfoFooter.swift in Sources */,
				1A5647968B12B0FB16F149B2 /* FullTransactionInfoTheme.swift in Sources */,
				1A564947E6731A05DF6C19F4 /* FullTransactionInfoTextCell.swift in Sources */,
				1A56498EE4AF6DADD0A5939A /* TransactionFromToHashItemView.swift in Sources */,
				1A564024E4BFE0259C6BED7A /* AddressItem.swift in Sources */,
				1A564D08FE960CC2551A2D7F /* TransactionStatusItemView.swift in Sources */,
				1A5644359FCA67F99CE339CD /* LockManager.swift in Sources */,
				1A564E60E4500D62863F4353 /* PinViewController.swift in Sources */,
				1A564467771724BAB0A3CD8A /* PinManager.swift in Sources */,
				1A56435CD394F8E157937FAD /* PinView.swift in Sources */,
				1A564353270BFA8C19B9195B /* SetPinRouter.swift in Sources */,
				1A5647219D7DE64CE22C2B87 /* SetPinPresenter.swift in Sources */,
				1A56483342FF07B40E53AD20 /* SetPinModule.swift in Sources */,
				1A5641C3B8E88DA8E54FEFEB /* PinDotsView.swift in Sources */,
				1A5642B379FFD0448FC18FB8 /* EditPinPresenter.swift in Sources */,
				1A5642E42254187A5E8899DD /* EditPinRouter.swift in Sources */,
				1A564EA01F3260DE1FB535EC /* EditPinModule.swift in Sources */,
				1A5646C35E5492F629F1C025 /* PinModule.swift in Sources */,
				1A564FBBE3324B1D8EDA3232 /* PinInteractor.swift in Sources */,
				1A564A1D5A4E50A8C5A86FEE /* UnlockPinPresenter.swift in Sources */,
				1A5644221B70078D2AE40AF4 /* UnlockPinRouter.swift in Sources */,
				1A5648FE30868C38CBFEB362 /* UnlockPinModule.swift in Sources */,
				1A56499530070968BF68AA2D /* BiometricManager.swift in Sources */,
				1A56400E8DE9EF93F85C7F08 /* UnlockPinInteractor.swift in Sources */,
				1A564E98E286D37F88D34F28 /* ManagePinPresenter.swift in Sources */,
				1A564D21D1301F442EC55C2D /* LaunchModule.swift in Sources */,
				1A564D29C715EE06C30C8B2B /* LaunchInteractor.swift in Sources */,
				1A564016B4F3ACEBCBCF8194 /* LaunchPresenter.swift in Sources */,
				1A5646F6ED19CA9AA8F52C7F /* App.swift in Sources */,
				1A5647659F46A0512EE6A692 /* LockRouter.swift in Sources */,
				1A564685DDF41780A93B92E9 /* BlurManager.swift in Sources */,
				1A56452260661A815EEDEE1D /* RateManager.swift in Sources */,
				1A564E3D1BD7610D43898DB6 /* MainSettingsModule.swift in Sources */,
				1A564CFF150F67077C950566 /* MainSettingsPresenter.swift in Sources */,
				1A56477275C643C23A2281E7 /* MainSettingsRouter.swift in Sources */,
				1A56435EB26CCED1DB73B057 /* MainSettingsInteractor.swift in Sources */,
				1A5648233C26CDC8F95CAC56 /* MainSettingsViewController.swift in Sources */,
				1A564F0F3119055C658B78A7 /* LocalizationManager.swift in Sources */,
				11B3518E536A06DD6C10774D /* LanguageManager.swift in Sources */,
				11B35A16172FC11FDCD26715 /* UserDefaultsStorage.swift in Sources */,
				11B354CEA50440885BDDFEFD /* KeychainStorage.swift in Sources */,
				1A5640387C3C38FC17FCBF47 /* SecuritySettingsViewController.swift in Sources */,
				1A564EBDB15B44C38136B645 /* SecuritySettingsModule.swift in Sources */,
				1A56429346081B64A56608FA /* SecuritySettingsInteractor.swift in Sources */,
				1A56497B4905D999F96E0461 /* SecuritySettingsRouter.swift in Sources */,
				1A564928A28CAA37F4F42FF1 /* SecuritySettingsPresenter.swift in Sources */,
				11B3538EE12AC16D563701DD /* BitcoinAdapter.swift in Sources */,
				11B35A37BC622612A85EF250 /* BaseButtonItem.swift in Sources */,
				11B35C03EAD382604B68F121 /* BaseButtonItemView.swift in Sources */,
				11B35C4CE230FC2D63CFE6F8 /* BaseTwinItem.swift in Sources */,
				11B356790A19174A2B516983 /* BaseTwinItemView.swift in Sources */,
				11B355D74C9D67C254B90297 /* IndexedInputField.swift in Sources */,
				11B35BEF5EA4730B85DEA6C3 /* RespondButton.swift in Sources */,
				11B3553FE441E814B14A29F6 /* KeyboardObservingViewController.swift in Sources */,
				11B3504D748B4AB83CC42B39 /* WalletNavigationController.swift in Sources */,
				11B3508D4D574217447418D5 /* UIColor.swift in Sources */,
				11B3524D24D3AE736839690A /* String.swift in Sources */,
				11B350B7FE5660DE0BD3DA64 /* Satoshi.swift in Sources */,
				11B352273C07130833C63184 /* UIView.swift in Sources */,
				11B3589DB8ADBBF7D91CD2F5 /* UIFont.swift in Sources */,
				11B355591BDF5022FB33EB05 /* Date.swift in Sources */,
				11B355D0E3D67372D975FE21 /* UIAlertController.swift in Sources */,
				11B35E601055B8D8B8EE2039 /* UITableView.swift in Sources */,
				11B35B01618459D658E9A53F /* HudHelper.swift in Sources */,
				11B353CE3525B4AE83F0B993 /* DateHelper.swift in Sources */,
				11B35895DA5403AE180E8A6B /* SystemInfoManager.swift in Sources */,
				11B3578A6B587E760D12B28E /* PermissionsHelper.swift in Sources */,
				11B35B32857AF891709857BD /* RandomManager.swift in Sources */,
				11B3595470C1BCEB5B77EBB4 /* BiometryType.swift in Sources */,
				1A5643F99C8789B0DC9E5415 /* LanguageSettingsViewController.swift in Sources */,
				1A564130F517CD26BF9E8A57 /* LanguageSettingsPresenter.swift in Sources */,
				1A564568CE5F34BAC6602DCF /* LanguageSettingsInteractor.swift in Sources */,
				1A56404A4E6577B10D66660F /* LanguageSettingsModule.swift in Sources */,
				1A564E608B71D5E8336BF7AA /* LanguageSettingsRouter.swift in Sources */,
				11B358EB4EC30EDFFEBFCF29 /* CoinManager.swift in Sources */,
				11B359733B304A1FB21E88AC /* AdapterFactory.swift in Sources */,
				11B35F318E009D7BCCCE1E1B /* WalletManager.swift in Sources */,
				11B35E1896281BA7F451F6EC /* Wallet.swift in Sources */,
				11B351A15B4F92C0C0386FA2 /* TransactionManager.swift in Sources */,
				11B35B9482AB0524FE9F4DAA /* RealmFactory.swift in Sources */,
				11B35687D13433591FF7F037 /* AppConfigProvider.swift in Sources */,
				11B358CB49FDCC89DBCD6449 /* RealmStorage.swift in Sources */,
				11B35D0A9EA408E35FF7062F /* CurrencyManager.swift in Sources */,
				11B354D394895E1FAFB2F116 /* NetworkManager.swift in Sources */,
				1A5645402EEF16D58349A8D2 /* TransactionRecordDataSource.swift in Sources */,
				11B35AEA2BFBE165F797DCD2 /* RateSyncer.swift in Sources */,
				11B35DC7196107932FE4F0DE /* PeriodicTimer.swift in Sources */,
				11B35ECFA9C3E5FA6DE0646D /* ReachabilityManager.swift in Sources */,
				11B35526BED48D17B07C3C46 /* ValueFormatter.swift in Sources */,
				11B356CA54463B4740A9E3AA /* BaseCurrencySettingsInteractor.swift in Sources */,
				11B35A7C58D8D580201F463D /* BaseCurrencySettingsPresenter.swift in Sources */,
				11B35EF8F8B8F43987CC121C /* BaseCurrencySettingsViewController.swift in Sources */,
				11B355EC3FC64AAB8F417078 /* BaseCurrencySettingsRouter.swift in Sources */,
				11B35CB4B41774128BB7034A /* BaseCurrencySettingsModule.swift in Sources */,
				11B35AE6B9C546D84419F647 /* CurrencyCell.swift in Sources */,
				11B35098303FE8D6F42FCF81 /* TransactionRateSyncer.swift in Sources */,
				11B35E4D93574CAF730B47D9 /* EthereumAdapter.swift in Sources */,
				11B35BD066A268FB1B85B068 /* PasteboardManager.swift in Sources */,
				11B35FB674D5ADB9301E529F /* AboutSettingsRouter.swift in Sources */,
				11B357207FF4B7C78556A335 /* LanguageCell.swift in Sources */,
				11B3507B0D6688560D248A18 /* ConfirmationButtonItem.swift in Sources */,
				11B3542C6A82191F2384F5B9 /* AlertButtonItemView.swift in Sources */,
				11B3521E233ECED0574C9681 /* ConfirmationCheckboxItem.swift in Sources */,
				11B35B550F8ACB190AFBA55C /* ConfirmationCheckboxView.swift in Sources */,
				11B35EBB724E7ECC932BC762 /* BackupConfirmationAlertModel.swift in Sources */,
				11B358EE1CB9C9740B526364 /* UnlinkConfirmationAlertModel.swift in Sources */,
				11B35CE4290254DCFF1D76A5 /* UnlinkButtonItem.swift in Sources */,
				11B358AFFB725B9F5C5E612D /* TransactionViewItemFactory.swift in Sources */,
				11B3592A6233A57BED217BD8 /* TransactionViewItem.swift in Sources */,
				11B354A12A3BF8521C417171 /* SendAddressItemView.swift in Sources */,
				11B3536D947C186E1BD8E2A3 /* SendFeeItemView.swift in Sources */,
				11B350F7731A09AC00AB8DC4 /* SendFeeItem.swift in Sources */,
				11B351BA94468F698A559E70 /* SendAmountItem.swift in Sources */,
				11B350D872DA13413A850044 /* SendAmountItemView.swift in Sources */,
				11B35766672E6B9646B84389 /* SendAddressItem.swift in Sources */,
				11B35848297F392FE9F72BF2 /* SendStateViewItemFactory.swift in Sources */,
				1A564BDABCF8EA54F5599FF7 /* LatestRate.swift in Sources */,
				11B35F06DCE410A2E3752679 /* SendConfirmationAlertModel.swift in Sources */,
				11B3516D955D9654B474C00C /* SendConfirmationAmounItem.swift in Sources */,
				11B35FB3EFDEE0DAD433D0AC /* SendConfirmationAmountItemView.swift in Sources */,
				11B352FF572078C646A92322 /* SendConfirmationAddressItem.swift in Sources */,
				11B35DB8BF076EECADC5274E /* SendConfirmationAddressItemView.swift in Sources */,
				11B359418FEEF9A492482C73 /* SendConfirmationValueItemView.swift in Sources */,
				11B3555A2881ED69B7F4D9C9 /* SendConfirmationValueItem.swift in Sources */,
				58AAA1AB2FD9FBA7801F830D /* PaymentRequestAddress.swift in Sources */,
				11B35356482DC7860F552715 /* NumPad.swift in Sources */,
				11B35669B7CAC5A76825BD9C /* NumPadTheme.swift in Sources */,
				11B3581D452FC3D2569BBA71 /* UIButton.swift in Sources */,
				11B354E2E53DB96607574EA1 /* UIImage.swift in Sources */,
				1A564DEAF0A6DF97F029594E /* LockoutManager.swift in Sources */,
				1A564099643E74B6D1E45CD6 /* LockoutState.swift in Sources */,
				1A564D45DD956D909C7B6C16 /* OneTimeTimer.swift in Sources */,
				1A564F41635CE7EB9B441040 /* LockoutUntilDateFactory.swift in Sources */,
				1A5649A1763E1ADB6572ECBC /* UptimeProvider.swift in Sources */,
				1A5645DFFB1EC95815289D1F /* CurrentDateProvider.swift in Sources */,
				1A5647C0909A28BECA342148 /* LockoutView.swift in Sources */,
				1A564375773F7977B14EF1E0 /* Coin.swift in Sources */,
				11B35807029DA6882DBAAF0C /* BarsProgressView.swift in Sources */,
				11B355F7D6BA626065AC1C22 /* TransactionValueItem.swift in Sources */,
				11B35F6A886EBB725C3FA31F /* TransactionValueItemView.swift in Sources */,
				11B35C03F9129AF52FDAD5E1 /* BalanceItemDataSource.swift in Sources */,
				11B35DBC26D7C55BC6134373 /* BalanceViewItemFactory.swift in Sources */,
				11B3548C04B2664896D3B15A /* BalanceItem.swift in Sources */,
				1A564594FC973AA332A7A9C9 /* ManageCoinsModule.swift in Sources */,
				1A564E2AA9F3C675924EE183 /* ManageCoinsRouter.swift in Sources */,
				1A5647C94C737A83D85C6934 /* ManageCoinsPresenter.swift in Sources */,
				1A564FD21968E2B4C1CB4AF5 /* ManageCoinsViewController.swift in Sources */,
				1A564650FE49C63EAF6455DE /* ManageCoinsInteractor.swift in Sources */,
				1A56493EF89D20094D2D0FF3 /* ManageCoinsPresenterState.swift in Sources */,
				1A5646C180C5050C1F7A4734 /* ManageCoinCell.swift in Sources */,
				1A564FF3653D4DF42A180896 /* ManageCoinsTheme.swift in Sources */,
				1A56421861068166E044D0A9 /* BalanceEditCell.swift in Sources */,
				11B358EF9A56A05015181CA7 /* BalanceHeaderViewItem.swift in Sources */,
				11B35267BB7BFACBBF5C030F /* GrdbStorage.swift in Sources */,
				11B35AA1CAF8A45C7558E69C /* WalletFactory.swift in Sources */,
				11B35542BB8470BFD140E73D /* AuthData.swift in Sources */,
				11B35E44E1276144F1EA4AAF /* OptionalSubject.swift in Sources */,
				11B35DDA0A9C1FA06BC006DF /* Signal.swift in Sources */,
				11B355276E4ACF6FE28AB581 /* AuthManager.swift in Sources */,
<<<<<<< HEAD
				58AAA8F04A9FEBEF44DDCE6C /* FullTransactionInfoModule.swift in Sources */,
				58AAA142672488EC001B2B37 /* FullTransactionInfoRouter.swift in Sources */,
				58AAA0A54A64F5548C65F5F1 /* FullTransactionInfoInteractor.swift in Sources */,
				58AAA09CAEB6AF43CA020636 /* FullTransactionInfoPresenter.swift in Sources */,
				58AAA905BEE3BE3DE3286E2B /* FullTransactionItem.swift in Sources */,
				58AAA43590786FC68C9E89F9 /* FullTransactionSection.swift in Sources */,
				58AAAD4B1F557C9B2BA30681 /* FullTransactionRecord.swift in Sources */,
				58AAA3ED415F09117EE63646 /* FullTransactionInfoState.swift in Sources */,
				58AAA320C8EF4841893AC0BA /* FullTransactionHeaderView.swift in Sources */,
				58AAA1EEC400E3FE695E6C0B /* TransactionInfoDescriptionView.swift in Sources */,
				58AAAF8C7BE350256A86F681 /* TransactionInfoDescriptionTheme.swift in Sources */,
				58AAADD4A8BA1090780CEA11 /* FullTransactionInfoProvider.swift in Sources */,
				58AAABB4991882979199CA1F /* FullTransactionInfoProviderFactory.swift in Sources */,
				58AAA45240AA8969546B34A2 /* EthereumTransactionInfoAdapter.swift in Sources */,
				58AAAB45621FAF77A7C091C3 /* FullTransactionInfoProtocols.swift in Sources */,
				58AAAAEB64E554EFE622B1DE /* BitcoinTransactionInfoAdapter.swift in Sources */,
				58AAA2421531C80F1D3C0511 /* HorSysBitcoinJSONConverter.swift in Sources */,
				58AAAC1F9E7D95DC142AB3C4 /* BlockChairBitcoinJSONConverter.swift in Sources */,
				58AAAD8961C7825A809C717E /* BlockExplorerBitcoinJSONConverter.swift in Sources */,
				58AAA207EFC5B662FF95A897 /* BtcComBitcoinJSONConverter.swift in Sources */,
				58AAA2396DE2B003ECC74E9F /* EtherscanEthereumJSONConverter.swift in Sources */,
				58AAAC6F72C64607A3AA707F /* HorSysEthereumJSONConverter.swift in Sources */,
				58AAA57087D0D7CC14D1E69B /* BlockChairEthereumJSONConverter.swift in Sources */,
				3C7B936067D1C0A7CDC2635D /* UrlManager.swift in Sources */,
				58AAAAAE312B4839ECDB4C87 /* RequestErrorView.swift in Sources */,
				58AAA95B6E8306B9D83429D7 /* RequestErrorTheme.swift in Sources */,
=======
				1A564B090F808B3A21F4AC8D /* SendKeyboardItem.swift in Sources */,
				1A564A69DF3D62996F5F4C94 /* SendKeyboardItemView.swift in Sources */,
				1A564F47697F6E6CFEE3975E /* BackupTheme.swift in Sources */,
>>>>>>> f2a947fc
			);
			runOnlyForDeploymentPostprocessing = 0;
		};
		D3373DBB20C658660082BC4A /* Sources */ = {
			isa = PBXSourcesBuildPhase;
			buildActionMask = 2147483647;
			files = (
				11B357941D6FFB7AEF9CB45F /* TestExtensions.swift in Sources */,
				50EDB79F215B493000BFE8A5 /* GeneratedMocks.swift in Sources */,
				1A564CC0C92C44E29FEA6642 /* SetPinPresenterTests.swift in Sources */,
				1A564E181F46CF98BC00CC30 /* EditPinPresenterTests.swift in Sources */,
				1A564E61E0EBDDA6006279F2 /* PinInteractorTests.swift in Sources */,
				1A5647415054A078EF056315 /* UnlockPinPresenterTests.swift in Sources */,
				1A5642019E9D4A25C650F453 /* UnlockPinInteractorTests.swift in Sources */,
				11B3507CAA4C9F760712EB73 /* LanguageManagerTests.swift in Sources */,
				1A564E268D7D4D01BD7B5078 /* MainSettingsPresenterTests.swift in Sources */,
				1A56407B3608988E913C7E1B /* MainSettingsInteractorTests.swift in Sources */,
				1A564BAAAD199DDF96A84006 /* SecuritySettingsInteractorTests.swift in Sources */,
				1A564AAE494C986DF8883E0B /* SecuritySettingsPresenterTests.swift in Sources */,
				1A56462F0253A6C28ED4D610 /* LanguageSettingsInteractorTests.swift in Sources */,
				1A5648CC60D79AAC561BBCB0 /* LanguageSettingsPresenterTests.swift in Sources */,
				1A564B49C052D4BF6C53DE7F /* BalanceInteractorTests.swift in Sources */,
				1A564BF5CEF2800EF05EAAB0 /* BalancePresenterTests.swift in Sources */,
				11B35ACEE980EFD02BF9DF99 /* WalletManagerTests.swift in Sources */,
				11B356E5393EC07C9F35F60B /* RateManagerTests.swift in Sources */,
				1A56456A4BBA401F04BB58C5 /* TransactionsInteractorTests.swift in Sources */,
				1A564CE48F0132E494B7250C /* TransactionsPresenterTests.swift in Sources */,
				11B3562F64946DE3E95788EE /* BaseCurrencySettingsInteractorTests.swift in Sources */,
				11B3581B5F15B9F806F1CA8F /* BaseCurrencySettingsPresenterTests.swift in Sources */,
				11B35E846A0F60A4BCF77B3B /* CurrencyManagerTests.swift in Sources */,
				11B358A1E4D92DE026CF2E22 /* RateSyncerTests.swift in Sources */,
				11B35BAC335C6EED3C46E60E /* TransactionRateSyncerTests.swift in Sources */,
				11B350A2996417A8E4683B68 /* DepositPresenterTests.swift in Sources */,
				11B358B3933627FF90BABCE5 /* DepositInteractorTests.swift in Sources */,
				11B351147B9FA7CFB61D6F31 /* TransactionViewItemFactoryTests.swift in Sources */,
				11B35D77A40B7BCA0F7D4ECE /* SendPresenterTests.swift in Sources */,
				11B35891D2B5448227630380 /* SendInteractorTests.swift in Sources */,
				11B35A41779B30FEA1E59914 /* SendStateViewItemFactoryTests.swift in Sources */,
				1A564248C8C1FAD98F488508 /* LockoutManagerTests.swift in Sources */,
				1A564A4DE4455DDFEC8A5E1D /* LockoutUntilDateFactoryTests.swift in Sources */,
				1A5647709A2B63D16BF5131B /* ManageCoinsPresenterTests.swift in Sources */,
				1A5649C5CA36C74FD2EF4BE9 /* ManageCoinsPresenterStateTests.swift in Sources */,
				1A5645069C88C146A3E6B853 /* ManageCoinsInteractorTests.swift in Sources */,
				58AAAC80F629D742B02AC29A /* FullTransactionInfoPresenterTests.swift in Sources */,
				58AAA73C535D82C9DD991417 /* FullTransactionInfoInteractorTests.swift in Sources */,
				58AAA8A2E62A986089EFFED1 /* FullTransactionInfoProviderTests.swift in Sources */,
				58AAA3BEAF334CC8B07FC3E2 /* FullTransactionInfoStateTests.swift in Sources */,
			);
			runOnlyForDeploymentPostprocessing = 0;
		};
		D38404E3218317DF007D50AD /* Sources */ = {
			isa = PBXSourcesBuildPhase;
			buildActionMask = 2147483647;
			files = (
				D38404E4218317DF007D50AD /* AppDelegate.swift in Sources */,
				D38404E5218317DF007D50AD /* BackupIntroController.swift in Sources */,
				D38404E6218317DF007D50AD /* TransactionsViewController.swift in Sources */,
				D38404E7218317DF007D50AD /* BackupNavigationController.swift in Sources */,
				D38404E8218317DF007D50AD /* MainViewController.swift in Sources */,
				D38404E9218317DF007D50AD /* BalanceViewController.swift in Sources */,
				D38404EA218317DF007D50AD /* BackupWordsController.swift in Sources */,
				D38404EB218317DF007D50AD /* GuestViewController.swift in Sources */,
				D38404EC218317DF007D50AD /* BackupConfirmationController.swift in Sources */,
				D38404ED218317DF007D50AD /* GuestRouter.swift in Sources */,
				D38404EE218317DF007D50AD /* RestoreTheme.swift in Sources */,
				D38404EF218317DF007D50AD /* RestoreViewController.swift in Sources */,
				D38404F0218317DF007D50AD /* GuestPresenter.swift in Sources */,
				D38404F1218317DF007D50AD /* BackupRouter.swift in Sources */,
				D38404F2218317DF007D50AD /* BackupPresenter.swift in Sources */,
				D38404F3218317DF007D50AD /* BackupInteractor.swift in Sources */,
				D38404F4218317DF007D50AD /* RestoreRouter.swift in Sources */,
				D38404F5218317DF007D50AD /* RestorePresenter.swift in Sources */,
				D38404F6218317DF007D50AD /* BackupModule.swift in Sources */,
				D38404F7218317DF007D50AD /* GuestModule.swift in Sources */,
				D38404F8218317DF007D50AD /* RestoreModule.swift in Sources */,
				D38404F9218317DF007D50AD /* MainModule.swift in Sources */,
				D38404FA218317DF007D50AD /* MainRouter.swift in Sources */,
				D38404FB218317DF007D50AD /* MainPresenter.swift in Sources */,
				D38404FC218317DF007D50AD /* BalanceModule.swift in Sources */,
				D38404FD218317DF007D50AD /* BalanceRouter.swift in Sources */,
				D38404FE218317DF007D50AD /* BalancePresenter.swift in Sources */,
				D38404FF218317DF007D50AD /* TransactionsRouter.swift in Sources */,
				D3840500218317DF007D50AD /* TransactionsPresenter.swift in Sources */,
				D3840501218317DF007D50AD /* TransactionsModule.swift in Sources */,
				D3840502218317DF007D50AD /* Protocols.swift in Sources */,
				D3840503218317DF007D50AD /* MainInteractor.swift in Sources */,
				D3840504218317DF007D50AD /* GuestInteractor.swift in Sources */,
				D3840505218317DF007D50AD /* LaunchRouter.swift in Sources */,
				D3840506218317DF007D50AD /* RestoreInteractor.swift in Sources */,
				D3840507218317DF007D50AD /* BalanceInteractor.swift in Sources */,
				D3840508218317DF007D50AD /* BalanceViewItem.swift in Sources */,
				D3840509218317DF007D50AD /* Currency.swift in Sources */,
				D384050B218317DF007D50AD /* CurrencyValue.swift in Sources */,
				D384050C218317DF007D50AD /* CoinValue.swift in Sources */,
				D384050E218317DF007D50AD /* TransactionsInteractor.swift in Sources */,
				D384050F218317DF007D50AD /* RestoreWordCell.swift in Sources */,
				D3840510218317DF007D50AD /* DescriptionCollectionHeader.swift in Sources */,
				D3840511218317DF007D50AD /* InputFieldTheme.swift in Sources */,
				D3840512218317DF007D50AD /* AppTheme.swift in Sources */,
				D3840513218317DF007D50AD /* BalanceCell.swift in Sources */,
				D3840514218317DF007D50AD /* BalanceHeaderView.swift in Sources */,
				D3840515218317DF007D50AD /* BalanceTheme.swift in Sources */,
				D3840516218317DF007D50AD /* CurrencyHelper.swift in Sources */,
				D3840517218317DF007D50AD /* TransactionCurrenciesHeaderView.swift in Sources */,
				D3840518218317DF007D50AD /* TransactionsCurrencyCell.swift in Sources */,
				D3840519218317DF007D50AD /* TransactionsFilterTheme.swift in Sources */,
				D384051A218317DF007D50AD /* TransactionCell.swift in Sources */,
				D384051B218317DF007D50AD /* TransactionsTheme.swift in Sources */,
				D384051C218317DF007D50AD /* CoinValueHelper.swift in Sources */,
				D3840520218317DF007D50AD /* ConfirmationTheme.swift in Sources */,
				D3840521218317DF007D50AD /* ButtonTheme.swift in Sources */,
				D3840524218317DF007D50AD /* DepositRouter.swift in Sources */,
				D3840525218317DF007D50AD /* DepositModule.swift in Sources */,
				D3840526218317DF007D50AD /* DepositInteractor.swift in Sources */,
				D3840527218317DF007D50AD /* DepositPresenter.swift in Sources */,
				D3840528218317DF007D50AD /* DepositAlertModel.swift in Sources */,
				D3840529218317DF007D50AD /* DepositTheme.swift in Sources */,
				D384052A218317DF007D50AD /* DepositCollectionItemView.swift in Sources */,
				D384052B218317DF007D50AD /* DepositCollectionItem.swift in Sources */,
				D384052C218317DF007D50AD /* DepositAddressCollectionCell.swift in Sources */,
				D384052F218317DF007D50AD /* PagingDotsItem.swift in Sources */,
				D3840530218317DF007D50AD /* PagingDotsItemView.swift in Sources */,
				D3840531218317DF007D50AD /* DepositCopyButtonItem.swift in Sources */,
				D3840532218317DF007D50AD /* DepositCopyButtonItemView.swift in Sources */,
				D3840533218317DF007D50AD /* SendModule.swift in Sources */,
				D3A6D6BC219430BA00D11AFE /* AboutCell.swift in Sources */,
				D3840534218317DF007D50AD /* SendInteractor.swift in Sources */,
				D3840535218317DF007D50AD /* SendAlertModel.swift in Sources */,
				D3840536218317DF007D50AD /* SendRouter.swift in Sources */,
				D3840537218317DF007D50AD /* SendPresenter.swift in Sources */,
				D3840538218317DF007D50AD /* SendTitleItemView.swift in Sources */,
				D3840539218317DF007D50AD /* SendTitleItem.swift in Sources */,
				D384053A218317DF007D50AD /* SendTheme.swift in Sources */,
				D35B518B21942E7A00504FBA /* AboutSettingsViewController.swift in Sources */,
				D3840542218317DF007D50AD /* SendButtonItemView.swift in Sources */,
				D3840543218317DF007D50AD /* SendButtonItem.swift in Sources */,
				D3840545218317DF007D50AD /* ScanQRController.swift in Sources */,
				D3840546218317DF007D50AD /* TransactionRecord.swift in Sources */,
				D3840547218317DF007D50AD /* Rate.swift in Sources */,
				D3840548218317DF007D50AD /* WordsManager.swift in Sources */,
				D3840549218317DF007D50AD /* TransactionInfoRouter.swift in Sources */,
				D384054A218317DF007D50AD /* TransactionInfoAlertModel.swift in Sources */,
				D384054B218317DF007D50AD /* TransactionTitleItem.swift in Sources */,
				D384054C218317DF007D50AD /* TransactionTitleItemView.swift in Sources */,
				D384054D218317DF007D50AD /* TransactionInfoTheme.swift in Sources */,
				D3840550218317DF007D50AD /* TransactionStatusItem.swift in Sources */,
				D3840553218317DF007D50AD /* TransactionFromToHashItem.swift in Sources */,
				D3840554218317DF007D50AD /* PinTheme.swift in Sources */,
				D3840556218317DF007D50AD /* TransactionCloseItem.swift in Sources */,
				D3840557218317DF007D50AD /* TransactionCloseItemView.swift in Sources */,
				D3840558218317DF007D50AD /* TransactionInfoModule.swift in Sources */,
				D3840559218317DF007D50AD /* TransactionInfoInteractor.swift in Sources */,
				3AF4739E21D38F380005A458 /* FullTransactionInfoViewController.swift in Sources */,
				D384055A218317DF007D50AD /* TransactionInfoPresenter.swift in Sources */,
				D384055C218317DF007D50AD /* SettingsTheme.swift in Sources */,
				D384055D218317DF007D50AD /* TransactionAmountItem.swift in Sources */,
				D384055E218317DF007D50AD /* TransactionAmountItemView.swift in Sources */,
				D3840560218317DF007D50AD /* SettingsCell.swift in Sources */,
				D3840561218317DF007D50AD /* SettingsRightImageCell.swift in Sources */,
				D3840562218317DF007D50AD /* SettingsRightLabelCell.swift in Sources */,
				D3840563218317DF007D50AD /* SettingsToggleCell.swift in Sources */,
				D3840564218317DF007D50AD /* SettingsInfoFooter.swift in Sources */,
				D3840565218317DF007D50AD /* FullTransactionInfoTheme.swift in Sources */,
				D3840566218317DF007D50AD /* FullTransactionInfoTextCell.swift in Sources */,
				D3840567218317DF007D50AD /* TransactionFromToHashItemView.swift in Sources */,
				D3840568218317DF007D50AD /* AddressItem.swift in Sources */,
				D384056A218317DF007D50AD /* TransactionStatusItemView.swift in Sources */,
				D384056B218317DF007D50AD /* LockManager.swift in Sources */,
				D384056C218317DF007D50AD /* PinViewController.swift in Sources */,
				D384056D218317DF007D50AD /* PinManager.swift in Sources */,
				D384056E218317DF007D50AD /* PinView.swift in Sources */,
				D384056F218317DF007D50AD /* SetPinRouter.swift in Sources */,
				D3840570218317DF007D50AD /* SetPinPresenter.swift in Sources */,
				D3840571218317DF007D50AD /* SetPinModule.swift in Sources */,
				D3840572218317DF007D50AD /* PinDotsView.swift in Sources */,
				D3840573218317DF007D50AD /* EditPinPresenter.swift in Sources */,
				D3840574218317DF007D50AD /* EditPinRouter.swift in Sources */,
				D3840575218317DF007D50AD /* EditPinModule.swift in Sources */,
				D3840576218317DF007D50AD /* PinModule.swift in Sources */,
				D3840577218317DF007D50AD /* PinInteractor.swift in Sources */,
				D3840578218317DF007D50AD /* UnlockPinPresenter.swift in Sources */,
				D3840579218317DF007D50AD /* UnlockPinRouter.swift in Sources */,
				D384057A218317DF007D50AD /* UnlockPinModule.swift in Sources */,
				D384057B218317DF007D50AD /* BiometricManager.swift in Sources */,
				D384057C218317DF007D50AD /* UnlockPinInteractor.swift in Sources */,
				D384057D218317DF007D50AD /* ManagePinPresenter.swift in Sources */,
				D384057E218317DF007D50AD /* LaunchModule.swift in Sources */,
				D384057F218317DF007D50AD /* LaunchInteractor.swift in Sources */,
				D3840580218317DF007D50AD /* LaunchPresenter.swift in Sources */,
				D3840581218317DF007D50AD /* App.swift in Sources */,
				D3840582218317DF007D50AD /* LockRouter.swift in Sources */,
				D3840583218317DF007D50AD /* BlurManager.swift in Sources */,
				D3840584218317DF007D50AD /* RateManager.swift in Sources */,
				D3840585218317DF007D50AD /* MainSettingsModule.swift in Sources */,
				D3840586218317DF007D50AD /* MainSettingsPresenter.swift in Sources */,
				D3840587218317DF007D50AD /* MainSettingsRouter.swift in Sources */,
				D3840588218317DF007D50AD /* MainSettingsInteractor.swift in Sources */,
				D3840589218317DF007D50AD /* MainSettingsViewController.swift in Sources */,
				D384058A218317DF007D50AD /* LocalizationManager.swift in Sources */,
				D384058B218317DF007D50AD /* LanguageManager.swift in Sources */,
				D384058C218317DF007D50AD /* UserDefaultsStorage.swift in Sources */,
				D384058D218317DF007D50AD /* KeychainStorage.swift in Sources */,
				D384058E218317DF007D50AD /* SecuritySettingsViewController.swift in Sources */,
				D384058F218317DF007D50AD /* SecuritySettingsModule.swift in Sources */,
				D3840590218317DF007D50AD /* SecuritySettingsInteractor.swift in Sources */,
				D3840591218317DF007D50AD /* SecuritySettingsRouter.swift in Sources */,
				D3840592218317DF007D50AD /* SecuritySettingsPresenter.swift in Sources */,
				D3840593218317DF007D50AD /* BitcoinAdapter.swift in Sources */,
				D3840594218317DF007D50AD /* BaseButtonItem.swift in Sources */,
				D3840595218317DF007D50AD /* BaseButtonItemView.swift in Sources */,
				D3840596218317DF007D50AD /* BaseTwinItem.swift in Sources */,
				D3840597218317DF007D50AD /* BaseTwinItemView.swift in Sources */,
				D3840598218317DF007D50AD /* IndexedInputField.swift in Sources */,
				D3840599218317DF007D50AD /* RespondButton.swift in Sources */,
				D384059A218317DF007D50AD /* KeyboardObservingViewController.swift in Sources */,
				D384059B218317DF007D50AD /* WalletNavigationController.swift in Sources */,
				D384059C218317DF007D50AD /* UIColor.swift in Sources */,
				D384059D218317DF007D50AD /* String.swift in Sources */,
				D384059E218317DF007D50AD /* Satoshi.swift in Sources */,
				D384059F218317DF007D50AD /* UIView.swift in Sources */,
				D38405A0218317DF007D50AD /* UIFont.swift in Sources */,
				D38405A1218317DF007D50AD /* Date.swift in Sources */,
				D38405A2218317DF007D50AD /* UIAlertController.swift in Sources */,
				D38405A3218317DF007D50AD /* UITableView.swift in Sources */,
				D38405A4218317DF007D50AD /* HudHelper.swift in Sources */,
				D38405A5218317DF007D50AD /* DateHelper.swift in Sources */,
				D38405A6218317DF007D50AD /* SystemInfoManager.swift in Sources */,
				D38405A7218317DF007D50AD /* PermissionsHelper.swift in Sources */,
				D38405A8218317DF007D50AD /* RandomManager.swift in Sources */,
				D38405A9218317DF007D50AD /* BiometryType.swift in Sources */,
				D38405AB218317DF007D50AD /* LanguageSettingsViewController.swift in Sources */,
				D38405AD218317DF007D50AD /* LanguageSettingsPresenter.swift in Sources */,
				D38405AE218317DF007D50AD /* LanguageSettingsInteractor.swift in Sources */,
				D38405AF218317DF007D50AD /* LanguageSettingsModule.swift in Sources */,
				D38405B0218317DF007D50AD /* LanguageSettingsRouter.swift in Sources */,
				D38405B1218317DF007D50AD /* CoinManager.swift in Sources */,
				D38405B2218317DF007D50AD /* AdapterFactory.swift in Sources */,
				D38405B3218317DF007D50AD /* WalletManager.swift in Sources */,
				D38405B4218317DF007D50AD /* Wallet.swift in Sources */,
				D38405B5218317DF007D50AD /* TransactionManager.swift in Sources */,
				D38405B6218317DF007D50AD /* RealmFactory.swift in Sources */,
				11B35B1E11D4EDE6C15BE862 /* AppConfigProvider.swift in Sources */,
				11B358B9171642B3FF30CD0B /* RealmStorage.swift in Sources */,
				11B3568357940D499AEF1009 /* CurrencyManager.swift in Sources */,
				11B353C550551A71D5AD3AAF /* NetworkManager.swift in Sources */,
				1A564A306E13E30771D2E823 /* TransactionRecordDataSource.swift in Sources */,
				11B35303EF169A14070D4AF9 /* RateSyncer.swift in Sources */,
				11B35FACF36A8A986D01D1FC /* PeriodicTimer.swift in Sources */,
				11B35E63A1AA24A27A21C0C9 /* ReachabilityManager.swift in Sources */,
				11B354AD94C483A7D5E3DD1F /* ValueFormatter.swift in Sources */,
				11B356ACDE9648AB1D98B466 /* BaseCurrencySettingsInteractor.swift in Sources */,
				11B358174F4EECAD3CE3F293 /* BaseCurrencySettingsPresenter.swift in Sources */,
				11B353FA170E276850F994F1 /* BaseCurrencySettingsViewController.swift in Sources */,
				11B35BDC437435B4EE7D9CED /* BaseCurrencySettingsRouter.swift in Sources */,
				11B3507E93F1F8FBE21A9245 /* BaseCurrencySettingsModule.swift in Sources */,
				11B35236766B5CEA73043FE5 /* CurrencyCell.swift in Sources */,
				11B35E6719A2D149E062BE6C /* TransactionRateSyncer.swift in Sources */,
				11B35BCC6C00E857CE562F16 /* EthereumAdapter.swift in Sources */,
				11B35E0BEC5BE604ACE59BC2 /* PasteboardManager.swift in Sources */,
				11B35D891416C66FA7FAD434 /* AboutSettingsRouter.swift in Sources */,
				11B355AACAD1D7C7FE73D7FF /* LanguageCell.swift in Sources */,
				11B3522E5E39F63EFB213358 /* ConfirmationButtonItem.swift in Sources */,
				11B35F2D49204D34BA6C4EDB /* AlertButtonItemView.swift in Sources */,
				11B358CB8E47D049CC361084 /* ConfirmationCheckboxItem.swift in Sources */,
				11B3567E18C314FB5793BBE5 /* ConfirmationCheckboxView.swift in Sources */,
				11B359767079DCB28BFD53A4 /* BackupConfirmationAlertModel.swift in Sources */,
				11B352414ACD41C8F5FA244A /* UnlinkConfirmationAlertModel.swift in Sources */,
				11B35AE4415D2C177DB96EC8 /* UnlinkButtonItem.swift in Sources */,
				11B3562C214D0245D43DFDE4 /* TransactionViewItemFactory.swift in Sources */,
				11B358A543DE8BAC8A61C1A4 /* TransactionViewItem.swift in Sources */,
				11B35034E4E93ACC8BFA0F51 /* SendAddressItemView.swift in Sources */,
				11B35CCCC38E551EBFD67DA9 /* SendFeeItemView.swift in Sources */,
				11B35074B817C492D2534D71 /* SendFeeItem.swift in Sources */,
				11B35E9D76B0EFAC4B49AB2A /* SendAmountItem.swift in Sources */,
				11B35E68F07D31BAE2E696A6 /* SendAmountItemView.swift in Sources */,
				11B35F037EFA396581A9624B /* SendAddressItem.swift in Sources */,
				11B35B3F32BFA82A66C4F797 /* SendStateViewItemFactory.swift in Sources */,
				1A564D837A9AB8A7EA5EB71A /* LatestRate.swift in Sources */,
				11B3577B533AE378C8BFB992 /* SendConfirmationAlertModel.swift in Sources */,
				11B359F527246E329BAD3BC7 /* SendConfirmationAmounItem.swift in Sources */,
				11B356D2F4655ACA22659DA2 /* SendConfirmationAmountItemView.swift in Sources */,
				11B358BCBAF4A9C9233C3FC0 /* SendConfirmationAddressItem.swift in Sources */,
				11B356D8E38D7060C1945A98 /* SendConfirmationAddressItemView.swift in Sources */,
				11B35BEA91C75D1203F99BBC /* SendConfirmationValueItemView.swift in Sources */,
				11B3501B8ACAD89124C0C6B6 /* SendConfirmationValueItem.swift in Sources */,
				58AAA8D40B3399937CFEB0F2 /* PaymentRequestAddress.swift in Sources */,
				11B35DD248A04320CF13BCA2 /* NumPad.swift in Sources */,
				11B35EF16E8F5AEE9336AE30 /* NumPadTheme.swift in Sources */,
				11B35D96561FFB5973987D75 /* UIButton.swift in Sources */,
				11B35BDBD856C645045553D2 /* UIImage.swift in Sources */,
				1A564A832CFA51E737EF3AE4 /* LockoutManager.swift in Sources */,
				1A564E2B4B30AB0F54A2FBF6 /* LockoutState.swift in Sources */,
				1A564F2D363CB805A486F4A5 /* OneTimeTimer.swift in Sources */,
				1A5643239C2F7EDB5675AED5 /* LockoutUntilDateFactory.swift in Sources */,
				1A564AAA92C0EBFB1C26DB29 /* UptimeProvider.swift in Sources */,
				1A56424C8E4017689EFF5D6D /* CurrentDateProvider.swift in Sources */,
				1A5647481AAB5BF5A86F9829 /* LockoutView.swift in Sources */,
				1A564E286A1C980C944A63A9 /* Coin.swift in Sources */,
				1A564FD718DF1DD5F82D7B1E /* ManageCoinsModule.swift in Sources */,
				1A564076F4C5BD7656156603 /* ManageCoinsRouter.swift in Sources */,
				1A564A33F7235D6CE1D0E6DB /* ManageCoinsPresenter.swift in Sources */,
				1A5646AFB583A44B13558403 /* ManageCoinsViewController.swift in Sources */,
				1A564495D5AC5AC6E20B1EB9 /* ManageCoinsInteractor.swift in Sources */,
				1A56490B8A2941B288FA329F /* ManageCoinsPresenterState.swift in Sources */,
				11B35EBB0DC7C0CE6F51E9DA /* BarsProgressView.swift in Sources */,
				11B358C978B24F3B6E3728C4 /* TransactionValueItem.swift in Sources */,
				11B355FF37740FA524EBD1AF /* TransactionValueItemView.swift in Sources */,
				11B352C0B06CE48E16B20BE9 /* BalanceItemDataSource.swift in Sources */,
				11B35225C822B395C8916EEF /* BalanceViewItemFactory.swift in Sources */,
				11B35773F8C014B160CCF4F6 /* BalanceItem.swift in Sources */,
				1A564F614653FD09B495400A /* ManageCoinCell.swift in Sources */,
				1A5647CE2220F4E29CA539C7 /* ManageCoinsTheme.swift in Sources */,
				1A56457FA8D4D08F77529DE7 /* BalanceEditCell.swift in Sources */,
				11B355E83695167DDDC39CE1 /* BalanceHeaderViewItem.swift in Sources */,
				11B357FE4C2E1EC8E26ED68F /* GrdbStorage.swift in Sources */,
				11B3567346F246456EACD64F /* WalletFactory.swift in Sources */,
				11B35406710372339144C92D /* AuthData.swift in Sources */,
				11B35B58953E9F4AE4EE7DBA /* OptionalSubject.swift in Sources */,
				11B35B79EDF41D1B2178AADD /* Signal.swift in Sources */,
				11B3532113CCB65C304DDBE4 /* AuthManager.swift in Sources */,
<<<<<<< HEAD
				58AAA0B04B8E3BD80EC3085E /* FullTransactionInfoModule.swift in Sources */,
				58AAAC1F6C9D7F092ECFF261 /* FullTransactionInfoRouter.swift in Sources */,
				58AAA5BAC927BD8C5524F4C4 /* FullTransactionInfoInteractor.swift in Sources */,
				58AAA3FE527C904C4C777DAB /* FullTransactionInfoPresenter.swift in Sources */,
				58AAA62025479219EF4AE9F6 /* FullTransactionItem.swift in Sources */,
				58AAAB024F4294252E1CF52A /* FullTransactionSection.swift in Sources */,
				58AAA4356D5E31303E6E5A4C /* FullTransactionRecord.swift in Sources */,
				58AAA6A8CFD4F5363036B823 /* FullTransactionInfoState.swift in Sources */,
				58AAA5D856195A6F1DE5C4B4 /* FullTransactionHeaderView.swift in Sources */,
				58AAAF64F252D72D71D6D995 /* TransactionInfoDescriptionView.swift in Sources */,
				58AAA5A3B8E3D00CB0F5E504 /* TransactionInfoDescriptionTheme.swift in Sources */,
				58AAACA87940BF3CC5401691 /* FullTransactionInfoProvider.swift in Sources */,
				58AAA1EE015E354E285FCCD3 /* FullTransactionInfoProviderFactory.swift in Sources */,
				58AAA29200B28D92FE706204 /* EthereumTransactionInfoAdapter.swift in Sources */,
				58AAAF2121BD3562E68A5CB4 /* FullTransactionInfoProtocols.swift in Sources */,
				58AAAE2E0615EBEF98E58BE8 /* BitcoinTransactionInfoAdapter.swift in Sources */,
				58AAA6E9BBEF3445D15CA8C0 /* HorSysBitcoinJSONConverter.swift in Sources */,
				58AAA33E05D0F609E0B2CBFC /* BlockChairBitcoinJSONConverter.swift in Sources */,
				58AAA707C0F4E16D335C15CB /* BlockExplorerBitcoinJSONConverter.swift in Sources */,
				58AAA95D85CE188E265AA1DE /* BtcComBitcoinJSONConverter.swift in Sources */,
				58AAADF6F4A1265FB9B0546C /* EtherscanEthereumJSONConverter.swift in Sources */,
				58AAA93A88E6CF93F382AF27 /* HorSysEthereumJSONConverter.swift in Sources */,
				58AAA99105B253EE1230C239 /* BlockChairEthereumJSONConverter.swift in Sources */,
				3C7B99D3D6AE0B1C0D8E5F09 /* UrlManager.swift in Sources */,
				58AAA160B00C018EBE97CAFD /* RequestErrorView.swift in Sources */,
				58AAA56161C92710EB128D4F /* RequestErrorTheme.swift in Sources */,
=======
				1A56431AEB0FC654F322D3BE /* SendKeyboardItem.swift in Sources */,
				1A56477E5F205C926AA3596B /* SendKeyboardItemView.swift in Sources */,
				1A564B8F25AB6515F509B10D /* BackupTheme.swift in Sources */,
>>>>>>> f2a947fc
			);
			runOnlyForDeploymentPostprocessing = 0;
		};
		D38405D221831B3D007D50AD /* Sources */ = {
			isa = PBXSourcesBuildPhase;
			buildActionMask = 2147483647;
			files = (
				D38405D321831B3D007D50AD /* AppDelegate.swift in Sources */,
				D38405D421831B3D007D50AD /* BackupIntroController.swift in Sources */,
				D38405D521831B3D007D50AD /* TransactionsViewController.swift in Sources */,
				D38405D621831B3D007D50AD /* BackupNavigationController.swift in Sources */,
				D38405D721831B3D007D50AD /* MainViewController.swift in Sources */,
				D38405D821831B3D007D50AD /* BalanceViewController.swift in Sources */,
				D38405D921831B3D007D50AD /* BackupWordsController.swift in Sources */,
				D38405DA21831B3D007D50AD /* GuestViewController.swift in Sources */,
				D38405DB21831B3D007D50AD /* BackupConfirmationController.swift in Sources */,
				D38405DC21831B3D007D50AD /* GuestRouter.swift in Sources */,
				D38405DD21831B3D007D50AD /* RestoreTheme.swift in Sources */,
				D38405DE21831B3D007D50AD /* RestoreViewController.swift in Sources */,
				D38405DF21831B3D007D50AD /* GuestPresenter.swift in Sources */,
				D38405E021831B3D007D50AD /* BackupRouter.swift in Sources */,
				D38405E121831B3D007D50AD /* BackupPresenter.swift in Sources */,
				D38405E221831B3D007D50AD /* BackupInteractor.swift in Sources */,
				D38405E321831B3D007D50AD /* RestoreRouter.swift in Sources */,
				D38405E421831B3D007D50AD /* RestorePresenter.swift in Sources */,
				D38405E521831B3D007D50AD /* BackupModule.swift in Sources */,
				D38405E621831B3D007D50AD /* GuestModule.swift in Sources */,
				D38405E721831B3D007D50AD /* RestoreModule.swift in Sources */,
				D38405E821831B3D007D50AD /* MainModule.swift in Sources */,
				D38405E921831B3D007D50AD /* MainRouter.swift in Sources */,
				D38405EA21831B3D007D50AD /* MainPresenter.swift in Sources */,
				D38405EB21831B3D007D50AD /* BalanceModule.swift in Sources */,
				D38405EC21831B3D007D50AD /* BalanceRouter.swift in Sources */,
				D38405ED21831B3D007D50AD /* BalancePresenter.swift in Sources */,
				D38405EE21831B3D007D50AD /* TransactionsRouter.swift in Sources */,
				D38405EF21831B3D007D50AD /* TransactionsPresenter.swift in Sources */,
				D38405F021831B3D007D50AD /* TransactionsModule.swift in Sources */,
				D38405F121831B3D007D50AD /* Protocols.swift in Sources */,
				D38405F221831B3D007D50AD /* MainInteractor.swift in Sources */,
				D38405F321831B3D007D50AD /* GuestInteractor.swift in Sources */,
				D38405F421831B3D007D50AD /* LaunchRouter.swift in Sources */,
				D38405F521831B3D007D50AD /* RestoreInteractor.swift in Sources */,
				D38405F621831B3D007D50AD /* BalanceInteractor.swift in Sources */,
				D38405F721831B3D007D50AD /* BalanceViewItem.swift in Sources */,
				D38405F821831B3D007D50AD /* Currency.swift in Sources */,
				D38405FA21831B3D007D50AD /* CurrencyValue.swift in Sources */,
				D38405FB21831B3D007D50AD /* CoinValue.swift in Sources */,
				D38405FD21831B3D007D50AD /* TransactionsInteractor.swift in Sources */,
				D38405FE21831B3D007D50AD /* RestoreWordCell.swift in Sources */,
				D38405FF21831B3D007D50AD /* DescriptionCollectionHeader.swift in Sources */,
				D384060021831B3D007D50AD /* InputFieldTheme.swift in Sources */,
				D384060121831B3D007D50AD /* AppTheme.swift in Sources */,
				D384060221831B3D007D50AD /* BalanceCell.swift in Sources */,
				D384060321831B3D007D50AD /* BalanceHeaderView.swift in Sources */,
				D384060421831B3D007D50AD /* BalanceTheme.swift in Sources */,
				D384060521831B3D007D50AD /* CurrencyHelper.swift in Sources */,
				D384060621831B3D007D50AD /* TransactionCurrenciesHeaderView.swift in Sources */,
				D384060721831B3D007D50AD /* TransactionsCurrencyCell.swift in Sources */,
				D384060821831B3D007D50AD /* TransactionsFilterTheme.swift in Sources */,
				D384060921831B3D007D50AD /* TransactionCell.swift in Sources */,
				D384060A21831B3D007D50AD /* TransactionsTheme.swift in Sources */,
				D384060B21831B3D007D50AD /* CoinValueHelper.swift in Sources */,
				D384060F21831B3D007D50AD /* ConfirmationTheme.swift in Sources */,
				D384061021831B3D007D50AD /* ButtonTheme.swift in Sources */,
				D384061321831B3D007D50AD /* DepositRouter.swift in Sources */,
				D384061421831B3D007D50AD /* DepositModule.swift in Sources */,
				D384061521831B3D007D50AD /* DepositInteractor.swift in Sources */,
				D384061621831B3D007D50AD /* DepositPresenter.swift in Sources */,
				D384061721831B3D007D50AD /* DepositAlertModel.swift in Sources */,
				D384061821831B3D007D50AD /* DepositTheme.swift in Sources */,
				D384061921831B3D007D50AD /* DepositCollectionItemView.swift in Sources */,
				D384061A21831B3D007D50AD /* DepositCollectionItem.swift in Sources */,
				D384061B21831B3D007D50AD /* DepositAddressCollectionCell.swift in Sources */,
				D384061E21831B3D007D50AD /* PagingDotsItem.swift in Sources */,
				D384061F21831B3D007D50AD /* PagingDotsItemView.swift in Sources */,
				D384062021831B3D007D50AD /* DepositCopyButtonItem.swift in Sources */,
				D384062121831B3D007D50AD /* DepositCopyButtonItemView.swift in Sources */,
				D384062221831B3D007D50AD /* SendModule.swift in Sources */,
				D3A6D6BD219430BA00D11AFE /* AboutCell.swift in Sources */,
				D384062321831B3D007D50AD /* SendInteractor.swift in Sources */,
				D384062421831B3D007D50AD /* SendAlertModel.swift in Sources */,
				D384062521831B3D007D50AD /* SendRouter.swift in Sources */,
				D384062621831B3D007D50AD /* SendPresenter.swift in Sources */,
				D384062721831B3D007D50AD /* SendTitleItemView.swift in Sources */,
				D384062821831B3D007D50AD /* SendTitleItem.swift in Sources */,
				D384062921831B3D007D50AD /* SendTheme.swift in Sources */,
				D35B518C21942E7A00504FBA /* AboutSettingsViewController.swift in Sources */,
				D384063121831B3D007D50AD /* SendButtonItemView.swift in Sources */,
				D384063221831B3D007D50AD /* SendButtonItem.swift in Sources */,
				D384063421831B3D007D50AD /* ScanQRController.swift in Sources */,
				D384063521831B3D007D50AD /* TransactionRecord.swift in Sources */,
				D384063621831B3D007D50AD /* Rate.swift in Sources */,
				D384063721831B3D007D50AD /* WordsManager.swift in Sources */,
				D384063821831B3D007D50AD /* TransactionInfoRouter.swift in Sources */,
				D384063921831B3D007D50AD /* TransactionInfoAlertModel.swift in Sources */,
				D384063A21831B3D007D50AD /* TransactionTitleItem.swift in Sources */,
				D384063B21831B3D007D50AD /* TransactionTitleItemView.swift in Sources */,
				D384063C21831B3D007D50AD /* TransactionInfoTheme.swift in Sources */,
				D384063F21831B3D007D50AD /* TransactionStatusItem.swift in Sources */,
				D384064221831B3D007D50AD /* TransactionFromToHashItem.swift in Sources */,
				D384064321831B3D007D50AD /* PinTheme.swift in Sources */,
				D384064521831B3D007D50AD /* TransactionCloseItem.swift in Sources */,
				D384064621831B3D007D50AD /* TransactionCloseItemView.swift in Sources */,
				D384064721831B3D007D50AD /* TransactionInfoModule.swift in Sources */,
				D384064821831B3D007D50AD /* TransactionInfoInteractor.swift in Sources */,
				3AF4739F21D38F380005A458 /* FullTransactionInfoViewController.swift in Sources */,
				D384064921831B3D007D50AD /* TransactionInfoPresenter.swift in Sources */,
				D384064B21831B3D007D50AD /* SettingsTheme.swift in Sources */,
				D384064C21831B3D007D50AD /* TransactionAmountItem.swift in Sources */,
				D384064D21831B3D007D50AD /* TransactionAmountItemView.swift in Sources */,
				D384064F21831B3D007D50AD /* SettingsCell.swift in Sources */,
				D384065021831B3D007D50AD /* SettingsRightImageCell.swift in Sources */,
				D384065121831B3D007D50AD /* SettingsRightLabelCell.swift in Sources */,
				D384065221831B3D007D50AD /* SettingsToggleCell.swift in Sources */,
				D384065321831B3D007D50AD /* SettingsInfoFooter.swift in Sources */,
				D384065421831B3D007D50AD /* FullTransactionInfoTheme.swift in Sources */,
				D384065521831B3D007D50AD /* FullTransactionInfoTextCell.swift in Sources */,
				D384065621831B3D007D50AD /* TransactionFromToHashItemView.swift in Sources */,
				D384065721831B3D007D50AD /* AddressItem.swift in Sources */,
				D384065921831B3D007D50AD /* TransactionStatusItemView.swift in Sources */,
				D384065A21831B3D007D50AD /* LockManager.swift in Sources */,
				D384065B21831B3D007D50AD /* PinViewController.swift in Sources */,
				D384065C21831B3D007D50AD /* PinManager.swift in Sources */,
				D384065D21831B3D007D50AD /* PinView.swift in Sources */,
				D384065E21831B3D007D50AD /* SetPinRouter.swift in Sources */,
				D384065F21831B3D007D50AD /* SetPinPresenter.swift in Sources */,
				D384066021831B3D007D50AD /* SetPinModule.swift in Sources */,
				D384066121831B3D007D50AD /* PinDotsView.swift in Sources */,
				D384066221831B3D007D50AD /* EditPinPresenter.swift in Sources */,
				D384066321831B3D007D50AD /* EditPinRouter.swift in Sources */,
				D384066421831B3D007D50AD /* EditPinModule.swift in Sources */,
				D384066521831B3D007D50AD /* PinModule.swift in Sources */,
				D384066621831B3D007D50AD /* PinInteractor.swift in Sources */,
				D384066721831B3D007D50AD /* UnlockPinPresenter.swift in Sources */,
				D384066821831B3D007D50AD /* UnlockPinRouter.swift in Sources */,
				D384066921831B3D007D50AD /* UnlockPinModule.swift in Sources */,
				D384066A21831B3D007D50AD /* BiometricManager.swift in Sources */,
				D384066B21831B3D007D50AD /* UnlockPinInteractor.swift in Sources */,
				D384066C21831B3D007D50AD /* ManagePinPresenter.swift in Sources */,
				D384066D21831B3D007D50AD /* LaunchModule.swift in Sources */,
				D384066E21831B3D007D50AD /* LaunchInteractor.swift in Sources */,
				D384066F21831B3D007D50AD /* LaunchPresenter.swift in Sources */,
				D384067021831B3D007D50AD /* App.swift in Sources */,
				D384067121831B3D007D50AD /* LockRouter.swift in Sources */,
				D384067221831B3D007D50AD /* BlurManager.swift in Sources */,
				D384067321831B3D007D50AD /* RateManager.swift in Sources */,
				D384067421831B3D007D50AD /* MainSettingsModule.swift in Sources */,
				D384067521831B3D007D50AD /* MainSettingsPresenter.swift in Sources */,
				D384067621831B3D007D50AD /* MainSettingsRouter.swift in Sources */,
				D384067721831B3D007D50AD /* MainSettingsInteractor.swift in Sources */,
				D384067821831B3D007D50AD /* MainSettingsViewController.swift in Sources */,
				D384067921831B3D007D50AD /* LocalizationManager.swift in Sources */,
				D384067A21831B3D007D50AD /* LanguageManager.swift in Sources */,
				D384067B21831B3D007D50AD /* UserDefaultsStorage.swift in Sources */,
				D384067C21831B3D007D50AD /* KeychainStorage.swift in Sources */,
				D384067D21831B3D007D50AD /* SecuritySettingsViewController.swift in Sources */,
				D384067E21831B3D007D50AD /* SecuritySettingsModule.swift in Sources */,
				D384067F21831B3D007D50AD /* SecuritySettingsInteractor.swift in Sources */,
				D384068021831B3D007D50AD /* SecuritySettingsRouter.swift in Sources */,
				D384068121831B3D007D50AD /* SecuritySettingsPresenter.swift in Sources */,
				D384068221831B3D007D50AD /* BitcoinAdapter.swift in Sources */,
				D384068321831B3D007D50AD /* BaseButtonItem.swift in Sources */,
				D384068421831B3D007D50AD /* BaseButtonItemView.swift in Sources */,
				D384068521831B3D007D50AD /* BaseTwinItem.swift in Sources */,
				D384068621831B3D007D50AD /* BaseTwinItemView.swift in Sources */,
				D384068721831B3D007D50AD /* IndexedInputField.swift in Sources */,
				D384068821831B3D007D50AD /* RespondButton.swift in Sources */,
				D384068921831B3D007D50AD /* KeyboardObservingViewController.swift in Sources */,
				D384068A21831B3D007D50AD /* WalletNavigationController.swift in Sources */,
				D384068B21831B3D007D50AD /* UIColor.swift in Sources */,
				D384068C21831B3D007D50AD /* String.swift in Sources */,
				D384068D21831B3D007D50AD /* Satoshi.swift in Sources */,
				D384068E21831B3D007D50AD /* UIView.swift in Sources */,
				D384068F21831B3D007D50AD /* UIFont.swift in Sources */,
				D384069021831B3D007D50AD /* Date.swift in Sources */,
				D384069121831B3D007D50AD /* UIAlertController.swift in Sources */,
				D384069221831B3D007D50AD /* UITableView.swift in Sources */,
				D384069321831B3D007D50AD /* HudHelper.swift in Sources */,
				D384069421831B3D007D50AD /* DateHelper.swift in Sources */,
				D384069521831B3D007D50AD /* SystemInfoManager.swift in Sources */,
				D384069621831B3D007D50AD /* PermissionsHelper.swift in Sources */,
				D384069721831B3D007D50AD /* RandomManager.swift in Sources */,
				D384069821831B3D007D50AD /* BiometryType.swift in Sources */,
				D384069A21831B3D007D50AD /* LanguageSettingsViewController.swift in Sources */,
				D384069C21831B3D007D50AD /* LanguageSettingsPresenter.swift in Sources */,
				D384069D21831B3D007D50AD /* LanguageSettingsInteractor.swift in Sources */,
				D384069E21831B3D007D50AD /* LanguageSettingsModule.swift in Sources */,
				D384069F21831B3D007D50AD /* LanguageSettingsRouter.swift in Sources */,
				D38406A021831B3D007D50AD /* CoinManager.swift in Sources */,
				D38406A121831B3D007D50AD /* AdapterFactory.swift in Sources */,
				D38406A221831B3D007D50AD /* WalletManager.swift in Sources */,
				D38406A321831B3D007D50AD /* Wallet.swift in Sources */,
				D38406A421831B3D007D50AD /* TransactionManager.swift in Sources */,
				D38406A521831B3D007D50AD /* RealmFactory.swift in Sources */,
				11B35EC72662D83DF2D55438 /* AppConfigProvider.swift in Sources */,
				11B35BE6009ABF3DF47A80BA /* RealmStorage.swift in Sources */,
				11B35D9074EB55CC9CACE405 /* CurrencyManager.swift in Sources */,
				11B357FF0E2440D91193C476 /* NetworkManager.swift in Sources */,
				1A5641D57A7D6928C9D0984D /* TransactionRecordDataSource.swift in Sources */,
				11B352783ABAB4B503FE6DC7 /* RateSyncer.swift in Sources */,
				11B3501C8BBD0D43D5CDD337 /* PeriodicTimer.swift in Sources */,
				11B359E31258E14C2D0B3FC1 /* ReachabilityManager.swift in Sources */,
				11B3541F6B5316F3B373D1EA /* ValueFormatter.swift in Sources */,
				11B3584F38352B045CCBE958 /* BaseCurrencySettingsInteractor.swift in Sources */,
				11B359A5EBE5F7BA65F36D0F /* BaseCurrencySettingsPresenter.swift in Sources */,
				11B35C9177E1FE3794E4F5A4 /* BaseCurrencySettingsViewController.swift in Sources */,
				11B35589969C6C5A0403F7B1 /* BaseCurrencySettingsRouter.swift in Sources */,
				11B351409751CBF5D7C55E05 /* BaseCurrencySettingsModule.swift in Sources */,
				11B3505130AE50140070F82F /* CurrencyCell.swift in Sources */,
				11B35ABDAEA48DEB4B94DCC2 /* TransactionRateSyncer.swift in Sources */,
				11B351C81028727569851233 /* EthereumAdapter.swift in Sources */,
				11B35A801504D47FBE31CF40 /* PasteboardManager.swift in Sources */,
				11B35F09210E8E5EAFABEEA4 /* AboutSettingsRouter.swift in Sources */,
				11B357CFFB630DFC08549D44 /* LanguageCell.swift in Sources */,
				11B3515869AD00251DF53B57 /* ConfirmationButtonItem.swift in Sources */,
				11B3516E2546ADC95238BD6D /* AlertButtonItemView.swift in Sources */,
				11B353495D45DFC2235A1BF0 /* ConfirmationCheckboxItem.swift in Sources */,
				11B35E0A834CFBCB0AB1D5E1 /* ConfirmationCheckboxView.swift in Sources */,
				11B350BDE65AE8059EB84D67 /* BackupConfirmationAlertModel.swift in Sources */,
				11B3537533B970ED958BC21A /* UnlinkConfirmationAlertModel.swift in Sources */,
				11B350FE91BF2919D84DFCE9 /* UnlinkButtonItem.swift in Sources */,
				11B3571626DB661F65B12A67 /* TransactionViewItemFactory.swift in Sources */,
				11B355B0F129C0E4B4731D3B /* TransactionViewItem.swift in Sources */,
				11B35A8A4A36E8309F11C551 /* SendAddressItemView.swift in Sources */,
				11B35C949E9A9ECE0CA5ADF6 /* SendFeeItemView.swift in Sources */,
				11B3508A010ECAA51CBF980D /* SendFeeItem.swift in Sources */,
				11B3524733E10970C85BE0B1 /* SendAmountItem.swift in Sources */,
				11B357328A236064FC0B3DA7 /* SendAmountItemView.swift in Sources */,
				11B35901F6922FADADD0CC87 /* SendAddressItem.swift in Sources */,
				11B3571732539375DCFE67ED /* SendStateViewItemFactory.swift in Sources */,
				1A5641EFE66E67F1FCFAABCF /* LatestRate.swift in Sources */,
				11B355D56C369543D15FFA2C /* SendConfirmationAlertModel.swift in Sources */,
				11B356B01A92AFE22DDB8754 /* SendConfirmationAmounItem.swift in Sources */,
				11B35FAE71A2259D4E4CBF0C /* SendConfirmationAmountItemView.swift in Sources */,
				11B35BE00F8891F220DECB76 /* SendConfirmationAddressItem.swift in Sources */,
				11B35C9618C04EE49DD0D1B3 /* SendConfirmationAddressItemView.swift in Sources */,
				11B35A7670A40CA38C30A12E /* SendConfirmationValueItemView.swift in Sources */,
				11B35530C3166434FDD263FF /* SendConfirmationValueItem.swift in Sources */,
				58AAA4E1C32E0B48A4CFECCD /* PaymentRequestAddress.swift in Sources */,
				11B35942007821FA754B0ACE /* NumPad.swift in Sources */,
				11B35075ECB2F181418CD3A8 /* NumPadTheme.swift in Sources */,
				11B356ACF29311C0C85E1841 /* UIButton.swift in Sources */,
				11B35D0542ACB56A31C61143 /* UIImage.swift in Sources */,
				1A564DF36A4269C9FB869778 /* LockoutManager.swift in Sources */,
				1A564AF044871B706A39C467 /* LockoutState.swift in Sources */,
				1A564A27A29C3AC7EF21B57D /* OneTimeTimer.swift in Sources */,
				1A564DFE6A07FCDA016A8ACE /* LockoutUntilDateFactory.swift in Sources */,
				1A56410880DEEF4B91B3413A /* UptimeProvider.swift in Sources */,
				1A564E374CD439E2C1334208 /* CurrentDateProvider.swift in Sources */,
				1A5645EDCB2C77F13BFEB1E2 /* LockoutView.swift in Sources */,
				1A564A7ECB966C4711CA1A86 /* Coin.swift in Sources */,
				1A564B6E513269FED43EA6F2 /* ManageCoinsModule.swift in Sources */,
				1A564FEE11A00F6D86B5616D /* ManageCoinsRouter.swift in Sources */,
				1A5648E9A5AFB70CCF3B51A4 /* ManageCoinsPresenter.swift in Sources */,
				1A564121474C094BD9770C13 /* ManageCoinsViewController.swift in Sources */,
				1A56408C09AAD4A728FEDEF4 /* ManageCoinsInteractor.swift in Sources */,
				1A564246FE1459BD6985604B /* ManageCoinsPresenterState.swift in Sources */,
				11B350E923A4E51AAF9D2828 /* BarsProgressView.swift in Sources */,
				11B35433045DD100592EF633 /* TransactionValueItem.swift in Sources */,
				11B35EC8DCB3ADAFA79ECC17 /* TransactionValueItemView.swift in Sources */,
				11B3530B19A8D80E40AD75EE /* BalanceItemDataSource.swift in Sources */,
				11B35CBF70EA6A9DD83B2BAD /* BalanceViewItemFactory.swift in Sources */,
				11B358A26F55EF5DDEFBE07D /* BalanceItem.swift in Sources */,
				1A56466B358034FE8E2E5884 /* ManageCoinCell.swift in Sources */,
				1A564469BA136A5532DEF182 /* ManageCoinsTheme.swift in Sources */,
				1A564C41C7DF7E5B3812BE3A /* BalanceEditCell.swift in Sources */,
				11B359BBF55CD772D0815833 /* BalanceHeaderViewItem.swift in Sources */,
				11B35133B5C8937A33A0208C /* GrdbStorage.swift in Sources */,
				11B3526A9F2B5E3BA8B4F5CC /* WalletFactory.swift in Sources */,
				11B35A3495FF00B1A3FF4197 /* AuthData.swift in Sources */,
				11B353E207319F28085F752C /* OptionalSubject.swift in Sources */,
				11B35D7FBD8CBF3D92A03EFF /* Signal.swift in Sources */,
				11B356508E7D24EDCEA1CB75 /* AuthManager.swift in Sources */,
<<<<<<< HEAD
				58AAA9B84E2A8DCC4177DAEC /* FullTransactionInfoModule.swift in Sources */,
				58AAA7539516E70428514119 /* FullTransactionInfoRouter.swift in Sources */,
				58AAAC932FCD8F3A61640752 /* FullTransactionInfoInteractor.swift in Sources */,
				58AAA62B4D8A572B271CBDC0 /* FullTransactionInfoPresenter.swift in Sources */,
				58AAA58111EA73CEFD00B6B8 /* FullTransactionItem.swift in Sources */,
				58AAAF6C6C0F967415083427 /* FullTransactionSection.swift in Sources */,
				58AAA7E21743D93ABEB7DBAD /* FullTransactionRecord.swift in Sources */,
				58AAA8193296B82E01F0B65C /* FullTransactionInfoState.swift in Sources */,
				58AAA6ECE042DAD0D4137ECA /* FullTransactionHeaderView.swift in Sources */,
				58AAA38D55F9ED6F3FC1C9F9 /* TransactionInfoDescriptionView.swift in Sources */,
				58AAA90B0E639B0D044EA653 /* TransactionInfoDescriptionTheme.swift in Sources */,
				58AAA2B6DE1387076505D7A4 /* FullTransactionInfoProvider.swift in Sources */,
				58AAA71CA53B53E8FE695DF3 /* FullTransactionInfoProviderFactory.swift in Sources */,
				58AAA290CD7ABA86FD6A6F65 /* EthereumTransactionInfoAdapter.swift in Sources */,
				58AAA0E8388C917EB1D4E022 /* FullTransactionInfoProtocols.swift in Sources */,
				58AAA4641125F69AAFEF1558 /* BitcoinTransactionInfoAdapter.swift in Sources */,
				58AAA3430F2CEC4395C094DF /* HorSysBitcoinJSONConverter.swift in Sources */,
				58AAA80C0095C741FBAFA8B5 /* BlockChairBitcoinJSONConverter.swift in Sources */,
				58AAAD04C6E1A7F1F21E1912 /* BlockExplorerBitcoinJSONConverter.swift in Sources */,
				58AAAAB463576AAA33E11D7B /* BtcComBitcoinJSONConverter.swift in Sources */,
				58AAA2047B7403762F1B8760 /* EtherscanEthereumJSONConverter.swift in Sources */,
				58AAACBED22C4EC16CAB9C7B /* HorSysEthereumJSONConverter.swift in Sources */,
				58AAA4E30536D33DB62D2783 /* BlockChairEthereumJSONConverter.swift in Sources */,
				3C7B9BFD8EA7360907306675 /* UrlManager.swift in Sources */,
				58AAA2DBEA744F59EE0AA2D2 /* RequestErrorView.swift in Sources */,
				58AAAB2024A5634646E9EFD5 /* RequestErrorTheme.swift in Sources */,
=======
				1A564A6514A70E8F853E2FCB /* SendKeyboardItem.swift in Sources */,
				1A5643912F83A169A2BF9147 /* SendKeyboardItemView.swift in Sources */,
				1A564FAB22A9E25646FC542A /* BackupTheme.swift in Sources */,
>>>>>>> f2a947fc
			);
			runOnlyForDeploymentPostprocessing = 0;
		};
/* End PBXSourcesBuildPhase section */

/* Begin PBXTargetDependency section */
		D3373DC520C658660082BC4A /* PBXTargetDependency */ = {
			isa = PBXTargetDependency;
			target = D3285F4120BD158E00644076 /* Bank Dev T */;
			targetProxy = D3373DC420C658660082BC4A /* PBXContainerItemProxy */;
		};
/* End PBXTargetDependency section */

/* Begin PBXVariantGroup section */
		50AB06B5215A269200A01E4A /* InfoPlist.strings */ = {
			isa = PBXVariantGroup;
			children = (
				50AB06B6215A269200A01E4A /* en */,
				50AB06B8215A269700A01E4A /* ru */,
				50AB06B9215A269900A01E4A /* de */,
				50EED18F218822E200E200AD /* fr */,
				50EED191218822FA00E200AD /* tr */,
				D3B476A321D0D64E008B0C3E /* es */,
				D3B476A521D0D659008B0C3E /* zh */,
			);
			name = InfoPlist.strings;
			sourceTree = "<group>";
		};
		D3B62A9C20CA73A0005A9F80 /* Localizable.strings */ = {
			isa = PBXVariantGroup;
			children = (
				D3B62A9B20CA73A0005A9F80 /* en */,
				50A83FBE213FCB4B008A5F4B /* ru */,
				50E2A266214A67B400C51413 /* de */,
				50EED190218822E200E200AD /* fr */,
				50EED192218822FA00E200AD /* tr */,
				D3B476A421D0D64E008B0C3E /* es */,
				D3B476A621D0D659008B0C3E /* zh */,
			);
			name = Localizable.strings;
			sourceTree = "<group>";
		};
/* End PBXVariantGroup section */

/* Begin XCBuildConfiguration section */
		D3285F5220BD158F00644076 /* Debug */ = {
			isa = XCBuildConfiguration;
			buildSettings = {
				ALWAYS_SEARCH_USER_PATHS = NO;
				ASSETCATALOG_COMPILER_APPICON_NAME = AppIcon;
				CLANG_ANALYZER_LOCALIZABILITY_NONLOCALIZED = YES;
				CLANG_ANALYZER_NONNULL = YES;
				CLANG_ANALYZER_NUMBER_OBJECT_CONVERSION = YES_AGGRESSIVE;
				CLANG_CXX_LANGUAGE_STANDARD = "gnu++14";
				CLANG_CXX_LIBRARY = "libc++";
				CLANG_ENABLE_MODULES = YES;
				CLANG_ENABLE_OBJC_ARC = YES;
				CLANG_ENABLE_OBJC_WEAK = YES;
				CLANG_WARN_BLOCK_CAPTURE_AUTORELEASING = YES;
				CLANG_WARN_BOOL_CONVERSION = YES;
				CLANG_WARN_COMMA = YES;
				CLANG_WARN_CONSTANT_CONVERSION = YES;
				CLANG_WARN_DEPRECATED_OBJC_IMPLEMENTATIONS = YES;
				CLANG_WARN_DIRECT_OBJC_ISA_USAGE = YES_ERROR;
				CLANG_WARN_DOCUMENTATION_COMMENTS = YES;
				CLANG_WARN_EMPTY_BODY = YES;
				CLANG_WARN_ENUM_CONVERSION = YES;
				CLANG_WARN_INFINITE_RECURSION = YES;
				CLANG_WARN_INT_CONVERSION = YES;
				CLANG_WARN_NON_LITERAL_NULL_CONVERSION = YES;
				CLANG_WARN_OBJC_IMPLICIT_RETAIN_SELF = YES;
				CLANG_WARN_OBJC_LITERAL_CONVERSION = YES;
				CLANG_WARN_OBJC_ROOT_CLASS = YES_ERROR;
				CLANG_WARN_RANGE_LOOP_ANALYSIS = YES;
				CLANG_WARN_STRICT_PROTOTYPES = YES;
				CLANG_WARN_SUSPICIOUS_MOVE = YES;
				CLANG_WARN_UNGUARDED_AVAILABILITY = YES_AGGRESSIVE;
				CLANG_WARN_UNREACHABLE_CODE = YES;
				CLANG_WARN__DUPLICATE_METHOD_MATCH = YES;
				CODE_SIGN_IDENTITY = "iPhone Developer";
				CODE_SIGN_STYLE = Manual;
				COPY_PHASE_STRIP = NO;
				CURRENT_PROJECT_VERSION = 1;
				DEBUG_INFORMATION_FORMAT = dwarf;
				DEVELOPMENT_TEAM = HC4MCAXJ66;
				ENABLE_BITCODE = NO;
				ENABLE_STRICT_OBJC_MSGSEND = YES;
				ENABLE_TESTABILITY = YES;
				GCC_C_LANGUAGE_STANDARD = gnu11;
				GCC_DYNAMIC_NO_PIC = NO;
				GCC_NO_COMMON_BLOCKS = YES;
				GCC_OPTIMIZATION_LEVEL = 0;
				GCC_PREPROCESSOR_DEFINITIONS = (
					"DEBUG=1",
					"$(inherited)",
				);
				GCC_WARN_64_TO_32_BIT_CONVERSION = YES;
				GCC_WARN_ABOUT_RETURN_TYPE = YES_ERROR;
				GCC_WARN_UNDECLARED_SELECTOR = YES;
				GCC_WARN_UNINITIALIZED_AUTOS = YES_AGGRESSIVE;
				GCC_WARN_UNUSED_FUNCTION = YES;
				GCC_WARN_UNUSED_VARIABLE = YES;
				INFOPLIST_FILE = BankWallet/Info.plist;
				IPHONEOS_DEPLOYMENT_TARGET = 11.0;
				LD_RUNPATH_SEARCH_PATHS = (
					"$(inherited)",
					"@executable_path/Frameworks",
				);
				MTL_ENABLE_DEBUG_INFO = YES;
				ONLY_ACTIVE_ARCH = YES;
				SDKROOT = iphoneos;
				SWIFT_ACTIVE_COMPILATION_CONDITIONS = DEBUG;
				SWIFT_OPTIMIZATION_LEVEL = "-Onone";
				SWIFT_VERSION = 4.0;
				VERSIONING_SYSTEM = "apple-generic";
			};
			name = Debug;
		};
		D3285F5320BD158F00644076 /* Release */ = {
			isa = XCBuildConfiguration;
			buildSettings = {
				ALWAYS_SEARCH_USER_PATHS = NO;
				ASSETCATALOG_COMPILER_APPICON_NAME = AppIcon;
				CLANG_ANALYZER_LOCALIZABILITY_NONLOCALIZED = YES;
				CLANG_ANALYZER_NONNULL = YES;
				CLANG_ANALYZER_NUMBER_OBJECT_CONVERSION = YES_AGGRESSIVE;
				CLANG_CXX_LANGUAGE_STANDARD = "gnu++14";
				CLANG_CXX_LIBRARY = "libc++";
				CLANG_ENABLE_MODULES = YES;
				CLANG_ENABLE_OBJC_ARC = YES;
				CLANG_ENABLE_OBJC_WEAK = YES;
				CLANG_WARN_BLOCK_CAPTURE_AUTORELEASING = YES;
				CLANG_WARN_BOOL_CONVERSION = YES;
				CLANG_WARN_COMMA = YES;
				CLANG_WARN_CONSTANT_CONVERSION = YES;
				CLANG_WARN_DEPRECATED_OBJC_IMPLEMENTATIONS = YES;
				CLANG_WARN_DIRECT_OBJC_ISA_USAGE = YES_ERROR;
				CLANG_WARN_DOCUMENTATION_COMMENTS = YES;
				CLANG_WARN_EMPTY_BODY = YES;
				CLANG_WARN_ENUM_CONVERSION = YES;
				CLANG_WARN_INFINITE_RECURSION = YES;
				CLANG_WARN_INT_CONVERSION = YES;
				CLANG_WARN_NON_LITERAL_NULL_CONVERSION = YES;
				CLANG_WARN_OBJC_IMPLICIT_RETAIN_SELF = YES;
				CLANG_WARN_OBJC_LITERAL_CONVERSION = YES;
				CLANG_WARN_OBJC_ROOT_CLASS = YES_ERROR;
				CLANG_WARN_RANGE_LOOP_ANALYSIS = YES;
				CLANG_WARN_STRICT_PROTOTYPES = YES;
				CLANG_WARN_SUSPICIOUS_MOVE = YES;
				CLANG_WARN_UNGUARDED_AVAILABILITY = YES_AGGRESSIVE;
				CLANG_WARN_UNREACHABLE_CODE = YES;
				CLANG_WARN__DUPLICATE_METHOD_MATCH = YES;
				CODE_SIGN_IDENTITY = "iPhone Distribution";
				CODE_SIGN_STYLE = Manual;
				COPY_PHASE_STRIP = NO;
				CURRENT_PROJECT_VERSION = 1;
				DEBUG_INFORMATION_FORMAT = "dwarf-with-dsym";
				DEVELOPMENT_TEAM = HC4MCAXJ66;
				ENABLE_BITCODE = NO;
				ENABLE_NS_ASSERTIONS = NO;
				ENABLE_STRICT_OBJC_MSGSEND = YES;
				GCC_C_LANGUAGE_STANDARD = gnu11;
				GCC_NO_COMMON_BLOCKS = YES;
				GCC_WARN_64_TO_32_BIT_CONVERSION = YES;
				GCC_WARN_ABOUT_RETURN_TYPE = YES_ERROR;
				GCC_WARN_UNDECLARED_SELECTOR = YES;
				GCC_WARN_UNINITIALIZED_AUTOS = YES_AGGRESSIVE;
				GCC_WARN_UNUSED_FUNCTION = YES;
				GCC_WARN_UNUSED_VARIABLE = YES;
				INFOPLIST_FILE = BankWallet/Info.plist;
				IPHONEOS_DEPLOYMENT_TARGET = 11.0;
				LD_RUNPATH_SEARCH_PATHS = (
					"$(inherited)",
					"@executable_path/Frameworks",
				);
				MTL_ENABLE_DEBUG_INFO = NO;
				SDKROOT = iphoneos;
				SWIFT_COMPILATION_MODE = wholemodule;
				SWIFT_OPTIMIZATION_LEVEL = "-O";
				SWIFT_VERSION = 4.0;
				VALIDATE_PRODUCT = YES;
				VERSIONING_SYSTEM = "apple-generic";
			};
			name = Release;
		};
		D3285F5520BD158F00644076 /* Debug */ = {
			isa = XCBuildConfiguration;
			baseConfigurationReference = 5026FFF721C3CA280023EEA2 /* Bank Dev T.debug.xcconfig */;
			buildSettings = {
				PRODUCT_BUNDLE_IDENTIFIER = "io.horizontalsystems.bank-wallet.dev.testnet";
				PRODUCT_NAME = "Bank Dev T";
				PROVISIONING_PROFILE_SPECIFIER = "io.horizontalsystems.bank-wallet.dev.testnet Dev";
				TestMode = true;
			};
			name = Debug;
		};
		D3285F5620BD158F00644076 /* Release */ = {
			isa = XCBuildConfiguration;
			baseConfigurationReference = 5026FFF521C3CA280023EEA2 /* Bank Dev T.release.xcconfig */;
			buildSettings = {
				PRODUCT_BUNDLE_IDENTIFIER = "io.horizontalsystems.bank-wallet.dev.testnet";
				PRODUCT_NAME = "Bank Dev T";
				PROVISIONING_PROFILE_SPECIFIER = "io.horizontalsystems.bank-wallet.dev.testnet AdHoc";
				TestMode = true;
			};
			name = Release;
		};
		D3373DC720C658660082BC4A /* Debug */ = {
			isa = XCBuildConfiguration;
			baseConfigurationReference = 3D955ABDB32C63409D8F97FC /* Pods-Bank Tests.debug.xcconfig */;
			buildSettings = {
				BUNDLE_LOADER = "$(TEST_HOST)";
				CODE_SIGN_IDENTITY = "iPhone Developer";
				CODE_SIGN_STYLE = Automatic;
				DEVELOPMENT_TEAM = HC4MCAXJ66;
				INFOPLIST_FILE = BankWalletTests/Info.plist;
				LD_RUNPATH_SEARCH_PATHS = (
					"$(inherited)",
					"@executable_path/Frameworks",
					"@loader_path/Frameworks",
				);
				PRODUCT_BUNDLE_IDENTIFIER = "io.horizontalsystems.bank-wallet-tests";
				PRODUCT_NAME = "$(TARGET_NAME)";
				PROVISIONING_PROFILE_SPECIFIER = "";
				SWIFT_VERSION = 4.0;
				TARGETED_DEVICE_FAMILY = "1,2";
				TEST_HOST = "$(BUILT_PRODUCTS_DIR)/Bank Dev T.app/Bank Dev T";
			};
			name = Debug;
		};
		D3373DC820C658660082BC4A /* Release */ = {
			isa = XCBuildConfiguration;
			baseConfigurationReference = DD7EA68C34A8C939459143B0 /* Pods-Bank Tests.release.xcconfig */;
			buildSettings = {
				BUNDLE_LOADER = "$(TEST_HOST)";
				CODE_SIGN_IDENTITY = "iPhone Developer";
				CODE_SIGN_STYLE = Automatic;
				DEVELOPMENT_TEAM = HC4MCAXJ66;
				INFOPLIST_FILE = BankWalletTests/Info.plist;
				LD_RUNPATH_SEARCH_PATHS = (
					"$(inherited)",
					"@executable_path/Frameworks",
					"@loader_path/Frameworks",
				);
				PRODUCT_BUNDLE_IDENTIFIER = "io.horizontalsystems.bank-wallet-tests";
				PRODUCT_NAME = "$(TARGET_NAME)";
				PROVISIONING_PROFILE_SPECIFIER = "";
				SWIFT_VERSION = 4.0;
				TARGETED_DEVICE_FAMILY = "1,2";
				TEST_HOST = "$(BUILT_PRODUCTS_DIR)/Bank Dev T.app/Bank Dev T";
			};
			name = Release;
		};
		D38405CC218317DF007D50AD /* Debug */ = {
			isa = XCBuildConfiguration;
			baseConfigurationReference = 5026FFF821C3CA280023EEA2 /* Bank Dev.debug.xcconfig */;
			buildSettings = {
				PRODUCT_BUNDLE_IDENTIFIER = "io.horizontalsystems.bank-wallet.dev";
				PRODUCT_NAME = "Bank Dev";
				PROVISIONING_PROFILE_SPECIFIER = "io.horizontalsystems.bank-wallet.dev Dev";
				TestMode = false;
			};
			name = Debug;
		};
		D38405CD218317DF007D50AD /* Release */ = {
			isa = XCBuildConfiguration;
			baseConfigurationReference = 5026FFF421C3CA280023EEA2 /* Bank Dev.release.xcconfig */;
			buildSettings = {
				PRODUCT_BUNDLE_IDENTIFIER = "io.horizontalsystems.bank-wallet.dev";
				PRODUCT_NAME = "Bank Dev";
				PROVISIONING_PROFILE_SPECIFIER = "io.horizontalsystems.bank-wallet.dev AdHoc";
				TestMode = false;
			};
			name = Release;
		};
		D38406BC21831B3D007D50AD /* Debug */ = {
			isa = XCBuildConfiguration;
			baseConfigurationReference = 5026FFF921C3CA280023EEA2 /* Bank.debug.xcconfig */;
			buildSettings = {
				PRODUCT_BUNDLE_IDENTIFIER = "io.horizontalsystems.bank-wallet";
				PRODUCT_NAME = Bank;
				PROVISIONING_PROFILE_SPECIFIER = "io.horizontalsystems.bank-wallet Dev";
				TestMode = false;
			};
			name = Debug;
		};
		D38406BD21831B3D007D50AD /* Release */ = {
			isa = XCBuildConfiguration;
			baseConfigurationReference = 5026FFF621C3CA280023EEA2 /* Bank.release.xcconfig */;
			buildSettings = {
				PRODUCT_BUNDLE_IDENTIFIER = "io.horizontalsystems.bank-wallet";
				PRODUCT_NAME = Bank;
				PROVISIONING_PROFILE_SPECIFIER = "io.horizontalsystems.bank-wallet AppStore";
				TestMode = false;
			};
			name = Release;
		};
/* End XCBuildConfiguration section */

/* Begin XCConfigurationList section */
		D3285F3D20BD158E00644076 /* Build configuration list for PBXProject "BankWallet" */ = {
			isa = XCConfigurationList;
			buildConfigurations = (
				D3285F5220BD158F00644076 /* Debug */,
				D3285F5320BD158F00644076 /* Release */,
			);
			defaultConfigurationIsVisible = 0;
			defaultConfigurationName = Release;
		};
		D3285F5420BD158F00644076 /* Build configuration list for PBXNativeTarget "Bank Dev T" */ = {
			isa = XCConfigurationList;
			buildConfigurations = (
				D3285F5520BD158F00644076 /* Debug */,
				D3285F5620BD158F00644076 /* Release */,
			);
			defaultConfigurationIsVisible = 0;
			defaultConfigurationName = Release;
		};
		D3373DC620C658660082BC4A /* Build configuration list for PBXNativeTarget "Bank Tests" */ = {
			isa = XCConfigurationList;
			buildConfigurations = (
				D3373DC720C658660082BC4A /* Debug */,
				D3373DC820C658660082BC4A /* Release */,
			);
			defaultConfigurationIsVisible = 0;
			defaultConfigurationName = Release;
		};
		D38405CB218317DF007D50AD /* Build configuration list for PBXNativeTarget "Bank Dev" */ = {
			isa = XCConfigurationList;
			buildConfigurations = (
				D38405CC218317DF007D50AD /* Debug */,
				D38405CD218317DF007D50AD /* Release */,
			);
			defaultConfigurationIsVisible = 0;
			defaultConfigurationName = Release;
		};
		D38406BB21831B3D007D50AD /* Build configuration list for PBXNativeTarget "Bank" */ = {
			isa = XCConfigurationList;
			buildConfigurations = (
				D38406BC21831B3D007D50AD /* Debug */,
				D38406BD21831B3D007D50AD /* Release */,
			);
			defaultConfigurationIsVisible = 0;
			defaultConfigurationName = Release;
		};
/* End XCConfigurationList section */
	};
	rootObject = D3285F3A20BD158E00644076 /* Project object */;
}<|MERGE_RESOLUTION|>--- conflicted
+++ resolved
@@ -1958,12 +1958,9 @@
 				503320AA214679EB00F64AAA /* PinTheme.swift */,
 				11B35BFD94DA13D66AD6A86D /* NumPadTheme.swift */,
 				1A564A860AD2DA3CFBF9C04A /* ManageCoinsTheme.swift */,
-<<<<<<< HEAD
+				1A5645D738FD93B79628E5E5 /* BackupTheme.swift */,
 				58AAA98833B2412BBE860CA5 /* TransactionInfoDescriptionTheme.swift */,
 				58AAA452B368DF573BDB2E41 /* RequestErrorTheme.swift */,
-=======
-				1A5645D738FD93B79628E5E5 /* BackupTheme.swift */,
->>>>>>> f2a947fc
 			);
 			path = Theme;
 			sourceTree = "<group>";
@@ -3282,7 +3279,9 @@
 				11B35E44E1276144F1EA4AAF /* OptionalSubject.swift in Sources */,
 				11B35DDA0A9C1FA06BC006DF /* Signal.swift in Sources */,
 				11B355276E4ACF6FE28AB581 /* AuthManager.swift in Sources */,
-<<<<<<< HEAD
+				1A564B090F808B3A21F4AC8D /* SendKeyboardItem.swift in Sources */,
+				1A564A69DF3D62996F5F4C94 /* SendKeyboardItemView.swift in Sources */,
+				1A564F47697F6E6CFEE3975E /* BackupTheme.swift in Sources */,
 				58AAA8F04A9FEBEF44DDCE6C /* FullTransactionInfoModule.swift in Sources */,
 				58AAA142672488EC001B2B37 /* FullTransactionInfoRouter.swift in Sources */,
 				58AAA0A54A64F5548C65F5F1 /* FullTransactionInfoInteractor.swift in Sources */,
@@ -3309,11 +3308,6 @@
 				3C7B936067D1C0A7CDC2635D /* UrlManager.swift in Sources */,
 				58AAAAAE312B4839ECDB4C87 /* RequestErrorView.swift in Sources */,
 				58AAA95B6E8306B9D83429D7 /* RequestErrorTheme.swift in Sources */,
-=======
-				1A564B090F808B3A21F4AC8D /* SendKeyboardItem.swift in Sources */,
-				1A564A69DF3D62996F5F4C94 /* SendKeyboardItemView.swift in Sources */,
-				1A564F47697F6E6CFEE3975E /* BackupTheme.swift in Sources */,
->>>>>>> f2a947fc
 			);
 			runOnlyForDeploymentPostprocessing = 0;
 		};
@@ -3634,7 +3628,9 @@
 				11B35B58953E9F4AE4EE7DBA /* OptionalSubject.swift in Sources */,
 				11B35B79EDF41D1B2178AADD /* Signal.swift in Sources */,
 				11B3532113CCB65C304DDBE4 /* AuthManager.swift in Sources */,
-<<<<<<< HEAD
+				1A56431AEB0FC654F322D3BE /* SendKeyboardItem.swift in Sources */,
+				1A56477E5F205C926AA3596B /* SendKeyboardItemView.swift in Sources */,
+				1A564B8F25AB6515F509B10D /* BackupTheme.swift in Sources */,
 				58AAA0B04B8E3BD80EC3085E /* FullTransactionInfoModule.swift in Sources */,
 				58AAAC1F6C9D7F092ECFF261 /* FullTransactionInfoRouter.swift in Sources */,
 				58AAA5BAC927BD8C5524F4C4 /* FullTransactionInfoInteractor.swift in Sources */,
@@ -3661,11 +3657,6 @@
 				3C7B99D3D6AE0B1C0D8E5F09 /* UrlManager.swift in Sources */,
 				58AAA160B00C018EBE97CAFD /* RequestErrorView.swift in Sources */,
 				58AAA56161C92710EB128D4F /* RequestErrorTheme.swift in Sources */,
-=======
-				1A56431AEB0FC654F322D3BE /* SendKeyboardItem.swift in Sources */,
-				1A56477E5F205C926AA3596B /* SendKeyboardItemView.swift in Sources */,
-				1A564B8F25AB6515F509B10D /* BackupTheme.swift in Sources */,
->>>>>>> f2a947fc
 			);
 			runOnlyForDeploymentPostprocessing = 0;
 		};
@@ -3939,7 +3930,9 @@
 				11B353E207319F28085F752C /* OptionalSubject.swift in Sources */,
 				11B35D7FBD8CBF3D92A03EFF /* Signal.swift in Sources */,
 				11B356508E7D24EDCEA1CB75 /* AuthManager.swift in Sources */,
-<<<<<<< HEAD
+				1A564A6514A70E8F853E2FCB /* SendKeyboardItem.swift in Sources */,
+				1A5643912F83A169A2BF9147 /* SendKeyboardItemView.swift in Sources */,
+				1A564FAB22A9E25646FC542A /* BackupTheme.swift in Sources */,
 				58AAA9B84E2A8DCC4177DAEC /* FullTransactionInfoModule.swift in Sources */,
 				58AAA7539516E70428514119 /* FullTransactionInfoRouter.swift in Sources */,
 				58AAAC932FCD8F3A61640752 /* FullTransactionInfoInteractor.swift in Sources */,
@@ -3966,11 +3959,6 @@
 				3C7B9BFD8EA7360907306675 /* UrlManager.swift in Sources */,
 				58AAA2DBEA744F59EE0AA2D2 /* RequestErrorView.swift in Sources */,
 				58AAAB2024A5634646E9EFD5 /* RequestErrorTheme.swift in Sources */,
-=======
-				1A564A6514A70E8F853E2FCB /* SendKeyboardItem.swift in Sources */,
-				1A5643912F83A169A2BF9147 /* SendKeyboardItemView.swift in Sources */,
-				1A564FAB22A9E25646FC542A /* BackupTheme.swift in Sources */,
->>>>>>> f2a947fc
 			);
 			runOnlyForDeploymentPostprocessing = 0;
 		};
