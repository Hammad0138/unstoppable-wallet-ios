--- conflicted
+++ resolved
@@ -503,12 +503,7 @@
 		1A5648A0A2CDE52F01E31538 /* SortTypePresenter.swift in Sources */ = {isa = PBXBuildFile; fileRef = 1A5643D429A9AF82758F1FB4 /* SortTypePresenter.swift */; };
 		1A5648CC60D79AAC561BBCB0 /* LanguageSettingsPresenterTests.swift in Sources */ = {isa = PBXBuildFile; fileRef = 1A56452493943328835585AC /* LanguageSettingsPresenterTests.swift */; };
 		1A5648D075682B17EFE9CBB6 /* AddressData.swift in Sources */ = {isa = PBXBuildFile; fileRef = 1A5649C6FFC694CD18A8B39A /* AddressData.swift */; };
-<<<<<<< HEAD
-		1A5648E1A778AC38953A0876 /* SortTypeViewController.swift in Sources */ = {isa = PBXBuildFile; fileRef = 1A564F556844F5759B10DBE9 /* SortTypeViewController.swift */; };
 		1A5648E9A5AFB70CCF3B51A4 /* ManageWalletsPresenter.swift in Sources */ = {isa = PBXBuildFile; fileRef = 1A564B45A6BB5D38CE45C009 /* ManageWalletsPresenter.swift */; };
-=======
-		1A5648E9A5AFB70CCF3B51A4 /* ManageCoinsPresenter.swift in Sources */ = {isa = PBXBuildFile; fileRef = 1A564B45A6BB5D38CE45C009 /* ManageCoinsPresenter.swift */; };
->>>>>>> 4b71d916
 		1A5648F83FC5E3954E406849 /* DepositShareButtonItem.swift in Sources */ = {isa = PBXBuildFile; fileRef = 1A564F3B10EF814E1D330CAD /* DepositShareButtonItem.swift */; };
 		1A5648FE30868C38CBFEB362 /* UnlockPinModule.swift in Sources */ = {isa = PBXBuildFile; fileRef = 1A564E017B299CF4BA6F337C /* UnlockPinModule.swift */; };
 		1A56490427A77496C63E08A7 /* TextSelectItemView.swift in Sources */ = {isa = PBXBuildFile; fileRef = 1A5648E17213DF77DCA2EE42 /* TextSelectItemView.swift */; };
@@ -568,12 +563,7 @@
 		1A564B1F3EF69EBE26C405D6 /* SyncModeViewController.swift in Sources */ = {isa = PBXBuildFile; fileRef = 1A56496D338D5999E9DC2FFE /* SyncModeViewController.swift */; };
 		1A564B49C052D4BF6C53DE7F /* BalanceInteractorTests.swift in Sources */ = {isa = PBXBuildFile; fileRef = 1A564EA89D7182D3D3F669C3 /* BalanceInteractorTests.swift */; };
 		1A564B6A34A79B08BA9F9DE9 /* SyncModeViewController.swift in Sources */ = {isa = PBXBuildFile; fileRef = 1A56496D338D5999E9DC2FFE /* SyncModeViewController.swift */; };
-<<<<<<< HEAD
 		1A564B6E513269FED43EA6F2 /* ManageWalletsModule.swift in Sources */ = {isa = PBXBuildFile; fileRef = 1A564FD2BE42EF4AADB0372C /* ManageWalletsModule.swift */; };
-		1A564B8020A7FC92562E3CC9 /* BalancePresenterState.swift in Sources */ = {isa = PBXBuildFile; fileRef = 1A564E05E44080A7B136469E /* BalancePresenterState.swift */; };
-=======
-		1A564B6E513269FED43EA6F2 /* ManageCoinsModule.swift in Sources */ = {isa = PBXBuildFile; fileRef = 1A564FD2BE42EF4AADB0372C /* ManageCoinsModule.swift */; };
->>>>>>> 4b71d916
 		1A564B8F25AB6515F509B10D /* BackupTheme.swift in Sources */ = {isa = PBXBuildFile; fileRef = 1A5645D738FD93B79628E5E5 /* BackupTheme.swift */; };
 		1A564B955AE4E27AD7B232CC /* TransactionTitleItem.swift in Sources */ = {isa = PBXBuildFile; fileRef = 1A564C27C6CDAE6E692C4A14 /* TransactionTitleItem.swift */; };
 		1A564BAAAD199DDF96A84006 /* SecuritySettingsInteractorTests.swift in Sources */ = {isa = PBXBuildFile; fileRef = 1A564258FC24334581197AC1 /* SecuritySettingsInteractorTests.swift */; };
@@ -1542,12 +1532,7 @@
 		1A564EDCEACE83D95F6AE528 /* DepositRouter.swift */ = {isa = PBXFileReference; fileEncoding = 4; lastKnownFileType = sourcecode.swift; path = DepositRouter.swift; sourceTree = "<group>"; };
 		1A564F3B10EF814E1D330CAD /* DepositShareButtonItem.swift */ = {isa = PBXFileReference; fileEncoding = 4; lastKnownFileType = sourcecode.swift; path = DepositShareButtonItem.swift; sourceTree = "<group>"; };
 		1A564F49E3B187A3564C0561 /* LocalizationManager.swift */ = {isa = PBXFileReference; fileEncoding = 4; lastKnownFileType = sourcecode.swift; path = LocalizationManager.swift; sourceTree = "<group>"; };
-<<<<<<< HEAD
-		1A564F556844F5759B10DBE9 /* SortTypeViewController.swift */ = {isa = PBXFileReference; fileEncoding = 4; lastKnownFileType = sourcecode.swift; path = SortTypeViewController.swift; sourceTree = "<group>"; };
 		1A564F5CDA92DD8EC7EC9B0D /* ManageWalletsPresenterTests.swift */ = {isa = PBXFileReference; fileEncoding = 4; lastKnownFileType = sourcecode.swift; path = ManageWalletsPresenterTests.swift; sourceTree = "<group>"; };
-=======
-		1A564F5CDA92DD8EC7EC9B0D /* ManageCoinsPresenterTests.swift */ = {isa = PBXFileReference; fileEncoding = 4; lastKnownFileType = sourcecode.swift; path = ManageCoinsPresenterTests.swift; sourceTree = "<group>"; };
->>>>>>> 4b71d916
 		1A564F5FA00D064D9F3F0AF7 /* SettingsCell.swift */ = {isa = PBXFileReference; fileEncoding = 4; lastKnownFileType = sourcecode.swift; path = SettingsCell.swift; sourceTree = "<group>"; };
 		1A564F627224BDD3E99C582B /* LaunchPresenter.swift */ = {isa = PBXFileReference; fileEncoding = 4; lastKnownFileType = sourcecode.swift; path = LaunchPresenter.swift; sourceTree = "<group>"; };
 		1A564F697ACF24DA968884EA /* UptimeProvider.swift */ = {isa = PBXFileReference; fileEncoding = 4; lastKnownFileType = sourcecode.swift; path = UptimeProvider.swift; sourceTree = "<group>"; };
@@ -3570,7 +3555,8 @@
 				1A56486985109F2FA6C3CE93 /* SortTypeRouter.swift in Sources */,
 				1A5647E0E662CA7D27E931A6 /* TextSelectItemView.swift in Sources */,
 				1A56460A30025D05CEB7EBE9 /* TextSelectItem.swift in Sources */,
-<<<<<<< HEAD
+				1A564DEFE16F401AA676866E /* AlertViewController.swift in Sources */,
+				1A5641D8E63CDBE210E30105 /* BalanceSorter.swift in Sources */,
 				11B35F82129FD49FE5EF67D2 /* Account.swift in Sources */,
 				11B3573B3742DD324E8BB44C /* Wallet.swift in Sources */,
 				11B35CA7604E5F25E639A9A9 /* AccountType.swift in Sources */,
@@ -3582,10 +3568,6 @@
 				11B35B466C32DB144EA0E8CB /* ManageAccountsPresenter.swift in Sources */,
 				11B355F97C1B32F7BA600FC7 /* ManageAccountCell.swift in Sources */,
 				11B3524BEC247F4FECE86A95 /* ManageAccountsTheme.swift in Sources */,
-=======
-				1A564DEFE16F401AA676866E /* AlertViewController.swift in Sources */,
-				1A5641D8E63CDBE210E30105 /* BalanceSorter.swift in Sources */,
->>>>>>> 4b71d916
 			);
 			runOnlyForDeploymentPostprocessing = 0;
 		};
@@ -3996,7 +3978,8 @@
 				1A5649DD40A0CB7B12AACE90 /* SortTypeRouter.swift in Sources */,
 				1A56490427A77496C63E08A7 /* TextSelectItemView.swift in Sources */,
 				1A564DCD110E8850C49979D3 /* TextSelectItem.swift in Sources */,
-<<<<<<< HEAD
+				1A564CD685B7DE30A959A6D5 /* AlertViewController.swift in Sources */,
+				1A564DD139A96047A30BD78D /* BalanceSorter.swift in Sources */,
 				11B358B0576F63BE43947DD5 /* Account.swift in Sources */,
 				11B3553D8942EEE330AFCDF1 /* Wallet.swift in Sources */,
 				11B35BEB439509EACB41AB06 /* AccountType.swift in Sources */,
@@ -4008,10 +3991,6 @@
 				11B355331BBF243C9F63B407 /* ManageAccountsPresenter.swift in Sources */,
 				11B35C5E60CCDBBDD5A0C33C /* ManageAccountCell.swift in Sources */,
 				11B35EFFC8EAF969B9A1A66A /* ManageAccountsTheme.swift in Sources */,
-=======
-				1A564CD685B7DE30A959A6D5 /* AlertViewController.swift in Sources */,
-				1A564DD139A96047A30BD78D /* BalanceSorter.swift in Sources */,
->>>>>>> 4b71d916
 			);
 			runOnlyForDeploymentPostprocessing = 0;
 		};
@@ -4372,7 +4351,8 @@
 				1A564335C5817A6F35D736E2 /* SortTypeRouter.swift in Sources */,
 				1A564AB07F3C5D0534D0D8A3 /* TextSelectItemView.swift in Sources */,
 				1A5649D8F43E49F4EB5157F4 /* TextSelectItem.swift in Sources */,
-<<<<<<< HEAD
+				1A564929F1CECAA67987CBC4 /* AlertViewController.swift in Sources */,
+				1A564395C3083722D347FA5F /* BalanceSorter.swift in Sources */,
 				11B3588E8DA44A45661351D7 /* Account.swift in Sources */,
 				11B35230FA3958ED9CA0DB86 /* Wallet.swift in Sources */,
 				11B35A91D104DA35C08032B2 /* AccountType.swift in Sources */,
@@ -4384,10 +4364,6 @@
 				11B35FD95363259BF87B427F /* ManageAccountsPresenter.swift in Sources */,
 				11B351D63AD2497E9466DFE5 /* ManageAccountCell.swift in Sources */,
 				11B35FA4126037CAAA9ADC04 /* ManageAccountsTheme.swift in Sources */,
-=======
-				1A564929F1CECAA67987CBC4 /* AlertViewController.swift in Sources */,
-				1A564395C3083722D347FA5F /* BalanceSorter.swift in Sources */,
->>>>>>> 4b71d916
 			);
 			runOnlyForDeploymentPostprocessing = 0;
 		};
