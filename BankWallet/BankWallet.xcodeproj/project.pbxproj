--- conflicted
+++ resolved
@@ -3802,12 +3802,9 @@
 				11B35549AB28CE77E5C01E6B /* EosAccountType.swift in Sources */,
 				11B35F8F125FA95DDBA1E7DF /* ManageWalletsNoAccountViewController.swift in Sources */,
 				11B352DCCAD3FF8EC3585E6D /* BiometryManager.swift in Sources */,
-<<<<<<< HEAD
-				1A564E71A18B471183E24F7A /* AddressInputField.swift in Sources */,
-=======
 				11B353FD817C98E4066A23E7 /* BackupManager.swift in Sources */,
 				11B353CE3E5D70C96DC069F3 /* AppManager.swift in Sources */,
->>>>>>> 81c80fba
+				1A564E71A18B471183E24F7A /* AddressInputField.swift in Sources */,
 			);
 			runOnlyForDeploymentPostprocessing = 0;
 		};
@@ -4257,12 +4254,9 @@
 				11B353FB9EFB313EFE486EAC /* ManageWalletsNoAccountViewController.swift in Sources */,
 				11B3542A04FE7857E5B6772D /* BackupRouter.swift in Sources */,
 				11B35606F2112D904B454E73 /* BiometryManager.swift in Sources */,
-<<<<<<< HEAD
-				1A56481E9149AC144C3003C8 /* AddressInputField.swift in Sources */,
-=======
 				11B35BCD6D0462E31D7EBA06 /* BackupManager.swift in Sources */,
 				11B358D1687049E5DACEBC96 /* AppManager.swift in Sources */,
->>>>>>> 81c80fba
+				1A56481E9149AC144C3003C8 /* AddressInputField.swift in Sources */,
 			);
 			runOnlyForDeploymentPostprocessing = 0;
 		};
@@ -4661,12 +4655,9 @@
 				11B35E763604B66B7A134205 /* EosAccountType.swift in Sources */,
 				11B3546D5C5D0A67B6627DA0 /* ManageWalletsNoAccountViewController.swift in Sources */,
 				11B3538B8D39A0E918A9AB44 /* BiometryManager.swift in Sources */,
-<<<<<<< HEAD
-				1A564CA81DACF03EC41899A4 /* AddressInputField.swift in Sources */,
-=======
 				11B35BC6DFCA197FA842873B /* BackupManager.swift in Sources */,
 				11B35590A4DA4BCFB3D38DDF /* AppManager.swift in Sources */,
->>>>>>> 81c80fba
+				1A564CA81DACF03EC41899A4 /* AddressInputField.swift in Sources */,
 			);
 			runOnlyForDeploymentPostprocessing = 0;
 		};
