--- conflicted
+++ resolved
@@ -323,12 +323,7 @@
 		1A564028EB37109A77F6272B /* WalletNavigationController.swift in Sources */ = {isa = PBXBuildFile; fileRef = 1A564358AD3DC4FADBA19214 /* WalletNavigationController.swift */; };
 		1A5640387C3C38FC17FCBF47 /* SecuritySettingsViewController.swift in Sources */ = {isa = PBXBuildFile; fileRef = 1A5647AD931E3B90C974A6CB /* SecuritySettingsViewController.swift */; };
 		1A56404A4E6577B10D66660F /* LanguageSettingsModule.swift in Sources */ = {isa = PBXBuildFile; fileRef = 1A5642A5A1B21FE92139766E /* LanguageSettingsModule.swift */; };
-<<<<<<< HEAD
-		1A56404FCD341D5A67C30340 /* Production.template.xcconfig in Resources */ = {isa = PBXBuildFile; fileRef = 1A564370A637B30D34776F2A /* Production.template.xcconfig */; };
 		1A5640707F586C7376213F9E /* TransactionViewItemLoader.swift in Sources */ = {isa = PBXBuildFile; fileRef = 1A5640AC869ADF30D3BCCAE0 /* TransactionViewItemLoader.swift */; };
-=======
-		1A5640707F586C7376213F9E /* TransactionsDiffer.swift in Sources */ = {isa = PBXBuildFile; fileRef = 1A5640AC869ADF30D3BCCAE0 /* TransactionsDiffer.swift */; };
->>>>>>> 074df76d
 		1A5640713F99BD66FCC826AD /* FeeRateProvider.swift in Sources */ = {isa = PBXBuildFile; fileRef = 1A564908ABD8BC8BB8713C2E /* FeeRateProvider.swift */; };
 		1A564076F4C5BD7656156603 /* ManageCoinsRouter.swift in Sources */ = {isa = PBXBuildFile; fileRef = 1A56471ECC51CB5E5572DBD8 /* ManageCoinsRouter.swift */; };
 		1A56407B3608988E913C7E1B /* MainSettingsInteractorTests.swift in Sources */ = {isa = PBXBuildFile; fileRef = 1A56426438831456EF79DC47 /* MainSettingsInteractorTests.swift */; };
@@ -515,11 +510,7 @@
 		1A564C0371E9F37679565B67 /* WalletViewController.swift in Sources */ = {isa = PBXBuildFile; fileRef = 1A564DA86E84425C160C76C1 /* WalletViewController.swift */; };
 		1A564C11B7785DCEA2472065 /* BitcoinCashAdapter.swift in Sources */ = {isa = PBXBuildFile; fileRef = 1A564BF724C69C237E309C07 /* BitcoinCashAdapter.swift */; };
 		1A564C1405D8C21185B0D4C1 /* TransactionsCurrencyCell.swift in Sources */ = {isa = PBXBuildFile; fileRef = 1A5649C888E12C1A0B70EFA8 /* TransactionsCurrencyCell.swift */; };
-<<<<<<< HEAD
-		1A564C182AB0AFD47CA76EA5 /* Development.xcconfig in Resources */ = {isa = PBXBuildFile; fileRef = 1A56433D5D39CCA995F97777 /* Development.xcconfig */; };
 		1A564C252F02B3CD2DD4E7A7 /* Differ.swift in Sources */ = {isa = PBXBuildFile; fileRef = 1A5648F4CBE5575C4D6C40BA /* Differ.swift */; };
-=======
->>>>>>> 074df76d
 		1A564C31EDF7C4ED60F1A3E5 /* FullTransactionHashHeaderView.swift in Sources */ = {isa = PBXBuildFile; fileRef = 1A5648F5499700A46A1515B6 /* FullTransactionHashHeaderView.swift */; };
 		1A564C39E18A49AA791E15EC /* AddressParserTests.swift in Sources */ = {isa = PBXBuildFile; fileRef = 1A5649276CA421D7B080BE56 /* AddressParserTests.swift */; };
 		1A564C41C7DF7E5B3812BE3A /* BalanceEditCell.swift in Sources */ = {isa = PBXBuildFile; fileRef = 1A564DDACAD5CFB092AE6496 /* BalanceEditCell.swift */; };
@@ -535,12 +526,7 @@
 		1A564D2917CF5C38C84C031B /* BitcoinBaseAdapter.swift in Sources */ = {isa = PBXBuildFile; fileRef = 1A56450DA6DF97C9E1FFE987 /* BitcoinBaseAdapter.swift */; };
 		1A564D29C715EE06C30C8B2B /* LaunchInteractor.swift in Sources */ = {isa = PBXBuildFile; fileRef = 1A56458C7C29504755A09E00 /* LaunchInteractor.swift */; };
 		1A564D45DD956D909C7B6C16 /* OneTimeTimer.swift in Sources */ = {isa = PBXBuildFile; fileRef = 1A56468BE2370BCAA8BDA2FC /* OneTimeTimer.swift */; };
-<<<<<<< HEAD
 		1A564D54DEE633D236F6AE38 /* TransactionViewItemLoader.swift in Sources */ = {isa = PBXBuildFile; fileRef = 1A5640AC869ADF30D3BCCAE0 /* TransactionViewItemLoader.swift */; };
-		1A564D5F202F7ED3AA797E20 /* Production.template.xcconfig in Resources */ = {isa = PBXBuildFile; fileRef = 1A564370A637B30D34776F2A /* Production.template.xcconfig */; };
-=======
-		1A564D54DEE633D236F6AE38 /* TransactionsDiffer.swift in Sources */ = {isa = PBXBuildFile; fileRef = 1A5640AC869ADF30D3BCCAE0 /* TransactionsDiffer.swift */; };
->>>>>>> 074df76d
 		1A564D60DD2935CBD2B23EF3 /* GuestTheme.swift in Sources */ = {isa = PBXBuildFile; fileRef = 1A564429BCB7A2DCFFE4104F /* GuestTheme.swift */; };
 		1A564D6E1FB65C20AAD6C54B /* DepositTheme.swift in Sources */ = {isa = PBXBuildFile; fileRef = 1A56481E8D97841B12893D00 /* DepositTheme.swift */; };
 		1A564D837A9AB8A7EA5EB71A /* LatestRateData.swift in Sources */ = {isa = PBXBuildFile; fileRef = 1A5640AA47846498D56A36E6 /* LatestRateData.swift */; };
@@ -593,30 +579,9 @@
 		3C7B9BFD8EA7360907306675 /* UrlManager.swift in Sources */ = {isa = PBXBuildFile; fileRef = 3C7B94F32F315F4F753D89AD /* UrlManager.swift */; };
 		41A22A9B2FA01C41637B3EB9 /* Pods_Bank_Tests.framework in Frameworks */ = {isa = PBXBuildFile; fileRef = C34C463CE4115A838C13EA33 /* Pods_Bank_Tests.framework */; };
 		4BBB009736B540C47E50CE37 /* Pods_Bank.framework in Frameworks */ = {isa = PBXBuildFile; fileRef = 754FC632F3964D9EF1172D85 /* Pods_Bank.framework */; };
-<<<<<<< HEAD
 		5002C0962294165700E88585 /* ThreadSafeness.swift in Sources */ = {isa = PBXBuildFile; fileRef = 5002C0952294165700E88585 /* ThreadSafeness.swift */; };
 		5002C0972294165700E88585 /* ThreadSafeness.swift in Sources */ = {isa = PBXBuildFile; fileRef = 5002C0952294165700E88585 /* ThreadSafeness.swift */; };
 		5002C0982294165700E88585 /* ThreadSafeness.swift in Sources */ = {isa = PBXBuildFile; fileRef = 5002C0952294165700E88585 /* ThreadSafeness.swift */; };
-		5026000021C3CA280023EEA2 /* Bank.release.xcconfig in Resources */ = {isa = PBXBuildFile; fileRef = 5026FFF621C3CA280023EEA2 /* Bank.release.xcconfig */; };
-		5026000121C3CA280023EEA2 /* Bank.release.xcconfig in Resources */ = {isa = PBXBuildFile; fileRef = 5026FFF621C3CA280023EEA2 /* Bank.release.xcconfig */; };
-		5026000221C3CA280023EEA2 /* Bank.release.xcconfig in Resources */ = {isa = PBXBuildFile; fileRef = 5026FFF621C3CA280023EEA2 /* Bank.release.xcconfig */; };
-		5026000321C3CA280023EEA2 /* Bank Dev T.debug.xcconfig in Resources */ = {isa = PBXBuildFile; fileRef = 5026FFF721C3CA280023EEA2 /* Bank Dev T.debug.xcconfig */; };
-		5026000421C3CA280023EEA2 /* Bank Dev T.debug.xcconfig in Resources */ = {isa = PBXBuildFile; fileRef = 5026FFF721C3CA280023EEA2 /* Bank Dev T.debug.xcconfig */; };
-		5026000521C3CA280023EEA2 /* Bank Dev T.debug.xcconfig in Resources */ = {isa = PBXBuildFile; fileRef = 5026FFF721C3CA280023EEA2 /* Bank Dev T.debug.xcconfig */; };
-		5026000621C3CA280023EEA2 /* Bank Dev.debug.xcconfig in Resources */ = {isa = PBXBuildFile; fileRef = 5026FFF821C3CA280023EEA2 /* Bank Dev.debug.xcconfig */; };
-		5026000721C3CA280023EEA2 /* Bank Dev.debug.xcconfig in Resources */ = {isa = PBXBuildFile; fileRef = 5026FFF821C3CA280023EEA2 /* Bank Dev.debug.xcconfig */; };
-		5026000821C3CA280023EEA2 /* Bank Dev.debug.xcconfig in Resources */ = {isa = PBXBuildFile; fileRef = 5026FFF821C3CA280023EEA2 /* Bank Dev.debug.xcconfig */; };
-		5026000921C3CA280023EEA2 /* Bank.debug.xcconfig in Resources */ = {isa = PBXBuildFile; fileRef = 5026FFF921C3CA280023EEA2 /* Bank.debug.xcconfig */; };
-		5026000A21C3CA280023EEA2 /* Bank.debug.xcconfig in Resources */ = {isa = PBXBuildFile; fileRef = 5026FFF921C3CA280023EEA2 /* Bank.debug.xcconfig */; };
-		5026000B21C3CA280023EEA2 /* Bank.debug.xcconfig in Resources */ = {isa = PBXBuildFile; fileRef = 5026FFF921C3CA280023EEA2 /* Bank.debug.xcconfig */; };
-		5026FFFA21C3CA280023EEA2 /* Bank Dev.release.xcconfig in Resources */ = {isa = PBXBuildFile; fileRef = 5026FFF421C3CA280023EEA2 /* Bank Dev.release.xcconfig */; };
-		5026FFFB21C3CA280023EEA2 /* Bank Dev.release.xcconfig in Resources */ = {isa = PBXBuildFile; fileRef = 5026FFF421C3CA280023EEA2 /* Bank Dev.release.xcconfig */; };
-		5026FFFC21C3CA280023EEA2 /* Bank Dev.release.xcconfig in Resources */ = {isa = PBXBuildFile; fileRef = 5026FFF421C3CA280023EEA2 /* Bank Dev.release.xcconfig */; };
-		5026FFFD21C3CA280023EEA2 /* Bank Dev T.release.xcconfig in Resources */ = {isa = PBXBuildFile; fileRef = 5026FFF521C3CA280023EEA2 /* Bank Dev T.release.xcconfig */; };
-		5026FFFE21C3CA280023EEA2 /* Bank Dev T.release.xcconfig in Resources */ = {isa = PBXBuildFile; fileRef = 5026FFF521C3CA280023EEA2 /* Bank Dev T.release.xcconfig */; };
-		5026FFFF21C3CA280023EEA2 /* Bank Dev T.release.xcconfig in Resources */ = {isa = PBXBuildFile; fileRef = 5026FFF521C3CA280023EEA2 /* Bank Dev T.release.xcconfig */; };
-=======
->>>>>>> 074df76d
 		503320AB214679EB00F64AAA /* PinTheme.swift in Sources */ = {isa = PBXBuildFile; fileRef = 503320AA214679EB00F64AAA /* PinTheme.swift */; };
 		509E3D2420E398610095452C /* RestoreTheme.swift in Sources */ = {isa = PBXBuildFile; fileRef = 509E3D2320E398610095452C /* RestoreTheme.swift */; };
 		50AB06AE2158E2EE00A01E4A /* LocalAuthentication.framework in Frameworks */ = {isa = PBXBuildFile; fileRef = 50AB06AD2158E2EE00A01E4A /* LocalAuthentication.framework */; };
