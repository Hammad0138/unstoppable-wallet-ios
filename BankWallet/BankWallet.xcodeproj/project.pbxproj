// !$*UTF8*$!
{
	archiveVersion = 1;
	classes = {
	};
	objectVersion = 51;
	objects = {

/* Begin PBXBuildFile section */
		0C1339B5AC2EF6308C530EFA /* Pods_Bank_Dev_T.framework in Frameworks */ = {isa = PBXBuildFile; fileRef = 57643D7C83C0E8939C422D13 /* Pods_Bank_Dev_T.framework */; };
		11B3501B8ACAD89124C0C6B6 /* SendConfirmationValueItem.swift in Sources */ = {isa = PBXBuildFile; fileRef = 11B3572D1DA38AAD1A4429EB /* SendConfirmationValueItem.swift */; };
		11B3501C8BBD0D43D5CDD337 /* PeriodicTimer.swift in Sources */ = {isa = PBXBuildFile; fileRef = 11B35FA1C1FF965AA2EB6666 /* PeriodicTimer.swift */; };
		11B35034E4E93ACC8BFA0F51 /* SendAddressItemView.swift in Sources */ = {isa = PBXBuildFile; fileRef = 11B35AC7305FD5CEB5690DD9 /* SendAddressItemView.swift */; };
		11B3505130AE50140070F82F /* DoubleLineCell.swift in Sources */ = {isa = PBXBuildFile; fileRef = 11B35B0378C5EA6E02CB2E37 /* DoubleLineCell.swift */; };
		11B350555CD222085996B450 /* Logger.swift in Sources */ = {isa = PBXBuildFile; fileRef = 11B358B344E13290D77605E0 /* Logger.swift */; };
		11B35068E05BC58C6C9A93D7 /* AccountManager.swift in Sources */ = {isa = PBXBuildFile; fileRef = 11B35872950C107E4810AB6B /* AccountManager.swift */; };
		11B35074B817C492D2534D71 /* SendFeeItem.swift in Sources */ = {isa = PBXBuildFile; fileRef = 11B357B45FC7216E5D1BA309 /* SendFeeItem.swift */; };
		11B35075ECB2F181418CD3A8 /* NumPadTheme.swift in Sources */ = {isa = PBXBuildFile; fileRef = 11B35BFD94DA13D66AD6A86D /* NumPadTheme.swift */; };
		11B3507B0D6688560D248A18 /* AlertButtonItem.swift in Sources */ = {isa = PBXBuildFile; fileRef = 11B35CFDC5BD98BA40682DBD /* AlertButtonItem.swift */; };
		11B3507CAA4C9F760712EB73 /* LanguageManagerTests.swift in Sources */ = {isa = PBXBuildFile; fileRef = 11B356347098BE98619962B4 /* LanguageManagerTests.swift */; };
		11B3507DDEBA587C023CE898 /* DashAdapter.swift in Sources */ = {isa = PBXBuildFile; fileRef = 11B358CA18471A93188933B4 /* DashAdapter.swift */; };
		11B3507E93F1F8FBE21A9245 /* BaseCurrencySettingsModule.swift in Sources */ = {isa = PBXBuildFile; fileRef = 11B35C104035EBC5B0B13592 /* BaseCurrencySettingsModule.swift */; };
		11B3508A010ECAA51CBF980D /* SendFeeItem.swift in Sources */ = {isa = PBXBuildFile; fileRef = 11B357B45FC7216E5D1BA309 /* SendFeeItem.swift */; };
		11B3508D4D574217447418D5 /* UIColor.swift in Sources */ = {isa = PBXBuildFile; fileRef = 11B351FFC025462BB9F01184 /* UIColor.swift */; };
		11B3508E68D010A9507E2A48 /* AgreementModule.swift in Sources */ = {isa = PBXBuildFile; fileRef = 11B35248E47D24EE71FDFC6F /* AgreementModule.swift */; };
		11B350A2996417A8E4683B68 /* DepositPresenterTests.swift in Sources */ = {isa = PBXBuildFile; fileRef = 11B35F2B655DA832E0761521 /* DepositPresenterTests.swift */; };
		11B350A9DE3A25E834D9C14B /* AgreementInteractor.swift in Sources */ = {isa = PBXBuildFile; fileRef = 11B35FC6F5CF6D888A05590B /* AgreementInteractor.swift */; };
		11B350B7FE5660DE0BD3DA64 /* Satoshi.swift in Sources */ = {isa = PBXBuildFile; fileRef = 11B3522E7181FB5F0A647944 /* Satoshi.swift */; };
		11B350C8CA6E260490BC9CA2 /* WalletStorage.swift in Sources */ = {isa = PBXBuildFile; fileRef = 11B35133152C3ED8DEC7F075 /* WalletStorage.swift */; };
		11B350D872DA13413A850044 /* SendAmountItemView.swift in Sources */ = {isa = PBXBuildFile; fileRef = 11B35A56B7E8B8CCA04266B2 /* SendAmountItemView.swift */; };
		11B350E34285A392F34198D0 /* UnlinkModule.swift in Sources */ = {isa = PBXBuildFile; fileRef = 11B3529D276325D741CAEEF5 /* UnlinkModule.swift */; };
		11B350E923A4E51AAF9D2828 /* BarsProgressView.swift in Sources */ = {isa = PBXBuildFile; fileRef = 11B35A686DD5BA335FEB6BEB /* BarsProgressView.swift */; };
		11B350EB785676FD2728D347 /* SendConfirmationViewController.swift in Sources */ = {isa = PBXBuildFile; fileRef = 11B35C5905B63102828DB4C1 /* SendConfirmationViewController.swift */; };
		11B350F7731A09AC00AB8DC4 /* SendFeeItem.swift in Sources */ = {isa = PBXBuildFile; fileRef = 11B357B45FC7216E5D1BA309 /* SendFeeItem.swift */; };
		11B35102A48D27150867BDD8 /* RestoreWordsRouter.swift in Sources */ = {isa = PBXBuildFile; fileRef = 11B35E81D848256AED44AFF3 /* RestoreWordsRouter.swift */; };
		11B351147B9FA7CFB61D6F31 /* TransactionViewItemFactoryTests.swift in Sources */ = {isa = PBXBuildFile; fileRef = 11B35461B70501F290DFC166 /* TransactionViewItemFactoryTests.swift */; };
		11B35133B5C8937A33A0208C /* GrdbStorage.swift in Sources */ = {isa = PBXBuildFile; fileRef = 11B35A1AE56A94BEB52AC4D1 /* GrdbStorage.swift */; };
		11B3513C8E7B2C3651F00F8F /* AccountStorage.swift in Sources */ = {isa = PBXBuildFile; fileRef = 11B35E87C15A3AE82F471007 /* AccountStorage.swift */; };
		11B3513D7F63AF4688AF336E /* ManageAccountsViewItemFactory.swift in Sources */ = {isa = PBXBuildFile; fileRef = 11B35987C48604FA6CB81C92 /* ManageAccountsViewItemFactory.swift */; };
		11B351409751CBF5D7C55E05 /* BaseCurrencySettingsModule.swift in Sources */ = {isa = PBXBuildFile; fileRef = 11B35C104035EBC5B0B13592 /* BaseCurrencySettingsModule.swift */; };
		11B3515869AD00251DF53B57 /* AlertButtonItem.swift in Sources */ = {isa = PBXBuildFile; fileRef = 11B35CFDC5BD98BA40682DBD /* AlertButtonItem.swift */; };
		11B3516D955D9654B474C00C /* SendConfirmationAmounItem.swift in Sources */ = {isa = PBXBuildFile; fileRef = 11B350EB27AD6B432BD7DCD1 /* SendConfirmationAmounItem.swift */; };
		11B3516E2546ADC95238BD6D /* AlertButtonItemView.swift in Sources */ = {isa = PBXBuildFile; fileRef = 11B3566164D1D7C7898132E2 /* AlertButtonItemView.swift */; };
		11B35177B650540BCEA880B3 /* UnlinkInteractor.swift in Sources */ = {isa = PBXBuildFile; fileRef = 11B351A464627DCBABD1AC17 /* UnlinkInteractor.swift */; };
		11B35178E30F8FB403049A1C /* AgreementPresenter.swift in Sources */ = {isa = PBXBuildFile; fileRef = 11B35563AD5480E74C3EE851 /* AgreementPresenter.swift */; };
		11B3518C64517587F75FE8E9 /* RateApiProvider.swift in Sources */ = {isa = PBXBuildFile; fileRef = 11B35055FA381EE9CA438CB0 /* RateApiProvider.swift */; };
		11B3518E536A06DD6C10774D /* LanguageManager.swift in Sources */ = {isa = PBXBuildFile; fileRef = 11B35C4FFB99D10A8F343E9C /* LanguageManager.swift */; };
		11B351A3DAD5DCBCCAF27EDF /* AgreementViewController.swift in Sources */ = {isa = PBXBuildFile; fileRef = 11B356F9CD8A90874F17F0D5 /* AgreementViewController.swift */; };
		11B351B76E70E4D03CB0615D /* WalletFactory.swift in Sources */ = {isa = PBXBuildFile; fileRef = 11B357A7F7FD0E4D2BDD8F49 /* WalletFactory.swift */; };
		11B351BA94468F698A559E70 /* SendAmountItem.swift in Sources */ = {isa = PBXBuildFile; fileRef = 11B359DEE539B7406C382B80 /* SendAmountItem.swift */; };
		11B351C81028727569851233 /* EthereumAdapter.swift in Sources */ = {isa = PBXBuildFile; fileRef = 11B352D314A298B6B832F309 /* EthereumAdapter.swift */; };
		11B351D63AD2497E9466DFE5 /* ManageAccountCell.swift in Sources */ = {isa = PBXBuildFile; fileRef = 11B35D815F45FCFCE500E706 /* ManageAccountCell.swift */; };
		11B351DBAFC2501DD8192791 /* UnlinkRouter.swift in Sources */ = {isa = PBXBuildFile; fileRef = 11B3539C11511DDEE1EACD1E /* UnlinkRouter.swift */; };
		11B35214ABE4454CCDFF94CE /* TransactionItemFactory.swift in Sources */ = {isa = PBXBuildFile; fileRef = 11B35082EB75323531F95A2F /* TransactionItemFactory.swift */; };
		11B3521E233ECED0574C9681 /* ConfirmationCheckboxItem.swift in Sources */ = {isa = PBXBuildFile; fileRef = 11B35EC60329833B8D6CA1E0 /* ConfirmationCheckboxItem.swift */; };
		11B35225C822B395C8916EEF /* BalanceViewItemFactory.swift in Sources */ = {isa = PBXBuildFile; fileRef = 11B35D7125090E2FF868F924 /* BalanceViewItemFactory.swift */; };
		11B352273C07130833C63184 /* UIView.swift in Sources */ = {isa = PBXBuildFile; fileRef = 11B358414185C1B924E91A32 /* UIView.swift */; };
		11B3522E5E39F63EFB213358 /* AlertButtonItem.swift in Sources */ = {isa = PBXBuildFile; fileRef = 11B35CFDC5BD98BA40682DBD /* AlertButtonItem.swift */; };
		11B35230E3C4799ED6883CFC /* RestoreWordsModule.swift in Sources */ = {isa = PBXBuildFile; fileRef = 11B358A22763AC816195CE7A /* RestoreWordsModule.swift */; };
		11B35230FA3958ED9CA0DB86 /* Wallet.swift in Sources */ = {isa = PBXBuildFile; fileRef = 11B35EB6A09E7FBB70B8966B /* Wallet.swift */; };
		11B35236766B5CEA73043FE5 /* DoubleLineCell.swift in Sources */ = {isa = PBXBuildFile; fileRef = 11B35B0378C5EA6E02CB2E37 /* DoubleLineCell.swift */; };
		11B3523969BB4AFDA5F9FD60 /* SyncModePresenter.swift in Sources */ = {isa = PBXBuildFile; fileRef = 11B35A086AF66CE950E488D3 /* SyncModePresenter.swift */; };
		11B3524733E10970C85BE0B1 /* SendAmountItem.swift in Sources */ = {isa = PBXBuildFile; fileRef = 11B359DEE539B7406C382B80 /* SendAmountItem.swift */; };
		11B35249D1E7F30208619205 /* AccountFactory.swift in Sources */ = {isa = PBXBuildFile; fileRef = 11B35C4D6F474C2EB3687EB4 /* AccountFactory.swift */; };
		11B3524BEC247F4FECE86A95 /* ManageAccountsTheme.swift in Sources */ = {isa = PBXBuildFile; fileRef = 11B357C7F62B53F2AD89FBC6 /* ManageAccountsTheme.swift */; };
		11B3524C9BD6FDCE5D72CB81 /* TestModeIndicator.swift in Sources */ = {isa = PBXBuildFile; fileRef = 11B353F97FB72582499D6663 /* TestModeIndicator.swift */; };
		11B3524D24D3AE736839690A /* String.swift in Sources */ = {isa = PBXBuildFile; fileRef = 11B35F4AF52970B217AD4DC6 /* String.swift */; };
		11B3524E90ADBAEB02E77B77 /* SyncModeModule.swift in Sources */ = {isa = PBXBuildFile; fileRef = 11B350A04B4D9122C9828EC6 /* SyncModeModule.swift */; };
		11B35262A6D3AB8C41E2E245 /* AccountStorage.swift in Sources */ = {isa = PBXBuildFile; fileRef = 11B35E87C15A3AE82F471007 /* AccountStorage.swift */; };
		11B35267BB7BFACBBF5C030F /* GrdbStorage.swift in Sources */ = {isa = PBXBuildFile; fileRef = 11B35A1AE56A94BEB52AC4D1 /* GrdbStorage.swift */; };
		11B352783ABAB4B503FE6DC7 /* RateSyncer.swift in Sources */ = {isa = PBXBuildFile; fileRef = 11B350C8341DFAF14D974ACC /* RateSyncer.swift */; };
		11B352A99B39974BC9BDC839 /* Words24AccountType.swift in Sources */ = {isa = PBXBuildFile; fileRef = 11B35473B5D087C8C234D390 /* Words24AccountType.swift */; };
		11B352C0B06CE48E16B20BE9 /* BalanceItemDataSource.swift in Sources */ = {isa = PBXBuildFile; fileRef = 11B35F79F5274A2603296EFF /* BalanceItemDataSource.swift */; };
		11B352C17E4BB374BF10327A /* JsonApiProvider.swift in Sources */ = {isa = PBXBuildFile; fileRef = 11B355AD0C896DBA7122F3DC /* JsonApiProvider.swift */; };
		11B352D96575CD8ED6172152 /* SendViewController.swift in Sources */ = {isa = PBXBuildFile; fileRef = 11B3538CA03C579CD6BC49F8 /* SendViewController.swift */; };
		11B352DCCAD3FF8EC3585E6D /* BiometryManager.swift in Sources */ = {isa = PBXBuildFile; fileRef = 11B352254688700E3FF9B59F /* BiometryManager.swift */; };
		11B352E00B6E0DF4F6D42486 /* DashAdapter.swift in Sources */ = {isa = PBXBuildFile; fileRef = 11B358CA18471A93188933B4 /* DashAdapter.swift */; };
		11B352EEC1F6E90F09CC2C96 /* UnlinkModule.swift in Sources */ = {isa = PBXBuildFile; fileRef = 11B3529D276325D741CAEEF5 /* UnlinkModule.swift */; };
		11B352FDD80F24D5EF340F80 /* EnabledWallet.swift in Sources */ = {isa = PBXBuildFile; fileRef = 11B35BDC2E3F845A52C442AD /* EnabledWallet.swift */; };
		11B352FF572078C646A92322 /* SendConfirmationAddressItem.swift in Sources */ = {isa = PBXBuildFile; fileRef = 11B3522F9D6DB1D04EA92CCE /* SendConfirmationAddressItem.swift */; };
		11B35303EF169A14070D4AF9 /* RateSyncer.swift in Sources */ = {isa = PBXBuildFile; fileRef = 11B350C8341DFAF14D974ACC /* RateSyncer.swift */; };
		11B3530B19A8D80E40AD75EE /* BalanceItemDataSource.swift in Sources */ = {isa = PBXBuildFile; fileRef = 11B35F79F5274A2603296EFF /* BalanceItemDataSource.swift */; };
		11B35327F187159E57BA638C /* AgreementRouter.swift in Sources */ = {isa = PBXBuildFile; fileRef = 11B3555B8A1BB021B722B1D6 /* AgreementRouter.swift */; };
		11B3532B02B5680ABD96CED9 /* WalletStorage.swift in Sources */ = {isa = PBXBuildFile; fileRef = 11B35133152C3ED8DEC7F075 /* WalletStorage.swift */; };
		11B353495D45DFC2235A1BF0 /* ConfirmationCheckboxItem.swift in Sources */ = {isa = PBXBuildFile; fileRef = 11B35EC60329833B8D6CA1E0 /* ConfirmationCheckboxItem.swift */; };
		11B35350937E99F55B6CE037 /* RestoreWordsRouter.swift in Sources */ = {isa = PBXBuildFile; fileRef = 11B35E81D848256AED44AFF3 /* RestoreWordsRouter.swift */; };
		11B35356482DC7860F552715 /* NumPad.swift in Sources */ = {isa = PBXBuildFile; fileRef = 11B35F53002A95B923B397AE /* NumPad.swift */; };
		11B3536904CE54CCD1C3F1AE /* SendConfirmationViewController.swift in Sources */ = {isa = PBXBuildFile; fileRef = 11B35C5905B63102828DB4C1 /* SendConfirmationViewController.swift */; };
		11B3536D5FF73EEC87DC34DE /* ManageWalletsInteractor.swift in Sources */ = {isa = PBXBuildFile; fileRef = 11B352BAE51F541AB844EEDA /* ManageWalletsInteractor.swift */; };
		11B3536D947C186E1BD8E2A3 /* SendFeeItemView.swift in Sources */ = {isa = PBXBuildFile; fileRef = 11B3550B7B94CDF3DA89DBF1 /* SendFeeItemView.swift */; };
		11B35380D43AB1DAE136FD2B /* WalletRemover.swift in Sources */ = {isa = PBXBuildFile; fileRef = 11B351FBF486466DDD72E795 /* WalletRemover.swift */; };
		11B353814993068D6DD2E3D6 /* MainModule.swift in Sources */ = {isa = PBXBuildFile; fileRef = 11B35B96D2BC5994AC8EC794 /* MainModule.swift */; };
		11B3538B8D39A0E918A9AB44 /* BiometryManager.swift in Sources */ = {isa = PBXBuildFile; fileRef = 11B352254688700E3FF9B59F /* BiometryManager.swift */; };
		11B3538BCEB71A64DB75C141 /* TransactionsPresenter.swift in Sources */ = {isa = PBXBuildFile; fileRef = 11B3569AE7CDF7E217CAB4EE /* TransactionsPresenter.swift */; };
		11B3538EE12AC16D563701DD /* BitcoinAdapter.swift in Sources */ = {isa = PBXBuildFile; fileRef = 11B352D114BED753EEBA8B8D /* BitcoinAdapter.swift */; };
		11B3538F8C8354B93C9EF6E8 /* ManageAccountsViewController.swift in Sources */ = {isa = PBXBuildFile; fileRef = 11B358B4DFC88B488F3BC039 /* ManageAccountsViewController.swift */; };
		11B353A7F530336B1E15015E /* DepositViewController.swift in Sources */ = {isa = PBXBuildFile; fileRef = 11B35ED7203AD00030A8BA23 /* DepositViewController.swift */; };
		11B353AA4AFFB020A68E09B6 /* AccountFactory.swift in Sources */ = {isa = PBXBuildFile; fileRef = 11B35C4D6F474C2EB3687EB4 /* AccountFactory.swift */; };
		11B353C550551A71D5AD3AAF /* NetworkManager.swift in Sources */ = {isa = PBXBuildFile; fileRef = 11B3535DD03F9264351E13A9 /* NetworkManager.swift */; };
		11B353CE3525B4AE83F0B993 /* DateHelper.swift in Sources */ = {isa = PBXBuildFile; fileRef = 11B35492B1162F69CA7A0597 /* DateHelper.swift */; };
		11B353CE3E5D70C96DC069F3 /* AppManager.swift in Sources */ = {isa = PBXBuildFile; fileRef = 11B352884D47E0B23DCF2C2C /* AppManager.swift */; };
		11B353D4ECDC6398228A2270 /* RestoreViewController.swift in Sources */ = {isa = PBXBuildFile; fileRef = 11B35BA0167A8A6B5AFEABAE /* RestoreViewController.swift */; };
		11B353E8DDA6FE062E6E07C9 /* AgreementViewController.swift in Sources */ = {isa = PBXBuildFile; fileRef = 11B356F9CD8A90874F17F0D5 /* AgreementViewController.swift */; };
		11B353FA170E276850F994F1 /* BaseCurrencySettingsViewController.swift in Sources */ = {isa = PBXBuildFile; fileRef = 11B35E4481DCD98BF2074797 /* BaseCurrencySettingsViewController.swift */; };
		11B353FB9EFB313EFE486EAC /* ManageWalletsNoAccountViewController.swift in Sources */ = {isa = PBXBuildFile; fileRef = 11B35D0FD446096C0E973CD1 /* ManageWalletsNoAccountViewController.swift */; };
		11B353FD817C98E4066A23E7 /* BackupManager.swift in Sources */ = {isa = PBXBuildFile; fileRef = 11B355E86612AEE00ED19CFE /* BackupManager.swift */; };
		11B35406710372339144C92D /* AuthData.swift in Sources */ = {isa = PBXBuildFile; fileRef = 11B352D70D3A3A2851CCEDA3 /* AuthData.swift */; };
		11B35418EC59877BB05558B3 /* TransactionRecordPoolRepo.swift in Sources */ = {isa = PBXBuildFile; fileRef = 11B35B93B5B43FF00B24528B /* TransactionRecordPoolRepo.swift */; };
		11B3541F6B5316F3B373D1EA /* ValueFormatter.swift in Sources */ = {isa = PBXBuildFile; fileRef = 11B35EFB45ECC2D403CA6C89 /* ValueFormatter.swift */; };
		11B3542A04FE7857E5B6772D /* BackupRouter.swift in Sources */ = {isa = PBXBuildFile; fileRef = 11B35D66E95B16C32E3796E8 /* BackupRouter.swift */; };
		11B3542C6A82191F2384F5B9 /* AlertButtonItemView.swift in Sources */ = {isa = PBXBuildFile; fileRef = 11B3566164D1D7C7898132E2 /* AlertButtonItemView.swift */; };
		11B35433045DD100592EF633 /* TransactionValueItem.swift in Sources */ = {isa = PBXBuildFile; fileRef = 11B353A2F8FFE93DC7E58F98 /* TransactionValueItem.swift */; };
		11B3544601D94D63EC87FE26 /* Currency.swift in Sources */ = {isa = PBXBuildFile; fileRef = 11B356DF243F6B9248E6AD42 /* Currency.swift */; };
		11B354487BCE26A8723249E9 /* ManageAccountsViewItemFactoryTests.swift in Sources */ = {isa = PBXBuildFile; fileRef = 11B3566D9CACCEF57F44FF1D /* ManageAccountsViewItemFactoryTests.swift */; };
		11B3546128004E2E5F3CD23A /* RestorePresenter.swift in Sources */ = {isa = PBXBuildFile; fileRef = 11B35BAEE22C144B33661819 /* RestorePresenter.swift */; };
		11B3546D0CA441F8F2C988AD /* TransactionRecordPoolState.swift in Sources */ = {isa = PBXBuildFile; fileRef = 11B3592889642D8823BEDAE2 /* TransactionRecordPoolState.swift */; };
		11B3546D5C5D0A67B6627DA0 /* ManageWalletsNoAccountViewController.swift in Sources */ = {isa = PBXBuildFile; fileRef = 11B35D0FD446096C0E973CD1 /* ManageWalletsNoAccountViewController.swift */; };
		11B3546D93941524CF7A8739 /* ManageAccountsRouter.swift in Sources */ = {isa = PBXBuildFile; fileRef = 11B35283DEB96027246DFFFE /* ManageAccountsRouter.swift */; };
		11B3547C43F7FD29D8BC5E62 /* TransactionInfoViewController.swift in Sources */ = {isa = PBXBuildFile; fileRef = 11B35EA7951903DA3790E945 /* TransactionInfoViewController.swift */; };
		11B3548C04B2664896D3B15A /* BalanceItem.swift in Sources */ = {isa = PBXBuildFile; fileRef = 11B35A0A1E69943CD3203FF9 /* BalanceItem.swift */; };
		11B3548F7F15344149F42D81 /* RestoreWordsPresenter.swift in Sources */ = {isa = PBXBuildFile; fileRef = 11B35B925DBFC2CE0B69B6DD /* RestoreWordsPresenter.swift */; };
		11B354A12A3BF8521C417171 /* SendAddressItemView.swift in Sources */ = {isa = PBXBuildFile; fileRef = 11B35AC7305FD5CEB5690DD9 /* SendAddressItemView.swift */; };
		11B354A942427929EBB4B329 /* TransactionInfoViewController.swift in Sources */ = {isa = PBXBuildFile; fileRef = 11B35EA7951903DA3790E945 /* TransactionInfoViewController.swift */; };
		11B354AD94C483A7D5E3DD1F /* ValueFormatter.swift in Sources */ = {isa = PBXBuildFile; fileRef = 11B35EFB45ECC2D403CA6C89 /* ValueFormatter.swift */; };
		11B354CEA50440885BDDFEFD /* KeychainStorage.swift in Sources */ = {isa = PBXBuildFile; fileRef = 11B3584E1C6B6FA22B89D82C /* KeychainStorage.swift */; };
		11B354D04599199832DDAC94 /* Protocols.swift in Sources */ = {isa = PBXBuildFile; fileRef = 11B35A5DE20DD6DD486FAFC0 /* Protocols.swift */; };
		11B354D394895E1FAFB2F116 /* NetworkManager.swift in Sources */ = {isa = PBXBuildFile; fileRef = 11B3535DD03F9264351E13A9 /* NetworkManager.swift */; };
		11B354E01BC6483541687805 /* SendViewController.swift in Sources */ = {isa = PBXBuildFile; fileRef = 11B3538CA03C579CD6BC49F8 /* SendViewController.swift */; };
		11B354E052C02470D2DB1F92 /* TransactionsInteractor.swift in Sources */ = {isa = PBXBuildFile; fileRef = 11B35BEF7ABBE155593B4DBE /* TransactionsInteractor.swift */; };
		11B354E2E53DB96607574EA1 /* UIImage.swift in Sources */ = {isa = PBXBuildFile; fileRef = 11B3572B7C2F16CD51F37FF0 /* UIImage.swift */; };
		11B354FEF278D18C3EBCE1C0 /* ManageAccountsInteractor.swift in Sources */ = {isa = PBXBuildFile; fileRef = 11B355330C2EB2870BD7087A /* ManageAccountsInteractor.swift */; };
		11B355233D330DC1343DC847 /* ManageAccountsRouter.swift in Sources */ = {isa = PBXBuildFile; fileRef = 11B35283DEB96027246DFFFE /* ManageAccountsRouter.swift */; };
		11B35526BED48D17B07C3C46 /* ValueFormatter.swift in Sources */ = {isa = PBXBuildFile; fileRef = 11B35EFB45ECC2D403CA6C89 /* ValueFormatter.swift */; };
		11B35530C3166434FDD263FF /* SendConfirmationValueItem.swift in Sources */ = {isa = PBXBuildFile; fileRef = 11B3572D1DA38AAD1A4429EB /* SendConfirmationValueItem.swift */; };
		11B355331BBF243C9F63B407 /* ManageAccountsPresenter.swift in Sources */ = {isa = PBXBuildFile; fileRef = 11B35CDAE70C1D4C434FE954 /* ManageAccountsPresenter.swift */; };
		11B3553D8942EEE330AFCDF1 /* Wallet.swift in Sources */ = {isa = PBXBuildFile; fileRef = 11B35EB6A09E7FBB70B8966B /* Wallet.swift */; };
		11B3553FE441E814B14A29F6 /* KeyboardObservingViewController.swift in Sources */ = {isa = PBXBuildFile; fileRef = 11B3535FC407BA20765EBCF4 /* KeyboardObservingViewController.swift */; };
		11B35542BB8470BFD140E73D /* AuthData.swift in Sources */ = {isa = PBXBuildFile; fileRef = 11B352D70D3A3A2851CCEDA3 /* AuthData.swift */; };
		11B355437C4EFC0694B3D926 /* SyncModeViewController.swift in Sources */ = {isa = PBXBuildFile; fileRef = 11B35E0A329C9A81552697DF /* SyncModeViewController.swift */; };
		11B35547053ED73DF951660A /* ManageAccountsViewItemFactory.swift in Sources */ = {isa = PBXBuildFile; fileRef = 11B35987C48604FA6CB81C92 /* ManageAccountsViewItemFactory.swift */; };
		11B35549AB28CE77E5C01E6B /* EosAccountType.swift in Sources */ = {isa = PBXBuildFile; fileRef = 11B3589F07BFA3626F5E41FD /* EosAccountType.swift */; };
		11B35551F82275A2C41F39A8 /* DefaultWalletCreator.swift in Sources */ = {isa = PBXBuildFile; fileRef = 11B35264D93B6F4E120759E7 /* DefaultWalletCreator.swift */; };
		11B355522F6E7CD38E985901 /* TestModeIndicator.swift in Sources */ = {isa = PBXBuildFile; fileRef = 11B353F97FB72582499D6663 /* TestModeIndicator.swift */; };
		11B35553473EE43D58C4001F /* TransactionItemDataSource.swift in Sources */ = {isa = PBXBuildFile; fileRef = 11B350DFDC2CC98086520BFA /* TransactionItemDataSource.swift */; };
		11B355591BDF5022FB33EB05 /* Date.swift in Sources */ = {isa = PBXBuildFile; fileRef = 11B355ABE89C2793563829BD /* Date.swift */; };
		11B3555A2881ED69B7F4D9C9 /* SendConfirmationValueItem.swift in Sources */ = {isa = PBXBuildFile; fileRef = 11B3572D1DA38AAD1A4429EB /* SendConfirmationValueItem.swift */; };
		11B3555CA9B2F01358E055BE /* UnlinkPresenter.swift in Sources */ = {isa = PBXBuildFile; fileRef = 11B35419B0C846238DDC50F3 /* UnlinkPresenter.swift */; };
		11B35589969C6C5A0403F7B1 /* BaseCurrencySettingsRouter.swift in Sources */ = {isa = PBXBuildFile; fileRef = 11B35F3E6B957ECFF5D1CE2E /* BaseCurrencySettingsRouter.swift */; };
		11B3558BE4EB06B14132439E /* RateApiProvider.swift in Sources */ = {isa = PBXBuildFile; fileRef = 11B35055FA381EE9CA438CB0 /* RateApiProvider.swift */; };
		11B35590A4DA4BCFB3D38DDF /* AppManager.swift in Sources */ = {isa = PBXBuildFile; fileRef = 11B352884D47E0B23DCF2C2C /* AppManager.swift */; };
		11B3559F37873BBC33C68BE0 /* Words12AccountType.swift in Sources */ = {isa = PBXBuildFile; fileRef = 11B35F3A33D60A4A014DC920 /* Words12AccountType.swift */; };
		11B355B0F129C0E4B4731D3B /* TransactionViewItem.swift in Sources */ = {isa = PBXBuildFile; fileRef = 11B357776F706C10E8B14C4E /* TransactionViewItem.swift */; };
		11B355B832036E0924745595 /* RestoreWordsPresenter.swift in Sources */ = {isa = PBXBuildFile; fileRef = 11B35B925DBFC2CE0B69B6DD /* RestoreWordsPresenter.swift */; };
		11B355D0E3D67372D975FE21 /* UIAlertController.swift in Sources */ = {isa = PBXBuildFile; fileRef = 11B356D6300E64A1982BC9EB /* UIAlertController.swift */; };
		11B355D7142B6A76B6A3502E /* BalanceInteractor.swift in Sources */ = {isa = PBXBuildFile; fileRef = 11B3511175F5F85BE5677E1A /* BalanceInteractor.swift */; };
		11B355D74C9D67C254B90297 /* IndexedInputField.swift in Sources */ = {isa = PBXBuildFile; fileRef = 11B35C8856A137E92441AF19 /* IndexedInputField.swift */; };
		11B355E83695167DDDC39CE1 /* BalanceHeaderViewItem.swift in Sources */ = {isa = PBXBuildFile; fileRef = 11B35D1D60E1D0A206C70490 /* BalanceHeaderViewItem.swift */; };
		11B355EC3FC64AAB8F417078 /* BaseCurrencySettingsRouter.swift in Sources */ = {isa = PBXBuildFile; fileRef = 11B35F3E6B957ECFF5D1CE2E /* BaseCurrencySettingsRouter.swift */; };
		11B355F7D6BA626065AC1C22 /* TransactionValueItem.swift in Sources */ = {isa = PBXBuildFile; fileRef = 11B353A2F8FFE93DC7E58F98 /* TransactionValueItem.swift */; };
		11B355F97C1B32F7BA600FC7 /* ManageAccountCell.swift in Sources */ = {isa = PBXBuildFile; fileRef = 11B35D815F45FCFCE500E706 /* ManageAccountCell.swift */; };
		11B355F9CAFB819820A6E8D0 /* ManageWalletsInteractor.swift in Sources */ = {isa = PBXBuildFile; fileRef = 11B352BAE51F541AB844EEDA /* ManageWalletsInteractor.swift */; };
		11B355FAA11BE21249FF21A6 /* AccountManager.swift in Sources */ = {isa = PBXBuildFile; fileRef = 11B35872950C107E4810AB6B /* AccountManager.swift */; };
		11B355FF37740FA524EBD1AF /* TransactionValueItemView.swift in Sources */ = {isa = PBXBuildFile; fileRef = 11B352DC7180DECC0ACE5EBE /* TransactionValueItemView.swift */; };
		11B35606F2112D904B454E73 /* BiometryManager.swift in Sources */ = {isa = PBXBuildFile; fileRef = 11B352254688700E3FF9B59F /* BiometryManager.swift */; };
		11B35614B7E96ADED58BC0F4 /* PredefinedAccountTypeManager.swift in Sources */ = {isa = PBXBuildFile; fileRef = 11B35981A2EDBC21C82D13A5 /* PredefinedAccountTypeManager.swift */; };
		11B3561D41D5FE8986CF16B4 /* UnlinkRouter.swift in Sources */ = {isa = PBXBuildFile; fileRef = 11B3539C11511DDEE1EACD1E /* UnlinkRouter.swift */; };
		11B3562521FA3DC87B2BC212 /* AgreementViewController.swift in Sources */ = {isa = PBXBuildFile; fileRef = 11B356F9CD8A90874F17F0D5 /* AgreementViewController.swift */; };
		11B3562C214D0245D43DFDE4 /* TransactionViewItemFactory.swift in Sources */ = {isa = PBXBuildFile; fileRef = 11B3569AD3ABD5F26CB51506 /* TransactionViewItemFactory.swift */; };
		11B3562F64946DE3E95788EE /* BaseCurrencySettingsInteractorTests.swift in Sources */ = {isa = PBXBuildFile; fileRef = 11B3581BC59DE52C60AED5F5 /* BaseCurrencySettingsInteractorTests.swift */; };
		11B356316D927892C828FC5A /* TransactionItem.swift in Sources */ = {isa = PBXBuildFile; fileRef = D3B491E821F1ECC600DAE203 /* TransactionItem.swift */; };
		11B356317DD349AF86F54EC0 /* ManageAccountsViewController.swift in Sources */ = {isa = PBXBuildFile; fileRef = 11B358B4DFC88B488F3BC039 /* ManageAccountsViewController.swift */; };
		11B35654DC11845932FDBDA0 /* RestoreAccountCell.swift in Sources */ = {isa = PBXBuildFile; fileRef = 11B35C0C1945B0A9BFBF0AF9 /* RestoreAccountCell.swift */; };
		11B35669B7CAC5A76825BD9C /* NumPadTheme.swift in Sources */ = {isa = PBXBuildFile; fileRef = 11B35BFD94DA13D66AD6A86D /* NumPadTheme.swift */; };
		11B3566FA2A855E903F5A746 /* AccountRecord.swift in Sources */ = {isa = PBXBuildFile; fileRef = 11B35E9B9C7A88B7584507DF /* AccountRecord.swift */; };
		11B356790A19174A2B516983 /* BaseTwinItemView.swift in Sources */ = {isa = PBXBuildFile; fileRef = 11B3513A0023455D438BAC4C /* BaseTwinItemView.swift */; };
		11B3567E18C314FB5793BBE5 /* ConfirmationCheckboxView.swift in Sources */ = {isa = PBXBuildFile; fileRef = 11B350AD0C5D210E06600D3F /* ConfirmationCheckboxView.swift */; };
		11B3567FCB0A136C731C9F6F /* TransactionsMetadataDataSource.swift in Sources */ = {isa = PBXBuildFile; fileRef = D3B491E721F1ECC600DAE203 /* TransactionsMetadataDataSource.swift */; };
		11B3568357940D499AEF1009 /* CurrencyManager.swift in Sources */ = {isa = PBXBuildFile; fileRef = 11B3598F5529D0939EE53A19 /* CurrencyManager.swift */; };
		11B35685ED6A90B4C052069E /* RestoreWordsRouter.swift in Sources */ = {isa = PBXBuildFile; fileRef = 11B35E81D848256AED44AFF3 /* RestoreWordsRouter.swift */; };
		11B35687D13433591FF7F037 /* AppConfigProvider.swift in Sources */ = {isa = PBXBuildFile; fileRef = 11B358A2ED820E5741F0701A /* AppConfigProvider.swift */; };
		11B356ACDE9648AB1D98B466 /* BaseCurrencySettingsInteractor.swift in Sources */ = {isa = PBXBuildFile; fileRef = 11B3550630A9EC44B7157E6F /* BaseCurrencySettingsInteractor.swift */; };
		11B356ACF29311C0C85E1841 /* UIButton.swift in Sources */ = {isa = PBXBuildFile; fileRef = 11B351E743E45282859B08D3 /* UIButton.swift */; };
		11B356B01A92AFE22DDB8754 /* SendConfirmationAmounItem.swift in Sources */ = {isa = PBXBuildFile; fileRef = 11B350EB27AD6B432BD7DCD1 /* SendConfirmationAmounItem.swift */; };
		11B356C6FEEFD7A1B854FB46 /* AccountRecord.swift in Sources */ = {isa = PBXBuildFile; fileRef = 11B35E9B9C7A88B7584507DF /* AccountRecord.swift */; };
		11B356CA54463B4740A9E3AA /* BaseCurrencySettingsInteractor.swift in Sources */ = {isa = PBXBuildFile; fileRef = 11B3550630A9EC44B7157E6F /* BaseCurrencySettingsInteractor.swift */; };
		11B356D2F4655ACA22659DA2 /* SendConfirmationAmountItemView.swift in Sources */ = {isa = PBXBuildFile; fileRef = 11B356AA9A3DDA541D5EBEAC /* SendConfirmationAmountItemView.swift */; };
		11B356D8E38D7060C1945A98 /* SendConfirmationAddressItemView.swift in Sources */ = {isa = PBXBuildFile; fileRef = 11B3543C6E6212154344AD63 /* SendConfirmationAddressItemView.swift */; };
		11B356E34E90E8566545DED9 /* PredefinedAccountTypeManager.swift in Sources */ = {isa = PBXBuildFile; fileRef = 11B35981A2EDBC21C82D13A5 /* PredefinedAccountTypeManager.swift */; };
		11B356E43B55B861493AEA87 /* DefaultWalletCreator.swift in Sources */ = {isa = PBXBuildFile; fileRef = 11B35264D93B6F4E120759E7 /* DefaultWalletCreator.swift */; };
		11B356EF616BF0CB98F2F710 /* RestoreWordsViewController.swift in Sources */ = {isa = PBXBuildFile; fileRef = 11B3592FF2DF3AF0C93D8896 /* RestoreWordsViewController.swift */; };
		11B35702CB29F32BCA3B99F2 /* AgreementInteractor.swift in Sources */ = {isa = PBXBuildFile; fileRef = 11B35FC6F5CF6D888A05590B /* AgreementInteractor.swift */; };
		11B357034868970E339517A6 /* TransactionItemFactory.swift in Sources */ = {isa = PBXBuildFile; fileRef = 11B35082EB75323531F95A2F /* TransactionItemFactory.swift */; };
		11B3571626DB661F65B12A67 /* TransactionViewItemFactory.swift in Sources */ = {isa = PBXBuildFile; fileRef = 11B3569AD3ABD5F26CB51506 /* TransactionViewItemFactory.swift */; };
		11B3571732539375DCFE67ED /* SendStateViewItemFactory.swift in Sources */ = {isa = PBXBuildFile; fileRef = 11B35072A029200FB9F86BCB /* SendStateViewItemFactory.swift */; };
		11B357281ED1E4C7103A5804 /* AgreementRouter.swift in Sources */ = {isa = PBXBuildFile; fileRef = 11B3555B8A1BB021B722B1D6 /* AgreementRouter.swift */; };
		11B3572CC263652049B64F92 /* JsonApiProvider.swift in Sources */ = {isa = PBXBuildFile; fileRef = 11B355AD0C896DBA7122F3DC /* JsonApiProvider.swift */; };
		11B357328A236064FC0B3DA7 /* SendAmountItemView.swift in Sources */ = {isa = PBXBuildFile; fileRef = 11B35A56B7E8B8CCA04266B2 /* SendAmountItemView.swift */; };
		11B357362D0B4F019677DD46 /* SyncModeModule.swift in Sources */ = {isa = PBXBuildFile; fileRef = 11B350A04B4D9122C9828EC6 /* SyncModeModule.swift */; };
		11B3573B3742DD324E8BB44C /* Wallet.swift in Sources */ = {isa = PBXBuildFile; fileRef = 11B35EB6A09E7FBB70B8966B /* Wallet.swift */; };
		11B35746914473E073DFE7EB /* ManageWalletsInteractor.swift in Sources */ = {isa = PBXBuildFile; fileRef = 11B352BAE51F541AB844EEDA /* ManageWalletsInteractor.swift */; };
		11B35751F696373A51EE433E /* CoinType.swift in Sources */ = {isa = PBXBuildFile; fileRef = 11B35878592C2E37DA1EBE1E /* CoinType.swift */; };
		11B35766672E6B9646B84389 /* SendAddressItem.swift in Sources */ = {isa = PBXBuildFile; fileRef = 11B35F54E966E33C901B1736 /* SendAddressItem.swift */; };
		11B3577193A4BD719E12CE2E /* EnabledWallet.swift in Sources */ = {isa = PBXBuildFile; fileRef = 11B35BDC2E3F845A52C442AD /* EnabledWallet.swift */; };
		11B35773F8C014B160CCF4F6 /* BalanceItem.swift in Sources */ = {isa = PBXBuildFile; fileRef = 11B35A0A1E69943CD3203FF9 /* BalanceItem.swift */; };
		11B3578724E0C1AF807C7784 /* TransactionsLoader.swift in Sources */ = {isa = PBXBuildFile; fileRef = D3B491E621F1ECC600DAE203 /* TransactionsLoader.swift */; };
		11B3578A6B587E760D12B28E /* PermissionsHelper.swift in Sources */ = {isa = PBXBuildFile; fileRef = 11B354B43B5120F594318FDA /* PermissionsHelper.swift */; };
		11B357941D6FFB7AEF9CB45F /* TestExtensions.swift in Sources */ = {isa = PBXBuildFile; fileRef = 11B351C72700B40AB457AFA8 /* TestExtensions.swift */; };
		11B357A347EB214609BCA298 /* Words24AccountType.swift in Sources */ = {isa = PBXBuildFile; fileRef = 11B35473B5D087C8C234D390 /* Words24AccountType.swift */; };
		11B357F34823B8C97A9862A9 /* RestoreAccountCell.swift in Sources */ = {isa = PBXBuildFile; fileRef = 11B35C0C1945B0A9BFBF0AF9 /* RestoreAccountCell.swift */; };
		11B357FE4C2E1EC8E26ED68F /* GrdbStorage.swift in Sources */ = {isa = PBXBuildFile; fileRef = 11B35A1AE56A94BEB52AC4D1 /* GrdbStorage.swift */; };
		11B357FF0E2440D91193C476 /* NetworkManager.swift in Sources */ = {isa = PBXBuildFile; fileRef = 11B3535DD03F9264351E13A9 /* NetworkManager.swift */; };
		11B35807029DA6882DBAAF0C /* BarsProgressView.swift in Sources */ = {isa = PBXBuildFile; fileRef = 11B35A686DD5BA335FEB6BEB /* BarsProgressView.swift */; };
		11B3580BECA360DE35E89286 /* CoinIconImageView.swift in Sources */ = {isa = PBXBuildFile; fileRef = 11B35D8D844E5AE5C73A6EB8 /* CoinIconImageView.swift */; };
		11B358174F4EECAD3CE3F293 /* BaseCurrencySettingsPresenter.swift in Sources */ = {isa = PBXBuildFile; fileRef = 11B35B7A44754508AEFDA9FD /* BaseCurrencySettingsPresenter.swift */; };
		11B35818DFE46CB42B3B6F59 /* Logger.swift in Sources */ = {isa = PBXBuildFile; fileRef = 11B358B344E13290D77605E0 /* Logger.swift */; };
		11B3581B212DB1B428F85501 /* Rate.swift in Sources */ = {isa = PBXBuildFile; fileRef = 11B35BBAAAE1A3981B902E89 /* Rate.swift */; };
		11B3581B5F15B9F806F1CA8F /* BaseCurrencySettingsPresenterTests.swift in Sources */ = {isa = PBXBuildFile; fileRef = 11B359DA37B619C35AF93D2A /* BaseCurrencySettingsPresenterTests.swift */; };
		11B3581D452FC3D2569BBA71 /* UIButton.swift in Sources */ = {isa = PBXBuildFile; fileRef = 11B351E743E45282859B08D3 /* UIButton.swift */; };
		11B358279D59E7896705D1B1 /* WalletRemover.swift in Sources */ = {isa = PBXBuildFile; fileRef = 11B351FBF486466DDD72E795 /* WalletRemover.swift */; };
		11B3582F7FC7FA7F7626CBE3 /* RateApiProvider.swift in Sources */ = {isa = PBXBuildFile; fileRef = 11B35055FA381EE9CA438CB0 /* RateApiProvider.swift */; };
		11B35844D6AE256B323382DB /* EosAccountType.swift in Sources */ = {isa = PBXBuildFile; fileRef = 11B3589F07BFA3626F5E41FD /* EosAccountType.swift */; };
		11B35848297F392FE9F72BF2 /* SendStateViewItemFactory.swift in Sources */ = {isa = PBXBuildFile; fileRef = 11B35072A029200FB9F86BCB /* SendStateViewItemFactory.swift */; };
		11B3584F38352B045CCBE958 /* BaseCurrencySettingsInteractor.swift in Sources */ = {isa = PBXBuildFile; fileRef = 11B3550630A9EC44B7157E6F /* BaseCurrencySettingsInteractor.swift */; };
		11B3586B8B2C99BCFDF2C40B /* AccountCreator.swift in Sources */ = {isa = PBXBuildFile; fileRef = 11B35F26989959D83D337249 /* AccountCreator.swift */; };
		11B35877FB8483FFA1037F98 /* TransactionItemDataSource.swift in Sources */ = {isa = PBXBuildFile; fileRef = 11B350DFDC2CC98086520BFA /* TransactionItemDataSource.swift */; };
		11B3587CBC5FD74C216E4768 /* Words24AccountType.swift in Sources */ = {isa = PBXBuildFile; fileRef = 11B35473B5D087C8C234D390 /* Words24AccountType.swift */; };
		11B3588E8DA44A45661351D7 /* Account.swift in Sources */ = {isa = PBXBuildFile; fileRef = 11B35614C6E244926AF48701 /* Account.swift */; };
		11B35891D2B5448227630380 /* SendInteractorTests.swift in Sources */ = {isa = PBXBuildFile; fileRef = 11B35FAF942FA80752EDBFA7 /* SendInteractorTests.swift */; };
		11B35895DA5403AE180E8A6B /* SystemInfoManager.swift in Sources */ = {isa = PBXBuildFile; fileRef = 11B357BA1A6AC79F07B54FB5 /* SystemInfoManager.swift */; };
		11B3589DB8ADBBF7D91CD2F5 /* UIFont.swift in Sources */ = {isa = PBXBuildFile; fileRef = 11B35A473B035F88BA0C09C1 /* UIFont.swift */; };
		11B358A26F55EF5DDEFBE07D /* BalanceItem.swift in Sources */ = {isa = PBXBuildFile; fileRef = 11B35A0A1E69943CD3203FF9 /* BalanceItem.swift */; };
		11B358A543DE8BAC8A61C1A4 /* TransactionViewItem.swift in Sources */ = {isa = PBXBuildFile; fileRef = 11B357776F706C10E8B14C4E /* TransactionViewItem.swift */; };
		11B358AAF693ED3F00A2F47B /* TransactionsLoader.swift in Sources */ = {isa = PBXBuildFile; fileRef = D3B491E621F1ECC600DAE203 /* TransactionsLoader.swift */; };
		11B358AFFB725B9F5C5E612D /* TransactionViewItemFactory.swift in Sources */ = {isa = PBXBuildFile; fileRef = 11B3569AD3ABD5F26CB51506 /* TransactionViewItemFactory.swift */; };
		11B358B0576F63BE43947DD5 /* Account.swift in Sources */ = {isa = PBXBuildFile; fileRef = 11B35614C6E244926AF48701 /* Account.swift */; };
		11B358B3933627FF90BABCE5 /* DepositInteractorTests.swift in Sources */ = {isa = PBXBuildFile; fileRef = 11B351D1EA6877358DABA00F /* DepositInteractorTests.swift */; };
		11B358BCBAF4A9C9233C3FC0 /* SendConfirmationAddressItem.swift in Sources */ = {isa = PBXBuildFile; fileRef = 11B3522F9D6DB1D04EA92CCE /* SendConfirmationAddressItem.swift */; };
		11B358C53045F204FA0D12FB /* TransactionRecord.swift in Sources */ = {isa = PBXBuildFile; fileRef = 11B356738853E2305B5CC34B /* TransactionRecord.swift */; };
		11B358C978B24F3B6E3728C4 /* TransactionValueItem.swift in Sources */ = {isa = PBXBuildFile; fileRef = 11B353A2F8FFE93DC7E58F98 /* TransactionValueItem.swift */; };
		11B358CB8E47D049CC361084 /* ConfirmationCheckboxItem.swift in Sources */ = {isa = PBXBuildFile; fileRef = 11B35EC60329833B8D6CA1E0 /* ConfirmationCheckboxItem.swift */; };
		11B358D149EE936C82ABE32E /* DashAdapter.swift in Sources */ = {isa = PBXBuildFile; fileRef = 11B358CA18471A93188933B4 /* DashAdapter.swift */; };
		11B358D1687049E5DACEBC96 /* AppManager.swift in Sources */ = {isa = PBXBuildFile; fileRef = 11B352884D47E0B23DCF2C2C /* AppManager.swift */; };
		11B358EB4EC30EDFFEBFCF29 /* WalletManager.swift in Sources */ = {isa = PBXBuildFile; fileRef = 11B35570FD93AFB406434D20 /* WalletManager.swift */; };
		11B358EF9A56A05015181CA7 /* BalanceHeaderViewItem.swift in Sources */ = {isa = PBXBuildFile; fileRef = 11B35D1D60E1D0A206C70490 /* BalanceHeaderViewItem.swift */; };
		11B35901F6922FADADD0CC87 /* SendAddressItem.swift in Sources */ = {isa = PBXBuildFile; fileRef = 11B35F54E966E33C901B1736 /* SendAddressItem.swift */; };
		11B3590CC5D7FB68ED00F7B7 /* CoinIconImageView.swift in Sources */ = {isa = PBXBuildFile; fileRef = 11B35D8D844E5AE5C73A6EB8 /* CoinIconImageView.swift */; };
		11B3592A6233A57BED217BD8 /* TransactionViewItem.swift in Sources */ = {isa = PBXBuildFile; fileRef = 11B357776F706C10E8B14C4E /* TransactionViewItem.swift */; };
		11B359384B0627C5D22A24CB /* ManageAccountsRouter.swift in Sources */ = {isa = PBXBuildFile; fileRef = 11B35283DEB96027246DFFFE /* ManageAccountsRouter.swift */; };
		11B359418FEEF9A492482C73 /* SendConfirmationValueItemView.swift in Sources */ = {isa = PBXBuildFile; fileRef = 11B35BD5DC556C46CC3893B0 /* SendConfirmationValueItemView.swift */; };
		11B35942007821FA754B0ACE /* NumPad.swift in Sources */ = {isa = PBXBuildFile; fileRef = 11B35F53002A95B923B397AE /* NumPad.swift */; };
		11B3595470C1BCEB5B77EBB4 /* BiometryType.swift in Sources */ = {isa = PBXBuildFile; fileRef = 11B35C182B944A7CD13EA163 /* BiometryType.swift */; };
		11B35965E596BF6F3D86A85B /* TransactionInfoViewController.swift in Sources */ = {isa = PBXBuildFile; fileRef = 11B35EA7951903DA3790E945 /* TransactionInfoViewController.swift */; };
		11B359733B304A1FB21E88AC /* AdapterFactory.swift in Sources */ = {isa = PBXBuildFile; fileRef = 11B3576492DE68F2507BB711 /* AdapterFactory.swift */; };
		11B3597622438E522E0F7AE1 /* AccountRecord.swift in Sources */ = {isa = PBXBuildFile; fileRef = 11B35E9B9C7A88B7584507DF /* AccountRecord.swift */; };
		11B3597B6DDA3239655628E8 /* SyncModePresenter.swift in Sources */ = {isa = PBXBuildFile; fileRef = 11B35A086AF66CE950E488D3 /* SyncModePresenter.swift */; };
		11B3598C180AD4BD9F75EDE7 /* TransactionItemDataSource.swift in Sources */ = {isa = PBXBuildFile; fileRef = 11B350DFDC2CC98086520BFA /* TransactionItemDataSource.swift */; };
		11B359A5EBE5F7BA65F36D0F /* BaseCurrencySettingsPresenter.swift in Sources */ = {isa = PBXBuildFile; fileRef = 11B35B7A44754508AEFDA9FD /* BaseCurrencySettingsPresenter.swift */; };
		11B359BBF55CD772D0815833 /* BalanceHeaderViewItem.swift in Sources */ = {isa = PBXBuildFile; fileRef = 11B35D1D60E1D0A206C70490 /* BalanceHeaderViewItem.swift */; };
		11B359C22327882B80138914 /* WalletStorage.swift in Sources */ = {isa = PBXBuildFile; fileRef = 11B35133152C3ED8DEC7F075 /* WalletStorage.swift */; };
		11B359E31258E14C2D0B3FC1 /* ReachabilityManager.swift in Sources */ = {isa = PBXBuildFile; fileRef = 11B35788190D05AF5DBB9072 /* ReachabilityManager.swift */; };
		11B359F074038D1507C23747 /* EnabledWallet.swift in Sources */ = {isa = PBXBuildFile; fileRef = 11B35BDC2E3F845A52C442AD /* EnabledWallet.swift */; };
		11B359F527246E329BAD3BC7 /* SendConfirmationAmounItem.swift in Sources */ = {isa = PBXBuildFile; fileRef = 11B350EB27AD6B432BD7DCD1 /* SendConfirmationAmounItem.swift */; };
		11B359F814188F0A377F33A2 /* RestoreViewController.swift in Sources */ = {isa = PBXBuildFile; fileRef = 11B35BA0167A8A6B5AFEABAE /* RestoreViewController.swift */; };
		11B35A05CA2272BFB4CFAB5B /* ManageAccountsModule.swift in Sources */ = {isa = PBXBuildFile; fileRef = 11B35DDCBD6107AD190ED580 /* ManageAccountsModule.swift */; };
		11B35A0794BC9987175C1150 /* AgreementInteractor.swift in Sources */ = {isa = PBXBuildFile; fileRef = 11B35FC6F5CF6D888A05590B /* AgreementInteractor.swift */; };
		11B35A0FCD2E65066D22D984 /* BalanceViewItem.swift in Sources */ = {isa = PBXBuildFile; fileRef = 11B35458E7255EFB7BD0FB67 /* BalanceViewItem.swift */; };
		11B35A16172FC11FDCD26715 /* UserDefaultsStorage.swift in Sources */ = {isa = PBXBuildFile; fileRef = 11B352044BCE494491257933 /* UserDefaultsStorage.swift */; };
		11B35A1FBC85B13DAF063BC3 /* AgreementModule.swift in Sources */ = {isa = PBXBuildFile; fileRef = 11B35248E47D24EE71FDFC6F /* AgreementModule.swift */; };
		11B35A3495FF00B1A3FF4197 /* AuthData.swift in Sources */ = {isa = PBXBuildFile; fileRef = 11B352D70D3A3A2851CCEDA3 /* AuthData.swift */; };
		11B35A37BC622612A85EF250 /* BaseButtonItem.swift in Sources */ = {isa = PBXBuildFile; fileRef = 11B3523AECA209106F192586 /* BaseButtonItem.swift */; };
		11B35A41779B30FEA1E59914 /* SendStateViewItemFactoryTests.swift in Sources */ = {isa = PBXBuildFile; fileRef = 11B352A3792AA46E98DDE5B6 /* SendStateViewItemFactoryTests.swift */; };
		11B35A4912C5B73767232C95 /* TestModeIndicator.swift in Sources */ = {isa = PBXBuildFile; fileRef = 11B353F97FB72582499D6663 /* TestModeIndicator.swift */; };
		11B35A5B491C935030FCD1C5 /* WalletFactory.swift in Sources */ = {isa = PBXBuildFile; fileRef = 11B357A7F7FD0E4D2BDD8F49 /* WalletFactory.swift */; };
		11B35A5BA2E50CBE45580021 /* AgreementPresenter.swift in Sources */ = {isa = PBXBuildFile; fileRef = 11B35563AD5480E74C3EE851 /* AgreementPresenter.swift */; };
		11B35A675024A73985BD8EC4 /* DepositViewController.swift in Sources */ = {isa = PBXBuildFile; fileRef = 11B35ED7203AD00030A8BA23 /* DepositViewController.swift */; };
		11B35A73CACFB6425025D5E4 /* TransactionItemFactory.swift in Sources */ = {isa = PBXBuildFile; fileRef = 11B35082EB75323531F95A2F /* TransactionItemFactory.swift */; };
		11B35A7670A40CA38C30A12E /* SendConfirmationValueItemView.swift in Sources */ = {isa = PBXBuildFile; fileRef = 11B35BD5DC556C46CC3893B0 /* SendConfirmationValueItemView.swift */; };
		11B35A7C58D8D580201F463D /* BaseCurrencySettingsPresenter.swift in Sources */ = {isa = PBXBuildFile; fileRef = 11B35B7A44754508AEFDA9FD /* BaseCurrencySettingsPresenter.swift */; };
		11B35A801504D47FBE31CF40 /* PasteboardManager.swift in Sources */ = {isa = PBXBuildFile; fileRef = 11B35CEBC4B32E57AA2469AA /* PasteboardManager.swift */; };
		11B35A8A4A36E8309F11C551 /* SendAddressItemView.swift in Sources */ = {isa = PBXBuildFile; fileRef = 11B35AC7305FD5CEB5690DD9 /* SendAddressItemView.swift */; };
		11B35A91D104DA35C08032B2 /* AccountType.swift in Sources */ = {isa = PBXBuildFile; fileRef = 11B35542A7D7FE1BDC2E73E2 /* AccountType.swift */; };
		11B35A9409FD0D29BCFF7CC6 /* MainRouter.swift in Sources */ = {isa = PBXBuildFile; fileRef = 11B35D163D12BE823AF54E97 /* MainRouter.swift */; };
		11B35AB2C0E847ECDBA83402 /* RestoreWordsViewController.swift in Sources */ = {isa = PBXBuildFile; fileRef = 11B3592FF2DF3AF0C93D8896 /* RestoreWordsViewController.swift */; };
		11B35AB54F98E6233D955162 /* UnlinkRouter.swift in Sources */ = {isa = PBXBuildFile; fileRef = 11B3539C11511DDEE1EACD1E /* UnlinkRouter.swift */; };
		11B35AB76F57933E0EC2831B /* WalletFactory.swift in Sources */ = {isa = PBXBuildFile; fileRef = 11B357A7F7FD0E4D2BDD8F49 /* WalletFactory.swift */; };
		11B35ADC6467645C9545C89E /* BaseTwinItemView.xib in Resources */ = {isa = PBXBuildFile; fileRef = 11B35B5CE0ED32CD93DFBB56 /* BaseTwinItemView.xib */; };
		11B35ADC65D620B9F7C2608E /* CoinValue.swift in Sources */ = {isa = PBXBuildFile; fileRef = 11B35B466B8FF6754E47DACD /* CoinValue.swift */; };
		11B35AE6B9C546D84419F647 /* DoubleLineCell.swift in Sources */ = {isa = PBXBuildFile; fileRef = 11B35B0378C5EA6E02CB2E37 /* DoubleLineCell.swift */; };
		11B35AEA2BFBE165F797DCD2 /* RateSyncer.swift in Sources */ = {isa = PBXBuildFile; fileRef = 11B350C8341DFAF14D974ACC /* RateSyncer.swift */; };
		11B35AFB02A7CC7A558A702E /* DefaultWalletCreator.swift in Sources */ = {isa = PBXBuildFile; fileRef = 11B35264D93B6F4E120759E7 /* DefaultWalletCreator.swift */; };
		11B35B01618459D658E9A53F /* HudHelper.swift in Sources */ = {isa = PBXBuildFile; fileRef = 11B35C181EB4CA85BD80228C /* HudHelper.swift */; };
		11B35B0826C2795CCEFF8B8C /* ManageAccountsInteractor.swift in Sources */ = {isa = PBXBuildFile; fileRef = 11B355330C2EB2870BD7087A /* ManageAccountsInteractor.swift */; };
		11B35B13C3F8532568AE83E5 /* BalanceModule.swift in Sources */ = {isa = PBXBuildFile; fileRef = 11B35DC5A4019EA28C92B1E7 /* BalanceModule.swift */; };
		11B35B1557FDD353671D831F /* SyncModeViewController.swift in Sources */ = {isa = PBXBuildFile; fileRef = 11B35E0A329C9A81552697DF /* SyncModeViewController.swift */; };
		11B35B1E11D4EDE6C15BE862 /* AppConfigProvider.swift in Sources */ = {isa = PBXBuildFile; fileRef = 11B358A2ED820E5741F0701A /* AppConfigProvider.swift */; };
		11B35B2DE07F24EC17758285 /* CoinType.swift in Sources */ = {isa = PBXBuildFile; fileRef = 11B35878592C2E37DA1EBE1E /* CoinType.swift */; };
		11B35B32857AF891709857BD /* RandomManager.swift in Sources */ = {isa = PBXBuildFile; fileRef = 11B35A65D7F2EADB3618DA64 /* RandomManager.swift */; };
		11B35B3F32BFA82A66C4F797 /* SendStateViewItemFactory.swift in Sources */ = {isa = PBXBuildFile; fileRef = 11B35072A029200FB9F86BCB /* SendStateViewItemFactory.swift */; };
		11B35B466C32DB144EA0E8CB /* ManageAccountsPresenter.swift in Sources */ = {isa = PBXBuildFile; fileRef = 11B35CDAE70C1D4C434FE954 /* ManageAccountsPresenter.swift */; };
		11B35B47A6EFD7A6A3576206 /* SendViewController.swift in Sources */ = {isa = PBXBuildFile; fileRef = 11B3538CA03C579CD6BC49F8 /* SendViewController.swift */; };
		11B35B550F8ACB190AFBA55C /* ConfirmationCheckboxView.swift in Sources */ = {isa = PBXBuildFile; fileRef = 11B350AD0C5D210E06600D3F /* ConfirmationCheckboxView.swift */; };
		11B35B5F4B4DB1147E2080E7 /* WalletRemover.swift in Sources */ = {isa = PBXBuildFile; fileRef = 11B351FBF486466DDD72E795 /* WalletRemover.swift */; };
		11B35B63066CCED71B06002F /* AgreementRouter.swift in Sources */ = {isa = PBXBuildFile; fileRef = 11B3555B8A1BB021B722B1D6 /* AgreementRouter.swift */; };
		11B35B670584B514DD0CFF35 /* CoinType.swift in Sources */ = {isa = PBXBuildFile; fileRef = 11B35878592C2E37DA1EBE1E /* CoinType.swift */; };
		11B35B69063AB2169EE50580 /* MainPresenter.swift in Sources */ = {isa = PBXBuildFile; fileRef = 11B359E7A75E6B92D1305F40 /* MainPresenter.swift */; };
		11B35B79EDF41D1B2178AADD /* Signal.swift in Sources */ = {isa = PBXBuildFile; fileRef = 11B35FD3263E331D704EA771 /* Signal.swift */; };
		11B35B99C84075296D6F26DE /* UnlinkPresenter.swift in Sources */ = {isa = PBXBuildFile; fileRef = 11B35419B0C846238DDC50F3 /* UnlinkPresenter.swift */; };
		11B35B99F2CB665E76E66A91 /* TransactionsRouter.swift in Sources */ = {isa = PBXBuildFile; fileRef = 11B3520E9F70FFB8CC2D25A3 /* TransactionsRouter.swift */; };
		11B35BA21EAB383C3DE6FA5A /* BalanceRouter.swift in Sources */ = {isa = PBXBuildFile; fileRef = 11B35DDABED90E97417092F5 /* BalanceRouter.swift */; };
		11B35BC6DFCA197FA842873B /* BackupManager.swift in Sources */ = {isa = PBXBuildFile; fileRef = 11B355E86612AEE00ED19CFE /* BackupManager.swift */; };
		11B35BCC684750CBA3C50709 /* AccountCreator.swift in Sources */ = {isa = PBXBuildFile; fileRef = 11B35F26989959D83D337249 /* AccountCreator.swift */; };
		11B35BCC6C00E857CE562F16 /* EthereumAdapter.swift in Sources */ = {isa = PBXBuildFile; fileRef = 11B352D314A298B6B832F309 /* EthereumAdapter.swift */; };
		11B35BCD6D0462E31D7EBA06 /* BackupManager.swift in Sources */ = {isa = PBXBuildFile; fileRef = 11B355E86612AEE00ED19CFE /* BackupManager.swift */; };
		11B35BCEC18400181DF64491 /* RestoreRouter.swift in Sources */ = {isa = PBXBuildFile; fileRef = 11B35142DB758C8B2397D115 /* RestoreRouter.swift */; };
		11B35BD066A268FB1B85B068 /* PasteboardManager.swift in Sources */ = {isa = PBXBuildFile; fileRef = 11B35CEBC4B32E57AA2469AA /* PasteboardManager.swift */; };
		11B35BDBD856C645045553D2 /* UIImage.swift in Sources */ = {isa = PBXBuildFile; fileRef = 11B3572B7C2F16CD51F37FF0 /* UIImage.swift */; };
		11B35BDC437435B4EE7D9CED /* BaseCurrencySettingsRouter.swift in Sources */ = {isa = PBXBuildFile; fileRef = 11B35F3E6B957ECFF5D1CE2E /* BaseCurrencySettingsRouter.swift */; };
		11B35BE00F8891F220DECB76 /* SendConfirmationAddressItem.swift in Sources */ = {isa = PBXBuildFile; fileRef = 11B3522F9D6DB1D04EA92CCE /* SendConfirmationAddressItem.swift */; };
		11B35BE347510107DB4ED24B /* RestoreWordsModule.swift in Sources */ = {isa = PBXBuildFile; fileRef = 11B358A22763AC816195CE7A /* RestoreWordsModule.swift */; };
		11B35BEA91C75D1203F99BBC /* SendConfirmationValueItemView.swift in Sources */ = {isa = PBXBuildFile; fileRef = 11B35BD5DC556C46CC3893B0 /* SendConfirmationValueItemView.swift */; };
		11B35BEB439509EACB41AB06 /* AccountType.swift in Sources */ = {isa = PBXBuildFile; fileRef = 11B35542A7D7FE1BDC2E73E2 /* AccountType.swift */; };
		11B35BEF5EA4730B85DEA6C3 /* RespondButton.swift in Sources */ = {isa = PBXBuildFile; fileRef = 11B3570598EDE26F96BC5F41 /* RespondButton.swift */; };
		11B35BFADC930EF5007A177F /* RestoreModule.swift in Sources */ = {isa = PBXBuildFile; fileRef = 11B358586003E20B167B1442 /* RestoreModule.swift */; };
		11B35C03EAD382604B68F121 /* BaseButtonItemView.swift in Sources */ = {isa = PBXBuildFile; fileRef = 11B3564E0721887CEBDE39F2 /* BaseButtonItemView.swift */; };
		11B35C03F9129AF52FDAD5E1 /* BalanceItemDataSource.swift in Sources */ = {isa = PBXBuildFile; fileRef = 11B35F79F5274A2603296EFF /* BalanceItemDataSource.swift */; };
		11B35C046F97A4FCE1EF6B79 /* DepositViewController.swift in Sources */ = {isa = PBXBuildFile; fileRef = 11B35ED7203AD00030A8BA23 /* DepositViewController.swift */; };
		11B35C0C67F1E80EF584297E /* RestoreAccountCell.swift in Sources */ = {isa = PBXBuildFile; fileRef = 11B35C0C1945B0A9BFBF0AF9 /* RestoreAccountCell.swift */; };
		11B35C196C80132DEF6F2C11 /* TransactionRecordPoolState.swift in Sources */ = {isa = PBXBuildFile; fileRef = 11B3592889642D8823BEDAE2 /* TransactionRecordPoolState.swift */; };
		11B35C29D59422D6E1E71B69 /* TransactionItem.swift in Sources */ = {isa = PBXBuildFile; fileRef = D3B491E821F1ECC600DAE203 /* TransactionItem.swift */; };
		11B35C3000332017B1CED810 /* AccountCreator.swift in Sources */ = {isa = PBXBuildFile; fileRef = 11B35F26989959D83D337249 /* AccountCreator.swift */; };
		11B35C3CFF908D8CD8CE7244 /* RestoreWordsPresenter.swift in Sources */ = {isa = PBXBuildFile; fileRef = 11B35B925DBFC2CE0B69B6DD /* RestoreWordsPresenter.swift */; };
		11B35C4CE230FC2D63CFE6F8 /* BaseTwinItem.swift in Sources */ = {isa = PBXBuildFile; fileRef = 11B3505BF644BCA7FD0F86F5 /* BaseTwinItem.swift */; };
		11B35C5E60CCDBBDD5A0C33C /* ManageAccountCell.swift in Sources */ = {isa = PBXBuildFile; fileRef = 11B35D815F45FCFCE500E706 /* ManageAccountCell.swift */; };
		11B35C7BC60C11F683675793 /* UnlinkInteractor.swift in Sources */ = {isa = PBXBuildFile; fileRef = 11B351A464627DCBABD1AC17 /* UnlinkInteractor.swift */; };
		11B35C8621E221DA1F157A5B /* AccountFactory.swift in Sources */ = {isa = PBXBuildFile; fileRef = 11B35C4D6F474C2EB3687EB4 /* AccountFactory.swift */; };
		11B35C9177E1FE3794E4F5A4 /* BaseCurrencySettingsViewController.swift in Sources */ = {isa = PBXBuildFile; fileRef = 11B35E4481DCD98BF2074797 /* BaseCurrencySettingsViewController.swift */; };
		11B35C949E9A9ECE0CA5ADF6 /* SendFeeItemView.swift in Sources */ = {isa = PBXBuildFile; fileRef = 11B3550B7B94CDF3DA89DBF1 /* SendFeeItemView.swift */; };
		11B35C9618C04EE49DD0D1B3 /* SendConfirmationAddressItemView.swift in Sources */ = {isa = PBXBuildFile; fileRef = 11B3543C6E6212154344AD63 /* SendConfirmationAddressItemView.swift */; };
		11B35CA7604E5F25E639A9A9 /* AccountType.swift in Sources */ = {isa = PBXBuildFile; fileRef = 11B35542A7D7FE1BDC2E73E2 /* AccountType.swift */; };
		11B35CB4B41774128BB7034A /* BaseCurrencySettingsModule.swift in Sources */ = {isa = PBXBuildFile; fileRef = 11B35C104035EBC5B0B13592 /* BaseCurrencySettingsModule.swift */; };
		11B35CBAB5F1BF7AAF6543A3 /* BalancePresenter.swift in Sources */ = {isa = PBXBuildFile; fileRef = 11B356A624E0982E0D90F9BB /* BalancePresenter.swift */; };
		11B35CBF70EA6A9DD83B2BAD /* BalanceViewItemFactory.swift in Sources */ = {isa = PBXBuildFile; fileRef = 11B35D7125090E2FF868F924 /* BalanceViewItemFactory.swift */; };
		11B35CC741E0EC51B1031C29 /* UnlinkPresenter.swift in Sources */ = {isa = PBXBuildFile; fileRef = 11B35419B0C846238DDC50F3 /* UnlinkPresenter.swift */; };
		11B35CCB29E73CAB6D26C949 /* TransactionsModule.swift in Sources */ = {isa = PBXBuildFile; fileRef = 11B35687F7521B1F22786638 /* TransactionsModule.swift */; };
		11B35CCCC38E551EBFD67DA9 /* SendFeeItemView.swift in Sources */ = {isa = PBXBuildFile; fileRef = 11B3550B7B94CDF3DA89DBF1 /* SendFeeItemView.swift */; };
		11B35CE6041F88972EBB3CDE /* CurrencyValue.swift in Sources */ = {isa = PBXBuildFile; fileRef = 11B3589DC1945CAFBEEB1EED /* CurrencyValue.swift */; };
		11B35CF2CFC2C4E628402427 /* ManageAccountsModule.swift in Sources */ = {isa = PBXBuildFile; fileRef = 11B35DDCBD6107AD190ED580 /* ManageAccountsModule.swift */; };
		11B35D0542ACB56A31C61143 /* UIImage.swift in Sources */ = {isa = PBXBuildFile; fileRef = 11B3572B7C2F16CD51F37FF0 /* UIImage.swift */; };
		11B35D0A9EA408E35FF7062F /* CurrencyManager.swift in Sources */ = {isa = PBXBuildFile; fileRef = 11B3598F5529D0939EE53A19 /* CurrencyManager.swift */; };
		11B35D1894E6BF05211C9F33 /* SyncModePresenter.swift in Sources */ = {isa = PBXBuildFile; fileRef = 11B35A086AF66CE950E488D3 /* SyncModePresenter.swift */; };
		11B35D1E39102FA5DAA9F974 /* LaunchRouter.swift in Sources */ = {isa = PBXBuildFile; fileRef = 11B35C7DCF9B7894F7600623 /* LaunchRouter.swift */; };
		11B35D371DCB8BBE733BA756 /* PredefinedAccountTypeManager.swift in Sources */ = {isa = PBXBuildFile; fileRef = 11B35981A2EDBC21C82D13A5 /* PredefinedAccountTypeManager.swift */; };
		11B35D3A74237CE0B77295B6 /* CoinIconImageView.swift in Sources */ = {isa = PBXBuildFile; fileRef = 11B35D8D844E5AE5C73A6EB8 /* CoinIconImageView.swift */; };
		11B35D54818399B4BCE9F2C2 /* UnlinkViewController.swift in Sources */ = {isa = PBXBuildFile; fileRef = 11B352A8C9C3AA2AB1776F3C /* UnlinkViewController.swift */; };
		11B35D5C9C08AA5221DDE773 /* TransactionRecordPool.swift in Sources */ = {isa = PBXBuildFile; fileRef = D3B491E521F1ECC600DAE203 /* TransactionRecordPool.swift */; };
		11B35D77A40B7BCA0F7D4ECE /* SendPresenterTests.swift in Sources */ = {isa = PBXBuildFile; fileRef = 11B35DC75FCA42F7A5FB1E65 /* SendPresenterTests.swift */; };
		11B35D7FBD8CBF3D92A03EFF /* Signal.swift in Sources */ = {isa = PBXBuildFile; fileRef = 11B35FD3263E331D704EA771 /* Signal.swift */; };
		11B35D891416C66FA7FAD434 /* AboutSettingsRouter.swift in Sources */ = {isa = PBXBuildFile; fileRef = 11B35BDC4FD741BE033D1956 /* AboutSettingsRouter.swift */; };
		11B35D9074EB55CC9CACE405 /* CurrencyManager.swift in Sources */ = {isa = PBXBuildFile; fileRef = 11B3598F5529D0939EE53A19 /* CurrencyManager.swift */; };
		11B35D96561FFB5973987D75 /* UIButton.swift in Sources */ = {isa = PBXBuildFile; fileRef = 11B351E743E45282859B08D3 /* UIButton.swift */; };
		11B35D9AF3C46E8B47B62BB0 /* ManageAccountsModule.swift in Sources */ = {isa = PBXBuildFile; fileRef = 11B35DDCBD6107AD190ED580 /* ManageAccountsModule.swift */; };
		11B35DB8BF076EECADC5274E /* SendConfirmationAddressItemView.swift in Sources */ = {isa = PBXBuildFile; fileRef = 11B3543C6E6212154344AD63 /* SendConfirmationAddressItemView.swift */; };
		11B35DBC26D7C55BC6134373 /* BalanceViewItemFactory.swift in Sources */ = {isa = PBXBuildFile; fileRef = 11B35D7125090E2FF868F924 /* BalanceViewItemFactory.swift */; };
		11B35DC48F8C828C54AE91F3 /* ManageAccountsViewController.swift in Sources */ = {isa = PBXBuildFile; fileRef = 11B358B4DFC88B488F3BC039 /* ManageAccountsViewController.swift */; };
		11B35DC7196107932FE4F0DE /* PeriodicTimer.swift in Sources */ = {isa = PBXBuildFile; fileRef = 11B35FA1C1FF965AA2EB6666 /* PeriodicTimer.swift */; };
		11B35DCBB1358532C177333E /* WordsManager.swift in Sources */ = {isa = PBXBuildFile; fileRef = 11B35ADD30196056A9C6407C /* WordsManager.swift */; };
		11B35DD248A04320CF13BCA2 /* NumPad.swift in Sources */ = {isa = PBXBuildFile; fileRef = 11B35F53002A95B923B397AE /* NumPad.swift */; };
		11B35DDA0A9C1FA06BC006DF /* Signal.swift in Sources */ = {isa = PBXBuildFile; fileRef = 11B35FD3263E331D704EA771 /* Signal.swift */; };
		11B35DE3E7E6EB3CFAB81329 /* UnlinkViewController.swift in Sources */ = {isa = PBXBuildFile; fileRef = 11B352A8C9C3AA2AB1776F3C /* UnlinkViewController.swift */; };
		11B35DFC56658DA0F097815C /* JsonApiProvider.swift in Sources */ = {isa = PBXBuildFile; fileRef = 11B355AD0C896DBA7122F3DC /* JsonApiProvider.swift */; };
		11B35E0A834CFBCB0AB1D5E1 /* ConfirmationCheckboxView.swift in Sources */ = {isa = PBXBuildFile; fileRef = 11B350AD0C5D210E06600D3F /* ConfirmationCheckboxView.swift */; };
		11B35E0BEC5BE604ACE59BC2 /* PasteboardManager.swift in Sources */ = {isa = PBXBuildFile; fileRef = 11B35CEBC4B32E57AA2469AA /* PasteboardManager.swift */; };
		11B35E0C471DAC00FE6A8103 /* SyncModeViewController.swift in Sources */ = {isa = PBXBuildFile; fileRef = 11B35E0A329C9A81552697DF /* SyncModeViewController.swift */; };
		11B35E23B09513FF84EA8F67 /* RestoreViewController.swift in Sources */ = {isa = PBXBuildFile; fileRef = 11B35BA0167A8A6B5AFEABAE /* RestoreViewController.swift */; };
		11B35E433FEF9A8936784BAC /* TransactionRecordPoolState.swift in Sources */ = {isa = PBXBuildFile; fileRef = 11B3592889642D8823BEDAE2 /* TransactionRecordPoolState.swift */; };
		11B35E4D93574CAF730B47D9 /* EthereumAdapter.swift in Sources */ = {isa = PBXBuildFile; fileRef = 11B352D314A298B6B832F309 /* EthereumAdapter.swift */; };
		11B35E55CA54C60E6CA20994 /* ManageAccountsInteractor.swift in Sources */ = {isa = PBXBuildFile; fileRef = 11B355330C2EB2870BD7087A /* ManageAccountsInteractor.swift */; };
		11B35E601055B8D8B8EE2039 /* UITableView.swift in Sources */ = {isa = PBXBuildFile; fileRef = 11B351D55B31D37B7194DE55 /* UITableView.swift */; };
		11B35E63A1AA24A27A21C0C9 /* ReachabilityManager.swift in Sources */ = {isa = PBXBuildFile; fileRef = 11B35788190D05AF5DBB9072 /* ReachabilityManager.swift */; };
		11B35E68F07D31BAE2E696A6 /* SendAmountItemView.swift in Sources */ = {isa = PBXBuildFile; fileRef = 11B35A56B7E8B8CCA04266B2 /* SendAmountItemView.swift */; };
		11B35E6A69796E7DE9CE3623 /* WordsValidatorTests.swift in Sources */ = {isa = PBXBuildFile; fileRef = 11B3532DFFBC8DCEEBDC19FB /* WordsValidatorTests.swift */; };
		11B35E763604B66B7A134205 /* EosAccountType.swift in Sources */ = {isa = PBXBuildFile; fileRef = 11B3589F07BFA3626F5E41FD /* EosAccountType.swift */; };
		11B35E831A2E06381231BBEB /* SyncModeModule.swift in Sources */ = {isa = PBXBuildFile; fileRef = 11B350A04B4D9122C9828EC6 /* SyncModeModule.swift */; };
		11B35E9D76B0EFAC4B49AB2A /* SendAmountItem.swift in Sources */ = {isa = PBXBuildFile; fileRef = 11B359DEE539B7406C382B80 /* SendAmountItem.swift */; };
		11B35EBB0DC7C0CE6F51E9DA /* BarsProgressView.swift in Sources */ = {isa = PBXBuildFile; fileRef = 11B35A686DD5BA335FEB6BEB /* BarsProgressView.swift */; };
		11B35EC72662D83DF2D55438 /* AppConfigProvider.swift in Sources */ = {isa = PBXBuildFile; fileRef = 11B358A2ED820E5741F0701A /* AppConfigProvider.swift */; };
		11B35EC8DCB3ADAFA79ECC17 /* TransactionValueItemView.swift in Sources */ = {isa = PBXBuildFile; fileRef = 11B352DC7180DECC0ACE5EBE /* TransactionValueItemView.swift */; };
		11B35ECFA9C3E5FA6DE0646D /* ReachabilityManager.swift in Sources */ = {isa = PBXBuildFile; fileRef = 11B35788190D05AF5DBB9072 /* ReachabilityManager.swift */; };
		11B35ED28A224521738CAC59 /* TransactionRecordPoolRepo.swift in Sources */ = {isa = PBXBuildFile; fileRef = 11B35B93B5B43FF00B24528B /* TransactionRecordPoolRepo.swift */; };
		11B35EF151041B9B6B2538E8 /* UnlinkViewController.swift in Sources */ = {isa = PBXBuildFile; fileRef = 11B352A8C9C3AA2AB1776F3C /* UnlinkViewController.swift */; };
		11B35EF16E8F5AEE9336AE30 /* NumPadTheme.swift in Sources */ = {isa = PBXBuildFile; fileRef = 11B35BFD94DA13D66AD6A86D /* NumPadTheme.swift */; };
		11B35EF8F8B8F43987CC121C /* BaseCurrencySettingsViewController.swift in Sources */ = {isa = PBXBuildFile; fileRef = 11B35E4481DCD98BF2074797 /* BaseCurrencySettingsViewController.swift */; };
		11B35EFFC8EAF969B9A1A66A /* ManageAccountsTheme.swift in Sources */ = {isa = PBXBuildFile; fileRef = 11B357C7F62B53F2AD89FBC6 /* ManageAccountsTheme.swift */; };
		11B35F037EFA396581A9624B /* SendAddressItem.swift in Sources */ = {isa = PBXBuildFile; fileRef = 11B35F54E966E33C901B1736 /* SendAddressItem.swift */; };
		11B35F09210E8E5EAFABEEA4 /* AboutSettingsRouter.swift in Sources */ = {isa = PBXBuildFile; fileRef = 11B35BDC4FD741BE033D1956 /* AboutSettingsRouter.swift */; };
		11B35F2057CF53136F954423 /* Words12AccountType.swift in Sources */ = {isa = PBXBuildFile; fileRef = 11B35F3A33D60A4A014DC920 /* Words12AccountType.swift */; };
		11B35F21648179D3166B5538 /* ManageAccountsViewItemFactory.swift in Sources */ = {isa = PBXBuildFile; fileRef = 11B35987C48604FA6CB81C92 /* ManageAccountsViewItemFactory.swift */; };
		11B35F2D49204D34BA6C4EDB /* AlertButtonItemView.swift in Sources */ = {isa = PBXBuildFile; fileRef = 11B3566164D1D7C7898132E2 /* AlertButtonItemView.swift */; };
		11B35F318E009D7BCCCE1E1B /* AdapterManager.swift in Sources */ = {isa = PBXBuildFile; fileRef = 11B357F5E2BDAAAE4E5446E3 /* AdapterManager.swift */; };
		11B35F480494F2B42440272B /* Logger.swift in Sources */ = {isa = PBXBuildFile; fileRef = 11B358B344E13290D77605E0 /* Logger.swift */; };
		11B35F663F7E12BFDDE3C88B /* AccountManager.swift in Sources */ = {isa = PBXBuildFile; fileRef = 11B35872950C107E4810AB6B /* AccountManager.swift */; };
		11B35F66D2561CD9555C8857 /* UnlinkModule.swift in Sources */ = {isa = PBXBuildFile; fileRef = 11B3529D276325D741CAEEF5 /* UnlinkModule.swift */; };
		11B35F6A886EBB725C3FA31F /* TransactionValueItemView.swift in Sources */ = {isa = PBXBuildFile; fileRef = 11B352DC7180DECC0ACE5EBE /* TransactionValueItemView.swift */; };
		11B35F6E27DF10951A6208C9 /* AgreementPresenter.swift in Sources */ = {isa = PBXBuildFile; fileRef = 11B35563AD5480E74C3EE851 /* AgreementPresenter.swift */; };
		11B35F71F0B69E37BED3D930 /* AgreementModule.swift in Sources */ = {isa = PBXBuildFile; fileRef = 11B35248E47D24EE71FDFC6F /* AgreementModule.swift */; };
		11B35F82129FD49FE5EF67D2 /* Account.swift in Sources */ = {isa = PBXBuildFile; fileRef = 11B35614C6E244926AF48701 /* Account.swift */; };
		11B35F888F6C83E0F42D9BF5 /* TransactionRecordPool.swift in Sources */ = {isa = PBXBuildFile; fileRef = D3B491E521F1ECC600DAE203 /* TransactionRecordPool.swift */; };
		11B35F8AEA8F1E4186169855 /* SendConfirmationViewController.swift in Sources */ = {isa = PBXBuildFile; fileRef = 11B35C5905B63102828DB4C1 /* SendConfirmationViewController.swift */; };
		11B35F8F125FA95DDBA1E7DF /* ManageWalletsNoAccountViewController.swift in Sources */ = {isa = PBXBuildFile; fileRef = 11B35D0FD446096C0E973CD1 /* ManageWalletsNoAccountViewController.swift */; };
		11B35F979F3AE6875B59F4B8 /* TransactionsMetadataDataSource.swift in Sources */ = {isa = PBXBuildFile; fileRef = D3B491E721F1ECC600DAE203 /* TransactionsMetadataDataSource.swift */; };
		11B35FA4126037CAAA9ADC04 /* ManageAccountsTheme.swift in Sources */ = {isa = PBXBuildFile; fileRef = 11B357C7F62B53F2AD89FBC6 /* ManageAccountsTheme.swift */; };
		11B35FACF36A8A986D01D1FC /* PeriodicTimer.swift in Sources */ = {isa = PBXBuildFile; fileRef = 11B35FA1C1FF965AA2EB6666 /* PeriodicTimer.swift */; };
		11B35FAE71A2259D4E4CBF0C /* SendConfirmationAmountItemView.swift in Sources */ = {isa = PBXBuildFile; fileRef = 11B356AA9A3DDA541D5EBEAC /* SendConfirmationAmountItemView.swift */; };
		11B35FB3A17F76325C98C2AB /* UnlinkInteractor.swift in Sources */ = {isa = PBXBuildFile; fileRef = 11B351A464627DCBABD1AC17 /* UnlinkInteractor.swift */; };
		11B35FB3EFDEE0DAD433D0AC /* SendConfirmationAmountItemView.swift in Sources */ = {isa = PBXBuildFile; fileRef = 11B356AA9A3DDA541D5EBEAC /* SendConfirmationAmountItemView.swift */; };
		11B35FB674D5ADB9301E529F /* AboutSettingsRouter.swift in Sources */ = {isa = PBXBuildFile; fileRef = 11B35BDC4FD741BE033D1956 /* AboutSettingsRouter.swift */; };
		11B35FB77851C78206B321F1 /* RestoreWordsModule.swift in Sources */ = {isa = PBXBuildFile; fileRef = 11B358A22763AC816195CE7A /* RestoreWordsModule.swift */; };
		11B35FD95363259BF87B427F /* ManageAccountsPresenter.swift in Sources */ = {isa = PBXBuildFile; fileRef = 11B35CDAE70C1D4C434FE954 /* ManageAccountsPresenter.swift */; };
		11B35FE41FA9977CC36989D3 /* MainInteractor.swift in Sources */ = {isa = PBXBuildFile; fileRef = 11B35B88A2D6C85E1600F3AF /* MainInteractor.swift */; };
		11B35FE4D04DCA277273F435 /* TransactionRecordPoolRepo.swift in Sources */ = {isa = PBXBuildFile; fileRef = 11B35B93B5B43FF00B24528B /* TransactionRecordPoolRepo.swift */; };
		11B35FE629E6F7149CB03660 /* RestoreWordsViewController.swift in Sources */ = {isa = PBXBuildFile; fileRef = 11B3592FF2DF3AF0C93D8896 /* RestoreWordsViewController.swift */; };
		11B35FEB7788281AB6F42937 /* AccountStorage.swift in Sources */ = {isa = PBXBuildFile; fileRef = 11B35E87C15A3AE82F471007 /* AccountStorage.swift */; };
		11B35FFC64667ECB79CF893D /* Words12AccountType.swift in Sources */ = {isa = PBXBuildFile; fileRef = 11B35F3A33D60A4A014DC920 /* Words12AccountType.swift */; };
		1A56400E8DE9EF93F85C7F08 /* UnlockPinInteractor.swift in Sources */ = {isa = PBXBuildFile; fileRef = 1A5647E28DF774B3CE01D2C4 /* UnlockPinInteractor.swift */; };
		1A564016B4F3ACEBCBCF8194 /* LaunchPresenter.swift in Sources */ = {isa = PBXBuildFile; fileRef = 1A564F627224BDD3E99C582B /* LaunchPresenter.swift */; };
		1A564024E4BFE0259C6BED7A /* AddressItem.swift in Sources */ = {isa = PBXBuildFile; fileRef = 1A5648AB2D8BF212D891310D /* AddressItem.swift */; };
		1A564028EB37109A77F6272B /* WalletNavigationController.swift in Sources */ = {isa = PBXBuildFile; fileRef = 1A564358AD3DC4FADBA19214 /* WalletNavigationController.swift */; };
		1A5640387C3C38FC17FCBF47 /* SecuritySettingsViewController.swift in Sources */ = {isa = PBXBuildFile; fileRef = 1A5647AD931E3B90C974A6CB /* SecuritySettingsViewController.swift */; };
		1A56404A4E6577B10D66660F /* LanguageSettingsModule.swift in Sources */ = {isa = PBXBuildFile; fileRef = 1A5642A5A1B21FE92139766E /* LanguageSettingsModule.swift */; };
		1A5640707F586C7376213F9E /* TransactionViewItemLoader.swift in Sources */ = {isa = PBXBuildFile; fileRef = 1A5640AC869ADF30D3BCCAE0 /* TransactionViewItemLoader.swift */; };
		1A5640713F99BD66FCC826AD /* FeeRateProvider.swift in Sources */ = {isa = PBXBuildFile; fileRef = 1A564908ABD8BC8BB8713C2E /* FeeRateProvider.swift */; };
		1A564076F4C5BD7656156603 /* ManageWalletsRouter.swift in Sources */ = {isa = PBXBuildFile; fileRef = 1A56471ECC51CB5E5572DBD8 /* ManageWalletsRouter.swift */; };
		1A56407B3608988E913C7E1B /* MainSettingsInteractorTests.swift in Sources */ = {isa = PBXBuildFile; fileRef = 1A56426438831456EF79DC47 /* MainSettingsInteractorTests.swift */; };
		1A5640845DFE26B0881C97B9 /* SendPresenter.swift in Sources */ = {isa = PBXBuildFile; fileRef = 1A5647EE51941D84607A9493 /* SendPresenter.swift */; };
		1A564099643E74B6D1E45CD6 /* LockoutState.swift in Sources */ = {isa = PBXBuildFile; fileRef = 1A56488B2051E9529CE8742E /* LockoutState.swift */; };
		1A5640B712A4253399F52A3B /* BalanceTheme.swift in Sources */ = {isa = PBXBuildFile; fileRef = 1A564243436E5185205D0359 /* BalanceTheme.swift */; };
		1A5640E91AA1D79E1735F5FC /* TransactionStatusItem.swift in Sources */ = {isa = PBXBuildFile; fileRef = 1A5646C9024F054AE8115A30 /* TransactionStatusItem.swift */; };
		1A5640FFF39774DC371F61E7 /* BitcoinCashAdapter.swift in Sources */ = {isa = PBXBuildFile; fileRef = 1A564BF724C69C237E309C07 /* BitcoinCashAdapter.swift */; };
		1A5641061673702B10D858BF /* TransactionInfoTheme.swift in Sources */ = {isa = PBXBuildFile; fileRef = 1A5645F926B14580B1644164 /* TransactionInfoTheme.swift */; };
		1A56410880DEEF4B91B3413A /* UptimeProvider.swift in Sources */ = {isa = PBXBuildFile; fileRef = 1A564F697ACF24DA968884EA /* UptimeProvider.swift */; };
		1A56411CFC8D9190B15323A4 /* ConfirmationTheme.swift in Sources */ = {isa = PBXBuildFile; fileRef = 1A564E77730537D108E31276 /* ConfirmationTheme.swift */; };
		1A564121474C094BD9770C13 /* ManageWalletsViewController.swift in Sources */ = {isa = PBXBuildFile; fileRef = 1A5642992929CF74471FE0B4 /* ManageWalletsViewController.swift */; };
		1A56412EB68ADD0B0FEA5152 /* AddressParser.swift in Sources */ = {isa = PBXBuildFile; fileRef = 1A564E38A79F3308EC1B437A /* AddressParser.swift */; };
		1A564130F517CD26BF9E8A57 /* LanguageSettingsPresenter.swift in Sources */ = {isa = PBXBuildFile; fileRef = 1A564238192BEA3F5470E204 /* LanguageSettingsPresenter.swift */; };
		1A56415A4BB89B9156C6442D /* Decimal.swift in Sources */ = {isa = PBXBuildFile; fileRef = 1A564D5E55767404ED6C88E0 /* Decimal.swift */; };
		1A56417502CB34D371D89ED4 /* SyncModeSectionSeparator.swift in Sources */ = {isa = PBXBuildFile; fileRef = 1A5643D89AD02523247F6A81 /* SyncModeSectionSeparator.swift */; };
		1A564191A16F15B25768FF30 /* SendTheme.swift in Sources */ = {isa = PBXBuildFile; fileRef = 1A564077BF075C35B6FF3BCB /* SendTheme.swift */; };
		1A5641BD2DA1FB1803D3B044 /* DepositInteractor.swift in Sources */ = {isa = PBXBuildFile; fileRef = 1A5648DA32EA5FC27E4CEF64 /* DepositInteractor.swift */; };
		1A5641C3B8E88DA8E54FEFEB /* PinDotsView.swift in Sources */ = {isa = PBXBuildFile; fileRef = 1A564326AB442FFB65E1CA29 /* PinDotsView.swift */; };
		1A5641CF1CBD3BBAEAB2777F /* RestoreEosRouter.swift in Sources */ = {isa = PBXBuildFile; fileRef = 1A5648A78E729DAE860F99AF /* RestoreEosRouter.swift */; };
		1A5641D57A7D6928C9D0984D /* TransactionRecordDataSource.swift in Sources */ = {isa = PBXBuildFile; fileRef = 1A56425A421C1C9FB383DCDA /* TransactionRecordDataSource.swift */; };
		1A5641D8E63CDBE210E30105 /* BalanceSorter.swift in Sources */ = {isa = PBXBuildFile; fileRef = 1A564571110872DF0D85F0B4 /* BalanceSorter.swift */; };
		1A5641DAF68367AEEB994B16 /* RestoreEosModule.swift in Sources */ = {isa = PBXBuildFile; fileRef = 1A5641A1964068E155B0A5EA /* RestoreEosModule.swift */; };
		1A5641E8642AA6004640F15C /* SendButtonItem.swift in Sources */ = {isa = PBXBuildFile; fileRef = 1A56425E1873BC8574539D2B /* SendButtonItem.swift */; };
		1A5641EFE66E67F1FCFAABCF /* LatestRateData.swift in Sources */ = {isa = PBXBuildFile; fileRef = 1A5640AA47846498D56A36E6 /* LatestRateData.swift */; };
		1A5642019E9D4A25C650F453 /* UnlockPinInteractorTests.swift in Sources */ = {isa = PBXBuildFile; fileRef = 1A564083CF8DF7A89314820D /* UnlockPinInteractorTests.swift */; };
		1A56421861068166E044D0A9 /* BalanceEditCell.swift in Sources */ = {isa = PBXBuildFile; fileRef = 1A564DDACAD5CFB092AE6496 /* BalanceEditCell.swift */; };
		1A56422B0A34FCAE30798CE0 /* FeeRateProvider.swift in Sources */ = {isa = PBXBuildFile; fileRef = 1A564908ABD8BC8BB8713C2E /* FeeRateProvider.swift */; };
		1A56422B4DA1DE0ACD09C4BC /* TransactionInfoModule.swift in Sources */ = {isa = PBXBuildFile; fileRef = 1A5643996D67B74F800DFFE4 /* TransactionInfoModule.swift */; };
		1A56423E72724464C0B16053 /* SyncModeRouter.swift in Sources */ = {isa = PBXBuildFile; fileRef = 1A564A602609EF9DC0976C90 /* SyncModeRouter.swift */; };
		1A564248C8C1FAD98F488508 /* LockoutManagerTests.swift in Sources */ = {isa = PBXBuildFile; fileRef = 1A564A19508B4730BC016037 /* LockoutManagerTests.swift */; };
		1A56424C8E4017689EFF5D6D /* CurrentDateProvider.swift in Sources */ = {isa = PBXBuildFile; fileRef = 1A564FC3433E72C8A63AC5F5 /* CurrentDateProvider.swift */; };
		1A56425BED68BBDDE3CFD428 /* SectionSeparator.swift in Sources */ = {isa = PBXBuildFile; fileRef = 1A564A5CACB021B00AB026A1 /* SectionSeparator.swift */; };
		1A564274EEC6A31D6B287B09 /* TransactionFromToHashItem.swift in Sources */ = {isa = PBXBuildFile; fileRef = 1A564C4C8EFE1B1BBE03C9E6 /* TransactionFromToHashItem.swift */; };
		1A564277ED9E400D245B0AA1 /* BalanceSorterTests.swift in Sources */ = {isa = PBXBuildFile; fileRef = 1A564F9B9F89F533BC520074 /* BalanceSorterTests.swift */; };
		1A56427D41F16B2D9C7B5F88 /* SendModule.swift in Sources */ = {isa = PBXBuildFile; fileRef = 1A5641C2FAD616C358A319A0 /* SendModule.swift */; };
		1A564286AA113202C5EBC448 /* SortTypeModule.swift in Sources */ = {isa = PBXBuildFile; fileRef = 1A564162B152DDF4F51A713B /* SortTypeModule.swift */; };
		1A56429346081B64A56608FA /* SecuritySettingsInteractor.swift in Sources */ = {isa = PBXBuildFile; fileRef = 1A564082B28C17265B23D88A /* SecuritySettingsInteractor.swift */; };
		1A5642A7500FDC8E971D6C62 /* CoinValueHelper.swift in Sources */ = {isa = PBXBuildFile; fileRef = 1A5640B6691F4FD048C82A49 /* CoinValueHelper.swift */; };
		1A5642B379FFD0448FC18FB8 /* EditPinPresenter.swift in Sources */ = {isa = PBXBuildFile; fileRef = 1A5646F390EE2D74304C8CDA /* EditPinPresenter.swift */; };
		1A5642B4408B226121677590 /* SendInteractor.swift in Sources */ = {isa = PBXBuildFile; fileRef = 1A564260BF2C73B9F2450FB8 /* SendInteractor.swift */; };
		1A5642CC980FB2C41231BC8C /* ButtonTheme.swift in Sources */ = {isa = PBXBuildFile; fileRef = 1A564D7FA287326CBE96353A /* ButtonTheme.swift */; };
		1A5642DF56DD6DFE1C8A6D7B /* BalanceDataSourceTests.swift in Sources */ = {isa = PBXBuildFile; fileRef = 1A56468820A5F894EC599A44 /* BalanceDataSourceTests.swift */; };
		1A5642E08D676598AE0F0F70 /* TransactionAmountItemView.swift in Sources */ = {isa = PBXBuildFile; fileRef = 1A5642EFA8A991436AED3B44 /* TransactionAmountItemView.swift */; };
		1A5642E42254187A5E8899DD /* EditPinRouter.swift in Sources */ = {isa = PBXBuildFile; fileRef = 1A564C08421D093D6E445D3A /* EditPinRouter.swift */; };
		1A5642EAD53DBB19C5B017A4 /* DepositCollectionItem.swift in Sources */ = {isa = PBXBuildFile; fileRef = 1A5645BE7DACEC78A2FAEFB5 /* DepositCollectionItem.swift */; };
		1A56431AEB0FC654F322D3BE /* SendKeyboardItem.swift in Sources */ = {isa = PBXBuildFile; fileRef = 1A5641B26CAF24757772C08C /* SendKeyboardItem.swift */; };
		1A5643239C2F7EDB5675AED5 /* LockoutUntilDateFactory.swift in Sources */ = {isa = PBXBuildFile; fileRef = 1A5641ABEF9064B6FCC8DF87 /* LockoutUntilDateFactory.swift */; };
		1A564329C6F40DDC3BB2E198 /* FullTransactionHashHeaderView.swift in Sources */ = {isa = PBXBuildFile; fileRef = 1A5648F5499700A46A1515B6 /* FullTransactionHashHeaderView.swift */; };
		1A564335C5817A6F35D736E2 /* SortTypeRouter.swift in Sources */ = {isa = PBXBuildFile; fileRef = 1A5648CC680C99EDBB1B3FAB /* SortTypeRouter.swift */; };
		1A5643443A417D608E253A50 /* Differ.swift in Sources */ = {isa = PBXBuildFile; fileRef = 1A5648F4CBE5575C4D6C40BA /* Differ.swift */; };
		1A56435088C89B8D3689E43A /* WalletNavigationController.swift in Sources */ = {isa = PBXBuildFile; fileRef = 1A564358AD3DC4FADBA19214 /* WalletNavigationController.swift */; };
		1A564353270BFA8C19B9195B /* SetPinRouter.swift in Sources */ = {isa = PBXBuildFile; fileRef = 1A564447850F619EDD37CBC3 /* SetPinRouter.swift */; };
		1A56435A3F2A592E067EE5CD /* EtherscanEthereumProviderTests.swift in Sources */ = {isa = PBXBuildFile; fileRef = 1A56435BAABBDC9BD5E84C40 /* EtherscanEthereumProviderTests.swift */; };
		1A56435CD394F8E157937FAD /* PinView.swift in Sources */ = {isa = PBXBuildFile; fileRef = 1A564E32F66415F9A0586626 /* PinView.swift */; };
		1A56435EB26CCED1DB73B057 /* MainSettingsInteractor.swift in Sources */ = {isa = PBXBuildFile; fileRef = 1A564D73251DBFA0CFE34D12 /* MainSettingsInteractor.swift */; };
		1A564375773F7977B14EF1E0 /* Coin.swift in Sources */ = {isa = PBXBuildFile; fileRef = 1A56404690D0235A5183C12D /* Coin.swift */; };
		1A56438249B462DB9B522C7A /* CurrencyHelper.swift in Sources */ = {isa = PBXBuildFile; fileRef = 1A564679937963085A8530F4 /* CurrencyHelper.swift */; };
		1A5643907B4AFF75A0FBFCC4 /* RestoreEosPresenter.swift in Sources */ = {isa = PBXBuildFile; fileRef = 1A5643548366535C44A06F07 /* RestoreEosPresenter.swift */; };
		1A5643912F83A169A2BF9147 /* SendKeyboardItemView.swift in Sources */ = {isa = PBXBuildFile; fileRef = 1A564827E061EB8B6802012F /* SendKeyboardItemView.swift */; };
		1A56439242405A16711956B3 /* PagingDotsItem.swift in Sources */ = {isa = PBXBuildFile; fileRef = 1A5640FFFD5B065D745208F1 /* PagingDotsItem.swift */; };
		1A564395C3083722D347FA5F /* BalanceSorter.swift in Sources */ = {isa = PBXBuildFile; fileRef = 1A564571110872DF0D85F0B4 /* BalanceSorter.swift */; };
		1A5643ADCB28C06E47E8C2FE /* SyncModeRouter.swift in Sources */ = {isa = PBXBuildFile; fileRef = 1A564A602609EF9DC0976C90 /* SyncModeRouter.swift */; };
		1A5643DC7E7AFC0CE5285AD9 /* RestoreEosPresenter.swift in Sources */ = {isa = PBXBuildFile; fileRef = 1A5643548366535C44A06F07 /* RestoreEosPresenter.swift */; };
		1A5643E6840438AB993854E1 /* ERC20InputParser.swift in Sources */ = {isa = PBXBuildFile; fileRef = 1A56475812F17EAE44BF6D34 /* ERC20InputParser.swift */; };
		1A5643EBCA934158AD7B4C4B /* DepositPresenter.swift in Sources */ = {isa = PBXBuildFile; fileRef = 1A5645371B2FC499500DCA93 /* DepositPresenter.swift */; };
		1A5643F99C8789B0DC9E5415 /* LanguageSettingsViewController.swift in Sources */ = {isa = PBXBuildFile; fileRef = 1A5644D3B094D4148F99F8A5 /* LanguageSettingsViewController.swift */; };
		1A5644221B70078D2AE40AF4 /* UnlockPinRouter.swift in Sources */ = {isa = PBXBuildFile; fileRef = 1A5644EDACA3F1843C8194F7 /* UnlockPinRouter.swift */; };
		1A5644277DA6314C2E6B6E72 /* TransactionViewItemLoaderState.swift in Sources */ = {isa = PBXBuildFile; fileRef = 1A564F7564667D6BC7CEF6D3 /* TransactionViewItemLoaderState.swift */; };
		1A5644359FCA67F99CE339CD /* LockManager.swift in Sources */ = {isa = PBXBuildFile; fileRef = 1A5648F910A01D14653C8B21 /* LockManager.swift */; };
		1A56443A54A6035FC2B7F485 /* SendButtonItemView.swift in Sources */ = {isa = PBXBuildFile; fileRef = 1A564CFA352D219E2D05D09F /* SendButtonItemView.swift */; };
		1A56444A986EF10B522AA228 /* FeeRateProvider.swift in Sources */ = {isa = PBXBuildFile; fileRef = 1A564908ABD8BC8BB8713C2E /* FeeRateProvider.swift */; };
		1A56444F92E79514DB155658 /* DepositRouter.swift in Sources */ = {isa = PBXBuildFile; fileRef = 1A564EDCEACE83D95F6AE528 /* DepositRouter.swift */; };
		1A564462CB4BF369442CE381 /* TransactionOpenFullInfoItem.swift in Sources */ = {isa = PBXBuildFile; fileRef = 1A564181733CBC44EECFBBF3 /* TransactionOpenFullInfoItem.swift */; };
		1A564467771724BAB0A3CD8A /* PinManager.swift in Sources */ = {isa = PBXBuildFile; fileRef = 1A5645B289EFBDB3EAB27E3A /* PinManager.swift */; };
		1A56446956D5BA1AE06656DD /* TransactionViewItemLoaderState.swift in Sources */ = {isa = PBXBuildFile; fileRef = 1A564F7564667D6BC7CEF6D3 /* TransactionViewItemLoaderState.swift */; };
		1A564469BA136A5532DEF182 /* ManageWalletsTheme.swift in Sources */ = {isa = PBXBuildFile; fileRef = 1A564A860AD2DA3CFBF9C04A /* ManageWalletsTheme.swift */; };
		1A564497DCA3CD398FFF0045 /* DepositShareButtonItemView.swift in Sources */ = {isa = PBXBuildFile; fileRef = 1A564DA173BE95B4681E5395 /* DepositShareButtonItemView.swift */; };
		1A5644AD2F2D45E1DA9F3EFA /* FeeSlider.swift in Sources */ = {isa = PBXBuildFile; fileRef = 1A5646997429F7E84F01AC9D /* FeeSlider.swift */; };
		1A5644AEFBA71E106BA6A1AF /* SyncModeTheme.swift in Sources */ = {isa = PBXBuildFile; fileRef = 1A564B3A9FB49DA8AA184B46 /* SyncModeTheme.swift */; };
		1A5644B7EC23015834F20579 /* HashView.swift in Sources */ = {isa = PBXBuildFile; fileRef = 1A56445B8B1F1C78E1DFC9F8 /* HashView.swift */; };
		1A5644C9A74B5245C8412C65 /* RestoreEosInteractor.swift in Sources */ = {isa = PBXBuildFile; fileRef = 1A564E95E2CCF97680C920F0 /* RestoreEosInteractor.swift */; };
		1A5644F218D6B87BB27D5F8A /* HashViewTheme.swift in Sources */ = {isa = PBXBuildFile; fileRef = 1A564E8DEA08C33EB8F9422B /* HashViewTheme.swift */; };
		1A5645069C88C146A3E6B853 /* ManageWalletsInteractorTests.swift in Sources */ = {isa = PBXBuildFile; fileRef = 1A5644C4CCD9EBD71BD69D40 /* ManageWalletsInteractorTests.swift */; };
		1A5645103DC28216716EB7A6 /* ScanQRController.swift in Sources */ = {isa = PBXBuildFile; fileRef = 1A5647D980D08E2E4359861B /* ScanQRController.swift */; };
		1A56451041F9A9AB607C3A73 /* Decimal.swift in Sources */ = {isa = PBXBuildFile; fileRef = 1A564D5E55767404ED6C88E0 /* Decimal.swift */; };
		1A564521A9AD0C4926C52341 /* SyncModeTheme.swift in Sources */ = {isa = PBXBuildFile; fileRef = 1A564B3A9FB49DA8AA184B46 /* SyncModeTheme.swift */; };
		1A56452260661A815EEDEE1D /* RateManager.swift in Sources */ = {isa = PBXBuildFile; fileRef = 1A564CF82858F8E7F80E1835 /* RateManager.swift */; };
		1A56452DC8324E0088086B87 /* RestoreEosViewController.swift in Sources */ = {isa = PBXBuildFile; fileRef = 1A5642583B39220896DDDF98 /* RestoreEosViewController.swift */; };
		1A5645335BEED7A26D53A6B9 /* AddressData.swift in Sources */ = {isa = PBXBuildFile; fileRef = 1A5649C6FFC694CD18A8B39A /* AddressData.swift */; };
		1A5645402EEF16D58349A8D2 /* TransactionRecordDataSource.swift in Sources */ = {isa = PBXBuildFile; fileRef = 1A56425A421C1C9FB383DCDA /* TransactionRecordDataSource.swift */; };
		1A56454B3D9E1E2865413319 /* SortTypeModule.swift in Sources */ = {isa = PBXBuildFile; fileRef = 1A564162B152DDF4F51A713B /* SortTypeModule.swift */; };
		1A564568CE5F34BAC6602DCF /* LanguageSettingsInteractor.swift in Sources */ = {isa = PBXBuildFile; fileRef = 1A564DB37A289E1AEA981458 /* LanguageSettingsInteractor.swift */; };
		1A56457504BE4C7269493002 /* TransactionAmountItem.swift in Sources */ = {isa = PBXBuildFile; fileRef = 1A56464DB0EEF75F63C91760 /* TransactionAmountItem.swift */; };
		1A56457FA8D4D08F77529DE7 /* BalanceEditCell.swift in Sources */ = {isa = PBXBuildFile; fileRef = 1A564DDACAD5CFB092AE6496 /* BalanceEditCell.swift */; };
		1A564588DF7EA1B6F9BB06AB /* SyncModeCell.swift in Sources */ = {isa = PBXBuildFile; fileRef = 1A564C4771D7403A0D9E1F04 /* SyncModeCell.swift */; };
		1A56458ABE9CDDEB7F0643AA /* TransactionInfoRouter.swift in Sources */ = {isa = PBXBuildFile; fileRef = 1A5647FDE8383651F19C35C6 /* TransactionInfoRouter.swift */; };
		1A564594FC973AA332A7A9C9 /* ManageWalletsModule.swift in Sources */ = {isa = PBXBuildFile; fileRef = 1A564FD2BE42EF4AADB0372C /* ManageWalletsModule.swift */; };
		1A5645B889D5590A572E139A /* SyncModeTheme.swift in Sources */ = {isa = PBXBuildFile; fileRef = 1A564B3A9FB49DA8AA184B46 /* SyncModeTheme.swift */; };
		1A5645DB413129670978BE82 /* RestoreEosViewController.swift in Sources */ = {isa = PBXBuildFile; fileRef = 1A5642583B39220896DDDF98 /* RestoreEosViewController.swift */; };
		1A5645DC23C3FA0CF7A0FA9E /* SettingsRightLabelCell.swift in Sources */ = {isa = PBXBuildFile; fileRef = 1A56464E8EDBFB0B67DB593F /* SettingsRightLabelCell.swift */; };
		1A5645DFFB1EC95815289D1F /* CurrentDateProvider.swift in Sources */ = {isa = PBXBuildFile; fileRef = 1A564FC3433E72C8A63AC5F5 /* CurrentDateProvider.swift */; };
		1A5645E37330A25155134B58 /* SyncModeCell.swift in Sources */ = {isa = PBXBuildFile; fileRef = 1A564C4771D7403A0D9E1F04 /* SyncModeCell.swift */; };
		1A5645EDCB2C77F13BFEB1E2 /* LockoutView.swift in Sources */ = {isa = PBXBuildFile; fileRef = 1A564C329BD2549B51F93155 /* LockoutView.swift */; };
		1A5645FBC36E2A73E24E3D2A /* SortTypeInteractor.swift in Sources */ = {isa = PBXBuildFile; fileRef = 1A56468265EF90736E6BAEC6 /* SortTypeInteractor.swift */; };
		1A56460A30025D05CEB7EBE9 /* TextSelectItem.swift in Sources */ = {isa = PBXBuildFile; fileRef = 1A5646B61624B1237B877D54 /* TextSelectItem.swift */; };
		1A56460F1BB48D4E82C6E257 /* RestoreWordCell.swift in Sources */ = {isa = PBXBuildFile; fileRef = 1A5648D3CF09FF5EBE8321EC /* RestoreWordCell.swift */; };
		1A56462F0253A6C28ED4D610 /* LanguageSettingsInteractorTests.swift in Sources */ = {isa = PBXBuildFile; fileRef = 1A564C62CB1A633191738174 /* LanguageSettingsInteractorTests.swift */; };
		1A56464325366A495BD81C88 /* TransactionCurrenciesHeaderView.swift in Sources */ = {isa = PBXBuildFile; fileRef = 1A564FE8D247C36C2478C6B5 /* TransactionCurrenciesHeaderView.swift */; };
		1A56465CE6EFDADE3365DF98 /* AppTheme.swift in Sources */ = {isa = PBXBuildFile; fileRef = 1A5649DB879A57761C09842E /* AppTheme.swift */; };
		1A56466B358034FE8E2E5884 /* ManageWalletCell.swift in Sources */ = {isa = PBXBuildFile; fileRef = 1A56478E08D96F36DD17D8C8 /* ManageWalletCell.swift */; };
		1A564685DDF41780A93B92E9 /* BlurManager.swift in Sources */ = {isa = PBXBuildFile; fileRef = 1A564BB88BF3ED779F8C21DC /* BlurManager.swift */; };
		1A564689FA088738E660FF91 /* HashViewTheme.swift in Sources */ = {isa = PBXBuildFile; fileRef = 1A564E8DEA08C33EB8F9422B /* HashViewTheme.swift */; };
		1A56468D166D58664EE1F06D /* FullTransactionHashHeaderView.swift in Sources */ = {isa = PBXBuildFile; fileRef = 1A5648F5499700A46A1515B6 /* FullTransactionHashHeaderView.swift */; };
		1A5646AFB583A44B13558403 /* ManageWalletsViewController.swift in Sources */ = {isa = PBXBuildFile; fileRef = 1A5642992929CF74471FE0B4 /* ManageWalletsViewController.swift */; };
		1A5646BCAA7FFC976BFC9E5E /* HashView.swift in Sources */ = {isa = PBXBuildFile; fileRef = 1A56445B8B1F1C78E1DFC9F8 /* HashView.swift */; };
		1A5646C180C5050C1F7A4734 /* ManageWalletCell.swift in Sources */ = {isa = PBXBuildFile; fileRef = 1A56478E08D96F36DD17D8C8 /* ManageWalletCell.swift */; };
		1A5646C35E5492F629F1C025 /* PinModule.swift in Sources */ = {isa = PBXBuildFile; fileRef = 1A56490AEC0BDFCA98275B49 /* PinModule.swift */; };
		1A5646F6ED19CA9AA8F52C7F /* App.swift in Sources */ = {isa = PBXBuildFile; fileRef = 1A5646D49060C3EFF06D0479 /* App.swift */; };
		1A5647219D7DE64CE22C2B87 /* SetPinPresenter.swift in Sources */ = {isa = PBXBuildFile; fileRef = 1A5648311E0EA947B1446649 /* SetPinPresenter.swift */; };
		1A564730E02CDA18CF1ABFE1 /* SyncModeRouter.swift in Sources */ = {isa = PBXBuildFile; fileRef = 1A564A602609EF9DC0976C90 /* SyncModeRouter.swift */; };
		1A5647415054A078EF056315 /* UnlockPinPresenterTests.swift in Sources */ = {isa = PBXBuildFile; fileRef = 1A564FA5E8DDE76BF1257727 /* UnlockPinPresenterTests.swift */; };
		1A5647481AAB5BF5A86F9829 /* LockoutView.swift in Sources */ = {isa = PBXBuildFile; fileRef = 1A564C329BD2549B51F93155 /* LockoutView.swift */; };
		1A564749AB164D88DF4FB266 /* RestoreEosPresenterState.swift in Sources */ = {isa = PBXBuildFile; fileRef = 1A5640BBA9B55A4F39BE16CB /* RestoreEosPresenterState.swift */; };
		1A56475828E9121D78E02D67 /* BitcoinCashAdapter.swift in Sources */ = {isa = PBXBuildFile; fileRef = 1A564BF724C69C237E309C07 /* BitcoinCashAdapter.swift */; };
		1A5647659F46A0512EE6A692 /* LockRouter.swift in Sources */ = {isa = PBXBuildFile; fileRef = 1A564A6CCF1B907F25255D2E /* LockRouter.swift */; };
		1A5647709A2B63D16BF5131B /* ManageWalletsPresenterTests.swift in Sources */ = {isa = PBXBuildFile; fileRef = 1A564F5CDA92DD8EC7EC9B0D /* ManageWalletsPresenterTests.swift */; };
		1A56477275C643C23A2281E7 /* MainSettingsRouter.swift in Sources */ = {isa = PBXBuildFile; fileRef = 1A5645D25F2DB148CD0C16B5 /* MainSettingsRouter.swift */; };
		1A56477E5F205C926AA3596B /* SendKeyboardItemView.swift in Sources */ = {isa = PBXBuildFile; fileRef = 1A564827E061EB8B6802012F /* SendKeyboardItemView.swift */; };
		1A56478710E69DB8ACD477D7 /* ActionTitleItem.swift in Sources */ = {isa = PBXBuildFile; fileRef = 1A564AF060F532C77FB991C7 /* ActionTitleItem.swift */; };
		1A5647968B12B0FB16F149B2 /* FullTransactionInfoTheme.swift in Sources */ = {isa = PBXBuildFile; fileRef = 1A56428DB7E042907CD4252D /* FullTransactionInfoTheme.swift */; };
		1A5647C0909A28BECA342148 /* LockoutView.swift in Sources */ = {isa = PBXBuildFile; fileRef = 1A564C329BD2549B51F93155 /* LockoutView.swift */; };
		1A5647C94C737A83D85C6934 /* ManageWalletsPresenter.swift in Sources */ = {isa = PBXBuildFile; fileRef = 1A564B45A6BB5D38CE45C009 /* ManageWalletsPresenter.swift */; };
		1A5647CE2220F4E29CA539C7 /* ManageWalletsTheme.swift in Sources */ = {isa = PBXBuildFile; fileRef = 1A564A860AD2DA3CFBF9C04A /* ManageWalletsTheme.swift */; };
		1A5647E0E662CA7D27E931A6 /* TextSelectItemView.swift in Sources */ = {isa = PBXBuildFile; fileRef = 1A5648E17213DF77DCA2EE42 /* TextSelectItemView.swift */; };
		1A5647F3635BCCAA32BF37F7 /* HashView.swift in Sources */ = {isa = PBXBuildFile; fileRef = 1A56445B8B1F1C78E1DFC9F8 /* HashView.swift */; };
		1A56480277B0C3D6429E94EC /* SyncModeCell.swift in Sources */ = {isa = PBXBuildFile; fileRef = 1A564C4771D7403A0D9E1F04 /* SyncModeCell.swift */; };
		1A56481E9149AC144C3003C8 /* AddressInputField.swift in Sources */ = {isa = PBXBuildFile; fileRef = 1A5647755D9C148EACC988CB /* AddressInputField.swift */; };
		1A564822346BD715C453E612 /* SendRouter.swift in Sources */ = {isa = PBXBuildFile; fileRef = 1A56474B516F0AFBAAFB3AE2 /* SendRouter.swift */; };
		1A5648233C26CDC8F95CAC56 /* MainSettingsViewController.swift in Sources */ = {isa = PBXBuildFile; fileRef = 1A564879AD72301AAB78F8F5 /* MainSettingsViewController.swift */; };
		1A56482620A4ABBC3F8F9195 /* SortTypePresenter.swift in Sources */ = {isa = PBXBuildFile; fileRef = 1A5643D429A9AF82758F1FB4 /* SortTypePresenter.swift */; };
		1A56482C80D7B85CAE06C689 /* TransactionViewItemLoader.swift in Sources */ = {isa = PBXBuildFile; fileRef = 1A5640AC869ADF30D3BCCAE0 /* TransactionViewItemLoader.swift */; };
		1A56483342FF07B40E53AD20 /* SetPinModule.swift in Sources */ = {isa = PBXBuildFile; fileRef = 1A56421310FCB8A4E19BDDB3 /* SetPinModule.swift */; };
		1A56483A6675677AA621FF79 /* PagingDotsItemView.swift in Sources */ = {isa = PBXBuildFile; fileRef = 1A56453E2F6ED44D46D84C49 /* PagingDotsItemView.swift */; };
		1A56486985109F2FA6C3CE93 /* SortTypeRouter.swift in Sources */ = {isa = PBXBuildFile; fileRef = 1A5648CC680C99EDBB1B3FAB /* SortTypeRouter.swift */; };
		1A564891B0D0EABB5502C123 /* DepositAddressCollectionCell.swift in Sources */ = {isa = PBXBuildFile; fileRef = 1A5647F6F29405E571D70592 /* DepositAddressCollectionCell.swift */; };
		1A5648A0A2CDE52F01E31538 /* SortTypePresenter.swift in Sources */ = {isa = PBXBuildFile; fileRef = 1A5643D429A9AF82758F1FB4 /* SortTypePresenter.swift */; };
		1A5648BAB93DF778A48DEBBD /* RestoreEosModule.swift in Sources */ = {isa = PBXBuildFile; fileRef = 1A5641A1964068E155B0A5EA /* RestoreEosModule.swift */; };
		1A5648CC60D79AAC561BBCB0 /* LanguageSettingsPresenterTests.swift in Sources */ = {isa = PBXBuildFile; fileRef = 1A56452493943328835585AC /* LanguageSettingsPresenterTests.swift */; };
		1A5648CD61AB6376055FF683 /* RestoreEosPresenterState.swift in Sources */ = {isa = PBXBuildFile; fileRef = 1A5640BBA9B55A4F39BE16CB /* RestoreEosPresenterState.swift */; };
		1A5648D075682B17EFE9CBB6 /* AddressData.swift in Sources */ = {isa = PBXBuildFile; fileRef = 1A5649C6FFC694CD18A8B39A /* AddressData.swift */; };
		1A5648E9A5AFB70CCF3B51A4 /* ManageWalletsPresenter.swift in Sources */ = {isa = PBXBuildFile; fileRef = 1A564B45A6BB5D38CE45C009 /* ManageWalletsPresenter.swift */; };
		1A5648F83FC5E3954E406849 /* DepositShareButtonItem.swift in Sources */ = {isa = PBXBuildFile; fileRef = 1A564F3B10EF814E1D330CAD /* DepositShareButtonItem.swift */; };
		1A5648FE30868C38CBFEB362 /* UnlockPinModule.swift in Sources */ = {isa = PBXBuildFile; fileRef = 1A564E017B299CF4BA6F337C /* UnlockPinModule.swift */; };
		1A56490427A77496C63E08A7 /* TextSelectItemView.swift in Sources */ = {isa = PBXBuildFile; fileRef = 1A5648E17213DF77DCA2EE42 /* TextSelectItemView.swift */; };
		1A56491DC545ED4F8A6E6D40 /* Decimal.swift in Sources */ = {isa = PBXBuildFile; fileRef = 1A564D5E55767404ED6C88E0 /* Decimal.swift */; };
		1A564928A28CAA37F4F42FF1 /* SecuritySettingsPresenter.swift in Sources */ = {isa = PBXBuildFile; fileRef = 1A56446DB62F52AC4C3C2C30 /* SecuritySettingsPresenter.swift */; };
		1A564929F1CECAA67987CBC4 /* AlertViewController.swift in Sources */ = {isa = PBXBuildFile; fileRef = 1A5642D6188D2E01E0EEC41C /* AlertViewController.swift */; };
		1A56493305A34486152BEAB2 /* AddressParser.swift in Sources */ = {isa = PBXBuildFile; fileRef = 1A564E38A79F3308EC1B437A /* AddressParser.swift */; };
		1A564939A8DCE6124D2141D3 /* SettingsCell.swift in Sources */ = {isa = PBXBuildFile; fileRef = 1A564F5FA00D064D9F3F0AF7 /* SettingsCell.swift */; };
		1A564947E6731A05DF6C19F4 /* FullTransactionInfoTextCell.swift in Sources */ = {isa = PBXBuildFile; fileRef = 1A56424F4DB6D8384D8F2489 /* FullTransactionInfoTextCell.swift */; };
		1A5649536DACD15C3B6EA457 /* SortTypeInteractor.swift in Sources */ = {isa = PBXBuildFile; fileRef = 1A56468265EF90736E6BAEC6 /* SortTypeInteractor.swift */; };
		1A564975B127F4EA2FCF61EB /* BitcoinBaseAdapter.swift in Sources */ = {isa = PBXBuildFile; fileRef = 1A56450DA6DF97C9E1FFE987 /* BitcoinBaseAdapter.swift */; };
		1A56497B4905D999F96E0461 /* SecuritySettingsRouter.swift in Sources */ = {isa = PBXBuildFile; fileRef = 1A5641B7D1079995F147F7D2 /* SecuritySettingsRouter.swift */; };
		1A56498EE4AF6DADD0A5939A /* TransactionFromToHashItemView.swift in Sources */ = {isa = PBXBuildFile; fileRef = 1A564E1F405D2D57FBC9E799 /* TransactionFromToHashItemView.swift */; };
		1A56499530070968BF68AA2D /* BiometricManager.swift in Sources */ = {isa = PBXBuildFile; fileRef = 1A564901BE8CB514936E47AF /* BiometricManager.swift */; };
		1A56499555CB26F0D24B4F06 /* BitcoinBaseAdapter.swift in Sources */ = {isa = PBXBuildFile; fileRef = 1A56450DA6DF97C9E1FFE987 /* BitcoinBaseAdapter.swift */; };
		1A5649A1763E1ADB6572ECBC /* UptimeProvider.swift in Sources */ = {isa = PBXBuildFile; fileRef = 1A564F697ACF24DA968884EA /* UptimeProvider.swift */; };
		1A5649A92BA5A92EB2791B7F /* SettingsInfoFooter.swift in Sources */ = {isa = PBXBuildFile; fileRef = 1A56487BA5FFC1BC45D6F25C /* SettingsInfoFooter.swift */; };
		1A5649AC4FC1D6DD5F82ABAB /* BackgroundManager.swift in Sources */ = {isa = PBXBuildFile; fileRef = 1A564C2194BB0FA7D298FAB5 /* BackgroundManager.swift */; };
		1A5649C5CA36C74FD2EF4BE9 /* ManageWalletsPresenterStateTests.swift in Sources */ = {isa = PBXBuildFile; fileRef = 1A5640FA19AF1EC2B9C0F407 /* ManageWalletsPresenterStateTests.swift */; };
		1A5649D8F43E49F4EB5157F4 /* TextSelectItem.swift in Sources */ = {isa = PBXBuildFile; fileRef = 1A5646B61624B1237B877D54 /* TextSelectItem.swift */; };
		1A5649DD40A0CB7B12AACE90 /* SortTypeRouter.swift in Sources */ = {isa = PBXBuildFile; fileRef = 1A5648CC680C99EDBB1B3FAB /* SortTypeRouter.swift */; };
		1A564A0D51FF6BEACA195CB7 /* BackgroundManager.swift in Sources */ = {isa = PBXBuildFile; fileRef = 1A564C2194BB0FA7D298FAB5 /* BackgroundManager.swift */; };
		1A564A0F7A969658D13D8EDE /* TransactionCell.swift in Sources */ = {isa = PBXBuildFile; fileRef = 1A5643AAE35C8D8C5DA5924C /* TransactionCell.swift */; };
		1A564A16085370FCAF6657B2 /* SyncModeSectionSeparator.swift in Sources */ = {isa = PBXBuildFile; fileRef = 1A5643D89AD02523247F6A81 /* SyncModeSectionSeparator.swift */; };
		1A564A1D5A4E50A8C5A86FEE /* UnlockPinPresenter.swift in Sources */ = {isa = PBXBuildFile; fileRef = 1A5641742308EC67C1292980 /* UnlockPinPresenter.swift */; };
		1A564A27A29C3AC7EF21B57D /* OneTimeTimer.swift in Sources */ = {isa = PBXBuildFile; fileRef = 1A56468BE2370BCAA8BDA2FC /* OneTimeTimer.swift */; };
		1A564A27C8906D1BC194F712 /* WalletViewController.swift in Sources */ = {isa = PBXBuildFile; fileRef = 1A564DA86E84425C160C76C1 /* WalletViewController.swift */; };
		1A564A306E13E30771D2E823 /* TransactionRecordDataSource.swift in Sources */ = {isa = PBXBuildFile; fileRef = 1A56425A421C1C9FB383DCDA /* TransactionRecordDataSource.swift */; };
		1A564A33F7235D6CE1D0E6DB /* ManageWalletsPresenter.swift in Sources */ = {isa = PBXBuildFile; fileRef = 1A564B45A6BB5D38CE45C009 /* ManageWalletsPresenter.swift */; };
		1A564A44FF860429F91162ED /* DepositModule.swift in Sources */ = {isa = PBXBuildFile; fileRef = 1A564E1FBBCCA45BCDA557F4 /* DepositModule.swift */; };
		1A564A46D655BA99B1C0DAF7 /* DescriptionCollectionHeader.swift in Sources */ = {isa = PBXBuildFile; fileRef = 1A564E60ED94EDDE153519AA /* DescriptionCollectionHeader.swift */; };
		1A564A4C8A6687ACF2123254 /* WalletViewController.swift in Sources */ = {isa = PBXBuildFile; fileRef = 1A564DA86E84425C160C76C1 /* WalletViewController.swift */; };
		1A564A4DE4455DDFEC8A5E1D /* LockoutUntilDateFactoryTests.swift in Sources */ = {isa = PBXBuildFile; fileRef = 1A564DAA99070A03BBC10871 /* LockoutUntilDateFactoryTests.swift */; };
		1A564A6514A70E8F853E2FCB /* SendKeyboardItem.swift in Sources */ = {isa = PBXBuildFile; fileRef = 1A5641B26CAF24757772C08C /* SendKeyboardItem.swift */; };
		1A564A69DF3D62996F5F4C94 /* SendKeyboardItemView.swift in Sources */ = {isa = PBXBuildFile; fileRef = 1A564827E061EB8B6802012F /* SendKeyboardItemView.swift */; };
		1A564A6AE0EB86B0827857F3 /* RestoreEosModule.swift in Sources */ = {isa = PBXBuildFile; fileRef = 1A5641A1964068E155B0A5EA /* RestoreEosModule.swift */; };
		1A564A75837F221C61B0BBA9 /* WalletNavigationController.swift in Sources */ = {isa = PBXBuildFile; fileRef = 1A564358AD3DC4FADBA19214 /* WalletNavigationController.swift */; };
		1A564A78E84BCACF30EF2D55 /* FeeSlider.swift in Sources */ = {isa = PBXBuildFile; fileRef = 1A5646997429F7E84F01AC9D /* FeeSlider.swift */; };
		1A564A7ECB966C4711CA1A86 /* Coin.swift in Sources */ = {isa = PBXBuildFile; fileRef = 1A56404690D0235A5183C12D /* Coin.swift */; };
		1A564A7ECE35A5A7A314D455 /* TransactionsTheme.swift in Sources */ = {isa = PBXBuildFile; fileRef = 1A5645ED6604E61C418C257E /* TransactionsTheme.swift */; };
		1A564A832CFA51E737EF3AE4 /* LockoutManager.swift in Sources */ = {isa = PBXBuildFile; fileRef = 1A5645447A24FE94F0D87BFF /* LockoutManager.swift */; };
		1A564A85241B5956B277FE8B /* SettingsToggleCell.swift in Sources */ = {isa = PBXBuildFile; fileRef = 1A564B3A1B7A6F432F72A811 /* SettingsToggleCell.swift */; };
		1A564A87C70D95E5B17DB9D2 /* TransactionOpenFullInfoItemView.swift in Sources */ = {isa = PBXBuildFile; fileRef = 1A564B27FBA16D9EA22F0944 /* TransactionOpenFullInfoItemView.swift */; };
		1A564AA5730EF85826FB9887 /* SectionSeparator.swift in Sources */ = {isa = PBXBuildFile; fileRef = 1A564A5CACB021B00AB026A1 /* SectionSeparator.swift */; };
		1A564AAA92C0EBFB1C26DB29 /* UptimeProvider.swift in Sources */ = {isa = PBXBuildFile; fileRef = 1A564F697ACF24DA968884EA /* UptimeProvider.swift */; };
		1A564AAE494C986DF8883E0B /* SecuritySettingsPresenterTests.swift in Sources */ = {isa = PBXBuildFile; fileRef = 1A56444A8B170E65EE00C33F /* SecuritySettingsPresenterTests.swift */; };
		1A564AB07F3C5D0534D0D8A3 /* TextSelectItemView.swift in Sources */ = {isa = PBXBuildFile; fileRef = 1A5648E17213DF77DCA2EE42 /* TextSelectItemView.swift */; };
		1A564AB936D91E4E5FBBAA4C /* BalanceHeaderView.swift in Sources */ = {isa = PBXBuildFile; fileRef = 1A56463AFF1D05E33BA25C8A /* BalanceHeaderView.swift */; };
		1A564AF044871B706A39C467 /* LockoutState.swift in Sources */ = {isa = PBXBuildFile; fileRef = 1A56488B2051E9529CE8742E /* LockoutState.swift */; };
		1A564AFE8103BA974943D4E7 /* InputFieldTheme.swift in Sources */ = {isa = PBXBuildFile; fileRef = 1A564939814A9D9F47D41EEB /* InputFieldTheme.swift */; };
		1A564B090F808B3A21F4AC8D /* SendKeyboardItem.swift in Sources */ = {isa = PBXBuildFile; fileRef = 1A5641B26CAF24757772C08C /* SendKeyboardItem.swift */; };
		1A564B096FFE228DF453A66D /* TransactionInfoPresenter.swift in Sources */ = {isa = PBXBuildFile; fileRef = 1A564091A9C12F224A18B740 /* TransactionInfoPresenter.swift */; };
		1A564B148862CA99776CE235 /* Differ.swift in Sources */ = {isa = PBXBuildFile; fileRef = 1A5648F4CBE5575C4D6C40BA /* Differ.swift */; };
		1A564B3340086D250666A933 /* RestoreEosInteractor.swift in Sources */ = {isa = PBXBuildFile; fileRef = 1A564E95E2CCF97680C920F0 /* RestoreEosInteractor.swift */; };
		1A564B49C052D4BF6C53DE7F /* BalanceInteractorTests.swift in Sources */ = {isa = PBXBuildFile; fileRef = 1A564EA89D7182D3D3F669C3 /* BalanceInteractorTests.swift */; };
		1A564B6E513269FED43EA6F2 /* ManageWalletsModule.swift in Sources */ = {isa = PBXBuildFile; fileRef = 1A564FD2BE42EF4AADB0372C /* ManageWalletsModule.swift */; };
		1A564B8F25AB6515F509B10D /* BackupTheme.swift in Sources */ = {isa = PBXBuildFile; fileRef = 1A5645D738FD93B79628E5E5 /* BackupTheme.swift */; };
		1A564B955AE4E27AD7B232CC /* TransactionTitleItem.swift in Sources */ = {isa = PBXBuildFile; fileRef = 1A564C27C6CDAE6E692C4A14 /* TransactionTitleItem.swift */; };
		1A564BD5E7709C07FD063961 /* TransactionsFilterTheme.swift in Sources */ = {isa = PBXBuildFile; fileRef = 1A5647CE5852E959DA7EB89A /* TransactionsFilterTheme.swift */; };
		1A564BDABCF8EA54F5599FF7 /* LatestRateData.swift in Sources */ = {isa = PBXBuildFile; fileRef = 1A5640AA47846498D56A36E6 /* LatestRateData.swift */; };
		1A564BE00FB2C76EAA44A2E3 /* SettingsRightImageCell.swift in Sources */ = {isa = PBXBuildFile; fileRef = 1A56499AAEEED9EA3CE9E0A7 /* SettingsRightImageCell.swift */; };
		1A564BEBE06DB3041F6B258B /* RestoreEosInteractor.swift in Sources */ = {isa = PBXBuildFile; fileRef = 1A564E95E2CCF97680C920F0 /* RestoreEosInteractor.swift */; };
		1A564BF5CEF2800EF05EAAB0 /* BalancePresenterTests.swift in Sources */ = {isa = PBXBuildFile; fileRef = 1A5646AB24E23765AD12C83E /* BalancePresenterTests.swift */; };
		1A564C0371E9F37679565B67 /* WalletViewController.swift in Sources */ = {isa = PBXBuildFile; fileRef = 1A564DA86E84425C160C76C1 /* WalletViewController.swift */; };
		1A564C11B7785DCEA2472065 /* BitcoinCashAdapter.swift in Sources */ = {isa = PBXBuildFile; fileRef = 1A564BF724C69C237E309C07 /* BitcoinCashAdapter.swift */; };
		1A564C1405D8C21185B0D4C1 /* TransactionsCurrencyCell.swift in Sources */ = {isa = PBXBuildFile; fileRef = 1A5649C888E12C1A0B70EFA8 /* TransactionsCurrencyCell.swift */; };
		1A564C152F6A439151E158C9 /* SortTypePresenter.swift in Sources */ = {isa = PBXBuildFile; fileRef = 1A5643D429A9AF82758F1FB4 /* SortTypePresenter.swift */; };
		1A564C252F02B3CD2DD4E7A7 /* Differ.swift in Sources */ = {isa = PBXBuildFile; fileRef = 1A5648F4CBE5575C4D6C40BA /* Differ.swift */; };
		1A564C31EDF7C4ED60F1A3E5 /* FullTransactionHashHeaderView.swift in Sources */ = {isa = PBXBuildFile; fileRef = 1A5648F5499700A46A1515B6 /* FullTransactionHashHeaderView.swift */; };
		1A564C39E18A49AA791E15EC /* AddressParserTests.swift in Sources */ = {isa = PBXBuildFile; fileRef = 1A5649276CA421D7B080BE56 /* AddressParserTests.swift */; };
		1A564C41C7DF7E5B3812BE3A /* BalanceEditCell.swift in Sources */ = {isa = PBXBuildFile; fileRef = 1A564DDACAD5CFB092AE6496 /* BalanceEditCell.swift */; };
		1A564C4C3A445A00AC5F7810 /* SyncModeSectionSeparator.swift in Sources */ = {isa = PBXBuildFile; fileRef = 1A5643D89AD02523247F6A81 /* SyncModeSectionSeparator.swift */; };
		1A564C64FFC9185F049BB475 /* FeeSlider.swift in Sources */ = {isa = PBXBuildFile; fileRef = 1A5646997429F7E84F01AC9D /* FeeSlider.swift */; };
		1A564C84E08DE681615528E3 /* ActionTitleItemView.swift in Sources */ = {isa = PBXBuildFile; fileRef = 1A5649BED7237B075AE7F8B8 /* ActionTitleItemView.swift */; };
		1A564CA81DACF03EC41899A4 /* AddressInputField.swift in Sources */ = {isa = PBXBuildFile; fileRef = 1A5647755D9C148EACC988CB /* AddressInputField.swift */; };
		1A564CB5C802EF80E184DCD4 /* BackgroundManager.swift in Sources */ = {isa = PBXBuildFile; fileRef = 1A564C2194BB0FA7D298FAB5 /* BackgroundManager.swift */; };
		1A564CC0C92C44E29FEA6642 /* SetPinPresenterTests.swift in Sources */ = {isa = PBXBuildFile; fileRef = 1A564E534927A26ACA3B1D83 /* SetPinPresenterTests.swift */; };
		1A564CD685B7DE30A959A6D5 /* AlertViewController.swift in Sources */ = {isa = PBXBuildFile; fileRef = 1A5642D6188D2E01E0EEC41C /* AlertViewController.swift */; };
		1A564CDEE86EFCB66EB45FD6 /* DepositCollectionItemView.swift in Sources */ = {isa = PBXBuildFile; fileRef = 1A564B0A9AB0EAAB5574FDD0 /* DepositCollectionItemView.swift */; };
		1A564CFECEDA95F300CEAD33 /* AddressData.swift in Sources */ = {isa = PBXBuildFile; fileRef = 1A5649C6FFC694CD18A8B39A /* AddressData.swift */; };
		1A564CFF150F67077C950566 /* MainSettingsPresenter.swift in Sources */ = {isa = PBXBuildFile; fileRef = 1A5640528EFD15137E218EA3 /* MainSettingsPresenter.swift */; };
		1A564D08FE960CC2551A2D7F /* TransactionStatusItemView.swift in Sources */ = {isa = PBXBuildFile; fileRef = 1A564BD2D59794AD187F28ED /* TransactionStatusItemView.swift */; };
		1A564D21D1301F442EC55C2D /* LaunchModule.swift in Sources */ = {isa = PBXBuildFile; fileRef = 1A56408C8281C80FD365E5BE /* LaunchModule.swift */; };
		1A564D2917CF5C38C84C031B /* BitcoinBaseAdapter.swift in Sources */ = {isa = PBXBuildFile; fileRef = 1A56450DA6DF97C9E1FFE987 /* BitcoinBaseAdapter.swift */; };
		1A564D29C715EE06C30C8B2B /* LaunchInteractor.swift in Sources */ = {isa = PBXBuildFile; fileRef = 1A56458C7C29504755A09E00 /* LaunchInteractor.swift */; };
		1A564D45DD956D909C7B6C16 /* OneTimeTimer.swift in Sources */ = {isa = PBXBuildFile; fileRef = 1A56468BE2370BCAA8BDA2FC /* OneTimeTimer.swift */; };
		1A564D54DEE633D236F6AE38 /* TransactionViewItemLoader.swift in Sources */ = {isa = PBXBuildFile; fileRef = 1A5640AC869ADF30D3BCCAE0 /* TransactionViewItemLoader.swift */; };
		1A564D5E4677AD5DC06ED542 /* SortTypeModule.swift in Sources */ = {isa = PBXBuildFile; fileRef = 1A564162B152DDF4F51A713B /* SortTypeModule.swift */; };
		1A564D6E1FB65C20AAD6C54B /* DepositTheme.swift in Sources */ = {isa = PBXBuildFile; fileRef = 1A56481E8D97841B12893D00 /* DepositTheme.swift */; };
		1A564D837A9AB8A7EA5EB71A /* LatestRateData.swift in Sources */ = {isa = PBXBuildFile; fileRef = 1A5640AA47846498D56A36E6 /* LatestRateData.swift */; };
		1A564D9038D65D88CF97329C /* TransactionTitleItemView.swift in Sources */ = {isa = PBXBuildFile; fileRef = 1A56469DF9D0C335228E88EE /* TransactionTitleItemView.swift */; };
		1A564DCD110E8850C49979D3 /* TextSelectItem.swift in Sources */ = {isa = PBXBuildFile; fileRef = 1A5646B61624B1237B877D54 /* TextSelectItem.swift */; };
		1A564DD139A96047A30BD78D /* BalanceSorter.swift in Sources */ = {isa = PBXBuildFile; fileRef = 1A564571110872DF0D85F0B4 /* BalanceSorter.swift */; };
		1A564DEAF0A6DF97F029594E /* LockoutManager.swift in Sources */ = {isa = PBXBuildFile; fileRef = 1A5645447A24FE94F0D87BFF /* LockoutManager.swift */; };
		1A564DEFE16F401AA676866E /* AlertViewController.swift in Sources */ = {isa = PBXBuildFile; fileRef = 1A5642D6188D2E01E0EEC41C /* AlertViewController.swift */; };
		1A564DF36A4269C9FB869778 /* LockoutManager.swift in Sources */ = {isa = PBXBuildFile; fileRef = 1A5645447A24FE94F0D87BFF /* LockoutManager.swift */; };
		1A564DFE6A07FCDA016A8ACE /* LockoutUntilDateFactory.swift in Sources */ = {isa = PBXBuildFile; fileRef = 1A5641ABEF9064B6FCC8DF87 /* LockoutUntilDateFactory.swift */; };
		1A564E0A6E37A68995364D81 /* TransactionInfoInteractor.swift in Sources */ = {isa = PBXBuildFile; fileRef = 1A5647DBF15322999B5A1D04 /* TransactionInfoInteractor.swift */; };
		1A564E0DAD432C8322C22057 /* ERC20InputParser.swift in Sources */ = {isa = PBXBuildFile; fileRef = 1A56475812F17EAE44BF6D34 /* ERC20InputParser.swift */; };
		1A564E181F46CF98BC00CC30 /* EditPinPresenterTests.swift in Sources */ = {isa = PBXBuildFile; fileRef = 1A564996AA2AE3468D2992E5 /* EditPinPresenterTests.swift */; };
		1A564E268D7D4D01BD7B5078 /* MainSettingsPresenterTests.swift in Sources */ = {isa = PBXBuildFile; fileRef = 1A56445B53883A652362E9D6 /* MainSettingsPresenterTests.swift */; };
		1A564E286A1C980C944A63A9 /* Coin.swift in Sources */ = {isa = PBXBuildFile; fileRef = 1A56404690D0235A5183C12D /* Coin.swift */; };
		1A564E2AA9F3C675924EE183 /* ManageWalletsRouter.swift in Sources */ = {isa = PBXBuildFile; fileRef = 1A56471ECC51CB5E5572DBD8 /* ManageWalletsRouter.swift */; };
		1A564E2B4B30AB0F54A2FBF6 /* LockoutState.swift in Sources */ = {isa = PBXBuildFile; fileRef = 1A56488B2051E9529CE8742E /* LockoutState.swift */; };
		1A564E374CD439E2C1334208 /* CurrentDateProvider.swift in Sources */ = {isa = PBXBuildFile; fileRef = 1A564FC3433E72C8A63AC5F5 /* CurrentDateProvider.swift */; };
		1A564E376AF3824614AF97EB /* RestoreEosPresenter.swift in Sources */ = {isa = PBXBuildFile; fileRef = 1A5643548366535C44A06F07 /* RestoreEosPresenter.swift */; };
		1A564E3D1BD7610D43898DB6 /* MainSettingsModule.swift in Sources */ = {isa = PBXBuildFile; fileRef = 1A5647AD7481B36F20D4DDF9 /* MainSettingsModule.swift */; };
		1A564E49A89836A226F2F3B1 /* TransactionViewItemLoaderState.swift in Sources */ = {isa = PBXBuildFile; fileRef = 1A564F7564667D6BC7CEF6D3 /* TransactionViewItemLoaderState.swift */; };
		1A564E608B71D5E8336BF7AA /* LanguageSettingsRouter.swift in Sources */ = {isa = PBXBuildFile; fileRef = 1A564094488F092EDA007FE9 /* LanguageSettingsRouter.swift */; };
		1A564E60E4500D62863F4353 /* PinViewController.swift in Sources */ = {isa = PBXBuildFile; fileRef = 1A564948450C4AADB2679AC0 /* PinViewController.swift */; };
		1A564E61E0EBDDA6006279F2 /* PinInteractorTests.swift in Sources */ = {isa = PBXBuildFile; fileRef = 1A564AA8BF74E16E91DC46D5 /* PinInteractorTests.swift */; };
		1A564E6C310440B416EA862F /* SectionSeparator.swift in Sources */ = {isa = PBXBuildFile; fileRef = 1A564A5CACB021B00AB026A1 /* SectionSeparator.swift */; };
		1A564E71A18B471183E24F7A /* AddressInputField.swift in Sources */ = {isa = PBXBuildFile; fileRef = 1A5647755D9C148EACC988CB /* AddressInputField.swift */; };
		1A564E7F2D374D6FA3C2ED31 /* RestoreEosRouter.swift in Sources */ = {isa = PBXBuildFile; fileRef = 1A5648A78E729DAE860F99AF /* RestoreEosRouter.swift */; };
		1A564E8851EFFDA127C08306 /* ERC20InputParser.swift in Sources */ = {isa = PBXBuildFile; fileRef = 1A56475812F17EAE44BF6D34 /* ERC20InputParser.swift */; };
		1A564E94112C801982CF89D3 /* RestoreEosRouter.swift in Sources */ = {isa = PBXBuildFile; fileRef = 1A5648A78E729DAE860F99AF /* RestoreEosRouter.swift */; };
		1A564E98E286D37F88D34F28 /* ManagePinPresenter.swift in Sources */ = {isa = PBXBuildFile; fileRef = 1A564A3E6B23CF04ECEB40DC /* ManagePinPresenter.swift */; };
		1A564EA01F3260DE1FB535EC /* EditPinModule.swift in Sources */ = {isa = PBXBuildFile; fileRef = 1A564D0BE1310BFCC7D8D774 /* EditPinModule.swift */; };
		1A564EA65F20F1BA976681AC /* SortTypeInteractor.swift in Sources */ = {isa = PBXBuildFile; fileRef = 1A56468265EF90736E6BAEC6 /* SortTypeInteractor.swift */; };
		1A564EBDB15B44C38136B645 /* SecuritySettingsModule.swift in Sources */ = {isa = PBXBuildFile; fileRef = 1A5641572B6E46E18B52A6A9 /* SecuritySettingsModule.swift */; };
		1A564EC83C89E2261445AEE1 /* TransactionViewItemDataSourceTests.swift in Sources */ = {isa = PBXBuildFile; fileRef = 1A5647DAC1D6B533F8E5E298 /* TransactionViewItemDataSourceTests.swift */; };
		1A564F0F3119055C658B78A7 /* LocalizationManager.swift in Sources */ = {isa = PBXBuildFile; fileRef = 1A564F49E3B187A3564C0561 /* LocalizationManager.swift */; };
		1A564F222B7DA0AC1299BB4D /* AddressParser.swift in Sources */ = {isa = PBXBuildFile; fileRef = 1A564E38A79F3308EC1B437A /* AddressParser.swift */; };
		1A564F2D363CB805A486F4A5 /* OneTimeTimer.swift in Sources */ = {isa = PBXBuildFile; fileRef = 1A56468BE2370BCAA8BDA2FC /* OneTimeTimer.swift */; };
		1A564F41635CE7EB9B441040 /* LockoutUntilDateFactory.swift in Sources */ = {isa = PBXBuildFile; fileRef = 1A5641ABEF9064B6FCC8DF87 /* LockoutUntilDateFactory.swift */; };
		1A564F47697F6E6CFEE3975E /* BackupTheme.swift in Sources */ = {isa = PBXBuildFile; fileRef = 1A5645D738FD93B79628E5E5 /* BackupTheme.swift */; };
		1A564F4AA83DC47DC9840A69 /* SettingsTheme.swift in Sources */ = {isa = PBXBuildFile; fileRef = 1A564F747A4D0B78E5DF6F1B /* SettingsTheme.swift */; };
		1A564F505E9F7C2F783D43E0 /* RestoreEosPresenterState.swift in Sources */ = {isa = PBXBuildFile; fileRef = 1A5640BBA9B55A4F39BE16CB /* RestoreEosPresenterState.swift */; };
		1A564F614653FD09B495400A /* ManageWalletCell.swift in Sources */ = {isa = PBXBuildFile; fileRef = 1A56478E08D96F36DD17D8C8 /* ManageWalletCell.swift */; };
		1A564F8A0C4A6B53D3D653BA /* RestoreEosViewController.swift in Sources */ = {isa = PBXBuildFile; fileRef = 1A5642583B39220896DDDF98 /* RestoreEosViewController.swift */; };
		1A564FAB22A9E25646FC542A /* BackupTheme.swift in Sources */ = {isa = PBXBuildFile; fileRef = 1A5645D738FD93B79628E5E5 /* BackupTheme.swift */; };
		1A564FB62EBBA50489895BEF /* BalanceCell.swift in Sources */ = {isa = PBXBuildFile; fileRef = 1A564B746C8A6451D81B27D4 /* BalanceCell.swift */; };
		1A564FB6F3583480FA4FFA98 /* HashViewTheme.swift in Sources */ = {isa = PBXBuildFile; fileRef = 1A564E8DEA08C33EB8F9422B /* HashViewTheme.swift */; };
		1A564FBBE3324B1D8EDA3232 /* PinInteractor.swift in Sources */ = {isa = PBXBuildFile; fileRef = 1A5640B8B65EAECA3A36F89E /* PinInteractor.swift */; };
		1A564FD21968E2B4C1CB4AF5 /* ManageWalletsViewController.swift in Sources */ = {isa = PBXBuildFile; fileRef = 1A5642992929CF74471FE0B4 /* ManageWalletsViewController.swift */; };
		1A564FD718DF1DD5F82D7B1E /* ManageWalletsModule.swift in Sources */ = {isa = PBXBuildFile; fileRef = 1A564FD2BE42EF4AADB0372C /* ManageWalletsModule.swift */; };
		1A564FEE11A00F6D86B5616D /* ManageWalletsRouter.swift in Sources */ = {isa = PBXBuildFile; fileRef = 1A56471ECC51CB5E5572DBD8 /* ManageWalletsRouter.swift */; };
		1A564FF3653D4DF42A180896 /* ManageWalletsTheme.swift in Sources */ = {isa = PBXBuildFile; fileRef = 1A564A860AD2DA3CFBF9C04A /* ManageWalletsTheme.swift */; };
		2FA5D4562E12175B6044FDFD /* BlockdozerProvider.swift in Sources */ = {isa = PBXBuildFile; fileRef = 2FA5D82E6E66E2BB85636BD0 /* BlockdozerProvider.swift */; };
		2FA5DA090638C6810DAE40F3 /* BlockdozerProvider.swift in Sources */ = {isa = PBXBuildFile; fileRef = 2FA5D82E6E66E2BB85636BD0 /* BlockdozerProvider.swift */; };
		2FA5DBAF03EAA20DC88BADE5 /* BlockdozerProvider.swift in Sources */ = {isa = PBXBuildFile; fileRef = 2FA5D82E6E66E2BB85636BD0 /* BlockdozerProvider.swift */; };
		3A472DAF220804AC0067B288 /* UIWindow.swift in Sources */ = {isa = PBXBuildFile; fileRef = 11B358407DC8E2314E66124E /* UIWindow.swift */; };
		3A472DB02208050D0067B288 /* UIWindow.swift in Sources */ = {isa = PBXBuildFile; fileRef = 11B358407DC8E2314E66124E /* UIWindow.swift */; };
		3A472DB1220805230067B288 /* UIWindow.swift in Sources */ = {isa = PBXBuildFile; fileRef = 11B358407DC8E2314E66124E /* UIWindow.swift */; };
		3A6E283D22D33B6D00211177 /* BackupRouter.swift in Sources */ = {isa = PBXBuildFile; fileRef = 11B35D66E95B16C32E3796E8 /* BackupRouter.swift */; };
		3A6E283E22D33B7A00211177 /* BackupRouter.swift in Sources */ = {isa = PBXBuildFile; fileRef = 11B35D66E95B16C32E3796E8 /* BackupRouter.swift */; };
		3AF4739D21D38F380005A458 /* FullTransactionInfoViewController.swift in Sources */ = {isa = PBXBuildFile; fileRef = 3AF4739C21D38F380005A458 /* FullTransactionInfoViewController.swift */; };
		3AF4739E21D38F380005A458 /* FullTransactionInfoViewController.swift in Sources */ = {isa = PBXBuildFile; fileRef = 3AF4739C21D38F380005A458 /* FullTransactionInfoViewController.swift */; };
		3AF4739F21D38F380005A458 /* FullTransactionInfoViewController.swift in Sources */ = {isa = PBXBuildFile; fileRef = 3AF4739C21D38F380005A458 /* FullTransactionInfoViewController.swift */; };
		3C7B908FFAF30C34C67B7142 /* BackupConfirmationInteractor.swift in Sources */ = {isa = PBXBuildFile; fileRef = 3C7B94C6548A52D8576B8138 /* BackupConfirmationInteractor.swift */; };
		3C7B90996EF221A34CC4E5E0 /* WelcomeScreenViewController.swift in Sources */ = {isa = PBXBuildFile; fileRef = 3C7B956E27165EB2D682C2D7 /* WelcomeScreenViewController.swift */; };
		3C7B90BA0514E3C7298B1B86 /* WelcomeScreenRouter.swift in Sources */ = {isa = PBXBuildFile; fileRef = 3C7B95EF8087307F8266483C /* WelcomeScreenRouter.swift */; };
		3C7B90F1C99BDDC2D5EAA440 /* WelcomeScreenPresenter.swift in Sources */ = {isa = PBXBuildFile; fileRef = 3C7B9537271B4937DF028FEC /* WelcomeScreenPresenter.swift */; };
		3C7B914B741D51C85FDDD3D8 /* BackupConfirmationInteractor.swift in Sources */ = {isa = PBXBuildFile; fileRef = 3C7B94C6548A52D8576B8138 /* BackupConfirmationInteractor.swift */; };
		3C7B9238F4E71EB3A358C961 /* WelcomeScreenInteractor.swift in Sources */ = {isa = PBXBuildFile; fileRef = 3C7B99396FD9BBA3E8E3715F /* WelcomeScreenInteractor.swift */; };
		3C7B9332423F320A74F69354 /* WelcomeScreenModule.swift in Sources */ = {isa = PBXBuildFile; fileRef = 3C7B92FD9F4CEC1CBB31B5A7 /* WelcomeScreenModule.swift */; };
		3C7B936067D1C0A7CDC2635D /* UrlManager.swift in Sources */ = {isa = PBXBuildFile; fileRef = 3C7B94F32F315F4F753D89AD /* UrlManager.swift */; };
		3C7B9469B45EA1720D7FA071 /* WelcomeScreenRouter.swift in Sources */ = {isa = PBXBuildFile; fileRef = 3C7B95EF8087307F8266483C /* WelcomeScreenRouter.swift */; };
		3C7B94B65E1C445819714F84 /* WelcomeScreenPresenter.swift in Sources */ = {isa = PBXBuildFile; fileRef = 3C7B9537271B4937DF028FEC /* WelcomeScreenPresenter.swift */; };
		3C7B95CD8DC991FF890AC487 /* BackupConfirmationInteractor.swift in Sources */ = {isa = PBXBuildFile; fileRef = 3C7B94C6548A52D8576B8138 /* BackupConfirmationInteractor.swift */; };
		3C7B9663B3AF4B2A8D7E8A46 /* WelcomeScreenRouter.swift in Sources */ = {isa = PBXBuildFile; fileRef = 3C7B95EF8087307F8266483C /* WelcomeScreenRouter.swift */; };
		3C7B989E186C799AC2FD49F1 /* WelcomeScreenPresenter.swift in Sources */ = {isa = PBXBuildFile; fileRef = 3C7B9537271B4937DF028FEC /* WelcomeScreenPresenter.swift */; };
		3C7B99D3D6AE0B1C0D8E5F09 /* UrlManager.swift in Sources */ = {isa = PBXBuildFile; fileRef = 3C7B94F32F315F4F753D89AD /* UrlManager.swift */; };
		3C7B9AA3A29613BEBC00F6B2 /* WelcomeScreenModule.swift in Sources */ = {isa = PBXBuildFile; fileRef = 3C7B92FD9F4CEC1CBB31B5A7 /* WelcomeScreenModule.swift */; };
		3C7B9BAF807355796DCA80C4 /* WelcomeScreenViewController.swift in Sources */ = {isa = PBXBuildFile; fileRef = 3C7B956E27165EB2D682C2D7 /* WelcomeScreenViewController.swift */; };
		3C7B9BFD8EA7360907306675 /* UrlManager.swift in Sources */ = {isa = PBXBuildFile; fileRef = 3C7B94F32F315F4F753D89AD /* UrlManager.swift */; };
		3C7B9E4617897C61295C6308 /* WelcomeScreenInteractor.swift in Sources */ = {isa = PBXBuildFile; fileRef = 3C7B99396FD9BBA3E8E3715F /* WelcomeScreenInteractor.swift */; };
		3C7B9F0AC922D7433A5F4058 /* WelcomeScreenModule.swift in Sources */ = {isa = PBXBuildFile; fileRef = 3C7B92FD9F4CEC1CBB31B5A7 /* WelcomeScreenModule.swift */; };
		3C7B9F2A51BC2B8872C41DD8 /* WelcomeScreenInteractor.swift in Sources */ = {isa = PBXBuildFile; fileRef = 3C7B99396FD9BBA3E8E3715F /* WelcomeScreenInteractor.swift */; };
		3C7B9F51D15FBB02710E5EEB /* WelcomeScreenViewController.swift in Sources */ = {isa = PBXBuildFile; fileRef = 3C7B956E27165EB2D682C2D7 /* WelcomeScreenViewController.swift */; };
		41A22A9B2FA01C41637B3EB9 /* Pods_Bank_Tests.framework in Frameworks */ = {isa = PBXBuildFile; fileRef = C34C463CE4115A838C13EA33 /* Pods_Bank_Tests.framework */; };
		4BBB009736B540C47E50CE37 /* Pods_Bank.framework in Frameworks */ = {isa = PBXBuildFile; fileRef = 754FC632F3964D9EF1172D85 /* Pods_Bank.framework */; };
		5002C0962294165700E88585 /* ThreadSafeness.swift in Sources */ = {isa = PBXBuildFile; fileRef = 5002C0952294165700E88585 /* ThreadSafeness.swift */; };
		5002C0972294165700E88585 /* ThreadSafeness.swift in Sources */ = {isa = PBXBuildFile; fileRef = 5002C0952294165700E88585 /* ThreadSafeness.swift */; };
		5002C0982294165700E88585 /* ThreadSafeness.swift in Sources */ = {isa = PBXBuildFile; fileRef = 5002C0952294165700E88585 /* ThreadSafeness.swift */; };
		503320AB214679EB00F64AAA /* PinTheme.swift in Sources */ = {isa = PBXBuildFile; fileRef = 503320AA214679EB00F64AAA /* PinTheme.swift */; };
		509E3D2420E398610095452C /* RestoreTheme.swift in Sources */ = {isa = PBXBuildFile; fileRef = 509E3D2320E398610095452C /* RestoreTheme.swift */; };
		50AB06AE2158E2EE00A01E4A /* LocalAuthentication.framework in Frameworks */ = {isa = PBXBuildFile; fileRef = 50AB06AD2158E2EE00A01E4A /* LocalAuthentication.framework */; };
		50AB06B7215A269200A01E4A /* InfoPlist.strings in Resources */ = {isa = PBXBuildFile; fileRef = 50AB06B5215A269200A01E4A /* InfoPlist.strings */; };
		50EDB79F215B493000BFE8A5 /* GeneratedMocks.swift in Sources */ = {isa = PBXBuildFile; fileRef = 50EDB79E215B493000BFE8A5 /* GeneratedMocks.swift */; };
		58AAA02397C84890BC39E3CC /* DataProviderSettingsInteractor.swift in Sources */ = {isa = PBXBuildFile; fileRef = 58AAA4B3E970540EE2F76C6E /* DataProviderSettingsInteractor.swift */; };
		58AAA02574729FFCA9E8145F /* BackupWordsModule.swift in Sources */ = {isa = PBXBuildFile; fileRef = 58AAA8FCF190F71C5494E5C5 /* BackupWordsModule.swift */; };
		58AAA0413061DD475F50E0B7 /* BackupPresenter.swift in Sources */ = {isa = PBXBuildFile; fileRef = 58AAA5F63E9C788A68C8AF5A /* BackupPresenter.swift */; };
		58AAA05AF7F58059E50F601A /* DataProviderSettingsViewController.swift in Sources */ = {isa = PBXBuildFile; fileRef = 58AAAB2A7397DE3BBC456E96 /* DataProviderSettingsViewController.swift */; };
		58AAA087BFA7A2609522E861 /* DataProviderSettingsRouter.swift in Sources */ = {isa = PBXBuildFile; fileRef = 58AAA56AA98F7B0DB2E97971 /* DataProviderSettingsRouter.swift */; };
		58AAA09CAEB6AF43CA020636 /* FullTransactionInfoPresenter.swift in Sources */ = {isa = PBXBuildFile; fileRef = 58AAA823D090E4B3E0D03A91 /* FullTransactionInfoPresenter.swift */; };
		58AAA0A54A64F5548C65F5F1 /* FullTransactionInfoInteractor.swift in Sources */ = {isa = PBXBuildFile; fileRef = 58AAA687FC0253AD175BA756 /* FullTransactionInfoInteractor.swift */; };
		58AAA0B04B8E3BD80EC3085E /* FullTransactionInfoModule.swift in Sources */ = {isa = PBXBuildFile; fileRef = 58AAA79D129F7B3E64598E5F /* FullTransactionInfoModule.swift */; };
		58AAA0E5A3EE0170BC09B06B /* RestoreAccountsTheme.swift in Sources */ = {isa = PBXBuildFile; fileRef = 58AAAEFCF9B0CF6C069E826E /* RestoreAccountsTheme.swift */; };
		58AAA0E8388C917EB1D4E022 /* FullTransactionInfoProtocols.swift in Sources */ = {isa = PBXBuildFile; fileRef = 58AAAC944A9DCACFAF1DDA15 /* FullTransactionInfoProtocols.swift */; };
		58AAA10B3852EDA5DC15901F /* DataProviderSettingsModule.swift in Sources */ = {isa = PBXBuildFile; fileRef = 58AAA390E4B59B8CB7C2D2E8 /* DataProviderSettingsModule.swift */; };
		58AAA12F931DF9C1FE5DDBCB /* DataProviderSettingsRouter.swift in Sources */ = {isa = PBXBuildFile; fileRef = 58AAA56AA98F7B0DB2E97971 /* DataProviderSettingsRouter.swift */; };
		58AAA13AFEBDAF457B040A56 /* BackupWordsPresenter.swift in Sources */ = {isa = PBXBuildFile; fileRef = 58AAA39FF58FB74DC374C5C1 /* BackupWordsPresenter.swift */; };
		58AAA142672488EC001B2B37 /* FullTransactionInfoRouter.swift in Sources */ = {isa = PBXBuildFile; fileRef = 58AAA842D6734B75D88E578C /* FullTransactionInfoRouter.swift */; };
		58AAA160B00C018EBE97CAFD /* RequestErrorView.swift in Sources */ = {isa = PBXBuildFile; fileRef = 58AAAF286BB3532AF94E4EB8 /* RequestErrorView.swift */; };
		58AAA1A770E5DD3B87EDD1A7 /* EtherscanProvider.swift in Sources */ = {isa = PBXBuildFile; fileRef = 58AAA07E7147F10E59DC1CED /* EtherscanProvider.swift */; };
		58AAA1AB2FD9FBA7801F830D /* PaymentRequestAddress.swift in Sources */ = {isa = PBXBuildFile; fileRef = 58AAA7A94D25C20240FD75C6 /* PaymentRequestAddress.swift */; };
		58AAA1EE015E354E285FCCD3 /* FullTransactionInfoProviderFactory.swift in Sources */ = {isa = PBXBuildFile; fileRef = 58AAA72A3BACDB574838A8CC /* FullTransactionInfoProviderFactory.swift */; };
		58AAA1EF416629D78B67B7C6 /* WordsValidator.swift in Sources */ = {isa = PBXBuildFile; fileRef = 58AAA901FEA7E5AFB0519C5C /* WordsValidator.swift */; };
		58AAA22371FA0D34328AA01D /* BackupConfirmationController.swift in Sources */ = {isa = PBXBuildFile; fileRef = 58AAA46DB06FFD38AD574E4E /* BackupConfirmationController.swift */; };
		58AAA2363892ED5743CBF2EB /* EthereumBaseAdapter.swift in Sources */ = {isa = PBXBuildFile; fileRef = 58AAA656A81B2C12F618FB44 /* EthereumBaseAdapter.swift */; };
		58AAA23E15CBC7EBB94086E2 /* FullTransactionDataProviderManagerTests.swift in Sources */ = {isa = PBXBuildFile; fileRef = 58AAAAC5854D58969ECE57A1 /* FullTransactionDataProviderManagerTests.swift */; };
		58AAA2761F98B944428578B8 /* DataProviderSettingsViewController.swift in Sources */ = {isa = PBXBuildFile; fileRef = 58AAAB2A7397DE3BBC456E96 /* DataProviderSettingsViewController.swift */; };
		58AAA286A1D18FA4BDB68E02 /* BackupConfirmationController.swift in Sources */ = {isa = PBXBuildFile; fileRef = 58AAA46DB06FFD38AD574E4E /* BackupConfirmationController.swift */; };
		58AAA290CD7ABA86FD6A6F65 /* EthereumTransactionInfoAdapter.swift in Sources */ = {isa = PBXBuildFile; fileRef = 58AAA01DEF6280C1A0F1DA2D /* EthereumTransactionInfoAdapter.swift */; };
		58AAA29200B28D92FE706204 /* EthereumTransactionInfoAdapter.swift in Sources */ = {isa = PBXBuildFile; fileRef = 58AAA01DEF6280C1A0F1DA2D /* EthereumTransactionInfoAdapter.swift */; };
		58AAA2A6C9CF1E690DE6B4C6 /* InsightProvider.swift in Sources */ = {isa = PBXBuildFile; fileRef = 58AAA168658F739D4AF36B7D /* InsightProvider.swift */; };
		58AAA2A9F965506F4CA3EA83 /* BackupWordsController.swift in Sources */ = {isa = PBXBuildFile; fileRef = 58AAAC411BF9546AD24CDE23 /* BackupWordsController.swift */; };
		58AAA2B6DE1387076505D7A4 /* FullTransactionInfoProvider.swift in Sources */ = {isa = PBXBuildFile; fileRef = 58AAAD82EF02D5AA6E8ED4CB /* FullTransactionInfoProvider.swift */; };
		58AAA2D79BC59DC8458F5BB8 /* EtherscanProvider.swift in Sources */ = {isa = PBXBuildFile; fileRef = 58AAA07E7147F10E59DC1CED /* EtherscanProvider.swift */; };
		58AAA2DBEA744F59EE0AA2D2 /* RequestErrorView.swift in Sources */ = {isa = PBXBuildFile; fileRef = 58AAAF286BB3532AF94E4EB8 /* RequestErrorView.swift */; };
		58AAA320C8EF4841893AC0BA /* FullTransactionHeaderCell.swift in Sources */ = {isa = PBXBuildFile; fileRef = 58AAAC123E3138007B4D6E05 /* FullTransactionHeaderCell.swift */; };
		58AAA33A40BCBC3279C13367 /* DataProviderSettingsPresenter.swift in Sources */ = {isa = PBXBuildFile; fileRef = 58AAA68D36E8424BBE757B88 /* DataProviderSettingsPresenter.swift */; };
		58AAA368D11A7036BBE300B4 /* HorSysProvider.swift in Sources */ = {isa = PBXBuildFile; fileRef = 58AAA976A6B67FD47D5958E8 /* HorSysProvider.swift */; };
		58AAA387EBA4445D5689478A /* UIBlurEffectStyle.swift in Sources */ = {isa = PBXBuildFile; fileRef = 58AAA9EA36E5D6028A6F6767 /* UIBlurEffectStyle.swift */; };
		58AAA3B7668B1B989B5F8065 /* BackupWordsModule.swift in Sources */ = {isa = PBXBuildFile; fileRef = 58AAA8FCF190F71C5494E5C5 /* BackupWordsModule.swift */; };
		58AAA3BE2D0DEF53CE6CEE97 /* EthereumKitManager.swift in Sources */ = {isa = PBXBuildFile; fileRef = 58AAAC5B00009B199A687EF3 /* EthereumKitManager.swift */; };
		58AAA3BEAF334CC8B07FC3E2 /* FullTransactionInfoStateTests.swift in Sources */ = {isa = PBXBuildFile; fileRef = 58AAA2F49CD663006371EF2A /* FullTransactionInfoStateTests.swift */; };
		58AAA3E5C080A32A6A6B0E6D /* BtcComProvider.swift in Sources */ = {isa = PBXBuildFile; fileRef = 58AAA58097EB8413FEA75EE8 /* BtcComProvider.swift */; };
		58AAA3ED415F09117EE63646 /* FullTransactionInfoState.swift in Sources */ = {isa = PBXBuildFile; fileRef = 58AAA90F7BDC0FD487A0C495 /* FullTransactionInfoState.swift */; };
		58AAA3FE527C904C4C777DAB /* FullTransactionInfoPresenter.swift in Sources */ = {isa = PBXBuildFile; fileRef = 58AAA823D090E4B3E0D03A91 /* FullTransactionInfoPresenter.swift */; };
		58AAA410CEF17E930102D036 /* BackupInteractor.swift in Sources */ = {isa = PBXBuildFile; fileRef = 58AAA04194E7E2B466F92828 /* BackupInteractor.swift */; };
		58AAA42E94F5567EF3F4690C /* BlockExplorerProvider.swift in Sources */ = {isa = PBXBuildFile; fileRef = 58AAAEB2610B22FF5C9E9A41 /* BlockExplorerProvider.swift */; };
		58AAA4348367DA9D69579C2D /* BackupWordsPresenter.swift in Sources */ = {isa = PBXBuildFile; fileRef = 58AAA39FF58FB74DC374C5C1 /* BackupWordsPresenter.swift */; };
		58AAA4356D5E31303E6E5A4C /* FullTransactionRecord.swift in Sources */ = {isa = PBXBuildFile; fileRef = 58AAADF00D642CB746C44C51 /* FullTransactionRecord.swift */; };
		58AAA43590786FC68C9E89F9 /* FullTransactionSection.swift in Sources */ = {isa = PBXBuildFile; fileRef = 58AAAC0A14CAF88B383C7857 /* FullTransactionSection.swift */; };
		58AAA44E41D159AF6395CB7F /* FullTransactionDataProviderManager.swift in Sources */ = {isa = PBXBuildFile; fileRef = 58AAA7F8DA30F2F95B9DC758 /* FullTransactionDataProviderManager.swift */; };
		58AAA45240AA8969546B34A2 /* EthereumTransactionInfoAdapter.swift in Sources */ = {isa = PBXBuildFile; fileRef = 58AAA01DEF6280C1A0F1DA2D /* EthereumTransactionInfoAdapter.swift */; };
		58AAA45B492078E0E731FD91 /* BackupConfirmationPresenter.swift in Sources */ = {isa = PBXBuildFile; fileRef = 58AAAE75A33F6C7304A3F8EE /* BackupConfirmationPresenter.swift */; };
		58AAA4612DA9DA200C500F8F /* FullTransactionLinkView.swift in Sources */ = {isa = PBXBuildFile; fileRef = 58AAA407F55E644523FC8EF8 /* FullTransactionLinkView.swift */; };
		58AAA4641125F69AAFEF1558 /* BitcoinTransactionInfoAdapter.swift in Sources */ = {isa = PBXBuildFile; fileRef = 58AAA1C151E737B0B32208B4 /* BitcoinTransactionInfoAdapter.swift */; };
		58AAA47E0BFF28B8C8FE2CB0 /* FullTransactionDataProviderManager.swift in Sources */ = {isa = PBXBuildFile; fileRef = 58AAA7F8DA30F2F95B9DC758 /* FullTransactionDataProviderManager.swift */; };
		58AAA48E889FFE50E68DF8C7 /* BackupConfirmationModule.swift in Sources */ = {isa = PBXBuildFile; fileRef = 58AAA2833E26BB948D3E06D2 /* BackupConfirmationModule.swift */; };
		58AAA4A377F356194AE08055 /* EthereumBaseAdapter.swift in Sources */ = {isa = PBXBuildFile; fileRef = 58AAA656A81B2C12F618FB44 /* EthereumBaseAdapter.swift */; };
		58AAA4B833C09EADBF495AE3 /* InsightProvider.swift in Sources */ = {isa = PBXBuildFile; fileRef = 58AAA168658F739D4AF36B7D /* InsightProvider.swift */; };
		58AAA4C8E762EAA20DD21EEF /* UIBlurEffectStyle.swift in Sources */ = {isa = PBXBuildFile; fileRef = 58AAA9EA36E5D6028A6F6767 /* UIBlurEffectStyle.swift */; };
		58AAA4CAD377D4B45AB4972A /* FullTransactionProviderLinkCell.swift in Sources */ = {isa = PBXBuildFile; fileRef = 58AAA330AD0FF6644BD4510C /* FullTransactionProviderLinkCell.swift */; };
		58AAA4D83BCA31D557D9CAC3 /* PingManager.swift in Sources */ = {isa = PBXBuildFile; fileRef = 58AAA3CCBFC02D7F6438DE3E /* PingManager.swift */; };
		58AAA4E1C32E0B48A4CFECCD /* PaymentRequestAddress.swift in Sources */ = {isa = PBXBuildFile; fileRef = 58AAA7A94D25C20240FD75C6 /* PaymentRequestAddress.swift */; };
		58AAA4FBD1DD3045472041A1 /* PingManager.swift in Sources */ = {isa = PBXBuildFile; fileRef = 58AAA3CCBFC02D7F6438DE3E /* PingManager.swift */; };
		58AAA515AE88531BB9DE09A9 /* BlockChairProvider.swift in Sources */ = {isa = PBXBuildFile; fileRef = 58AAA839E98781BFF8AEB2B3 /* BlockChairProvider.swift */; };
		58AAA53D0DC88436B803629D /* DataProviderSettingsPresenter.swift in Sources */ = {isa = PBXBuildFile; fileRef = 58AAA68D36E8424BBE757B88 /* DataProviderSettingsPresenter.swift */; };
		58AAA54CC7B9C961B0B56678 /* DataProviderSettingsInteractor.swift in Sources */ = {isa = PBXBuildFile; fileRef = 58AAA4B3E970540EE2F76C6E /* DataProviderSettingsInteractor.swift */; };
		58AAA56161C92710EB128D4F /* RequestErrorTheme.swift in Sources */ = {isa = PBXBuildFile; fileRef = 58AAA452B368DF573BDB2E41 /* RequestErrorTheme.swift */; };
		58AAA561DCDEB0F846BD5D44 /* BackupConfirmationModule.swift in Sources */ = {isa = PBXBuildFile; fileRef = 58AAA2833E26BB948D3E06D2 /* BackupConfirmationModule.swift */; };
		58AAA58111EA73CEFD00B6B8 /* FullTransactionItem.swift in Sources */ = {isa = PBXBuildFile; fileRef = 58AAAC9A4A60E2F1F248F928 /* FullTransactionItem.swift */; };
		58AAA5930B8040CE9D9119CF /* BackupConfirmationRouter.swift in Sources */ = {isa = PBXBuildFile; fileRef = 58AAA2D3E1840EA8931E12D0 /* BackupConfirmationRouter.swift */; };
		58AAA5A3B8E3D00CB0F5E504 /* TransactionInfoDescriptionTheme.swift in Sources */ = {isa = PBXBuildFile; fileRef = 58AAA98833B2412BBE860CA5 /* TransactionInfoDescriptionTheme.swift */; };
		58AAA5BAC927BD8C5524F4C4 /* FullTransactionInfoInteractor.swift in Sources */ = {isa = PBXBuildFile; fileRef = 58AAA687FC0253AD175BA756 /* FullTransactionInfoInteractor.swift */; };
		58AAA5BD7844035810B6DAF4 /* BackupPresenter.swift in Sources */ = {isa = PBXBuildFile; fileRef = 58AAA5F63E9C788A68C8AF5A /* BackupPresenter.swift */; };
		58AAA5C19051293C7F7568B7 /* FullTransactionProviderLinkCell.swift in Sources */ = {isa = PBXBuildFile; fileRef = 58AAA330AD0FF6644BD4510C /* FullTransactionProviderLinkCell.swift */; };
		58AAA5CEE19F771983EA8D43 /* InsightProvider.swift in Sources */ = {isa = PBXBuildFile; fileRef = 58AAA168658F739D4AF36B7D /* InsightProvider.swift */; };
		58AAA5D856195A6F1DE5C4B4 /* FullTransactionHeaderCell.swift in Sources */ = {isa = PBXBuildFile; fileRef = 58AAAC123E3138007B4D6E05 /* FullTransactionHeaderCell.swift */; };
		58AAA5DDCD97727AAD974B37 /* FullTransactionLinkView.swift in Sources */ = {isa = PBXBuildFile; fileRef = 58AAA407F55E644523FC8EF8 /* FullTransactionLinkView.swift */; };
		58AAA5E52B1488746245BF0A /* BackupConfirmationPresenter.swift in Sources */ = {isa = PBXBuildFile; fileRef = 58AAAE75A33F6C7304A3F8EE /* BackupConfirmationPresenter.swift */; };
		58AAA6084D64BB5064E542D0 /* HorSysProvider.swift in Sources */ = {isa = PBXBuildFile; fileRef = 58AAA976A6B67FD47D5958E8 /* HorSysProvider.swift */; };
		58AAA62025479219EF4AE9F6 /* FullTransactionItem.swift in Sources */ = {isa = PBXBuildFile; fileRef = 58AAAC9A4A60E2F1F248F928 /* FullTransactionItem.swift */; };
		58AAA62B4D8A572B271CBDC0 /* FullTransactionInfoPresenter.swift in Sources */ = {isa = PBXBuildFile; fileRef = 58AAA823D090E4B3E0D03A91 /* FullTransactionInfoPresenter.swift */; };
		58AAA6527B40AA0DA68EAC93 /* UIBlurEffectStyle.swift in Sources */ = {isa = PBXBuildFile; fileRef = 58AAA9EA36E5D6028A6F6767 /* UIBlurEffectStyle.swift */; };
		58AAA688351BEAF1B154C0F8 /* BtcComProvider.swift in Sources */ = {isa = PBXBuildFile; fileRef = 58AAA58097EB8413FEA75EE8 /* BtcComProvider.swift */; };
		58AAA6941C8B5140B0B5DDAE /* Erc20Adapter.swift in Sources */ = {isa = PBXBuildFile; fileRef = 58AAA312DD0792117182B64E /* Erc20Adapter.swift */; };
		58AAA6A8CFD4F5363036B823 /* FullTransactionInfoState.swift in Sources */ = {isa = PBXBuildFile; fileRef = 58AAA90F7BDC0FD487A0C495 /* FullTransactionInfoState.swift */; };
		58AAA6D081B20EA97A0F3180 /* BackupWordsController.swift in Sources */ = {isa = PBXBuildFile; fileRef = 58AAAC411BF9546AD24CDE23 /* BackupWordsController.swift */; };
		58AAA6ECE042DAD0D4137ECA /* FullTransactionHeaderCell.swift in Sources */ = {isa = PBXBuildFile; fileRef = 58AAAC123E3138007B4D6E05 /* FullTransactionHeaderCell.swift */; };
		58AAA70DA6DB5AE33CA2DBD9 /* FullTransactionInfoProviderFactoryTests.swift in Sources */ = {isa = PBXBuildFile; fileRef = 58AAA4D67CF8410B7F073319 /* FullTransactionInfoProviderFactoryTests.swift */; };
		58AAA71CA53B53E8FE695DF3 /* FullTransactionInfoProviderFactory.swift in Sources */ = {isa = PBXBuildFile; fileRef = 58AAA72A3BACDB574838A8CC /* FullTransactionInfoProviderFactory.swift */; };
		58AAA7253F95C8ADECB77A7F /* EtherscanProvider.swift in Sources */ = {isa = PBXBuildFile; fileRef = 58AAA07E7147F10E59DC1CED /* EtherscanProvider.swift */; };
		58AAA72BF33F0AF251128499 /* PingManager.swift in Sources */ = {isa = PBXBuildFile; fileRef = 58AAA3CCBFC02D7F6438DE3E /* PingManager.swift */; };
		58AAA73C535D82C9DD991417 /* FullTransactionInfoInteractorTests.swift in Sources */ = {isa = PBXBuildFile; fileRef = 58AAA12F81B0D2587DB52D94 /* FullTransactionInfoInteractorTests.swift */; };
		58AAA745D76A13D06800BDD1 /* EthereumKitManager.swift in Sources */ = {isa = PBXBuildFile; fileRef = 58AAAC5B00009B199A687EF3 /* EthereumKitManager.swift */; };
		58AAA7539516E70428514119 /* FullTransactionInfoRouter.swift in Sources */ = {isa = PBXBuildFile; fileRef = 58AAA842D6734B75D88E578C /* FullTransactionInfoRouter.swift */; };
		58AAA75A994A2F0EC891D68B /* BackupInteractor.swift in Sources */ = {isa = PBXBuildFile; fileRef = 58AAA04194E7E2B466F92828 /* BackupInteractor.swift */; };
		58AAA7BF63EEB776A0256C61 /* BackupModule.swift in Sources */ = {isa = PBXBuildFile; fileRef = 58AAA88D3ED8D5570474B589 /* BackupModule.swift */; };
		58AAA7E21743D93ABEB7DBAD /* FullTransactionRecord.swift in Sources */ = {isa = PBXBuildFile; fileRef = 58AAADF00D642CB746C44C51 /* FullTransactionRecord.swift */; };
		58AAA8124398E5905A425453 /* BlockChairProvider.swift in Sources */ = {isa = PBXBuildFile; fileRef = 58AAA839E98781BFF8AEB2B3 /* BlockChairProvider.swift */; };
		58AAA8193296B82E01F0B65C /* FullTransactionInfoState.swift in Sources */ = {isa = PBXBuildFile; fileRef = 58AAA90F7BDC0FD487A0C495 /* FullTransactionInfoState.swift */; };
		58AAA82745E47084A2B18F95 /* Erc20Adapter.swift in Sources */ = {isa = PBXBuildFile; fileRef = 58AAA312DD0792117182B64E /* Erc20Adapter.swift */; };
		58AAA8A2E62A986089EFFED1 /* FullTransactionInfoProviderTests.swift in Sources */ = {isa = PBXBuildFile; fileRef = 58AAA4679CB188876817185B /* FullTransactionInfoProviderTests.swift */; };
		58AAA8B423DC3F7D2FC9A98B /* WordsValidator.swift in Sources */ = {isa = PBXBuildFile; fileRef = 58AAA901FEA7E5AFB0519C5C /* WordsValidator.swift */; };
		58AAA8D40B3399937CFEB0F2 /* PaymentRequestAddress.swift in Sources */ = {isa = PBXBuildFile; fileRef = 58AAA7A94D25C20240FD75C6 /* PaymentRequestAddress.swift */; };
		58AAA8E53533434E5F4D2992 /* BlockExplorerProvider.swift in Sources */ = {isa = PBXBuildFile; fileRef = 58AAAEB2610B22FF5C9E9A41 /* BlockExplorerProvider.swift */; };
		58AAA8F04A9FEBEF44DDCE6C /* FullTransactionInfoModule.swift in Sources */ = {isa = PBXBuildFile; fileRef = 58AAA79D129F7B3E64598E5F /* FullTransactionInfoModule.swift */; };
		58AAA905BEE3BE3DE3286E2B /* FullTransactionItem.swift in Sources */ = {isa = PBXBuildFile; fileRef = 58AAAC9A4A60E2F1F248F928 /* FullTransactionItem.swift */; };
		58AAA90B0E639B0D044EA653 /* TransactionInfoDescriptionTheme.swift in Sources */ = {isa = PBXBuildFile; fileRef = 58AAA98833B2412BBE860CA5 /* TransactionInfoDescriptionTheme.swift */; };
		58AAA95B6E8306B9D83429D7 /* RequestErrorTheme.swift in Sources */ = {isa = PBXBuildFile; fileRef = 58AAA452B368DF573BDB2E41 /* RequestErrorTheme.swift */; };
		58AAA96EE54FCE113749FE93 /* BlockExplorerProvider.swift in Sources */ = {isa = PBXBuildFile; fileRef = 58AAAEB2610B22FF5C9E9A41 /* BlockExplorerProvider.swift */; };
		58AAA986E5304F29976B1C63 /* WelcomeTheme.swift in Sources */ = {isa = PBXBuildFile; fileRef = 58AAA78092F9EBED7192F8B3 /* WelcomeTheme.swift */; };
		58AAA9A1D3C6F146F4F9C2C3 /* DataProviderCell.swift in Sources */ = {isa = PBXBuildFile; fileRef = 58AAA414888309622A1AAF53 /* DataProviderCell.swift */; };
		58AAA9AF060939EC0D36E2E9 /* BackupWordsRouter.swift in Sources */ = {isa = PBXBuildFile; fileRef = 58AAA18351C448F8AF3ED17C /* BackupWordsRouter.swift */; };
		58AAA9B0D99E48C2BC2FB9E6 /* FullTransactionDataProviderManager.swift in Sources */ = {isa = PBXBuildFile; fileRef = 58AAA7F8DA30F2F95B9DC758 /* FullTransactionDataProviderManager.swift */; };
		58AAA9B84E2A8DCC4177DAEC /* FullTransactionInfoModule.swift in Sources */ = {isa = PBXBuildFile; fileRef = 58AAA79D129F7B3E64598E5F /* FullTransactionInfoModule.swift */; };
		58AAA9EFD7F9CB98975F26E7 /* HorSysProvider.swift in Sources */ = {isa = PBXBuildFile; fileRef = 58AAA976A6B67FD47D5958E8 /* HorSysProvider.swift */; };
		58AAAA2E5B50D77CF62FA49A /* BackupWordsModule.swift in Sources */ = {isa = PBXBuildFile; fileRef = 58AAA8FCF190F71C5494E5C5 /* BackupWordsModule.swift */; };
		58AAAA91EA503CFDDE7CB43F /* BtcComProvider.swift in Sources */ = {isa = PBXBuildFile; fileRef = 58AAA58097EB8413FEA75EE8 /* BtcComProvider.swift */; };
		58AAAAA1B0403F6686162485 /* WelcomeTheme.swift in Sources */ = {isa = PBXBuildFile; fileRef = 58AAA78092F9EBED7192F8B3 /* WelcomeTheme.swift */; };
		58AAAAAE312B4839ECDB4C87 /* RequestErrorView.swift in Sources */ = {isa = PBXBuildFile; fileRef = 58AAAF286BB3532AF94E4EB8 /* RequestErrorView.swift */; };
		58AAAAC587B54002789A555A /* BackupModule.swift in Sources */ = {isa = PBXBuildFile; fileRef = 58AAA88D3ED8D5570474B589 /* BackupModule.swift */; };
		58AAAAEB64E554EFE622B1DE /* BitcoinTransactionInfoAdapter.swift in Sources */ = {isa = PBXBuildFile; fileRef = 58AAA1C151E737B0B32208B4 /* BitcoinTransactionInfoAdapter.swift */; };
		58AAAB024F4294252E1CF52A /* FullTransactionSection.swift in Sources */ = {isa = PBXBuildFile; fileRef = 58AAAC0A14CAF88B383C7857 /* FullTransactionSection.swift */; };
		58AAAB156701D243D5320CAD /* RestoreAccountsTheme.swift in Sources */ = {isa = PBXBuildFile; fileRef = 58AAAEFCF9B0CF6C069E826E /* RestoreAccountsTheme.swift */; };
		58AAAB2024A5634646E9EFD5 /* RequestErrorTheme.swift in Sources */ = {isa = PBXBuildFile; fileRef = 58AAA452B368DF573BDB2E41 /* RequestErrorTheme.swift */; };
		58AAAB315EB4106AB47C89A8 /* RestoreAccountsTheme.swift in Sources */ = {isa = PBXBuildFile; fileRef = 58AAAEFCF9B0CF6C069E826E /* RestoreAccountsTheme.swift */; };
		58AAAB45621FAF77A7C091C3 /* FullTransactionInfoProtocols.swift in Sources */ = {isa = PBXBuildFile; fileRef = 58AAAC944A9DCACFAF1DDA15 /* FullTransactionInfoProtocols.swift */; };
		58AAAB8E36AEE5EFB93DE617 /* BackupConfirmationRouter.swift in Sources */ = {isa = PBXBuildFile; fileRef = 58AAA2D3E1840EA8931E12D0 /* BackupConfirmationRouter.swift */; };
		58AAABB4991882979199CA1F /* FullTransactionInfoProviderFactory.swift in Sources */ = {isa = PBXBuildFile; fileRef = 58AAA72A3BACDB574838A8CC /* FullTransactionInfoProviderFactory.swift */; };
		58AAABC32912EA811A6A2D47 /* BackupWordsRouter.swift in Sources */ = {isa = PBXBuildFile; fileRef = 58AAA18351C448F8AF3ED17C /* BackupWordsRouter.swift */; };
		58AAABE8E8374ED4211F610C /* Erc20Adapter.swift in Sources */ = {isa = PBXBuildFile; fileRef = 58AAA312DD0792117182B64E /* Erc20Adapter.swift */; };
		58AAAC1C5B2E8569B5E8386F /* FullTransactionLinkView.swift in Sources */ = {isa = PBXBuildFile; fileRef = 58AAA407F55E644523FC8EF8 /* FullTransactionLinkView.swift */; };
		58AAAC1F6C9D7F092ECFF261 /* FullTransactionInfoRouter.swift in Sources */ = {isa = PBXBuildFile; fileRef = 58AAA842D6734B75D88E578C /* FullTransactionInfoRouter.swift */; };
		58AAAC27D62C87BEB5F5D633 /* DataProviderSettingsPresenterTests.swift in Sources */ = {isa = PBXBuildFile; fileRef = 58AAA36085141C5488E11A72 /* DataProviderSettingsPresenterTests.swift */; };
		58AAAC646AF735F5D1F0350A /* EthereumKitManager.swift in Sources */ = {isa = PBXBuildFile; fileRef = 58AAAC5B00009B199A687EF3 /* EthereumKitManager.swift */; };
		58AAAC707562CFA08ABC2095 /* WordsValidator.swift in Sources */ = {isa = PBXBuildFile; fileRef = 58AAA901FEA7E5AFB0519C5C /* WordsValidator.swift */; };
		58AAAC80F629D742B02AC29A /* FullTransactionInfoPresenterTests.swift in Sources */ = {isa = PBXBuildFile; fileRef = 58AAAEA9AB2118A46863AEB5 /* FullTransactionInfoPresenterTests.swift */; };
		58AAAC8295AE849F12826FED /* BackupConfirmationController.swift in Sources */ = {isa = PBXBuildFile; fileRef = 58AAA46DB06FFD38AD574E4E /* BackupConfirmationController.swift */; };
		58AAAC932FCD8F3A61640752 /* FullTransactionInfoInteractor.swift in Sources */ = {isa = PBXBuildFile; fileRef = 58AAA687FC0253AD175BA756 /* FullTransactionInfoInteractor.swift */; };
		58AAACA87940BF3CC5401691 /* FullTransactionInfoProvider.swift in Sources */ = {isa = PBXBuildFile; fileRef = 58AAAD82EF02D5AA6E8ED4CB /* FullTransactionInfoProvider.swift */; };
		58AAACAE27F2D974C6B37A90 /* DataProviderSettingsModule.swift in Sources */ = {isa = PBXBuildFile; fileRef = 58AAA390E4B59B8CB7C2D2E8 /* DataProviderSettingsModule.swift */; };
		58AAACE27A231109F09B1276 /* DataProviderSettingsRouter.swift in Sources */ = {isa = PBXBuildFile; fileRef = 58AAA56AA98F7B0DB2E97971 /* DataProviderSettingsRouter.swift */; };
		58AAACF69195400BFD9AE04E /* BackupModule.swift in Sources */ = {isa = PBXBuildFile; fileRef = 58AAA88D3ED8D5570474B589 /* BackupModule.swift */; };
		58AAAD265215F49A17256435 /* BackupConfirmationPresenter.swift in Sources */ = {isa = PBXBuildFile; fileRef = 58AAAE75A33F6C7304A3F8EE /* BackupConfirmationPresenter.swift */; };
		58AAAD4B1F557C9B2BA30681 /* FullTransactionRecord.swift in Sources */ = {isa = PBXBuildFile; fileRef = 58AAADF00D642CB746C44C51 /* FullTransactionRecord.swift */; };
		58AAAD724328C58677E1FC92 /* DataProviderSettingsInteractorTests.swift in Sources */ = {isa = PBXBuildFile; fileRef = 58AAA3311BFB7C367CBF8490 /* DataProviderSettingsInteractorTests.swift */; };
		58AAAD7583B5C0427219F538 /* BackupWordsController.swift in Sources */ = {isa = PBXBuildFile; fileRef = 58AAAC411BF9546AD24CDE23 /* BackupWordsController.swift */; };
		58AAAD7C8325DDF71D79E4CC /* DataProviderSettingsModule.swift in Sources */ = {isa = PBXBuildFile; fileRef = 58AAA390E4B59B8CB7C2D2E8 /* DataProviderSettingsModule.swift */; };
		58AAAD9F13C23490001E7687 /* BackupWordsPresenter.swift in Sources */ = {isa = PBXBuildFile; fileRef = 58AAA39FF58FB74DC374C5C1 /* BackupWordsPresenter.swift */; };
		58AAADA919A827B84C9623D1 /* BlockChairProvider.swift in Sources */ = {isa = PBXBuildFile; fileRef = 58AAA839E98781BFF8AEB2B3 /* BlockChairProvider.swift */; };
		58AAADD4A8BA1090780CEA11 /* FullTransactionInfoProvider.swift in Sources */ = {isa = PBXBuildFile; fileRef = 58AAAD82EF02D5AA6E8ED4CB /* FullTransactionInfoProvider.swift */; };
		58AAAE017EAE7ED3D0019E7E /* FullTransactionInfoRouterTests.swift in Sources */ = {isa = PBXBuildFile; fileRef = 58AAA36F24D9B30298D67BCB /* FullTransactionInfoRouterTests.swift */; };
		58AAAE044A7692E5282B9FBD /* FullTransactionProviderLinkCell.swift in Sources */ = {isa = PBXBuildFile; fileRef = 58AAA330AD0FF6644BD4510C /* FullTransactionProviderLinkCell.swift */; };
		58AAAE0F7496AC800D08499F /* DataProviderSettingsViewController.swift in Sources */ = {isa = PBXBuildFile; fileRef = 58AAAB2A7397DE3BBC456E96 /* DataProviderSettingsViewController.swift */; };
		58AAAE280968278A7F1DE65B /* WelcomeTheme.swift in Sources */ = {isa = PBXBuildFile; fileRef = 58AAA78092F9EBED7192F8B3 /* WelcomeTheme.swift */; };
		58AAAE2E0615EBEF98E58BE8 /* BitcoinTransactionInfoAdapter.swift in Sources */ = {isa = PBXBuildFile; fileRef = 58AAA1C151E737B0B32208B4 /* BitcoinTransactionInfoAdapter.swift */; };
		58AAAE30782CBD903A650F1B /* BackupConfirmationModule.swift in Sources */ = {isa = PBXBuildFile; fileRef = 58AAA2833E26BB948D3E06D2 /* BackupConfirmationModule.swift */; };
		58AAAE86C076E1C7418874D3 /* BackupConfirmationRouter.swift in Sources */ = {isa = PBXBuildFile; fileRef = 58AAA2D3E1840EA8931E12D0 /* BackupConfirmationRouter.swift */; };
		58AAAE8D8A77DE3EC9BF448E /* BackupInteractor.swift in Sources */ = {isa = PBXBuildFile; fileRef = 58AAA04194E7E2B466F92828 /* BackupInteractor.swift */; };
		58AAAEC99ED42E2561A00A02 /* DataProviderCell.swift in Sources */ = {isa = PBXBuildFile; fileRef = 58AAA414888309622A1AAF53 /* DataProviderCell.swift */; };
		58AAAED1B87203C859CA2E15 /* DataProviderSettingsInteractor.swift in Sources */ = {isa = PBXBuildFile; fileRef = 58AAA4B3E970540EE2F76C6E /* DataProviderSettingsInteractor.swift */; };
		58AAAED1D46438A1C3FDECCB /* BackupWordsRouter.swift in Sources */ = {isa = PBXBuildFile; fileRef = 58AAA18351C448F8AF3ED17C /* BackupWordsRouter.swift */; };
		58AAAF011B2E9CDF8455CA7B /* EthereumBaseAdapter.swift in Sources */ = {isa = PBXBuildFile; fileRef = 58AAA656A81B2C12F618FB44 /* EthereumBaseAdapter.swift */; };
		58AAAF12A0A0C24563DEB542 /* DataProviderCell.swift in Sources */ = {isa = PBXBuildFile; fileRef = 58AAA414888309622A1AAF53 /* DataProviderCell.swift */; };
		58AAAF2121BD3562E68A5CB4 /* FullTransactionInfoProtocols.swift in Sources */ = {isa = PBXBuildFile; fileRef = 58AAAC944A9DCACFAF1DDA15 /* FullTransactionInfoProtocols.swift */; };
		58AAAF657CB1F0F0295E982E /* BackupPresenter.swift in Sources */ = {isa = PBXBuildFile; fileRef = 58AAA5F63E9C788A68C8AF5A /* BackupPresenter.swift */; };
		58AAAF6C6C0F967415083427 /* FullTransactionSection.swift in Sources */ = {isa = PBXBuildFile; fileRef = 58AAAC0A14CAF88B383C7857 /* FullTransactionSection.swift */; };
		58AAAF8C7BE350256A86F681 /* TransactionInfoDescriptionTheme.swift in Sources */ = {isa = PBXBuildFile; fileRef = 58AAA98833B2412BBE860CA5 /* TransactionInfoDescriptionTheme.swift */; };
		58AAAFF746E489C4419778B3 /* DataProviderSettingsPresenter.swift in Sources */ = {isa = PBXBuildFile; fileRef = 58AAA68D36E8424BBE757B88 /* DataProviderSettingsPresenter.swift */; };
		D3285F4620BD158E00644076 /* AppDelegate.swift in Sources */ = {isa = PBXBuildFile; fileRef = D3285F4520BD158E00644076 /* AppDelegate.swift */; };
		D3373D9520BEC7B30082BC4A /* AVFoundation.framework in Frameworks */ = {isa = PBXBuildFile; fileRef = D3373D9420BEC7B30082BC4A /* AVFoundation.framework */; };
		D3373DB220C52F640082BC4A /* LaunchScreen.xib in Resources */ = {isa = PBXBuildFile; fileRef = D3373DB120C52F640082BC4A /* LaunchScreen.xib */; };
		D348A77220C7C58900803B9E /* BackupController.swift in Sources */ = {isa = PBXBuildFile; fileRef = D348A77020C7C58900803B9E /* BackupController.swift */; };
		D35B518A21942E7A00504FBA /* AboutSettingsViewController.swift in Sources */ = {isa = PBXBuildFile; fileRef = D35B518821942E7A00504FBA /* AboutSettingsViewController.swift */; };
		D35B518B21942E7A00504FBA /* AboutSettingsViewController.swift in Sources */ = {isa = PBXBuildFile; fileRef = D35B518821942E7A00504FBA /* AboutSettingsViewController.swift */; };
		D35B518C21942E7A00504FBA /* AboutSettingsViewController.swift in Sources */ = {isa = PBXBuildFile; fileRef = D35B518821942E7A00504FBA /* AboutSettingsViewController.swift */; };
		D38404E4218317DF007D50AD /* AppDelegate.swift in Sources */ = {isa = PBXBuildFile; fileRef = D3285F4520BD158E00644076 /* AppDelegate.swift */; };
		D38404E5218317DF007D50AD /* BackupController.swift in Sources */ = {isa = PBXBuildFile; fileRef = D348A77020C7C58900803B9E /* BackupController.swift */; };
		D38404E6218317DF007D50AD /* TransactionsViewController.swift in Sources */ = {isa = PBXBuildFile; fileRef = D3B62A9020CA467E005A9F80 /* TransactionsViewController.swift */; };
		D38404E8218317DF007D50AD /* MainViewController.swift in Sources */ = {isa = PBXBuildFile; fileRef = D3B62A8820CA40DC005A9F80 /* MainViewController.swift */; };
		D38404E9218317DF007D50AD /* BalanceViewController.swift in Sources */ = {isa = PBXBuildFile; fileRef = D3B62A8C20CA436F005A9F80 /* BalanceViewController.swift */; };
		D38404EE218317DF007D50AD /* RestoreTheme.swift in Sources */ = {isa = PBXBuildFile; fileRef = 509E3D2320E398610095452C /* RestoreTheme.swift */; };
		D38404F4218317DF007D50AD /* RestoreRouter.swift in Sources */ = {isa = PBXBuildFile; fileRef = 11B35142DB758C8B2397D115 /* RestoreRouter.swift */; };
		D38404F5218317DF007D50AD /* RestorePresenter.swift in Sources */ = {isa = PBXBuildFile; fileRef = 11B35BAEE22C144B33661819 /* RestorePresenter.swift */; };
		D38404F8218317DF007D50AD /* RestoreModule.swift in Sources */ = {isa = PBXBuildFile; fileRef = 11B358586003E20B167B1442 /* RestoreModule.swift */; };
		D38404F9218317DF007D50AD /* MainModule.swift in Sources */ = {isa = PBXBuildFile; fileRef = 11B35B96D2BC5994AC8EC794 /* MainModule.swift */; };
		D38404FA218317DF007D50AD /* MainRouter.swift in Sources */ = {isa = PBXBuildFile; fileRef = 11B35D163D12BE823AF54E97 /* MainRouter.swift */; };
		D38404FB218317DF007D50AD /* MainPresenter.swift in Sources */ = {isa = PBXBuildFile; fileRef = 11B359E7A75E6B92D1305F40 /* MainPresenter.swift */; };
		D38404FC218317DF007D50AD /* BalanceModule.swift in Sources */ = {isa = PBXBuildFile; fileRef = 11B35DC5A4019EA28C92B1E7 /* BalanceModule.swift */; };
		D38404FD218317DF007D50AD /* BalanceRouter.swift in Sources */ = {isa = PBXBuildFile; fileRef = 11B35DDABED90E97417092F5 /* BalanceRouter.swift */; };
		D38404FE218317DF007D50AD /* BalancePresenter.swift in Sources */ = {isa = PBXBuildFile; fileRef = 11B356A624E0982E0D90F9BB /* BalancePresenter.swift */; };
		D38404FF218317DF007D50AD /* TransactionsRouter.swift in Sources */ = {isa = PBXBuildFile; fileRef = 11B3520E9F70FFB8CC2D25A3 /* TransactionsRouter.swift */; };
		D3840500218317DF007D50AD /* TransactionsPresenter.swift in Sources */ = {isa = PBXBuildFile; fileRef = 11B3569AE7CDF7E217CAB4EE /* TransactionsPresenter.swift */; };
		D3840501218317DF007D50AD /* TransactionsModule.swift in Sources */ = {isa = PBXBuildFile; fileRef = 11B35687F7521B1F22786638 /* TransactionsModule.swift */; };
		D3840502218317DF007D50AD /* Protocols.swift in Sources */ = {isa = PBXBuildFile; fileRef = 11B35A5DE20DD6DD486FAFC0 /* Protocols.swift */; };
		D3840503218317DF007D50AD /* MainInteractor.swift in Sources */ = {isa = PBXBuildFile; fileRef = 11B35B88A2D6C85E1600F3AF /* MainInteractor.swift */; };
		D3840505218317DF007D50AD /* LaunchRouter.swift in Sources */ = {isa = PBXBuildFile; fileRef = 11B35C7DCF9B7894F7600623 /* LaunchRouter.swift */; };
		D3840507218317DF007D50AD /* BalanceInteractor.swift in Sources */ = {isa = PBXBuildFile; fileRef = 11B3511175F5F85BE5677E1A /* BalanceInteractor.swift */; };
		D3840508218317DF007D50AD /* BalanceViewItem.swift in Sources */ = {isa = PBXBuildFile; fileRef = 11B35458E7255EFB7BD0FB67 /* BalanceViewItem.swift */; };
		D3840509218317DF007D50AD /* Currency.swift in Sources */ = {isa = PBXBuildFile; fileRef = 11B356DF243F6B9248E6AD42 /* Currency.swift */; };
		D384050B218317DF007D50AD /* CurrencyValue.swift in Sources */ = {isa = PBXBuildFile; fileRef = 11B3589DC1945CAFBEEB1EED /* CurrencyValue.swift */; };
		D384050C218317DF007D50AD /* CoinValue.swift in Sources */ = {isa = PBXBuildFile; fileRef = 11B35B466B8FF6754E47DACD /* CoinValue.swift */; };
		D384050E218317DF007D50AD /* TransactionsInteractor.swift in Sources */ = {isa = PBXBuildFile; fileRef = 11B35BEF7ABBE155593B4DBE /* TransactionsInteractor.swift */; };
		D384050F218317DF007D50AD /* RestoreWordCell.swift in Sources */ = {isa = PBXBuildFile; fileRef = 1A5648D3CF09FF5EBE8321EC /* RestoreWordCell.swift */; };
		D3840510218317DF007D50AD /* DescriptionCollectionHeader.swift in Sources */ = {isa = PBXBuildFile; fileRef = 1A564E60ED94EDDE153519AA /* DescriptionCollectionHeader.swift */; };
		D3840511218317DF007D50AD /* InputFieldTheme.swift in Sources */ = {isa = PBXBuildFile; fileRef = 1A564939814A9D9F47D41EEB /* InputFieldTheme.swift */; };
		D3840512218317DF007D50AD /* AppTheme.swift in Sources */ = {isa = PBXBuildFile; fileRef = 1A5649DB879A57761C09842E /* AppTheme.swift */; };
		D3840513218317DF007D50AD /* BalanceCell.swift in Sources */ = {isa = PBXBuildFile; fileRef = 1A564B746C8A6451D81B27D4 /* BalanceCell.swift */; };
		D3840514218317DF007D50AD /* BalanceHeaderView.swift in Sources */ = {isa = PBXBuildFile; fileRef = 1A56463AFF1D05E33BA25C8A /* BalanceHeaderView.swift */; };
		D3840515218317DF007D50AD /* BalanceTheme.swift in Sources */ = {isa = PBXBuildFile; fileRef = 1A564243436E5185205D0359 /* BalanceTheme.swift */; };
		D3840516218317DF007D50AD /* CurrencyHelper.swift in Sources */ = {isa = PBXBuildFile; fileRef = 1A564679937963085A8530F4 /* CurrencyHelper.swift */; };
		D3840517218317DF007D50AD /* TransactionCurrenciesHeaderView.swift in Sources */ = {isa = PBXBuildFile; fileRef = 1A564FE8D247C36C2478C6B5 /* TransactionCurrenciesHeaderView.swift */; };
		D3840518218317DF007D50AD /* TransactionsCurrencyCell.swift in Sources */ = {isa = PBXBuildFile; fileRef = 1A5649C888E12C1A0B70EFA8 /* TransactionsCurrencyCell.swift */; };
		D3840519218317DF007D50AD /* TransactionsFilterTheme.swift in Sources */ = {isa = PBXBuildFile; fileRef = 1A5647CE5852E959DA7EB89A /* TransactionsFilterTheme.swift */; };
		D384051A218317DF007D50AD /* TransactionCell.swift in Sources */ = {isa = PBXBuildFile; fileRef = 1A5643AAE35C8D8C5DA5924C /* TransactionCell.swift */; };
		D384051B218317DF007D50AD /* TransactionsTheme.swift in Sources */ = {isa = PBXBuildFile; fileRef = 1A5645ED6604E61C418C257E /* TransactionsTheme.swift */; };
		D384051C218317DF007D50AD /* CoinValueHelper.swift in Sources */ = {isa = PBXBuildFile; fileRef = 1A5640B6691F4FD048C82A49 /* CoinValueHelper.swift */; };
		D3840520218317DF007D50AD /* ConfirmationTheme.swift in Sources */ = {isa = PBXBuildFile; fileRef = 1A564E77730537D108E31276 /* ConfirmationTheme.swift */; };
		D3840521218317DF007D50AD /* ButtonTheme.swift in Sources */ = {isa = PBXBuildFile; fileRef = 1A564D7FA287326CBE96353A /* ButtonTheme.swift */; };
		D3840524218317DF007D50AD /* DepositRouter.swift in Sources */ = {isa = PBXBuildFile; fileRef = 1A564EDCEACE83D95F6AE528 /* DepositRouter.swift */; };
		D3840525218317DF007D50AD /* DepositModule.swift in Sources */ = {isa = PBXBuildFile; fileRef = 1A564E1FBBCCA45BCDA557F4 /* DepositModule.swift */; };
		D3840526218317DF007D50AD /* DepositInteractor.swift in Sources */ = {isa = PBXBuildFile; fileRef = 1A5648DA32EA5FC27E4CEF64 /* DepositInteractor.swift */; };
		D3840527218317DF007D50AD /* DepositPresenter.swift in Sources */ = {isa = PBXBuildFile; fileRef = 1A5645371B2FC499500DCA93 /* DepositPresenter.swift */; };
		D3840529218317DF007D50AD /* DepositTheme.swift in Sources */ = {isa = PBXBuildFile; fileRef = 1A56481E8D97841B12893D00 /* DepositTheme.swift */; };
		D384052A218317DF007D50AD /* DepositCollectionItemView.swift in Sources */ = {isa = PBXBuildFile; fileRef = 1A564B0A9AB0EAAB5574FDD0 /* DepositCollectionItemView.swift */; };
		D384052B218317DF007D50AD /* DepositCollectionItem.swift in Sources */ = {isa = PBXBuildFile; fileRef = 1A5645BE7DACEC78A2FAEFB5 /* DepositCollectionItem.swift */; };
		D384052C218317DF007D50AD /* DepositAddressCollectionCell.swift in Sources */ = {isa = PBXBuildFile; fileRef = 1A5647F6F29405E571D70592 /* DepositAddressCollectionCell.swift */; };
		D384052F218317DF007D50AD /* PagingDotsItem.swift in Sources */ = {isa = PBXBuildFile; fileRef = 1A5640FFFD5B065D745208F1 /* PagingDotsItem.swift */; };
		D3840530218317DF007D50AD /* PagingDotsItemView.swift in Sources */ = {isa = PBXBuildFile; fileRef = 1A56453E2F6ED44D46D84C49 /* PagingDotsItemView.swift */; };
		D3840531218317DF007D50AD /* DepositShareButtonItem.swift in Sources */ = {isa = PBXBuildFile; fileRef = 1A564F3B10EF814E1D330CAD /* DepositShareButtonItem.swift */; };
		D3840532218317DF007D50AD /* DepositShareButtonItemView.swift in Sources */ = {isa = PBXBuildFile; fileRef = 1A564DA173BE95B4681E5395 /* DepositShareButtonItemView.swift */; };
		D3840533218317DF007D50AD /* SendModule.swift in Sources */ = {isa = PBXBuildFile; fileRef = 1A5641C2FAD616C358A319A0 /* SendModule.swift */; };
		D3840534218317DF007D50AD /* SendInteractor.swift in Sources */ = {isa = PBXBuildFile; fileRef = 1A564260BF2C73B9F2450FB8 /* SendInteractor.swift */; };
		D3840536218317DF007D50AD /* SendRouter.swift in Sources */ = {isa = PBXBuildFile; fileRef = 1A56474B516F0AFBAAFB3AE2 /* SendRouter.swift */; };
		D3840537218317DF007D50AD /* SendPresenter.swift in Sources */ = {isa = PBXBuildFile; fileRef = 1A5647EE51941D84607A9493 /* SendPresenter.swift */; };
		D3840538218317DF007D50AD /* ActionTitleItemView.swift in Sources */ = {isa = PBXBuildFile; fileRef = 1A5649BED7237B075AE7F8B8 /* ActionTitleItemView.swift */; };
		D3840539218317DF007D50AD /* ActionTitleItem.swift in Sources */ = {isa = PBXBuildFile; fileRef = 1A564AF060F532C77FB991C7 /* ActionTitleItem.swift */; };
		D384053A218317DF007D50AD /* SendTheme.swift in Sources */ = {isa = PBXBuildFile; fileRef = 1A564077BF075C35B6FF3BCB /* SendTheme.swift */; };
		D3840542218317DF007D50AD /* SendButtonItemView.swift in Sources */ = {isa = PBXBuildFile; fileRef = 1A564CFA352D219E2D05D09F /* SendButtonItemView.swift */; };
		D3840543218317DF007D50AD /* SendButtonItem.swift in Sources */ = {isa = PBXBuildFile; fileRef = 1A56425E1873BC8574539D2B /* SendButtonItem.swift */; };
		D3840545218317DF007D50AD /* ScanQRController.swift in Sources */ = {isa = PBXBuildFile; fileRef = 1A5647D980D08E2E4359861B /* ScanQRController.swift */; };
		D3840546218317DF007D50AD /* TransactionRecord.swift in Sources */ = {isa = PBXBuildFile; fileRef = 11B356738853E2305B5CC34B /* TransactionRecord.swift */; };
		D3840547218317DF007D50AD /* Rate.swift in Sources */ = {isa = PBXBuildFile; fileRef = 11B35BBAAAE1A3981B902E89 /* Rate.swift */; };
		D3840548218317DF007D50AD /* WordsManager.swift in Sources */ = {isa = PBXBuildFile; fileRef = 11B35ADD30196056A9C6407C /* WordsManager.swift */; };
		D3840549218317DF007D50AD /* TransactionInfoRouter.swift in Sources */ = {isa = PBXBuildFile; fileRef = 1A5647FDE8383651F19C35C6 /* TransactionInfoRouter.swift */; };
		D384054B218317DF007D50AD /* TransactionTitleItem.swift in Sources */ = {isa = PBXBuildFile; fileRef = 1A564C27C6CDAE6E692C4A14 /* TransactionTitleItem.swift */; };
		D384054C218317DF007D50AD /* TransactionTitleItemView.swift in Sources */ = {isa = PBXBuildFile; fileRef = 1A56469DF9D0C335228E88EE /* TransactionTitleItemView.swift */; };
		D384054D218317DF007D50AD /* TransactionInfoTheme.swift in Sources */ = {isa = PBXBuildFile; fileRef = 1A5645F926B14580B1644164 /* TransactionInfoTheme.swift */; };
		D3840550218317DF007D50AD /* TransactionStatusItem.swift in Sources */ = {isa = PBXBuildFile; fileRef = 1A5646C9024F054AE8115A30 /* TransactionStatusItem.swift */; };
		D3840553218317DF007D50AD /* TransactionFromToHashItem.swift in Sources */ = {isa = PBXBuildFile; fileRef = 1A564C4C8EFE1B1BBE03C9E6 /* TransactionFromToHashItem.swift */; };
		D3840554218317DF007D50AD /* PinTheme.swift in Sources */ = {isa = PBXBuildFile; fileRef = 503320AA214679EB00F64AAA /* PinTheme.swift */; };
		D3840556218317DF007D50AD /* TransactionOpenFullInfoItem.swift in Sources */ = {isa = PBXBuildFile; fileRef = 1A564181733CBC44EECFBBF3 /* TransactionOpenFullInfoItem.swift */; };
		D3840557218317DF007D50AD /* TransactionOpenFullInfoItemView.swift in Sources */ = {isa = PBXBuildFile; fileRef = 1A564B27FBA16D9EA22F0944 /* TransactionOpenFullInfoItemView.swift */; };
		D3840558218317DF007D50AD /* TransactionInfoModule.swift in Sources */ = {isa = PBXBuildFile; fileRef = 1A5643996D67B74F800DFFE4 /* TransactionInfoModule.swift */; };
		D3840559218317DF007D50AD /* TransactionInfoInteractor.swift in Sources */ = {isa = PBXBuildFile; fileRef = 1A5647DBF15322999B5A1D04 /* TransactionInfoInteractor.swift */; };
		D384055A218317DF007D50AD /* TransactionInfoPresenter.swift in Sources */ = {isa = PBXBuildFile; fileRef = 1A564091A9C12F224A18B740 /* TransactionInfoPresenter.swift */; };
		D384055C218317DF007D50AD /* SettingsTheme.swift in Sources */ = {isa = PBXBuildFile; fileRef = 1A564F747A4D0B78E5DF6F1B /* SettingsTheme.swift */; };
		D384055D218317DF007D50AD /* TransactionAmountItem.swift in Sources */ = {isa = PBXBuildFile; fileRef = 1A56464DB0EEF75F63C91760 /* TransactionAmountItem.swift */; };
		D384055E218317DF007D50AD /* TransactionAmountItemView.swift in Sources */ = {isa = PBXBuildFile; fileRef = 1A5642EFA8A991436AED3B44 /* TransactionAmountItemView.swift */; };
		D3840560218317DF007D50AD /* SettingsCell.swift in Sources */ = {isa = PBXBuildFile; fileRef = 1A564F5FA00D064D9F3F0AF7 /* SettingsCell.swift */; };
		D3840561218317DF007D50AD /* SettingsRightImageCell.swift in Sources */ = {isa = PBXBuildFile; fileRef = 1A56499AAEEED9EA3CE9E0A7 /* SettingsRightImageCell.swift */; };
		D3840562218317DF007D50AD /* SettingsRightLabelCell.swift in Sources */ = {isa = PBXBuildFile; fileRef = 1A56464E8EDBFB0B67DB593F /* SettingsRightLabelCell.swift */; };
		D3840563218317DF007D50AD /* SettingsToggleCell.swift in Sources */ = {isa = PBXBuildFile; fileRef = 1A564B3A1B7A6F432F72A811 /* SettingsToggleCell.swift */; };
		D3840564218317DF007D50AD /* SettingsInfoFooter.swift in Sources */ = {isa = PBXBuildFile; fileRef = 1A56487BA5FFC1BC45D6F25C /* SettingsInfoFooter.swift */; };
		D3840565218317DF007D50AD /* FullTransactionInfoTheme.swift in Sources */ = {isa = PBXBuildFile; fileRef = 1A56428DB7E042907CD4252D /* FullTransactionInfoTheme.swift */; };
		D3840566218317DF007D50AD /* FullTransactionInfoTextCell.swift in Sources */ = {isa = PBXBuildFile; fileRef = 1A56424F4DB6D8384D8F2489 /* FullTransactionInfoTextCell.swift */; };
		D3840567218317DF007D50AD /* TransactionFromToHashItemView.swift in Sources */ = {isa = PBXBuildFile; fileRef = 1A564E1F405D2D57FBC9E799 /* TransactionFromToHashItemView.swift */; };
		D3840568218317DF007D50AD /* AddressItem.swift in Sources */ = {isa = PBXBuildFile; fileRef = 1A5648AB2D8BF212D891310D /* AddressItem.swift */; };
		D384056A218317DF007D50AD /* TransactionStatusItemView.swift in Sources */ = {isa = PBXBuildFile; fileRef = 1A564BD2D59794AD187F28ED /* TransactionStatusItemView.swift */; };
		D384056B218317DF007D50AD /* LockManager.swift in Sources */ = {isa = PBXBuildFile; fileRef = 1A5648F910A01D14653C8B21 /* LockManager.swift */; };
		D384056C218317DF007D50AD /* PinViewController.swift in Sources */ = {isa = PBXBuildFile; fileRef = 1A564948450C4AADB2679AC0 /* PinViewController.swift */; };
		D384056D218317DF007D50AD /* PinManager.swift in Sources */ = {isa = PBXBuildFile; fileRef = 1A5645B289EFBDB3EAB27E3A /* PinManager.swift */; };
		D384056E218317DF007D50AD /* PinView.swift in Sources */ = {isa = PBXBuildFile; fileRef = 1A564E32F66415F9A0586626 /* PinView.swift */; };
		D384056F218317DF007D50AD /* SetPinRouter.swift in Sources */ = {isa = PBXBuildFile; fileRef = 1A564447850F619EDD37CBC3 /* SetPinRouter.swift */; };
		D3840570218317DF007D50AD /* SetPinPresenter.swift in Sources */ = {isa = PBXBuildFile; fileRef = 1A5648311E0EA947B1446649 /* SetPinPresenter.swift */; };
		D3840571218317DF007D50AD /* SetPinModule.swift in Sources */ = {isa = PBXBuildFile; fileRef = 1A56421310FCB8A4E19BDDB3 /* SetPinModule.swift */; };
		D3840572218317DF007D50AD /* PinDotsView.swift in Sources */ = {isa = PBXBuildFile; fileRef = 1A564326AB442FFB65E1CA29 /* PinDotsView.swift */; };
		D3840573218317DF007D50AD /* EditPinPresenter.swift in Sources */ = {isa = PBXBuildFile; fileRef = 1A5646F390EE2D74304C8CDA /* EditPinPresenter.swift */; };
		D3840574218317DF007D50AD /* EditPinRouter.swift in Sources */ = {isa = PBXBuildFile; fileRef = 1A564C08421D093D6E445D3A /* EditPinRouter.swift */; };
		D3840575218317DF007D50AD /* EditPinModule.swift in Sources */ = {isa = PBXBuildFile; fileRef = 1A564D0BE1310BFCC7D8D774 /* EditPinModule.swift */; };
		D3840576218317DF007D50AD /* PinModule.swift in Sources */ = {isa = PBXBuildFile; fileRef = 1A56490AEC0BDFCA98275B49 /* PinModule.swift */; };
		D3840577218317DF007D50AD /* PinInteractor.swift in Sources */ = {isa = PBXBuildFile; fileRef = 1A5640B8B65EAECA3A36F89E /* PinInteractor.swift */; };
		D3840578218317DF007D50AD /* UnlockPinPresenter.swift in Sources */ = {isa = PBXBuildFile; fileRef = 1A5641742308EC67C1292980 /* UnlockPinPresenter.swift */; };
		D3840579218317DF007D50AD /* UnlockPinRouter.swift in Sources */ = {isa = PBXBuildFile; fileRef = 1A5644EDACA3F1843C8194F7 /* UnlockPinRouter.swift */; };
		D384057A218317DF007D50AD /* UnlockPinModule.swift in Sources */ = {isa = PBXBuildFile; fileRef = 1A564E017B299CF4BA6F337C /* UnlockPinModule.swift */; };
		D384057B218317DF007D50AD /* BiometricManager.swift in Sources */ = {isa = PBXBuildFile; fileRef = 1A564901BE8CB514936E47AF /* BiometricManager.swift */; };
		D384057C218317DF007D50AD /* UnlockPinInteractor.swift in Sources */ = {isa = PBXBuildFile; fileRef = 1A5647E28DF774B3CE01D2C4 /* UnlockPinInteractor.swift */; };
		D384057D218317DF007D50AD /* ManagePinPresenter.swift in Sources */ = {isa = PBXBuildFile; fileRef = 1A564A3E6B23CF04ECEB40DC /* ManagePinPresenter.swift */; };
		D384057E218317DF007D50AD /* LaunchModule.swift in Sources */ = {isa = PBXBuildFile; fileRef = 1A56408C8281C80FD365E5BE /* LaunchModule.swift */; };
		D384057F218317DF007D50AD /* LaunchInteractor.swift in Sources */ = {isa = PBXBuildFile; fileRef = 1A56458C7C29504755A09E00 /* LaunchInteractor.swift */; };
		D3840580218317DF007D50AD /* LaunchPresenter.swift in Sources */ = {isa = PBXBuildFile; fileRef = 1A564F627224BDD3E99C582B /* LaunchPresenter.swift */; };
		D3840581218317DF007D50AD /* App.swift in Sources */ = {isa = PBXBuildFile; fileRef = 1A5646D49060C3EFF06D0479 /* App.swift */; };
		D3840582218317DF007D50AD /* LockRouter.swift in Sources */ = {isa = PBXBuildFile; fileRef = 1A564A6CCF1B907F25255D2E /* LockRouter.swift */; };
		D3840583218317DF007D50AD /* BlurManager.swift in Sources */ = {isa = PBXBuildFile; fileRef = 1A564BB88BF3ED779F8C21DC /* BlurManager.swift */; };
		D3840584218317DF007D50AD /* RateManager.swift in Sources */ = {isa = PBXBuildFile; fileRef = 1A564CF82858F8E7F80E1835 /* RateManager.swift */; };
		D3840585218317DF007D50AD /* MainSettingsModule.swift in Sources */ = {isa = PBXBuildFile; fileRef = 1A5647AD7481B36F20D4DDF9 /* MainSettingsModule.swift */; };
		D3840586218317DF007D50AD /* MainSettingsPresenter.swift in Sources */ = {isa = PBXBuildFile; fileRef = 1A5640528EFD15137E218EA3 /* MainSettingsPresenter.swift */; };
		D3840587218317DF007D50AD /* MainSettingsRouter.swift in Sources */ = {isa = PBXBuildFile; fileRef = 1A5645D25F2DB148CD0C16B5 /* MainSettingsRouter.swift */; };
		D3840588218317DF007D50AD /* MainSettingsInteractor.swift in Sources */ = {isa = PBXBuildFile; fileRef = 1A564D73251DBFA0CFE34D12 /* MainSettingsInteractor.swift */; };
		D3840589218317DF007D50AD /* MainSettingsViewController.swift in Sources */ = {isa = PBXBuildFile; fileRef = 1A564879AD72301AAB78F8F5 /* MainSettingsViewController.swift */; };
		D384058A218317DF007D50AD /* LocalizationManager.swift in Sources */ = {isa = PBXBuildFile; fileRef = 1A564F49E3B187A3564C0561 /* LocalizationManager.swift */; };
		D384058B218317DF007D50AD /* LanguageManager.swift in Sources */ = {isa = PBXBuildFile; fileRef = 11B35C4FFB99D10A8F343E9C /* LanguageManager.swift */; };
		D384058C218317DF007D50AD /* UserDefaultsStorage.swift in Sources */ = {isa = PBXBuildFile; fileRef = 11B352044BCE494491257933 /* UserDefaultsStorage.swift */; };
		D384058D218317DF007D50AD /* KeychainStorage.swift in Sources */ = {isa = PBXBuildFile; fileRef = 11B3584E1C6B6FA22B89D82C /* KeychainStorage.swift */; };
		D384058E218317DF007D50AD /* SecuritySettingsViewController.swift in Sources */ = {isa = PBXBuildFile; fileRef = 1A5647AD931E3B90C974A6CB /* SecuritySettingsViewController.swift */; };
		D384058F218317DF007D50AD /* SecuritySettingsModule.swift in Sources */ = {isa = PBXBuildFile; fileRef = 1A5641572B6E46E18B52A6A9 /* SecuritySettingsModule.swift */; };
		D3840590218317DF007D50AD /* SecuritySettingsInteractor.swift in Sources */ = {isa = PBXBuildFile; fileRef = 1A564082B28C17265B23D88A /* SecuritySettingsInteractor.swift */; };
		D3840591218317DF007D50AD /* SecuritySettingsRouter.swift in Sources */ = {isa = PBXBuildFile; fileRef = 1A5641B7D1079995F147F7D2 /* SecuritySettingsRouter.swift */; };
		D3840592218317DF007D50AD /* SecuritySettingsPresenter.swift in Sources */ = {isa = PBXBuildFile; fileRef = 1A56446DB62F52AC4C3C2C30 /* SecuritySettingsPresenter.swift */; };
		D3840593218317DF007D50AD /* BitcoinAdapter.swift in Sources */ = {isa = PBXBuildFile; fileRef = 11B352D114BED753EEBA8B8D /* BitcoinAdapter.swift */; };
		D3840594218317DF007D50AD /* BaseButtonItem.swift in Sources */ = {isa = PBXBuildFile; fileRef = 11B3523AECA209106F192586 /* BaseButtonItem.swift */; };
		D3840595218317DF007D50AD /* BaseButtonItemView.swift in Sources */ = {isa = PBXBuildFile; fileRef = 11B3564E0721887CEBDE39F2 /* BaseButtonItemView.swift */; };
		D3840596218317DF007D50AD /* BaseTwinItem.swift in Sources */ = {isa = PBXBuildFile; fileRef = 11B3505BF644BCA7FD0F86F5 /* BaseTwinItem.swift */; };
		D3840597218317DF007D50AD /* BaseTwinItemView.swift in Sources */ = {isa = PBXBuildFile; fileRef = 11B3513A0023455D438BAC4C /* BaseTwinItemView.swift */; };
		D3840598218317DF007D50AD /* IndexedInputField.swift in Sources */ = {isa = PBXBuildFile; fileRef = 11B35C8856A137E92441AF19 /* IndexedInputField.swift */; };
		D3840599218317DF007D50AD /* RespondButton.swift in Sources */ = {isa = PBXBuildFile; fileRef = 11B3570598EDE26F96BC5F41 /* RespondButton.swift */; };
		D384059A218317DF007D50AD /* KeyboardObservingViewController.swift in Sources */ = {isa = PBXBuildFile; fileRef = 11B3535FC407BA20765EBCF4 /* KeyboardObservingViewController.swift */; };
		D384059C218317DF007D50AD /* UIColor.swift in Sources */ = {isa = PBXBuildFile; fileRef = 11B351FFC025462BB9F01184 /* UIColor.swift */; };
		D384059D218317DF007D50AD /* String.swift in Sources */ = {isa = PBXBuildFile; fileRef = 11B35F4AF52970B217AD4DC6 /* String.swift */; };
		D384059E218317DF007D50AD /* Satoshi.swift in Sources */ = {isa = PBXBuildFile; fileRef = 11B3522E7181FB5F0A647944 /* Satoshi.swift */; };
		D384059F218317DF007D50AD /* UIView.swift in Sources */ = {isa = PBXBuildFile; fileRef = 11B358414185C1B924E91A32 /* UIView.swift */; };
		D38405A0218317DF007D50AD /* UIFont.swift in Sources */ = {isa = PBXBuildFile; fileRef = 11B35A473B035F88BA0C09C1 /* UIFont.swift */; };
		D38405A1218317DF007D50AD /* Date.swift in Sources */ = {isa = PBXBuildFile; fileRef = 11B355ABE89C2793563829BD /* Date.swift */; };
		D38405A2218317DF007D50AD /* UIAlertController.swift in Sources */ = {isa = PBXBuildFile; fileRef = 11B356D6300E64A1982BC9EB /* UIAlertController.swift */; };
		D38405A3218317DF007D50AD /* UITableView.swift in Sources */ = {isa = PBXBuildFile; fileRef = 11B351D55B31D37B7194DE55 /* UITableView.swift */; };
		D38405A4218317DF007D50AD /* HudHelper.swift in Sources */ = {isa = PBXBuildFile; fileRef = 11B35C181EB4CA85BD80228C /* HudHelper.swift */; };
		D38405A5218317DF007D50AD /* DateHelper.swift in Sources */ = {isa = PBXBuildFile; fileRef = 11B35492B1162F69CA7A0597 /* DateHelper.swift */; };
		D38405A6218317DF007D50AD /* SystemInfoManager.swift in Sources */ = {isa = PBXBuildFile; fileRef = 11B357BA1A6AC79F07B54FB5 /* SystemInfoManager.swift */; };
		D38405A7218317DF007D50AD /* PermissionsHelper.swift in Sources */ = {isa = PBXBuildFile; fileRef = 11B354B43B5120F594318FDA /* PermissionsHelper.swift */; };
		D38405A8218317DF007D50AD /* RandomManager.swift in Sources */ = {isa = PBXBuildFile; fileRef = 11B35A65D7F2EADB3618DA64 /* RandomManager.swift */; };
		D38405A9218317DF007D50AD /* BiometryType.swift in Sources */ = {isa = PBXBuildFile; fileRef = 11B35C182B944A7CD13EA163 /* BiometryType.swift */; };
		D38405AB218317DF007D50AD /* LanguageSettingsViewController.swift in Sources */ = {isa = PBXBuildFile; fileRef = 1A5644D3B094D4148F99F8A5 /* LanguageSettingsViewController.swift */; };
		D38405AD218317DF007D50AD /* LanguageSettingsPresenter.swift in Sources */ = {isa = PBXBuildFile; fileRef = 1A564238192BEA3F5470E204 /* LanguageSettingsPresenter.swift */; };
		D38405AE218317DF007D50AD /* LanguageSettingsInteractor.swift in Sources */ = {isa = PBXBuildFile; fileRef = 1A564DB37A289E1AEA981458 /* LanguageSettingsInteractor.swift */; };
		D38405AF218317DF007D50AD /* LanguageSettingsModule.swift in Sources */ = {isa = PBXBuildFile; fileRef = 1A5642A5A1B21FE92139766E /* LanguageSettingsModule.swift */; };
		D38405B0218317DF007D50AD /* LanguageSettingsRouter.swift in Sources */ = {isa = PBXBuildFile; fileRef = 1A564094488F092EDA007FE9 /* LanguageSettingsRouter.swift */; };
		D38405B1218317DF007D50AD /* WalletManager.swift in Sources */ = {isa = PBXBuildFile; fileRef = 11B35570FD93AFB406434D20 /* WalletManager.swift */; };
		D38405B2218317DF007D50AD /* AdapterFactory.swift in Sources */ = {isa = PBXBuildFile; fileRef = 11B3576492DE68F2507BB711 /* AdapterFactory.swift */; };
		D38405B3218317DF007D50AD /* AdapterManager.swift in Sources */ = {isa = PBXBuildFile; fileRef = 11B357F5E2BDAAAE4E5446E3 /* AdapterManager.swift */; };
		D38405B8218317DF007D50AD /* LocalAuthentication.framework in Frameworks */ = {isa = PBXBuildFile; fileRef = 50AB06AD2158E2EE00A01E4A /* LocalAuthentication.framework */; };
		D38405B9218317DF007D50AD /* AVFoundation.framework in Frameworks */ = {isa = PBXBuildFile; fileRef = D3373D9420BEC7B30082BC4A /* AVFoundation.framework */; };
		D38405BC218317DF007D50AD /* LaunchScreen.xib in Resources */ = {isa = PBXBuildFile; fileRef = D3373DB120C52F640082BC4A /* LaunchScreen.xib */; };
		D38405BD218317DF007D50AD /* InfoPlist.strings in Resources */ = {isa = PBXBuildFile; fileRef = 50AB06B5215A269200A01E4A /* InfoPlist.strings */; };
		D38405C0218317DF007D50AD /* DarkTheme.xcassets in Resources */ = {isa = PBXBuildFile; fileRef = D3B62A9D20CA88BF005A9F80 /* DarkTheme.xcassets */; };
		D38405C1218317DF007D50AD /* MainViewController.xib in Resources */ = {isa = PBXBuildFile; fileRef = D3B62A8920CA40DC005A9F80 /* MainViewController.xib */; };
		D38405C3218317DF007D50AD /* Localizable.strings in Resources */ = {isa = PBXBuildFile; fileRef = D3B62A9C20CA73A0005A9F80 /* Localizable.strings */; };
		D38405C9218317DF007D50AD /* BaseTwinItemView.xib in Resources */ = {isa = PBXBuildFile; fileRef = 11B35B5CE0ED32CD93DFBB56 /* BaseTwinItemView.xib */; };
		D38405D321831B3D007D50AD /* AppDelegate.swift in Sources */ = {isa = PBXBuildFile; fileRef = D3285F4520BD158E00644076 /* AppDelegate.swift */; };
		D38405D421831B3D007D50AD /* BackupController.swift in Sources */ = {isa = PBXBuildFile; fileRef = D348A77020C7C58900803B9E /* BackupController.swift */; };
		D38405D521831B3D007D50AD /* TransactionsViewController.swift in Sources */ = {isa = PBXBuildFile; fileRef = D3B62A9020CA467E005A9F80 /* TransactionsViewController.swift */; };
		D38405D721831B3D007D50AD /* MainViewController.swift in Sources */ = {isa = PBXBuildFile; fileRef = D3B62A8820CA40DC005A9F80 /* MainViewController.swift */; };
		D38405D821831B3D007D50AD /* BalanceViewController.swift in Sources */ = {isa = PBXBuildFile; fileRef = D3B62A8C20CA436F005A9F80 /* BalanceViewController.swift */; };
		D38405DD21831B3D007D50AD /* RestoreTheme.swift in Sources */ = {isa = PBXBuildFile; fileRef = 509E3D2320E398610095452C /* RestoreTheme.swift */; };
		D38405E321831B3D007D50AD /* RestoreRouter.swift in Sources */ = {isa = PBXBuildFile; fileRef = 11B35142DB758C8B2397D115 /* RestoreRouter.swift */; };
		D38405E421831B3D007D50AD /* RestorePresenter.swift in Sources */ = {isa = PBXBuildFile; fileRef = 11B35BAEE22C144B33661819 /* RestorePresenter.swift */; };
		D38405E721831B3D007D50AD /* RestoreModule.swift in Sources */ = {isa = PBXBuildFile; fileRef = 11B358586003E20B167B1442 /* RestoreModule.swift */; };
		D38405E821831B3D007D50AD /* MainModule.swift in Sources */ = {isa = PBXBuildFile; fileRef = 11B35B96D2BC5994AC8EC794 /* MainModule.swift */; };
		D38405E921831B3D007D50AD /* MainRouter.swift in Sources */ = {isa = PBXBuildFile; fileRef = 11B35D163D12BE823AF54E97 /* MainRouter.swift */; };
		D38405EA21831B3D007D50AD /* MainPresenter.swift in Sources */ = {isa = PBXBuildFile; fileRef = 11B359E7A75E6B92D1305F40 /* MainPresenter.swift */; };
		D38405EB21831B3D007D50AD /* BalanceModule.swift in Sources */ = {isa = PBXBuildFile; fileRef = 11B35DC5A4019EA28C92B1E7 /* BalanceModule.swift */; };
		D38405EC21831B3D007D50AD /* BalanceRouter.swift in Sources */ = {isa = PBXBuildFile; fileRef = 11B35DDABED90E97417092F5 /* BalanceRouter.swift */; };
		D38405ED21831B3D007D50AD /* BalancePresenter.swift in Sources */ = {isa = PBXBuildFile; fileRef = 11B356A624E0982E0D90F9BB /* BalancePresenter.swift */; };
		D38405EE21831B3D007D50AD /* TransactionsRouter.swift in Sources */ = {isa = PBXBuildFile; fileRef = 11B3520E9F70FFB8CC2D25A3 /* TransactionsRouter.swift */; };
		D38405EF21831B3D007D50AD /* TransactionsPresenter.swift in Sources */ = {isa = PBXBuildFile; fileRef = 11B3569AE7CDF7E217CAB4EE /* TransactionsPresenter.swift */; };
		D38405F021831B3D007D50AD /* TransactionsModule.swift in Sources */ = {isa = PBXBuildFile; fileRef = 11B35687F7521B1F22786638 /* TransactionsModule.swift */; };
		D38405F121831B3D007D50AD /* Protocols.swift in Sources */ = {isa = PBXBuildFile; fileRef = 11B35A5DE20DD6DD486FAFC0 /* Protocols.swift */; };
		D38405F221831B3D007D50AD /* MainInteractor.swift in Sources */ = {isa = PBXBuildFile; fileRef = 11B35B88A2D6C85E1600F3AF /* MainInteractor.swift */; };
		D38405F421831B3D007D50AD /* LaunchRouter.swift in Sources */ = {isa = PBXBuildFile; fileRef = 11B35C7DCF9B7894F7600623 /* LaunchRouter.swift */; };
		D38405F621831B3D007D50AD /* BalanceInteractor.swift in Sources */ = {isa = PBXBuildFile; fileRef = 11B3511175F5F85BE5677E1A /* BalanceInteractor.swift */; };
		D38405F721831B3D007D50AD /* BalanceViewItem.swift in Sources */ = {isa = PBXBuildFile; fileRef = 11B35458E7255EFB7BD0FB67 /* BalanceViewItem.swift */; };
		D38405F821831B3D007D50AD /* Currency.swift in Sources */ = {isa = PBXBuildFile; fileRef = 11B356DF243F6B9248E6AD42 /* Currency.swift */; };
		D38405FA21831B3D007D50AD /* CurrencyValue.swift in Sources */ = {isa = PBXBuildFile; fileRef = 11B3589DC1945CAFBEEB1EED /* CurrencyValue.swift */; };
		D38405FB21831B3D007D50AD /* CoinValue.swift in Sources */ = {isa = PBXBuildFile; fileRef = 11B35B466B8FF6754E47DACD /* CoinValue.swift */; };
		D38405FD21831B3D007D50AD /* TransactionsInteractor.swift in Sources */ = {isa = PBXBuildFile; fileRef = 11B35BEF7ABBE155593B4DBE /* TransactionsInteractor.swift */; };
		D38405FE21831B3D007D50AD /* RestoreWordCell.swift in Sources */ = {isa = PBXBuildFile; fileRef = 1A5648D3CF09FF5EBE8321EC /* RestoreWordCell.swift */; };
		D38405FF21831B3D007D50AD /* DescriptionCollectionHeader.swift in Sources */ = {isa = PBXBuildFile; fileRef = 1A564E60ED94EDDE153519AA /* DescriptionCollectionHeader.swift */; };
		D384060021831B3D007D50AD /* InputFieldTheme.swift in Sources */ = {isa = PBXBuildFile; fileRef = 1A564939814A9D9F47D41EEB /* InputFieldTheme.swift */; };
		D384060121831B3D007D50AD /* AppTheme.swift in Sources */ = {isa = PBXBuildFile; fileRef = 1A5649DB879A57761C09842E /* AppTheme.swift */; };
		D384060221831B3D007D50AD /* BalanceCell.swift in Sources */ = {isa = PBXBuildFile; fileRef = 1A564B746C8A6451D81B27D4 /* BalanceCell.swift */; };
		D384060321831B3D007D50AD /* BalanceHeaderView.swift in Sources */ = {isa = PBXBuildFile; fileRef = 1A56463AFF1D05E33BA25C8A /* BalanceHeaderView.swift */; };
		D384060421831B3D007D50AD /* BalanceTheme.swift in Sources */ = {isa = PBXBuildFile; fileRef = 1A564243436E5185205D0359 /* BalanceTheme.swift */; };
		D384060521831B3D007D50AD /* CurrencyHelper.swift in Sources */ = {isa = PBXBuildFile; fileRef = 1A564679937963085A8530F4 /* CurrencyHelper.swift */; };
		D384060621831B3D007D50AD /* TransactionCurrenciesHeaderView.swift in Sources */ = {isa = PBXBuildFile; fileRef = 1A564FE8D247C36C2478C6B5 /* TransactionCurrenciesHeaderView.swift */; };
		D384060721831B3D007D50AD /* TransactionsCurrencyCell.swift in Sources */ = {isa = PBXBuildFile; fileRef = 1A5649C888E12C1A0B70EFA8 /* TransactionsCurrencyCell.swift */; };
		D384060821831B3D007D50AD /* TransactionsFilterTheme.swift in Sources */ = {isa = PBXBuildFile; fileRef = 1A5647CE5852E959DA7EB89A /* TransactionsFilterTheme.swift */; };
		D384060921831B3D007D50AD /* TransactionCell.swift in Sources */ = {isa = PBXBuildFile; fileRef = 1A5643AAE35C8D8C5DA5924C /* TransactionCell.swift */; };
		D384060A21831B3D007D50AD /* TransactionsTheme.swift in Sources */ = {isa = PBXBuildFile; fileRef = 1A5645ED6604E61C418C257E /* TransactionsTheme.swift */; };
		D384060B21831B3D007D50AD /* CoinValueHelper.swift in Sources */ = {isa = PBXBuildFile; fileRef = 1A5640B6691F4FD048C82A49 /* CoinValueHelper.swift */; };
		D384060F21831B3D007D50AD /* ConfirmationTheme.swift in Sources */ = {isa = PBXBuildFile; fileRef = 1A564E77730537D108E31276 /* ConfirmationTheme.swift */; };
		D384061021831B3D007D50AD /* ButtonTheme.swift in Sources */ = {isa = PBXBuildFile; fileRef = 1A564D7FA287326CBE96353A /* ButtonTheme.swift */; };
		D384061321831B3D007D50AD /* DepositRouter.swift in Sources */ = {isa = PBXBuildFile; fileRef = 1A564EDCEACE83D95F6AE528 /* DepositRouter.swift */; };
		D384061421831B3D007D50AD /* DepositModule.swift in Sources */ = {isa = PBXBuildFile; fileRef = 1A564E1FBBCCA45BCDA557F4 /* DepositModule.swift */; };
		D384061521831B3D007D50AD /* DepositInteractor.swift in Sources */ = {isa = PBXBuildFile; fileRef = 1A5648DA32EA5FC27E4CEF64 /* DepositInteractor.swift */; };
		D384061621831B3D007D50AD /* DepositPresenter.swift in Sources */ = {isa = PBXBuildFile; fileRef = 1A5645371B2FC499500DCA93 /* DepositPresenter.swift */; };
		D384061821831B3D007D50AD /* DepositTheme.swift in Sources */ = {isa = PBXBuildFile; fileRef = 1A56481E8D97841B12893D00 /* DepositTheme.swift */; };
		D384061921831B3D007D50AD /* DepositCollectionItemView.swift in Sources */ = {isa = PBXBuildFile; fileRef = 1A564B0A9AB0EAAB5574FDD0 /* DepositCollectionItemView.swift */; };
		D384061A21831B3D007D50AD /* DepositCollectionItem.swift in Sources */ = {isa = PBXBuildFile; fileRef = 1A5645BE7DACEC78A2FAEFB5 /* DepositCollectionItem.swift */; };
		D384061B21831B3D007D50AD /* DepositAddressCollectionCell.swift in Sources */ = {isa = PBXBuildFile; fileRef = 1A5647F6F29405E571D70592 /* DepositAddressCollectionCell.swift */; };
		D384061E21831B3D007D50AD /* PagingDotsItem.swift in Sources */ = {isa = PBXBuildFile; fileRef = 1A5640FFFD5B065D745208F1 /* PagingDotsItem.swift */; };
		D384061F21831B3D007D50AD /* PagingDotsItemView.swift in Sources */ = {isa = PBXBuildFile; fileRef = 1A56453E2F6ED44D46D84C49 /* PagingDotsItemView.swift */; };
		D384062021831B3D007D50AD /* DepositShareButtonItem.swift in Sources */ = {isa = PBXBuildFile; fileRef = 1A564F3B10EF814E1D330CAD /* DepositShareButtonItem.swift */; };
		D384062121831B3D007D50AD /* DepositShareButtonItemView.swift in Sources */ = {isa = PBXBuildFile; fileRef = 1A564DA173BE95B4681E5395 /* DepositShareButtonItemView.swift */; };
		D384062221831B3D007D50AD /* SendModule.swift in Sources */ = {isa = PBXBuildFile; fileRef = 1A5641C2FAD616C358A319A0 /* SendModule.swift */; };
		D384062321831B3D007D50AD /* SendInteractor.swift in Sources */ = {isa = PBXBuildFile; fileRef = 1A564260BF2C73B9F2450FB8 /* SendInteractor.swift */; };
		D384062521831B3D007D50AD /* SendRouter.swift in Sources */ = {isa = PBXBuildFile; fileRef = 1A56474B516F0AFBAAFB3AE2 /* SendRouter.swift */; };
		D384062621831B3D007D50AD /* SendPresenter.swift in Sources */ = {isa = PBXBuildFile; fileRef = 1A5647EE51941D84607A9493 /* SendPresenter.swift */; };
		D384062721831B3D007D50AD /* ActionTitleItemView.swift in Sources */ = {isa = PBXBuildFile; fileRef = 1A5649BED7237B075AE7F8B8 /* ActionTitleItemView.swift */; };
		D384062821831B3D007D50AD /* ActionTitleItem.swift in Sources */ = {isa = PBXBuildFile; fileRef = 1A564AF060F532C77FB991C7 /* ActionTitleItem.swift */; };
		D384062921831B3D007D50AD /* SendTheme.swift in Sources */ = {isa = PBXBuildFile; fileRef = 1A564077BF075C35B6FF3BCB /* SendTheme.swift */; };
		D384063121831B3D007D50AD /* SendButtonItemView.swift in Sources */ = {isa = PBXBuildFile; fileRef = 1A564CFA352D219E2D05D09F /* SendButtonItemView.swift */; };
		D384063221831B3D007D50AD /* SendButtonItem.swift in Sources */ = {isa = PBXBuildFile; fileRef = 1A56425E1873BC8574539D2B /* SendButtonItem.swift */; };
		D384063421831B3D007D50AD /* ScanQRController.swift in Sources */ = {isa = PBXBuildFile; fileRef = 1A5647D980D08E2E4359861B /* ScanQRController.swift */; };
		D384063521831B3D007D50AD /* TransactionRecord.swift in Sources */ = {isa = PBXBuildFile; fileRef = 11B356738853E2305B5CC34B /* TransactionRecord.swift */; };
		D384063621831B3D007D50AD /* Rate.swift in Sources */ = {isa = PBXBuildFile; fileRef = 11B35BBAAAE1A3981B902E89 /* Rate.swift */; };
		D384063721831B3D007D50AD /* WordsManager.swift in Sources */ = {isa = PBXBuildFile; fileRef = 11B35ADD30196056A9C6407C /* WordsManager.swift */; };
		D384063821831B3D007D50AD /* TransactionInfoRouter.swift in Sources */ = {isa = PBXBuildFile; fileRef = 1A5647FDE8383651F19C35C6 /* TransactionInfoRouter.swift */; };
		D384063A21831B3D007D50AD /* TransactionTitleItem.swift in Sources */ = {isa = PBXBuildFile; fileRef = 1A564C27C6CDAE6E692C4A14 /* TransactionTitleItem.swift */; };
		D384063B21831B3D007D50AD /* TransactionTitleItemView.swift in Sources */ = {isa = PBXBuildFile; fileRef = 1A56469DF9D0C335228E88EE /* TransactionTitleItemView.swift */; };
		D384063C21831B3D007D50AD /* TransactionInfoTheme.swift in Sources */ = {isa = PBXBuildFile; fileRef = 1A5645F926B14580B1644164 /* TransactionInfoTheme.swift */; };
		D384063F21831B3D007D50AD /* TransactionStatusItem.swift in Sources */ = {isa = PBXBuildFile; fileRef = 1A5646C9024F054AE8115A30 /* TransactionStatusItem.swift */; };
		D384064221831B3D007D50AD /* TransactionFromToHashItem.swift in Sources */ = {isa = PBXBuildFile; fileRef = 1A564C4C8EFE1B1BBE03C9E6 /* TransactionFromToHashItem.swift */; };
		D384064321831B3D007D50AD /* PinTheme.swift in Sources */ = {isa = PBXBuildFile; fileRef = 503320AA214679EB00F64AAA /* PinTheme.swift */; };
		D384064521831B3D007D50AD /* TransactionOpenFullInfoItem.swift in Sources */ = {isa = PBXBuildFile; fileRef = 1A564181733CBC44EECFBBF3 /* TransactionOpenFullInfoItem.swift */; };
		D384064621831B3D007D50AD /* TransactionOpenFullInfoItemView.swift in Sources */ = {isa = PBXBuildFile; fileRef = 1A564B27FBA16D9EA22F0944 /* TransactionOpenFullInfoItemView.swift */; };
		D384064721831B3D007D50AD /* TransactionInfoModule.swift in Sources */ = {isa = PBXBuildFile; fileRef = 1A5643996D67B74F800DFFE4 /* TransactionInfoModule.swift */; };
		D384064821831B3D007D50AD /* TransactionInfoInteractor.swift in Sources */ = {isa = PBXBuildFile; fileRef = 1A5647DBF15322999B5A1D04 /* TransactionInfoInteractor.swift */; };
		D384064921831B3D007D50AD /* TransactionInfoPresenter.swift in Sources */ = {isa = PBXBuildFile; fileRef = 1A564091A9C12F224A18B740 /* TransactionInfoPresenter.swift */; };
		D384064B21831B3D007D50AD /* SettingsTheme.swift in Sources */ = {isa = PBXBuildFile; fileRef = 1A564F747A4D0B78E5DF6F1B /* SettingsTheme.swift */; };
		D384064C21831B3D007D50AD /* TransactionAmountItem.swift in Sources */ = {isa = PBXBuildFile; fileRef = 1A56464DB0EEF75F63C91760 /* TransactionAmountItem.swift */; };
		D384064D21831B3D007D50AD /* TransactionAmountItemView.swift in Sources */ = {isa = PBXBuildFile; fileRef = 1A5642EFA8A991436AED3B44 /* TransactionAmountItemView.swift */; };
		D384064F21831B3D007D50AD /* SettingsCell.swift in Sources */ = {isa = PBXBuildFile; fileRef = 1A564F5FA00D064D9F3F0AF7 /* SettingsCell.swift */; };
		D384065021831B3D007D50AD /* SettingsRightImageCell.swift in Sources */ = {isa = PBXBuildFile; fileRef = 1A56499AAEEED9EA3CE9E0A7 /* SettingsRightImageCell.swift */; };
		D384065121831B3D007D50AD /* SettingsRightLabelCell.swift in Sources */ = {isa = PBXBuildFile; fileRef = 1A56464E8EDBFB0B67DB593F /* SettingsRightLabelCell.swift */; };
		D384065221831B3D007D50AD /* SettingsToggleCell.swift in Sources */ = {isa = PBXBuildFile; fileRef = 1A564B3A1B7A6F432F72A811 /* SettingsToggleCell.swift */; };
		D384065321831B3D007D50AD /* SettingsInfoFooter.swift in Sources */ = {isa = PBXBuildFile; fileRef = 1A56487BA5FFC1BC45D6F25C /* SettingsInfoFooter.swift */; };
		D384065421831B3D007D50AD /* FullTransactionInfoTheme.swift in Sources */ = {isa = PBXBuildFile; fileRef = 1A56428DB7E042907CD4252D /* FullTransactionInfoTheme.swift */; };
		D384065521831B3D007D50AD /* FullTransactionInfoTextCell.swift in Sources */ = {isa = PBXBuildFile; fileRef = 1A56424F4DB6D8384D8F2489 /* FullTransactionInfoTextCell.swift */; };
		D384065621831B3D007D50AD /* TransactionFromToHashItemView.swift in Sources */ = {isa = PBXBuildFile; fileRef = 1A564E1F405D2D57FBC9E799 /* TransactionFromToHashItemView.swift */; };
		D384065721831B3D007D50AD /* AddressItem.swift in Sources */ = {isa = PBXBuildFile; fileRef = 1A5648AB2D8BF212D891310D /* AddressItem.swift */; };
		D384065921831B3D007D50AD /* TransactionStatusItemView.swift in Sources */ = {isa = PBXBuildFile; fileRef = 1A564BD2D59794AD187F28ED /* TransactionStatusItemView.swift */; };
		D384065A21831B3D007D50AD /* LockManager.swift in Sources */ = {isa = PBXBuildFile; fileRef = 1A5648F910A01D14653C8B21 /* LockManager.swift */; };
		D384065B21831B3D007D50AD /* PinViewController.swift in Sources */ = {isa = PBXBuildFile; fileRef = 1A564948450C4AADB2679AC0 /* PinViewController.swift */; };
		D384065C21831B3D007D50AD /* PinManager.swift in Sources */ = {isa = PBXBuildFile; fileRef = 1A5645B289EFBDB3EAB27E3A /* PinManager.swift */; };
		D384065D21831B3D007D50AD /* PinView.swift in Sources */ = {isa = PBXBuildFile; fileRef = 1A564E32F66415F9A0586626 /* PinView.swift */; };
		D384065E21831B3D007D50AD /* SetPinRouter.swift in Sources */ = {isa = PBXBuildFile; fileRef = 1A564447850F619EDD37CBC3 /* SetPinRouter.swift */; };
		D384065F21831B3D007D50AD /* SetPinPresenter.swift in Sources */ = {isa = PBXBuildFile; fileRef = 1A5648311E0EA947B1446649 /* SetPinPresenter.swift */; };
		D384066021831B3D007D50AD /* SetPinModule.swift in Sources */ = {isa = PBXBuildFile; fileRef = 1A56421310FCB8A4E19BDDB3 /* SetPinModule.swift */; };
		D384066121831B3D007D50AD /* PinDotsView.swift in Sources */ = {isa = PBXBuildFile; fileRef = 1A564326AB442FFB65E1CA29 /* PinDotsView.swift */; };
		D384066221831B3D007D50AD /* EditPinPresenter.swift in Sources */ = {isa = PBXBuildFile; fileRef = 1A5646F390EE2D74304C8CDA /* EditPinPresenter.swift */; };
		D384066321831B3D007D50AD /* EditPinRouter.swift in Sources */ = {isa = PBXBuildFile; fileRef = 1A564C08421D093D6E445D3A /* EditPinRouter.swift */; };
		D384066421831B3D007D50AD /* EditPinModule.swift in Sources */ = {isa = PBXBuildFile; fileRef = 1A564D0BE1310BFCC7D8D774 /* EditPinModule.swift */; };
		D384066521831B3D007D50AD /* PinModule.swift in Sources */ = {isa = PBXBuildFile; fileRef = 1A56490AEC0BDFCA98275B49 /* PinModule.swift */; };
		D384066621831B3D007D50AD /* PinInteractor.swift in Sources */ = {isa = PBXBuildFile; fileRef = 1A5640B8B65EAECA3A36F89E /* PinInteractor.swift */; };
		D384066721831B3D007D50AD /* UnlockPinPresenter.swift in Sources */ = {isa = PBXBuildFile; fileRef = 1A5641742308EC67C1292980 /* UnlockPinPresenter.swift */; };
		D384066821831B3D007D50AD /* UnlockPinRouter.swift in Sources */ = {isa = PBXBuildFile; fileRef = 1A5644EDACA3F1843C8194F7 /* UnlockPinRouter.swift */; };
		D384066921831B3D007D50AD /* UnlockPinModule.swift in Sources */ = {isa = PBXBuildFile; fileRef = 1A564E017B299CF4BA6F337C /* UnlockPinModule.swift */; };
		D384066A21831B3D007D50AD /* BiometricManager.swift in Sources */ = {isa = PBXBuildFile; fileRef = 1A564901BE8CB514936E47AF /* BiometricManager.swift */; };
		D384066B21831B3D007D50AD /* UnlockPinInteractor.swift in Sources */ = {isa = PBXBuildFile; fileRef = 1A5647E28DF774B3CE01D2C4 /* UnlockPinInteractor.swift */; };
		D384066C21831B3D007D50AD /* ManagePinPresenter.swift in Sources */ = {isa = PBXBuildFile; fileRef = 1A564A3E6B23CF04ECEB40DC /* ManagePinPresenter.swift */; };
		D384066D21831B3D007D50AD /* LaunchModule.swift in Sources */ = {isa = PBXBuildFile; fileRef = 1A56408C8281C80FD365E5BE /* LaunchModule.swift */; };
		D384066E21831B3D007D50AD /* LaunchInteractor.swift in Sources */ = {isa = PBXBuildFile; fileRef = 1A56458C7C29504755A09E00 /* LaunchInteractor.swift */; };
		D384066F21831B3D007D50AD /* LaunchPresenter.swift in Sources */ = {isa = PBXBuildFile; fileRef = 1A564F627224BDD3E99C582B /* LaunchPresenter.swift */; };
		D384067021831B3D007D50AD /* App.swift in Sources */ = {isa = PBXBuildFile; fileRef = 1A5646D49060C3EFF06D0479 /* App.swift */; };
		D384067121831B3D007D50AD /* LockRouter.swift in Sources */ = {isa = PBXBuildFile; fileRef = 1A564A6CCF1B907F25255D2E /* LockRouter.swift */; };
		D384067221831B3D007D50AD /* BlurManager.swift in Sources */ = {isa = PBXBuildFile; fileRef = 1A564BB88BF3ED779F8C21DC /* BlurManager.swift */; };
		D384067321831B3D007D50AD /* RateManager.swift in Sources */ = {isa = PBXBuildFile; fileRef = 1A564CF82858F8E7F80E1835 /* RateManager.swift */; };
		D384067421831B3D007D50AD /* MainSettingsModule.swift in Sources */ = {isa = PBXBuildFile; fileRef = 1A5647AD7481B36F20D4DDF9 /* MainSettingsModule.swift */; };
		D384067521831B3D007D50AD /* MainSettingsPresenter.swift in Sources */ = {isa = PBXBuildFile; fileRef = 1A5640528EFD15137E218EA3 /* MainSettingsPresenter.swift */; };
		D384067621831B3D007D50AD /* MainSettingsRouter.swift in Sources */ = {isa = PBXBuildFile; fileRef = 1A5645D25F2DB148CD0C16B5 /* MainSettingsRouter.swift */; };
		D384067721831B3D007D50AD /* MainSettingsInteractor.swift in Sources */ = {isa = PBXBuildFile; fileRef = 1A564D73251DBFA0CFE34D12 /* MainSettingsInteractor.swift */; };
		D384067821831B3D007D50AD /* MainSettingsViewController.swift in Sources */ = {isa = PBXBuildFile; fileRef = 1A564879AD72301AAB78F8F5 /* MainSettingsViewController.swift */; };
		D384067921831B3D007D50AD /* LocalizationManager.swift in Sources */ = {isa = PBXBuildFile; fileRef = 1A564F49E3B187A3564C0561 /* LocalizationManager.swift */; };
		D384067A21831B3D007D50AD /* LanguageManager.swift in Sources */ = {isa = PBXBuildFile; fileRef = 11B35C4FFB99D10A8F343E9C /* LanguageManager.swift */; };
		D384067B21831B3D007D50AD /* UserDefaultsStorage.swift in Sources */ = {isa = PBXBuildFile; fileRef = 11B352044BCE494491257933 /* UserDefaultsStorage.swift */; };
		D384067C21831B3D007D50AD /* KeychainStorage.swift in Sources */ = {isa = PBXBuildFile; fileRef = 11B3584E1C6B6FA22B89D82C /* KeychainStorage.swift */; };
		D384067D21831B3D007D50AD /* SecuritySettingsViewController.swift in Sources */ = {isa = PBXBuildFile; fileRef = 1A5647AD931E3B90C974A6CB /* SecuritySettingsViewController.swift */; };
		D384067E21831B3D007D50AD /* SecuritySettingsModule.swift in Sources */ = {isa = PBXBuildFile; fileRef = 1A5641572B6E46E18B52A6A9 /* SecuritySettingsModule.swift */; };
		D384067F21831B3D007D50AD /* SecuritySettingsInteractor.swift in Sources */ = {isa = PBXBuildFile; fileRef = 1A564082B28C17265B23D88A /* SecuritySettingsInteractor.swift */; };
		D384068021831B3D007D50AD /* SecuritySettingsRouter.swift in Sources */ = {isa = PBXBuildFile; fileRef = 1A5641B7D1079995F147F7D2 /* SecuritySettingsRouter.swift */; };
		D384068121831B3D007D50AD /* SecuritySettingsPresenter.swift in Sources */ = {isa = PBXBuildFile; fileRef = 1A56446DB62F52AC4C3C2C30 /* SecuritySettingsPresenter.swift */; };
		D384068221831B3D007D50AD /* BitcoinAdapter.swift in Sources */ = {isa = PBXBuildFile; fileRef = 11B352D114BED753EEBA8B8D /* BitcoinAdapter.swift */; };
		D384068321831B3D007D50AD /* BaseButtonItem.swift in Sources */ = {isa = PBXBuildFile; fileRef = 11B3523AECA209106F192586 /* BaseButtonItem.swift */; };
		D384068421831B3D007D50AD /* BaseButtonItemView.swift in Sources */ = {isa = PBXBuildFile; fileRef = 11B3564E0721887CEBDE39F2 /* BaseButtonItemView.swift */; };
		D384068521831B3D007D50AD /* BaseTwinItem.swift in Sources */ = {isa = PBXBuildFile; fileRef = 11B3505BF644BCA7FD0F86F5 /* BaseTwinItem.swift */; };
		D384068621831B3D007D50AD /* BaseTwinItemView.swift in Sources */ = {isa = PBXBuildFile; fileRef = 11B3513A0023455D438BAC4C /* BaseTwinItemView.swift */; };
		D384068721831B3D007D50AD /* IndexedInputField.swift in Sources */ = {isa = PBXBuildFile; fileRef = 11B35C8856A137E92441AF19 /* IndexedInputField.swift */; };
		D384068821831B3D007D50AD /* RespondButton.swift in Sources */ = {isa = PBXBuildFile; fileRef = 11B3570598EDE26F96BC5F41 /* RespondButton.swift */; };
		D384068921831B3D007D50AD /* KeyboardObservingViewController.swift in Sources */ = {isa = PBXBuildFile; fileRef = 11B3535FC407BA20765EBCF4 /* KeyboardObservingViewController.swift */; };
		D384068B21831B3D007D50AD /* UIColor.swift in Sources */ = {isa = PBXBuildFile; fileRef = 11B351FFC025462BB9F01184 /* UIColor.swift */; };
		D384068C21831B3D007D50AD /* String.swift in Sources */ = {isa = PBXBuildFile; fileRef = 11B35F4AF52970B217AD4DC6 /* String.swift */; };
		D384068D21831B3D007D50AD /* Satoshi.swift in Sources */ = {isa = PBXBuildFile; fileRef = 11B3522E7181FB5F0A647944 /* Satoshi.swift */; };
		D384068E21831B3D007D50AD /* UIView.swift in Sources */ = {isa = PBXBuildFile; fileRef = 11B358414185C1B924E91A32 /* UIView.swift */; };
		D384068F21831B3D007D50AD /* UIFont.swift in Sources */ = {isa = PBXBuildFile; fileRef = 11B35A473B035F88BA0C09C1 /* UIFont.swift */; };
		D384069021831B3D007D50AD /* Date.swift in Sources */ = {isa = PBXBuildFile; fileRef = 11B355ABE89C2793563829BD /* Date.swift */; };
		D384069121831B3D007D50AD /* UIAlertController.swift in Sources */ = {isa = PBXBuildFile; fileRef = 11B356D6300E64A1982BC9EB /* UIAlertController.swift */; };
		D384069221831B3D007D50AD /* UITableView.swift in Sources */ = {isa = PBXBuildFile; fileRef = 11B351D55B31D37B7194DE55 /* UITableView.swift */; };
		D384069321831B3D007D50AD /* HudHelper.swift in Sources */ = {isa = PBXBuildFile; fileRef = 11B35C181EB4CA85BD80228C /* HudHelper.swift */; };
		D384069421831B3D007D50AD /* DateHelper.swift in Sources */ = {isa = PBXBuildFile; fileRef = 11B35492B1162F69CA7A0597 /* DateHelper.swift */; };
		D384069521831B3D007D50AD /* SystemInfoManager.swift in Sources */ = {isa = PBXBuildFile; fileRef = 11B357BA1A6AC79F07B54FB5 /* SystemInfoManager.swift */; };
		D384069621831B3D007D50AD /* PermissionsHelper.swift in Sources */ = {isa = PBXBuildFile; fileRef = 11B354B43B5120F594318FDA /* PermissionsHelper.swift */; };
		D384069721831B3D007D50AD /* RandomManager.swift in Sources */ = {isa = PBXBuildFile; fileRef = 11B35A65D7F2EADB3618DA64 /* RandomManager.swift */; };
		D384069821831B3D007D50AD /* BiometryType.swift in Sources */ = {isa = PBXBuildFile; fileRef = 11B35C182B944A7CD13EA163 /* BiometryType.swift */; };
		D384069A21831B3D007D50AD /* LanguageSettingsViewController.swift in Sources */ = {isa = PBXBuildFile; fileRef = 1A5644D3B094D4148F99F8A5 /* LanguageSettingsViewController.swift */; };
		D384069C21831B3D007D50AD /* LanguageSettingsPresenter.swift in Sources */ = {isa = PBXBuildFile; fileRef = 1A564238192BEA3F5470E204 /* LanguageSettingsPresenter.swift */; };
		D384069D21831B3D007D50AD /* LanguageSettingsInteractor.swift in Sources */ = {isa = PBXBuildFile; fileRef = 1A564DB37A289E1AEA981458 /* LanguageSettingsInteractor.swift */; };
		D384069E21831B3D007D50AD /* LanguageSettingsModule.swift in Sources */ = {isa = PBXBuildFile; fileRef = 1A5642A5A1B21FE92139766E /* LanguageSettingsModule.swift */; };
		D384069F21831B3D007D50AD /* LanguageSettingsRouter.swift in Sources */ = {isa = PBXBuildFile; fileRef = 1A564094488F092EDA007FE9 /* LanguageSettingsRouter.swift */; };
		D38406A021831B3D007D50AD /* WalletManager.swift in Sources */ = {isa = PBXBuildFile; fileRef = 11B35570FD93AFB406434D20 /* WalletManager.swift */; };
		D38406A121831B3D007D50AD /* AdapterFactory.swift in Sources */ = {isa = PBXBuildFile; fileRef = 11B3576492DE68F2507BB711 /* AdapterFactory.swift */; };
		D38406A221831B3D007D50AD /* AdapterManager.swift in Sources */ = {isa = PBXBuildFile; fileRef = 11B357F5E2BDAAAE4E5446E3 /* AdapterManager.swift */; };
		D38406A721831B3D007D50AD /* LocalAuthentication.framework in Frameworks */ = {isa = PBXBuildFile; fileRef = 50AB06AD2158E2EE00A01E4A /* LocalAuthentication.framework */; };
		D38406A821831B3D007D50AD /* AVFoundation.framework in Frameworks */ = {isa = PBXBuildFile; fileRef = D3373D9420BEC7B30082BC4A /* AVFoundation.framework */; };
		D38406AC21831B3D007D50AD /* LaunchScreen.xib in Resources */ = {isa = PBXBuildFile; fileRef = D3373DB120C52F640082BC4A /* LaunchScreen.xib */; };
		D38406AD21831B3D007D50AD /* InfoPlist.strings in Resources */ = {isa = PBXBuildFile; fileRef = 50AB06B5215A269200A01E4A /* InfoPlist.strings */; };
		D38406B021831B3D007D50AD /* DarkTheme.xcassets in Resources */ = {isa = PBXBuildFile; fileRef = D3B62A9D20CA88BF005A9F80 /* DarkTheme.xcassets */; };
		D38406B121831B3D007D50AD /* MainViewController.xib in Resources */ = {isa = PBXBuildFile; fileRef = D3B62A8920CA40DC005A9F80 /* MainViewController.xib */; };
		D38406B321831B3D007D50AD /* Localizable.strings in Resources */ = {isa = PBXBuildFile; fileRef = D3B62A9C20CA73A0005A9F80 /* Localizable.strings */; };
		D38406B521831B3D007D50AD /* Assets.xcassets in Resources */ = {isa = PBXBuildFile; fileRef = D3285F4C20BD158F00644076 /* Assets.xcassets */; };
		D38406B921831B3D007D50AD /* BaseTwinItemView.xib in Resources */ = {isa = PBXBuildFile; fileRef = 11B35B5CE0ED32CD93DFBB56 /* BaseTwinItemView.xib */; };
		D38406C021832751007D50AD /* Assets.xcassets in Resources */ = {isa = PBXBuildFile; fileRef = D3285F4C20BD158F00644076 /* Assets.xcassets */; };
		D38406C221832757007D50AD /* Assets.xcassets in Resources */ = {isa = PBXBuildFile; fileRef = D3285F4C20BD158F00644076 /* Assets.xcassets */; };
		D38406C5218327E3007D50AD /* AppIcon.xcassets in Resources */ = {isa = PBXBuildFile; fileRef = D38406C3218327B1007D50AD /* AppIcon.xcassets */; };
		D38406C721832862007D50AD /* AppIconDevT.xcassets in Resources */ = {isa = PBXBuildFile; fileRef = D38406C621832862007D50AD /* AppIconDevT.xcassets */; };
		D38406C921832968007D50AD /* AppIconDev.xcassets in Resources */ = {isa = PBXBuildFile; fileRef = D38406C821832968007D50AD /* AppIconDev.xcassets */; };
		D3A298A64B963F9CD9841DBF /* Pods_Bank_Dev.framework in Frameworks */ = {isa = PBXBuildFile; fileRef = 2CDA251F7039B6388B930003 /* Pods_Bank_Dev.framework */; };
		D3A6D6BB219430BA00D11AFE /* AboutCell.swift in Sources */ = {isa = PBXBuildFile; fileRef = D3A6D6B9219430BA00D11AFE /* AboutCell.swift */; };
		D3A6D6BC219430BA00D11AFE /* AboutCell.swift in Sources */ = {isa = PBXBuildFile; fileRef = D3A6D6B9219430BA00D11AFE /* AboutCell.swift */; };
		D3A6D6BD219430BA00D11AFE /* AboutCell.swift in Sources */ = {isa = PBXBuildFile; fileRef = D3A6D6B9219430BA00D11AFE /* AboutCell.swift */; };
		D3A6D6BE219430BA00D11AFE /* AboutCell.xib in Resources */ = {isa = PBXBuildFile; fileRef = D3A6D6BA219430BA00D11AFE /* AboutCell.xib */; };
		D3A6D6BF219430BA00D11AFE /* AboutCell.xib in Resources */ = {isa = PBXBuildFile; fileRef = D3A6D6BA219430BA00D11AFE /* AboutCell.xib */; };
		D3A6D6C0219430BA00D11AFE /* AboutCell.xib in Resources */ = {isa = PBXBuildFile; fileRef = D3A6D6BA219430BA00D11AFE /* AboutCell.xib */; };
		D3B491E921F1ECC600DAE203 /* TransactionRecordPool.swift in Sources */ = {isa = PBXBuildFile; fileRef = D3B491E521F1ECC600DAE203 /* TransactionRecordPool.swift */; };
		D3B491EC21F1ECC600DAE203 /* TransactionsLoader.swift in Sources */ = {isa = PBXBuildFile; fileRef = D3B491E621F1ECC600DAE203 /* TransactionsLoader.swift */; };
		D3B491EF21F1ECC600DAE203 /* TransactionsMetadataDataSource.swift in Sources */ = {isa = PBXBuildFile; fileRef = D3B491E721F1ECC600DAE203 /* TransactionsMetadataDataSource.swift */; };
		D3B491F221F1ECC600DAE203 /* TransactionItem.swift in Sources */ = {isa = PBXBuildFile; fileRef = D3B491E821F1ECC600DAE203 /* TransactionItem.swift */; };
		D3B62A8A20CA40DC005A9F80 /* MainViewController.swift in Sources */ = {isa = PBXBuildFile; fileRef = D3B62A8820CA40DC005A9F80 /* MainViewController.swift */; };
		D3B62A8B20CA40DC005A9F80 /* MainViewController.xib in Resources */ = {isa = PBXBuildFile; fileRef = D3B62A8920CA40DC005A9F80 /* MainViewController.xib */; };
		D3B62A8E20CA436F005A9F80 /* BalanceViewController.swift in Sources */ = {isa = PBXBuildFile; fileRef = D3B62A8C20CA436F005A9F80 /* BalanceViewController.swift */; };
		D3B62A9220CA467E005A9F80 /* TransactionsViewController.swift in Sources */ = {isa = PBXBuildFile; fileRef = D3B62A9020CA467E005A9F80 /* TransactionsViewController.swift */; };
		D3B62A9A20CA73A0005A9F80 /* Localizable.strings in Resources */ = {isa = PBXBuildFile; fileRef = D3B62A9C20CA73A0005A9F80 /* Localizable.strings */; };
		D3B62A9E20CA88BF005A9F80 /* DarkTheme.xcassets in Resources */ = {isa = PBXBuildFile; fileRef = D3B62A9D20CA88BF005A9F80 /* DarkTheme.xcassets */; };
/* End PBXBuildFile section */

/* Begin PBXContainerItemProxy section */
		D3373DC420C658660082BC4A /* PBXContainerItemProxy */ = {
			isa = PBXContainerItemProxy;
			containerPortal = D3285F3A20BD158E00644076 /* Project object */;
			proxyType = 1;
			remoteGlobalIDString = D3285F4120BD158E00644076;
			remoteInfo = Wallet;
		};
/* End PBXContainerItemProxy section */

/* Begin PBXFileReference section */
		11B35055FA381EE9CA438CB0 /* RateApiProvider.swift */ = {isa = PBXFileReference; fileEncoding = 4; lastKnownFileType = sourcecode.swift; path = RateApiProvider.swift; sourceTree = "<group>"; };
		11B3505BF644BCA7FD0F86F5 /* BaseTwinItem.swift */ = {isa = PBXFileReference; fileEncoding = 4; lastKnownFileType = sourcecode.swift; path = BaseTwinItem.swift; sourceTree = "<group>"; };
		11B35072A029200FB9F86BCB /* SendStateViewItemFactory.swift */ = {isa = PBXFileReference; fileEncoding = 4; lastKnownFileType = sourcecode.swift; path = SendStateViewItemFactory.swift; sourceTree = "<group>"; };
		11B35082EB75323531F95A2F /* TransactionItemFactory.swift */ = {isa = PBXFileReference; fileEncoding = 4; lastKnownFileType = sourcecode.swift; path = TransactionItemFactory.swift; sourceTree = "<group>"; };
		11B350A04B4D9122C9828EC6 /* SyncModeModule.swift */ = {isa = PBXFileReference; fileEncoding = 4; lastKnownFileType = sourcecode.swift; path = SyncModeModule.swift; sourceTree = "<group>"; };
		11B350AD0C5D210E06600D3F /* ConfirmationCheckboxView.swift */ = {isa = PBXFileReference; fileEncoding = 4; lastKnownFileType = sourcecode.swift; path = ConfirmationCheckboxView.swift; sourceTree = "<group>"; };
		11B350C8341DFAF14D974ACC /* RateSyncer.swift */ = {isa = PBXFileReference; fileEncoding = 4; lastKnownFileType = sourcecode.swift; path = RateSyncer.swift; sourceTree = "<group>"; };
		11B350DFDC2CC98086520BFA /* TransactionItemDataSource.swift */ = {isa = PBXFileReference; fileEncoding = 4; lastKnownFileType = sourcecode.swift; path = TransactionItemDataSource.swift; sourceTree = "<group>"; };
		11B350EB27AD6B432BD7DCD1 /* SendConfirmationAmounItem.swift */ = {isa = PBXFileReference; fileEncoding = 4; lastKnownFileType = sourcecode.swift; path = SendConfirmationAmounItem.swift; sourceTree = "<group>"; };
		11B3511175F5F85BE5677E1A /* BalanceInteractor.swift */ = {isa = PBXFileReference; fileEncoding = 4; lastKnownFileType = sourcecode.swift; path = BalanceInteractor.swift; sourceTree = "<group>"; };
		11B35133152C3ED8DEC7F075 /* WalletStorage.swift */ = {isa = PBXFileReference; fileEncoding = 4; lastKnownFileType = sourcecode.swift; path = WalletStorage.swift; sourceTree = "<group>"; };
		11B3513A0023455D438BAC4C /* BaseTwinItemView.swift */ = {isa = PBXFileReference; fileEncoding = 4; lastKnownFileType = sourcecode.swift; path = BaseTwinItemView.swift; sourceTree = "<group>"; };
		11B35142DB758C8B2397D115 /* RestoreRouter.swift */ = {isa = PBXFileReference; fileEncoding = 4; lastKnownFileType = sourcecode.swift; path = RestoreRouter.swift; sourceTree = "<group>"; };
		11B351A464627DCBABD1AC17 /* UnlinkInteractor.swift */ = {isa = PBXFileReference; fileEncoding = 4; lastKnownFileType = sourcecode.swift; path = UnlinkInteractor.swift; sourceTree = "<group>"; };
		11B351C72700B40AB457AFA8 /* TestExtensions.swift */ = {isa = PBXFileReference; fileEncoding = 4; lastKnownFileType = sourcecode.swift; path = TestExtensions.swift; sourceTree = "<group>"; };
		11B351D1EA6877358DABA00F /* DepositInteractorTests.swift */ = {isa = PBXFileReference; fileEncoding = 4; lastKnownFileType = sourcecode.swift; path = DepositInteractorTests.swift; sourceTree = "<group>"; };
		11B351D55B31D37B7194DE55 /* UITableView.swift */ = {isa = PBXFileReference; fileEncoding = 4; lastKnownFileType = sourcecode.swift; path = UITableView.swift; sourceTree = "<group>"; };
		11B351E743E45282859B08D3 /* UIButton.swift */ = {isa = PBXFileReference; fileEncoding = 4; lastKnownFileType = sourcecode.swift; path = UIButton.swift; sourceTree = "<group>"; };
		11B351FBF486466DDD72E795 /* WalletRemover.swift */ = {isa = PBXFileReference; fileEncoding = 4; lastKnownFileType = sourcecode.swift; path = WalletRemover.swift; sourceTree = "<group>"; };
		11B351FFC025462BB9F01184 /* UIColor.swift */ = {isa = PBXFileReference; fileEncoding = 4; lastKnownFileType = sourcecode.swift; path = UIColor.swift; sourceTree = "<group>"; };
		11B352044BCE494491257933 /* UserDefaultsStorage.swift */ = {isa = PBXFileReference; fileEncoding = 4; lastKnownFileType = sourcecode.swift; path = UserDefaultsStorage.swift; sourceTree = "<group>"; };
		11B3520E9F70FFB8CC2D25A3 /* TransactionsRouter.swift */ = {isa = PBXFileReference; fileEncoding = 4; lastKnownFileType = sourcecode.swift; path = TransactionsRouter.swift; sourceTree = "<group>"; };
		11B352254688700E3FF9B59F /* BiometryManager.swift */ = {isa = PBXFileReference; fileEncoding = 4; lastKnownFileType = sourcecode.swift; path = BiometryManager.swift; sourceTree = "<group>"; };
		11B3522E7181FB5F0A647944 /* Satoshi.swift */ = {isa = PBXFileReference; fileEncoding = 4; lastKnownFileType = sourcecode.swift; path = Satoshi.swift; sourceTree = "<group>"; };
		11B3522F9D6DB1D04EA92CCE /* SendConfirmationAddressItem.swift */ = {isa = PBXFileReference; fileEncoding = 4; lastKnownFileType = sourcecode.swift; path = SendConfirmationAddressItem.swift; sourceTree = "<group>"; };
		11B3523AECA209106F192586 /* BaseButtonItem.swift */ = {isa = PBXFileReference; fileEncoding = 4; lastKnownFileType = sourcecode.swift; path = BaseButtonItem.swift; sourceTree = "<group>"; };
		11B35248E47D24EE71FDFC6F /* AgreementModule.swift */ = {isa = PBXFileReference; fileEncoding = 4; lastKnownFileType = sourcecode.swift; path = AgreementModule.swift; sourceTree = "<group>"; };
		11B35264D93B6F4E120759E7 /* DefaultWalletCreator.swift */ = {isa = PBXFileReference; fileEncoding = 4; lastKnownFileType = sourcecode.swift; path = DefaultWalletCreator.swift; sourceTree = "<group>"; };
		11B35283DEB96027246DFFFE /* ManageAccountsRouter.swift */ = {isa = PBXFileReference; fileEncoding = 4; lastKnownFileType = sourcecode.swift; path = ManageAccountsRouter.swift; sourceTree = "<group>"; };
		11B352884D47E0B23DCF2C2C /* AppManager.swift */ = {isa = PBXFileReference; fileEncoding = 4; lastKnownFileType = sourcecode.swift; path = AppManager.swift; sourceTree = "<group>"; };
		11B3529D276325D741CAEEF5 /* UnlinkModule.swift */ = {isa = PBXFileReference; fileEncoding = 4; lastKnownFileType = sourcecode.swift; path = UnlinkModule.swift; sourceTree = "<group>"; };
		11B352A3792AA46E98DDE5B6 /* SendStateViewItemFactoryTests.swift */ = {isa = PBXFileReference; fileEncoding = 4; lastKnownFileType = sourcecode.swift; path = SendStateViewItemFactoryTests.swift; sourceTree = "<group>"; };
		11B352A8C9C3AA2AB1776F3C /* UnlinkViewController.swift */ = {isa = PBXFileReference; fileEncoding = 4; lastKnownFileType = sourcecode.swift; path = UnlinkViewController.swift; sourceTree = "<group>"; };
		11B352BAE51F541AB844EEDA /* ManageWalletsInteractor.swift */ = {isa = PBXFileReference; fileEncoding = 4; lastKnownFileType = sourcecode.swift; path = ManageWalletsInteractor.swift; sourceTree = "<group>"; };
		11B352D114BED753EEBA8B8D /* BitcoinAdapter.swift */ = {isa = PBXFileReference; fileEncoding = 4; lastKnownFileType = sourcecode.swift; path = BitcoinAdapter.swift; sourceTree = "<group>"; };
		11B352D314A298B6B832F309 /* EthereumAdapter.swift */ = {isa = PBXFileReference; fileEncoding = 4; lastKnownFileType = sourcecode.swift; path = EthereumAdapter.swift; sourceTree = "<group>"; };
		11B352D70D3A3A2851CCEDA3 /* AuthData.swift */ = {isa = PBXFileReference; fileEncoding = 4; lastKnownFileType = sourcecode.swift; path = AuthData.swift; sourceTree = "<group>"; };
		11B352DC7180DECC0ACE5EBE /* TransactionValueItemView.swift */ = {isa = PBXFileReference; fileEncoding = 4; lastKnownFileType = sourcecode.swift; path = TransactionValueItemView.swift; sourceTree = "<group>"; };
		11B3532DFFBC8DCEEBDC19FB /* WordsValidatorTests.swift */ = {isa = PBXFileReference; fileEncoding = 4; lastKnownFileType = sourcecode.swift; path = WordsValidatorTests.swift; sourceTree = "<group>"; };
		11B3535DD03F9264351E13A9 /* NetworkManager.swift */ = {isa = PBXFileReference; fileEncoding = 4; lastKnownFileType = sourcecode.swift; path = NetworkManager.swift; sourceTree = "<group>"; };
		11B3535FC407BA20765EBCF4 /* KeyboardObservingViewController.swift */ = {isa = PBXFileReference; fileEncoding = 4; lastKnownFileType = sourcecode.swift; path = KeyboardObservingViewController.swift; sourceTree = "<group>"; };
		11B3538CA03C579CD6BC49F8 /* SendViewController.swift */ = {isa = PBXFileReference; fileEncoding = 4; lastKnownFileType = sourcecode.swift; path = SendViewController.swift; sourceTree = "<group>"; };
		11B3539C11511DDEE1EACD1E /* UnlinkRouter.swift */ = {isa = PBXFileReference; fileEncoding = 4; lastKnownFileType = sourcecode.swift; path = UnlinkRouter.swift; sourceTree = "<group>"; };
		11B353A2F8FFE93DC7E58F98 /* TransactionValueItem.swift */ = {isa = PBXFileReference; fileEncoding = 4; lastKnownFileType = sourcecode.swift; path = TransactionValueItem.swift; sourceTree = "<group>"; };
		11B353F97FB72582499D6663 /* TestModeIndicator.swift */ = {isa = PBXFileReference; fileEncoding = 4; lastKnownFileType = sourcecode.swift; path = TestModeIndicator.swift; sourceTree = "<group>"; };
		11B35419B0C846238DDC50F3 /* UnlinkPresenter.swift */ = {isa = PBXFileReference; fileEncoding = 4; lastKnownFileType = sourcecode.swift; path = UnlinkPresenter.swift; sourceTree = "<group>"; };
		11B3543C6E6212154344AD63 /* SendConfirmationAddressItemView.swift */ = {isa = PBXFileReference; fileEncoding = 4; lastKnownFileType = sourcecode.swift; path = SendConfirmationAddressItemView.swift; sourceTree = "<group>"; };
		11B35458E7255EFB7BD0FB67 /* BalanceViewItem.swift */ = {isa = PBXFileReference; fileEncoding = 4; lastKnownFileType = sourcecode.swift; path = BalanceViewItem.swift; sourceTree = "<group>"; };
		11B35461B70501F290DFC166 /* TransactionViewItemFactoryTests.swift */ = {isa = PBXFileReference; fileEncoding = 4; lastKnownFileType = sourcecode.swift; path = TransactionViewItemFactoryTests.swift; sourceTree = "<group>"; };
		11B35473B5D087C8C234D390 /* Words24AccountType.swift */ = {isa = PBXFileReference; fileEncoding = 4; lastKnownFileType = sourcecode.swift; path = Words24AccountType.swift; sourceTree = "<group>"; };
		11B35492B1162F69CA7A0597 /* DateHelper.swift */ = {isa = PBXFileReference; fileEncoding = 4; lastKnownFileType = sourcecode.swift; path = DateHelper.swift; sourceTree = "<group>"; };
		11B354B43B5120F594318FDA /* PermissionsHelper.swift */ = {isa = PBXFileReference; fileEncoding = 4; lastKnownFileType = sourcecode.swift; path = PermissionsHelper.swift; sourceTree = "<group>"; };
		11B3550630A9EC44B7157E6F /* BaseCurrencySettingsInteractor.swift */ = {isa = PBXFileReference; fileEncoding = 4; lastKnownFileType = sourcecode.swift; path = BaseCurrencySettingsInteractor.swift; sourceTree = "<group>"; };
		11B3550B7B94CDF3DA89DBF1 /* SendFeeItemView.swift */ = {isa = PBXFileReference; fileEncoding = 4; lastKnownFileType = sourcecode.swift; path = SendFeeItemView.swift; sourceTree = "<group>"; };
		11B355330C2EB2870BD7087A /* ManageAccountsInteractor.swift */ = {isa = PBXFileReference; fileEncoding = 4; lastKnownFileType = sourcecode.swift; path = ManageAccountsInteractor.swift; sourceTree = "<group>"; };
		11B35542A7D7FE1BDC2E73E2 /* AccountType.swift */ = {isa = PBXFileReference; fileEncoding = 4; lastKnownFileType = sourcecode.swift; path = AccountType.swift; sourceTree = "<group>"; };
		11B3555B8A1BB021B722B1D6 /* AgreementRouter.swift */ = {isa = PBXFileReference; fileEncoding = 4; lastKnownFileType = sourcecode.swift; path = AgreementRouter.swift; sourceTree = "<group>"; };
		11B35563AD5480E74C3EE851 /* AgreementPresenter.swift */ = {isa = PBXFileReference; fileEncoding = 4; lastKnownFileType = sourcecode.swift; path = AgreementPresenter.swift; sourceTree = "<group>"; };
		11B35570FD93AFB406434D20 /* WalletManager.swift */ = {isa = PBXFileReference; fileEncoding = 4; lastKnownFileType = sourcecode.swift; path = WalletManager.swift; sourceTree = "<group>"; };
		11B355ABE89C2793563829BD /* Date.swift */ = {isa = PBXFileReference; fileEncoding = 4; lastKnownFileType = sourcecode.swift; path = Date.swift; sourceTree = "<group>"; };
		11B355AD0C896DBA7122F3DC /* JsonApiProvider.swift */ = {isa = PBXFileReference; fileEncoding = 4; lastKnownFileType = sourcecode.swift; path = JsonApiProvider.swift; sourceTree = "<group>"; };
		11B355E86612AEE00ED19CFE /* BackupManager.swift */ = {isa = PBXFileReference; fileEncoding = 4; lastKnownFileType = sourcecode.swift; path = BackupManager.swift; sourceTree = "<group>"; };
		11B35614C6E244926AF48701 /* Account.swift */ = {isa = PBXFileReference; fileEncoding = 4; lastKnownFileType = sourcecode.swift; path = Account.swift; sourceTree = "<group>"; };
		11B356347098BE98619962B4 /* LanguageManagerTests.swift */ = {isa = PBXFileReference; fileEncoding = 4; lastKnownFileType = sourcecode.swift; path = LanguageManagerTests.swift; sourceTree = "<group>"; };
		11B3564E0721887CEBDE39F2 /* BaseButtonItemView.swift */ = {isa = PBXFileReference; fileEncoding = 4; lastKnownFileType = sourcecode.swift; path = BaseButtonItemView.swift; sourceTree = "<group>"; };
		11B3566164D1D7C7898132E2 /* AlertButtonItemView.swift */ = {isa = PBXFileReference; fileEncoding = 4; lastKnownFileType = sourcecode.swift; path = AlertButtonItemView.swift; sourceTree = "<group>"; };
		11B3566D9CACCEF57F44FF1D /* ManageAccountsViewItemFactoryTests.swift */ = {isa = PBXFileReference; fileEncoding = 4; lastKnownFileType = sourcecode.swift; path = ManageAccountsViewItemFactoryTests.swift; sourceTree = "<group>"; };
		11B356738853E2305B5CC34B /* TransactionRecord.swift */ = {isa = PBXFileReference; fileEncoding = 4; lastKnownFileType = sourcecode.swift; path = TransactionRecord.swift; sourceTree = "<group>"; };
		11B35687F7521B1F22786638 /* TransactionsModule.swift */ = {isa = PBXFileReference; fileEncoding = 4; lastKnownFileType = sourcecode.swift; path = TransactionsModule.swift; sourceTree = "<group>"; };
		11B3569AD3ABD5F26CB51506 /* TransactionViewItemFactory.swift */ = {isa = PBXFileReference; fileEncoding = 4; lastKnownFileType = sourcecode.swift; path = TransactionViewItemFactory.swift; sourceTree = "<group>"; };
		11B3569AE7CDF7E217CAB4EE /* TransactionsPresenter.swift */ = {isa = PBXFileReference; fileEncoding = 4; lastKnownFileType = sourcecode.swift; path = TransactionsPresenter.swift; sourceTree = "<group>"; };
		11B356A624E0982E0D90F9BB /* BalancePresenter.swift */ = {isa = PBXFileReference; fileEncoding = 4; lastKnownFileType = sourcecode.swift; path = BalancePresenter.swift; sourceTree = "<group>"; };
		11B356AA9A3DDA541D5EBEAC /* SendConfirmationAmountItemView.swift */ = {isa = PBXFileReference; fileEncoding = 4; lastKnownFileType = sourcecode.swift; path = SendConfirmationAmountItemView.swift; sourceTree = "<group>"; };
		11B356D6300E64A1982BC9EB /* UIAlertController.swift */ = {isa = PBXFileReference; fileEncoding = 4; lastKnownFileType = sourcecode.swift; path = UIAlertController.swift; sourceTree = "<group>"; };
		11B356DF243F6B9248E6AD42 /* Currency.swift */ = {isa = PBXFileReference; fileEncoding = 4; lastKnownFileType = sourcecode.swift; path = Currency.swift; sourceTree = "<group>"; };
		11B356F9CD8A90874F17F0D5 /* AgreementViewController.swift */ = {isa = PBXFileReference; fileEncoding = 4; lastKnownFileType = sourcecode.swift; path = AgreementViewController.swift; sourceTree = "<group>"; };
		11B3570598EDE26F96BC5F41 /* RespondButton.swift */ = {isa = PBXFileReference; fileEncoding = 4; lastKnownFileType = sourcecode.swift; path = RespondButton.swift; sourceTree = "<group>"; };
		11B3572B7C2F16CD51F37FF0 /* UIImage.swift */ = {isa = PBXFileReference; fileEncoding = 4; lastKnownFileType = sourcecode.swift; path = UIImage.swift; sourceTree = "<group>"; };
		11B3572D1DA38AAD1A4429EB /* SendConfirmationValueItem.swift */ = {isa = PBXFileReference; fileEncoding = 4; lastKnownFileType = sourcecode.swift; path = SendConfirmationValueItem.swift; sourceTree = "<group>"; };
		11B3576492DE68F2507BB711 /* AdapterFactory.swift */ = {isa = PBXFileReference; fileEncoding = 4; lastKnownFileType = sourcecode.swift; path = AdapterFactory.swift; sourceTree = "<group>"; };
		11B357776F706C10E8B14C4E /* TransactionViewItem.swift */ = {isa = PBXFileReference; fileEncoding = 4; lastKnownFileType = sourcecode.swift; path = TransactionViewItem.swift; sourceTree = "<group>"; };
		11B35788190D05AF5DBB9072 /* ReachabilityManager.swift */ = {isa = PBXFileReference; fileEncoding = 4; lastKnownFileType = sourcecode.swift; path = ReachabilityManager.swift; sourceTree = "<group>"; };
		11B357A7F7FD0E4D2BDD8F49 /* WalletFactory.swift */ = {isa = PBXFileReference; fileEncoding = 4; lastKnownFileType = sourcecode.swift; path = WalletFactory.swift; sourceTree = "<group>"; };
		11B357B45FC7216E5D1BA309 /* SendFeeItem.swift */ = {isa = PBXFileReference; fileEncoding = 4; lastKnownFileType = sourcecode.swift; path = SendFeeItem.swift; sourceTree = "<group>"; };
		11B357BA1A6AC79F07B54FB5 /* SystemInfoManager.swift */ = {isa = PBXFileReference; fileEncoding = 4; lastKnownFileType = sourcecode.swift; path = SystemInfoManager.swift; sourceTree = "<group>"; };
		11B357C7F62B53F2AD89FBC6 /* ManageAccountsTheme.swift */ = {isa = PBXFileReference; fileEncoding = 4; lastKnownFileType = sourcecode.swift; path = ManageAccountsTheme.swift; sourceTree = "<group>"; };
		11B357F5E2BDAAAE4E5446E3 /* AdapterManager.swift */ = {isa = PBXFileReference; fileEncoding = 4; lastKnownFileType = sourcecode.swift; path = AdapterManager.swift; sourceTree = "<group>"; };
		11B3581BC59DE52C60AED5F5 /* BaseCurrencySettingsInteractorTests.swift */ = {isa = PBXFileReference; fileEncoding = 4; lastKnownFileType = sourcecode.swift; path = BaseCurrencySettingsInteractorTests.swift; sourceTree = "<group>"; };
		11B358407DC8E2314E66124E /* UIWindow.swift */ = {isa = PBXFileReference; fileEncoding = 4; lastKnownFileType = sourcecode.swift; path = UIWindow.swift; sourceTree = "<group>"; };
		11B358414185C1B924E91A32 /* UIView.swift */ = {isa = PBXFileReference; fileEncoding = 4; lastKnownFileType = sourcecode.swift; path = UIView.swift; sourceTree = "<group>"; };
		11B3584E1C6B6FA22B89D82C /* KeychainStorage.swift */ = {isa = PBXFileReference; fileEncoding = 4; lastKnownFileType = sourcecode.swift; path = KeychainStorage.swift; sourceTree = "<group>"; };
		11B358586003E20B167B1442 /* RestoreModule.swift */ = {isa = PBXFileReference; fileEncoding = 4; lastKnownFileType = sourcecode.swift; path = RestoreModule.swift; sourceTree = "<group>"; };
		11B35872950C107E4810AB6B /* AccountManager.swift */ = {isa = PBXFileReference; fileEncoding = 4; lastKnownFileType = sourcecode.swift; path = AccountManager.swift; sourceTree = "<group>"; };
		11B35878592C2E37DA1EBE1E /* CoinType.swift */ = {isa = PBXFileReference; fileEncoding = 4; lastKnownFileType = sourcecode.swift; path = CoinType.swift; sourceTree = "<group>"; };
		11B3589DC1945CAFBEEB1EED /* CurrencyValue.swift */ = {isa = PBXFileReference; fileEncoding = 4; lastKnownFileType = sourcecode.swift; path = CurrencyValue.swift; sourceTree = "<group>"; };
		11B3589F07BFA3626F5E41FD /* EosAccountType.swift */ = {isa = PBXFileReference; fileEncoding = 4; lastKnownFileType = sourcecode.swift; path = EosAccountType.swift; sourceTree = "<group>"; };
		11B358A22763AC816195CE7A /* RestoreWordsModule.swift */ = {isa = PBXFileReference; fileEncoding = 4; lastKnownFileType = sourcecode.swift; path = RestoreWordsModule.swift; sourceTree = "<group>"; };
		11B358A2ED820E5741F0701A /* AppConfigProvider.swift */ = {isa = PBXFileReference; fileEncoding = 4; lastKnownFileType = sourcecode.swift; path = AppConfigProvider.swift; sourceTree = "<group>"; };
		11B358B344E13290D77605E0 /* Logger.swift */ = {isa = PBXFileReference; fileEncoding = 4; lastKnownFileType = sourcecode.swift; path = Logger.swift; sourceTree = "<group>"; };
		11B358B4DFC88B488F3BC039 /* ManageAccountsViewController.swift */ = {isa = PBXFileReference; fileEncoding = 4; lastKnownFileType = sourcecode.swift; path = ManageAccountsViewController.swift; sourceTree = "<group>"; };
		11B358CA18471A93188933B4 /* DashAdapter.swift */ = {isa = PBXFileReference; fileEncoding = 4; lastKnownFileType = sourcecode.swift; path = DashAdapter.swift; sourceTree = "<group>"; };
		11B3592889642D8823BEDAE2 /* TransactionRecordPoolState.swift */ = {isa = PBXFileReference; fileEncoding = 4; lastKnownFileType = sourcecode.swift; path = TransactionRecordPoolState.swift; sourceTree = "<group>"; };
		11B3592FF2DF3AF0C93D8896 /* RestoreWordsViewController.swift */ = {isa = PBXFileReference; fileEncoding = 4; lastKnownFileType = sourcecode.swift; path = RestoreWordsViewController.swift; sourceTree = "<group>"; };
		11B35981A2EDBC21C82D13A5 /* PredefinedAccountTypeManager.swift */ = {isa = PBXFileReference; fileEncoding = 4; lastKnownFileType = sourcecode.swift; path = PredefinedAccountTypeManager.swift; sourceTree = "<group>"; };
		11B35987C48604FA6CB81C92 /* ManageAccountsViewItemFactory.swift */ = {isa = PBXFileReference; fileEncoding = 4; lastKnownFileType = sourcecode.swift; path = ManageAccountsViewItemFactory.swift; sourceTree = "<group>"; };
		11B3598F5529D0939EE53A19 /* CurrencyManager.swift */ = {isa = PBXFileReference; fileEncoding = 4; lastKnownFileType = sourcecode.swift; path = CurrencyManager.swift; sourceTree = "<group>"; };
		11B359DA37B619C35AF93D2A /* BaseCurrencySettingsPresenterTests.swift */ = {isa = PBXFileReference; fileEncoding = 4; lastKnownFileType = sourcecode.swift; path = BaseCurrencySettingsPresenterTests.swift; sourceTree = "<group>"; };
		11B359DEE539B7406C382B80 /* SendAmountItem.swift */ = {isa = PBXFileReference; fileEncoding = 4; lastKnownFileType = sourcecode.swift; path = SendAmountItem.swift; sourceTree = "<group>"; };
		11B359E7A75E6B92D1305F40 /* MainPresenter.swift */ = {isa = PBXFileReference; fileEncoding = 4; lastKnownFileType = sourcecode.swift; path = MainPresenter.swift; sourceTree = "<group>"; };
		11B35A086AF66CE950E488D3 /* SyncModePresenter.swift */ = {isa = PBXFileReference; fileEncoding = 4; lastKnownFileType = sourcecode.swift; path = SyncModePresenter.swift; sourceTree = "<group>"; };
		11B35A0A1E69943CD3203FF9 /* BalanceItem.swift */ = {isa = PBXFileReference; fileEncoding = 4; lastKnownFileType = sourcecode.swift; path = BalanceItem.swift; sourceTree = "<group>"; };
		11B35A1AE56A94BEB52AC4D1 /* GrdbStorage.swift */ = {isa = PBXFileReference; fileEncoding = 4; lastKnownFileType = sourcecode.swift; path = GrdbStorage.swift; sourceTree = "<group>"; };
		11B35A473B035F88BA0C09C1 /* UIFont.swift */ = {isa = PBXFileReference; fileEncoding = 4; lastKnownFileType = sourcecode.swift; path = UIFont.swift; sourceTree = "<group>"; };
		11B35A56B7E8B8CCA04266B2 /* SendAmountItemView.swift */ = {isa = PBXFileReference; fileEncoding = 4; lastKnownFileType = sourcecode.swift; path = SendAmountItemView.swift; sourceTree = "<group>"; };
		11B35A5DE20DD6DD486FAFC0 /* Protocols.swift */ = {isa = PBXFileReference; fileEncoding = 4; lastKnownFileType = sourcecode.swift; path = Protocols.swift; sourceTree = "<group>"; };
		11B35A65D7F2EADB3618DA64 /* RandomManager.swift */ = {isa = PBXFileReference; fileEncoding = 4; lastKnownFileType = sourcecode.swift; path = RandomManager.swift; sourceTree = "<group>"; };
		11B35A686DD5BA335FEB6BEB /* BarsProgressView.swift */ = {isa = PBXFileReference; fileEncoding = 4; lastKnownFileType = sourcecode.swift; path = BarsProgressView.swift; sourceTree = "<group>"; };
		11B35AC7305FD5CEB5690DD9 /* SendAddressItemView.swift */ = {isa = PBXFileReference; fileEncoding = 4; lastKnownFileType = sourcecode.swift; path = SendAddressItemView.swift; sourceTree = "<group>"; };
		11B35ADD30196056A9C6407C /* WordsManager.swift */ = {isa = PBXFileReference; fileEncoding = 4; lastKnownFileType = sourcecode.swift; path = WordsManager.swift; sourceTree = "<group>"; };
		11B35B0378C5EA6E02CB2E37 /* DoubleLineCell.swift */ = {isa = PBXFileReference; fileEncoding = 4; lastKnownFileType = sourcecode.swift; path = DoubleLineCell.swift; sourceTree = "<group>"; };
		11B35B466B8FF6754E47DACD /* CoinValue.swift */ = {isa = PBXFileReference; fileEncoding = 4; lastKnownFileType = sourcecode.swift; path = CoinValue.swift; sourceTree = "<group>"; };
		11B35B5CE0ED32CD93DFBB56 /* BaseTwinItemView.xib */ = {isa = PBXFileReference; lastKnownFileType = file.xib; path = BaseTwinItemView.xib; sourceTree = "<group>"; };
		11B35B7A44754508AEFDA9FD /* BaseCurrencySettingsPresenter.swift */ = {isa = PBXFileReference; fileEncoding = 4; lastKnownFileType = sourcecode.swift; path = BaseCurrencySettingsPresenter.swift; sourceTree = "<group>"; };
		11B35B88A2D6C85E1600F3AF /* MainInteractor.swift */ = {isa = PBXFileReference; fileEncoding = 4; lastKnownFileType = sourcecode.swift; path = MainInteractor.swift; sourceTree = "<group>"; };
		11B35B925DBFC2CE0B69B6DD /* RestoreWordsPresenter.swift */ = {isa = PBXFileReference; fileEncoding = 4; lastKnownFileType = sourcecode.swift; path = RestoreWordsPresenter.swift; sourceTree = "<group>"; };
		11B35B93B5B43FF00B24528B /* TransactionRecordPoolRepo.swift */ = {isa = PBXFileReference; fileEncoding = 4; lastKnownFileType = sourcecode.swift; path = TransactionRecordPoolRepo.swift; sourceTree = "<group>"; };
		11B35B96D2BC5994AC8EC794 /* MainModule.swift */ = {isa = PBXFileReference; fileEncoding = 4; lastKnownFileType = sourcecode.swift; path = MainModule.swift; sourceTree = "<group>"; };
		11B35BA0167A8A6B5AFEABAE /* RestoreViewController.swift */ = {isa = PBXFileReference; fileEncoding = 4; lastKnownFileType = sourcecode.swift; path = RestoreViewController.swift; sourceTree = "<group>"; };
		11B35BAEE22C144B33661819 /* RestorePresenter.swift */ = {isa = PBXFileReference; fileEncoding = 4; lastKnownFileType = sourcecode.swift; path = RestorePresenter.swift; sourceTree = "<group>"; };
		11B35BBAAAE1A3981B902E89 /* Rate.swift */ = {isa = PBXFileReference; fileEncoding = 4; lastKnownFileType = sourcecode.swift; path = Rate.swift; sourceTree = "<group>"; };
		11B35BD5DC556C46CC3893B0 /* SendConfirmationValueItemView.swift */ = {isa = PBXFileReference; fileEncoding = 4; lastKnownFileType = sourcecode.swift; path = SendConfirmationValueItemView.swift; sourceTree = "<group>"; };
		11B35BDC2E3F845A52C442AD /* EnabledWallet.swift */ = {isa = PBXFileReference; fileEncoding = 4; lastKnownFileType = sourcecode.swift; path = EnabledWallet.swift; sourceTree = "<group>"; };
		11B35BDC4FD741BE033D1956 /* AboutSettingsRouter.swift */ = {isa = PBXFileReference; fileEncoding = 4; lastKnownFileType = sourcecode.swift; path = AboutSettingsRouter.swift; sourceTree = "<group>"; };
		11B35BEF7ABBE155593B4DBE /* TransactionsInteractor.swift */ = {isa = PBXFileReference; fileEncoding = 4; lastKnownFileType = sourcecode.swift; path = TransactionsInteractor.swift; sourceTree = "<group>"; };
		11B35BFD94DA13D66AD6A86D /* NumPadTheme.swift */ = {isa = PBXFileReference; fileEncoding = 4; lastKnownFileType = sourcecode.swift; path = NumPadTheme.swift; sourceTree = "<group>"; };
		11B35C0C1945B0A9BFBF0AF9 /* RestoreAccountCell.swift */ = {isa = PBXFileReference; fileEncoding = 4; lastKnownFileType = sourcecode.swift; path = RestoreAccountCell.swift; sourceTree = "<group>"; };
		11B35C104035EBC5B0B13592 /* BaseCurrencySettingsModule.swift */ = {isa = PBXFileReference; fileEncoding = 4; lastKnownFileType = sourcecode.swift; path = BaseCurrencySettingsModule.swift; sourceTree = "<group>"; };
		11B35C181EB4CA85BD80228C /* HudHelper.swift */ = {isa = PBXFileReference; fileEncoding = 4; lastKnownFileType = sourcecode.swift; path = HudHelper.swift; sourceTree = "<group>"; };
		11B35C182B944A7CD13EA163 /* BiometryType.swift */ = {isa = PBXFileReference; fileEncoding = 4; lastKnownFileType = sourcecode.swift; path = BiometryType.swift; sourceTree = "<group>"; };
		11B35C4D6F474C2EB3687EB4 /* AccountFactory.swift */ = {isa = PBXFileReference; fileEncoding = 4; lastKnownFileType = sourcecode.swift; path = AccountFactory.swift; sourceTree = "<group>"; };
		11B35C4FFB99D10A8F343E9C /* LanguageManager.swift */ = {isa = PBXFileReference; fileEncoding = 4; lastKnownFileType = sourcecode.swift; path = LanguageManager.swift; sourceTree = "<group>"; };
		11B35C5905B63102828DB4C1 /* SendConfirmationViewController.swift */ = {isa = PBXFileReference; fileEncoding = 4; lastKnownFileType = sourcecode.swift; path = SendConfirmationViewController.swift; sourceTree = "<group>"; };
		11B35C7DCF9B7894F7600623 /* LaunchRouter.swift */ = {isa = PBXFileReference; fileEncoding = 4; lastKnownFileType = sourcecode.swift; path = LaunchRouter.swift; sourceTree = "<group>"; };
		11B35C8856A137E92441AF19 /* IndexedInputField.swift */ = {isa = PBXFileReference; fileEncoding = 4; lastKnownFileType = sourcecode.swift; path = IndexedInputField.swift; sourceTree = "<group>"; };
		11B35CDAE70C1D4C434FE954 /* ManageAccountsPresenter.swift */ = {isa = PBXFileReference; fileEncoding = 4; lastKnownFileType = sourcecode.swift; path = ManageAccountsPresenter.swift; sourceTree = "<group>"; };
		11B35CEBC4B32E57AA2469AA /* PasteboardManager.swift */ = {isa = PBXFileReference; fileEncoding = 4; lastKnownFileType = sourcecode.swift; path = PasteboardManager.swift; sourceTree = "<group>"; };
		11B35CFDC5BD98BA40682DBD /* AlertButtonItem.swift */ = {isa = PBXFileReference; fileEncoding = 4; lastKnownFileType = sourcecode.swift; path = AlertButtonItem.swift; sourceTree = "<group>"; };
		11B35D0FD446096C0E973CD1 /* ManageWalletsNoAccountViewController.swift */ = {isa = PBXFileReference; fileEncoding = 4; lastKnownFileType = sourcecode.swift; path = ManageWalletsNoAccountViewController.swift; sourceTree = "<group>"; };
		11B35D163D12BE823AF54E97 /* MainRouter.swift */ = {isa = PBXFileReference; fileEncoding = 4; lastKnownFileType = sourcecode.swift; path = MainRouter.swift; sourceTree = "<group>"; };
		11B35D1D60E1D0A206C70490 /* BalanceHeaderViewItem.swift */ = {isa = PBXFileReference; fileEncoding = 4; lastKnownFileType = sourcecode.swift; path = BalanceHeaderViewItem.swift; sourceTree = "<group>"; };
		11B35D66E95B16C32E3796E8 /* BackupRouter.swift */ = {isa = PBXFileReference; fileEncoding = 4; lastKnownFileType = sourcecode.swift; path = BackupRouter.swift; sourceTree = "<group>"; };
		11B35D7125090E2FF868F924 /* BalanceViewItemFactory.swift */ = {isa = PBXFileReference; fileEncoding = 4; lastKnownFileType = sourcecode.swift; path = BalanceViewItemFactory.swift; sourceTree = "<group>"; };
		11B35D815F45FCFCE500E706 /* ManageAccountCell.swift */ = {isa = PBXFileReference; fileEncoding = 4; lastKnownFileType = sourcecode.swift; path = ManageAccountCell.swift; sourceTree = "<group>"; };
		11B35D8D844E5AE5C73A6EB8 /* CoinIconImageView.swift */ = {isa = PBXFileReference; fileEncoding = 4; lastKnownFileType = sourcecode.swift; path = CoinIconImageView.swift; sourceTree = "<group>"; };
		11B35DC5A4019EA28C92B1E7 /* BalanceModule.swift */ = {isa = PBXFileReference; fileEncoding = 4; lastKnownFileType = sourcecode.swift; path = BalanceModule.swift; sourceTree = "<group>"; };
		11B35DC75FCA42F7A5FB1E65 /* SendPresenterTests.swift */ = {isa = PBXFileReference; fileEncoding = 4; lastKnownFileType = sourcecode.swift; path = SendPresenterTests.swift; sourceTree = "<group>"; };
		11B35DDABED90E97417092F5 /* BalanceRouter.swift */ = {isa = PBXFileReference; fileEncoding = 4; lastKnownFileType = sourcecode.swift; path = BalanceRouter.swift; sourceTree = "<group>"; };
		11B35DDCBD6107AD190ED580 /* ManageAccountsModule.swift */ = {isa = PBXFileReference; fileEncoding = 4; lastKnownFileType = sourcecode.swift; path = ManageAccountsModule.swift; sourceTree = "<group>"; };
		11B35E0A329C9A81552697DF /* SyncModeViewController.swift */ = {isa = PBXFileReference; fileEncoding = 4; lastKnownFileType = sourcecode.swift; path = SyncModeViewController.swift; sourceTree = "<group>"; };
		11B35E4481DCD98BF2074797 /* BaseCurrencySettingsViewController.swift */ = {isa = PBXFileReference; fileEncoding = 4; lastKnownFileType = sourcecode.swift; path = BaseCurrencySettingsViewController.swift; sourceTree = "<group>"; };
		11B35E81D848256AED44AFF3 /* RestoreWordsRouter.swift */ = {isa = PBXFileReference; fileEncoding = 4; lastKnownFileType = sourcecode.swift; path = RestoreWordsRouter.swift; sourceTree = "<group>"; };
		11B35E87C15A3AE82F471007 /* AccountStorage.swift */ = {isa = PBXFileReference; fileEncoding = 4; lastKnownFileType = sourcecode.swift; path = AccountStorage.swift; sourceTree = "<group>"; };
		11B35E9B9C7A88B7584507DF /* AccountRecord.swift */ = {isa = PBXFileReference; fileEncoding = 4; lastKnownFileType = sourcecode.swift; path = AccountRecord.swift; sourceTree = "<group>"; };
		11B35EA7951903DA3790E945 /* TransactionInfoViewController.swift */ = {isa = PBXFileReference; fileEncoding = 4; lastKnownFileType = sourcecode.swift; path = TransactionInfoViewController.swift; sourceTree = "<group>"; };
		11B35EB6A09E7FBB70B8966B /* Wallet.swift */ = {isa = PBXFileReference; fileEncoding = 4; lastKnownFileType = sourcecode.swift; path = Wallet.swift; sourceTree = "<group>"; };
		11B35EC60329833B8D6CA1E0 /* ConfirmationCheckboxItem.swift */ = {isa = PBXFileReference; fileEncoding = 4; lastKnownFileType = sourcecode.swift; path = ConfirmationCheckboxItem.swift; sourceTree = "<group>"; };
		11B35ED7203AD00030A8BA23 /* DepositViewController.swift */ = {isa = PBXFileReference; fileEncoding = 4; lastKnownFileType = sourcecode.swift; path = DepositViewController.swift; sourceTree = "<group>"; };
		11B35EFB45ECC2D403CA6C89 /* ValueFormatter.swift */ = {isa = PBXFileReference; fileEncoding = 4; lastKnownFileType = sourcecode.swift; path = ValueFormatter.swift; sourceTree = "<group>"; };
		11B35F26989959D83D337249 /* AccountCreator.swift */ = {isa = PBXFileReference; fileEncoding = 4; lastKnownFileType = sourcecode.swift; path = AccountCreator.swift; sourceTree = "<group>"; };
		11B35F2B655DA832E0761521 /* DepositPresenterTests.swift */ = {isa = PBXFileReference; fileEncoding = 4; lastKnownFileType = sourcecode.swift; path = DepositPresenterTests.swift; sourceTree = "<group>"; };
		11B35F3A33D60A4A014DC920 /* Words12AccountType.swift */ = {isa = PBXFileReference; fileEncoding = 4; lastKnownFileType = sourcecode.swift; path = Words12AccountType.swift; sourceTree = "<group>"; };
		11B35F3E6B957ECFF5D1CE2E /* BaseCurrencySettingsRouter.swift */ = {isa = PBXFileReference; fileEncoding = 4; lastKnownFileType = sourcecode.swift; path = BaseCurrencySettingsRouter.swift; sourceTree = "<group>"; };
		11B35F4AF52970B217AD4DC6 /* String.swift */ = {isa = PBXFileReference; fileEncoding = 4; lastKnownFileType = sourcecode.swift; path = String.swift; sourceTree = "<group>"; };
		11B35F53002A95B923B397AE /* NumPad.swift */ = {isa = PBXFileReference; fileEncoding = 4; lastKnownFileType = sourcecode.swift; path = NumPad.swift; sourceTree = "<group>"; };
		11B35F54E966E33C901B1736 /* SendAddressItem.swift */ = {isa = PBXFileReference; fileEncoding = 4; lastKnownFileType = sourcecode.swift; path = SendAddressItem.swift; sourceTree = "<group>"; };
		11B35F79F5274A2603296EFF /* BalanceItemDataSource.swift */ = {isa = PBXFileReference; fileEncoding = 4; lastKnownFileType = sourcecode.swift; path = BalanceItemDataSource.swift; sourceTree = "<group>"; };
		11B35FA1C1FF965AA2EB6666 /* PeriodicTimer.swift */ = {isa = PBXFileReference; fileEncoding = 4; lastKnownFileType = sourcecode.swift; path = PeriodicTimer.swift; sourceTree = "<group>"; };
		11B35FAF942FA80752EDBFA7 /* SendInteractorTests.swift */ = {isa = PBXFileReference; fileEncoding = 4; lastKnownFileType = sourcecode.swift; path = SendInteractorTests.swift; sourceTree = "<group>"; };
		11B35FC6F5CF6D888A05590B /* AgreementInteractor.swift */ = {isa = PBXFileReference; fileEncoding = 4; lastKnownFileType = sourcecode.swift; path = AgreementInteractor.swift; sourceTree = "<group>"; };
		11B35FD3263E331D704EA771 /* Signal.swift */ = {isa = PBXFileReference; fileEncoding = 4; lastKnownFileType = sourcecode.swift; path = Signal.swift; sourceTree = "<group>"; };
		1A56404690D0235A5183C12D /* Coin.swift */ = {isa = PBXFileReference; fileEncoding = 4; lastKnownFileType = sourcecode.swift; path = Coin.swift; sourceTree = "<group>"; };
		1A5640528EFD15137E218EA3 /* MainSettingsPresenter.swift */ = {isa = PBXFileReference; fileEncoding = 4; lastKnownFileType = sourcecode.swift; path = MainSettingsPresenter.swift; sourceTree = "<group>"; };
		1A564077BF075C35B6FF3BCB /* SendTheme.swift */ = {isa = PBXFileReference; fileEncoding = 4; lastKnownFileType = sourcecode.swift; path = SendTheme.swift; sourceTree = "<group>"; };
		1A564082B28C17265B23D88A /* SecuritySettingsInteractor.swift */ = {isa = PBXFileReference; fileEncoding = 4; lastKnownFileType = sourcecode.swift; path = SecuritySettingsInteractor.swift; sourceTree = "<group>"; };
		1A564083CF8DF7A89314820D /* UnlockPinInteractorTests.swift */ = {isa = PBXFileReference; fileEncoding = 4; lastKnownFileType = sourcecode.swift; path = UnlockPinInteractorTests.swift; sourceTree = "<group>"; };
		1A56408C8281C80FD365E5BE /* LaunchModule.swift */ = {isa = PBXFileReference; fileEncoding = 4; lastKnownFileType = sourcecode.swift; path = LaunchModule.swift; sourceTree = "<group>"; };
		1A564091A9C12F224A18B740 /* TransactionInfoPresenter.swift */ = {isa = PBXFileReference; fileEncoding = 4; lastKnownFileType = sourcecode.swift; path = TransactionInfoPresenter.swift; sourceTree = "<group>"; };
		1A564094488F092EDA007FE9 /* LanguageSettingsRouter.swift */ = {isa = PBXFileReference; fileEncoding = 4; lastKnownFileType = sourcecode.swift; path = LanguageSettingsRouter.swift; sourceTree = "<group>"; };
		1A5640AA47846498D56A36E6 /* LatestRateData.swift */ = {isa = PBXFileReference; fileEncoding = 4; lastKnownFileType = sourcecode.swift; path = LatestRateData.swift; sourceTree = "<group>"; };
		1A5640AC869ADF30D3BCCAE0 /* TransactionViewItemLoader.swift */ = {isa = PBXFileReference; fileEncoding = 4; lastKnownFileType = sourcecode.swift; path = TransactionViewItemLoader.swift; sourceTree = "<group>"; };
		1A5640B6691F4FD048C82A49 /* CoinValueHelper.swift */ = {isa = PBXFileReference; fileEncoding = 4; lastKnownFileType = sourcecode.swift; path = CoinValueHelper.swift; sourceTree = "<group>"; };
		1A5640B8B65EAECA3A36F89E /* PinInteractor.swift */ = {isa = PBXFileReference; fileEncoding = 4; lastKnownFileType = sourcecode.swift; path = PinInteractor.swift; sourceTree = "<group>"; };
		1A5640BBA9B55A4F39BE16CB /* RestoreEosPresenterState.swift */ = {isa = PBXFileReference; fileEncoding = 4; lastKnownFileType = sourcecode.swift; path = RestoreEosPresenterState.swift; sourceTree = "<group>"; };
		1A5640FA19AF1EC2B9C0F407 /* ManageWalletsPresenterStateTests.swift */ = {isa = PBXFileReference; fileEncoding = 4; lastKnownFileType = sourcecode.swift; path = ManageWalletsPresenterStateTests.swift; sourceTree = "<group>"; };
		1A5640FFFD5B065D745208F1 /* PagingDotsItem.swift */ = {isa = PBXFileReference; fileEncoding = 4; lastKnownFileType = sourcecode.swift; path = PagingDotsItem.swift; sourceTree = "<group>"; };
		1A5641572B6E46E18B52A6A9 /* SecuritySettingsModule.swift */ = {isa = PBXFileReference; fileEncoding = 4; lastKnownFileType = sourcecode.swift; path = SecuritySettingsModule.swift; sourceTree = "<group>"; };
		1A564162B152DDF4F51A713B /* SortTypeModule.swift */ = {isa = PBXFileReference; fileEncoding = 4; lastKnownFileType = sourcecode.swift; path = SortTypeModule.swift; sourceTree = "<group>"; };
		1A5641679DC88BE355F0F3A0 /* Development.template.xcconfig */ = {isa = PBXFileReference; fileEncoding = 4; lastKnownFileType = text.xcconfig; path = Development.template.xcconfig; sourceTree = "<group>"; };
		1A5641742308EC67C1292980 /* UnlockPinPresenter.swift */ = {isa = PBXFileReference; fileEncoding = 4; lastKnownFileType = sourcecode.swift; path = UnlockPinPresenter.swift; sourceTree = "<group>"; };
		1A564181733CBC44EECFBBF3 /* TransactionOpenFullInfoItem.swift */ = {isa = PBXFileReference; fileEncoding = 4; lastKnownFileType = sourcecode.swift; path = TransactionOpenFullInfoItem.swift; sourceTree = "<group>"; };
		1A5641A1964068E155B0A5EA /* RestoreEosModule.swift */ = {isa = PBXFileReference; fileEncoding = 4; lastKnownFileType = sourcecode.swift; path = RestoreEosModule.swift; sourceTree = "<group>"; };
		1A5641ABEF9064B6FCC8DF87 /* LockoutUntilDateFactory.swift */ = {isa = PBXFileReference; fileEncoding = 4; lastKnownFileType = sourcecode.swift; path = LockoutUntilDateFactory.swift; sourceTree = "<group>"; };
		1A5641B26CAF24757772C08C /* SendKeyboardItem.swift */ = {isa = PBXFileReference; fileEncoding = 4; lastKnownFileType = sourcecode.swift; path = SendKeyboardItem.swift; sourceTree = "<group>"; };
		1A5641B7D1079995F147F7D2 /* SecuritySettingsRouter.swift */ = {isa = PBXFileReference; fileEncoding = 4; lastKnownFileType = sourcecode.swift; path = SecuritySettingsRouter.swift; sourceTree = "<group>"; };
		1A5641C2FAD616C358A319A0 /* SendModule.swift */ = {isa = PBXFileReference; fileEncoding = 4; lastKnownFileType = sourcecode.swift; path = SendModule.swift; sourceTree = "<group>"; };
		1A56421310FCB8A4E19BDDB3 /* SetPinModule.swift */ = {isa = PBXFileReference; fileEncoding = 4; lastKnownFileType = sourcecode.swift; path = SetPinModule.swift; sourceTree = "<group>"; };
		1A564238192BEA3F5470E204 /* LanguageSettingsPresenter.swift */ = {isa = PBXFileReference; fileEncoding = 4; lastKnownFileType = sourcecode.swift; path = LanguageSettingsPresenter.swift; sourceTree = "<group>"; };
		1A564243436E5185205D0359 /* BalanceTheme.swift */ = {isa = PBXFileReference; fileEncoding = 4; lastKnownFileType = sourcecode.swift; path = BalanceTheme.swift; sourceTree = "<group>"; };
		1A56424F4DB6D8384D8F2489 /* FullTransactionInfoTextCell.swift */ = {isa = PBXFileReference; fileEncoding = 4; lastKnownFileType = sourcecode.swift; path = FullTransactionInfoTextCell.swift; sourceTree = "<group>"; };
		1A5642583B39220896DDDF98 /* RestoreEosViewController.swift */ = {isa = PBXFileReference; fileEncoding = 4; lastKnownFileType = sourcecode.swift; path = RestoreEosViewController.swift; sourceTree = "<group>"; };
		1A56425A421C1C9FB383DCDA /* TransactionRecordDataSource.swift */ = {isa = PBXFileReference; fileEncoding = 4; lastKnownFileType = sourcecode.swift; path = TransactionRecordDataSource.swift; sourceTree = "<group>"; };
		1A56425E1873BC8574539D2B /* SendButtonItem.swift */ = {isa = PBXFileReference; fileEncoding = 4; lastKnownFileType = sourcecode.swift; path = SendButtonItem.swift; sourceTree = "<group>"; };
		1A564260BF2C73B9F2450FB8 /* SendInteractor.swift */ = {isa = PBXFileReference; fileEncoding = 4; lastKnownFileType = sourcecode.swift; path = SendInteractor.swift; sourceTree = "<group>"; };
		1A56426438831456EF79DC47 /* MainSettingsInteractorTests.swift */ = {isa = PBXFileReference; fileEncoding = 4; lastKnownFileType = sourcecode.swift; path = MainSettingsInteractorTests.swift; sourceTree = "<group>"; };
		1A56428DB7E042907CD4252D /* FullTransactionInfoTheme.swift */ = {isa = PBXFileReference; fileEncoding = 4; lastKnownFileType = sourcecode.swift; path = FullTransactionInfoTheme.swift; sourceTree = "<group>"; };
		1A5642992929CF74471FE0B4 /* ManageWalletsViewController.swift */ = {isa = PBXFileReference; fileEncoding = 4; lastKnownFileType = sourcecode.swift; path = ManageWalletsViewController.swift; sourceTree = "<group>"; };
		1A5642A5A1B21FE92139766E /* LanguageSettingsModule.swift */ = {isa = PBXFileReference; fileEncoding = 4; lastKnownFileType = sourcecode.swift; path = LanguageSettingsModule.swift; sourceTree = "<group>"; };
		1A5642D6188D2E01E0EEC41C /* AlertViewController.swift */ = {isa = PBXFileReference; fileEncoding = 4; lastKnownFileType = sourcecode.swift; path = AlertViewController.swift; sourceTree = "<group>"; };
		1A5642EFA8A991436AED3B44 /* TransactionAmountItemView.swift */ = {isa = PBXFileReference; fileEncoding = 4; lastKnownFileType = sourcecode.swift; path = TransactionAmountItemView.swift; sourceTree = "<group>"; };
		1A564326AB442FFB65E1CA29 /* PinDotsView.swift */ = {isa = PBXFileReference; fileEncoding = 4; lastKnownFileType = sourcecode.swift; path = PinDotsView.swift; sourceTree = "<group>"; };
		1A56433D5D39CCA995F97777 /* Development.xcconfig */ = {isa = PBXFileReference; fileEncoding = 4; lastKnownFileType = text.xcconfig; path = Development.xcconfig; sourceTree = "<group>"; };
		1A5643548366535C44A06F07 /* RestoreEosPresenter.swift */ = {isa = PBXFileReference; fileEncoding = 4; lastKnownFileType = sourcecode.swift; path = RestoreEosPresenter.swift; sourceTree = "<group>"; };
		1A564358AD3DC4FADBA19214 /* WalletNavigationController.swift */ = {isa = PBXFileReference; fileEncoding = 4; lastKnownFileType = sourcecode.swift; path = WalletNavigationController.swift; sourceTree = "<group>"; };
		1A56435BAABBDC9BD5E84C40 /* EtherscanEthereumProviderTests.swift */ = {isa = PBXFileReference; fileEncoding = 4; lastKnownFileType = sourcecode.swift; path = EtherscanEthereumProviderTests.swift; sourceTree = "<group>"; };
		1A564370A637B30D34776F2A /* Production.template.xcconfig */ = {isa = PBXFileReference; lastKnownFileType = file.template; path = Production.template.xcconfig; sourceTree = "<group>"; };
		1A5643996D67B74F800DFFE4 /* TransactionInfoModule.swift */ = {isa = PBXFileReference; fileEncoding = 4; lastKnownFileType = sourcecode.swift; path = TransactionInfoModule.swift; sourceTree = "<group>"; };
		1A5643AAE35C8D8C5DA5924C /* TransactionCell.swift */ = {isa = PBXFileReference; fileEncoding = 4; lastKnownFileType = sourcecode.swift; path = TransactionCell.swift; sourceTree = "<group>"; };
		1A5643D429A9AF82758F1FB4 /* SortTypePresenter.swift */ = {isa = PBXFileReference; fileEncoding = 4; lastKnownFileType = sourcecode.swift; path = SortTypePresenter.swift; sourceTree = "<group>"; };
		1A5643D89AD02523247F6A81 /* SyncModeSectionSeparator.swift */ = {isa = PBXFileReference; fileEncoding = 4; lastKnownFileType = sourcecode.swift; path = SyncModeSectionSeparator.swift; sourceTree = "<group>"; };
		1A564447850F619EDD37CBC3 /* SetPinRouter.swift */ = {isa = PBXFileReference; fileEncoding = 4; lastKnownFileType = sourcecode.swift; path = SetPinRouter.swift; sourceTree = "<group>"; };
		1A56444A8B170E65EE00C33F /* SecuritySettingsPresenterTests.swift */ = {isa = PBXFileReference; fileEncoding = 4; lastKnownFileType = sourcecode.swift; path = SecuritySettingsPresenterTests.swift; sourceTree = "<group>"; };
		1A56445B53883A652362E9D6 /* MainSettingsPresenterTests.swift */ = {isa = PBXFileReference; fileEncoding = 4; lastKnownFileType = sourcecode.swift; path = MainSettingsPresenterTests.swift; sourceTree = "<group>"; };
		1A56445B8B1F1C78E1DFC9F8 /* HashView.swift */ = {isa = PBXFileReference; fileEncoding = 4; lastKnownFileType = sourcecode.swift; path = HashView.swift; sourceTree = "<group>"; };
		1A56446DB62F52AC4C3C2C30 /* SecuritySettingsPresenter.swift */ = {isa = PBXFileReference; fileEncoding = 4; lastKnownFileType = sourcecode.swift; path = SecuritySettingsPresenter.swift; sourceTree = "<group>"; };
		1A5644C4CCD9EBD71BD69D40 /* ManageWalletsInteractorTests.swift */ = {isa = PBXFileReference; fileEncoding = 4; lastKnownFileType = sourcecode.swift; path = ManageWalletsInteractorTests.swift; sourceTree = "<group>"; };
		1A5644D3B094D4148F99F8A5 /* LanguageSettingsViewController.swift */ = {isa = PBXFileReference; fileEncoding = 4; lastKnownFileType = sourcecode.swift; path = LanguageSettingsViewController.swift; sourceTree = "<group>"; };
		1A5644EDACA3F1843C8194F7 /* UnlockPinRouter.swift */ = {isa = PBXFileReference; fileEncoding = 4; lastKnownFileType = sourcecode.swift; path = UnlockPinRouter.swift; sourceTree = "<group>"; };
		1A56450DA6DF97C9E1FFE987 /* BitcoinBaseAdapter.swift */ = {isa = PBXFileReference; fileEncoding = 4; lastKnownFileType = sourcecode.swift; path = BitcoinBaseAdapter.swift; sourceTree = "<group>"; };
		1A56452493943328835585AC /* LanguageSettingsPresenterTests.swift */ = {isa = PBXFileReference; fileEncoding = 4; lastKnownFileType = sourcecode.swift; path = LanguageSettingsPresenterTests.swift; sourceTree = "<group>"; };
		1A5645371B2FC499500DCA93 /* DepositPresenter.swift */ = {isa = PBXFileReference; fileEncoding = 4; lastKnownFileType = sourcecode.swift; path = DepositPresenter.swift; sourceTree = "<group>"; };
		1A56453E2F6ED44D46D84C49 /* PagingDotsItemView.swift */ = {isa = PBXFileReference; fileEncoding = 4; lastKnownFileType = sourcecode.swift; path = PagingDotsItemView.swift; sourceTree = "<group>"; };
		1A5645447A24FE94F0D87BFF /* LockoutManager.swift */ = {isa = PBXFileReference; fileEncoding = 4; lastKnownFileType = sourcecode.swift; path = LockoutManager.swift; sourceTree = "<group>"; };
		1A564571110872DF0D85F0B4 /* BalanceSorter.swift */ = {isa = PBXFileReference; fileEncoding = 4; lastKnownFileType = sourcecode.swift; path = BalanceSorter.swift; sourceTree = "<group>"; };
		1A56458C7C29504755A09E00 /* LaunchInteractor.swift */ = {isa = PBXFileReference; fileEncoding = 4; lastKnownFileType = sourcecode.swift; path = LaunchInteractor.swift; sourceTree = "<group>"; };
		1A5645B289EFBDB3EAB27E3A /* PinManager.swift */ = {isa = PBXFileReference; fileEncoding = 4; lastKnownFileType = sourcecode.swift; path = PinManager.swift; sourceTree = "<group>"; };
		1A5645BE7DACEC78A2FAEFB5 /* DepositCollectionItem.swift */ = {isa = PBXFileReference; fileEncoding = 4; lastKnownFileType = sourcecode.swift; path = DepositCollectionItem.swift; sourceTree = "<group>"; };
		1A5645D25F2DB148CD0C16B5 /* MainSettingsRouter.swift */ = {isa = PBXFileReference; fileEncoding = 4; lastKnownFileType = sourcecode.swift; path = MainSettingsRouter.swift; sourceTree = "<group>"; };
		1A5645D738FD93B79628E5E5 /* BackupTheme.swift */ = {isa = PBXFileReference; fileEncoding = 4; lastKnownFileType = sourcecode.swift; path = BackupTheme.swift; sourceTree = "<group>"; };
		1A5645ED6604E61C418C257E /* TransactionsTheme.swift */ = {isa = PBXFileReference; fileEncoding = 4; lastKnownFileType = sourcecode.swift; path = TransactionsTheme.swift; sourceTree = "<group>"; };
		1A5645F926B14580B1644164 /* TransactionInfoTheme.swift */ = {isa = PBXFileReference; fileEncoding = 4; lastKnownFileType = sourcecode.swift; path = TransactionInfoTheme.swift; sourceTree = "<group>"; };
		1A56463AFF1D05E33BA25C8A /* BalanceHeaderView.swift */ = {isa = PBXFileReference; fileEncoding = 4; lastKnownFileType = sourcecode.swift; path = BalanceHeaderView.swift; sourceTree = "<group>"; };
		1A56464DB0EEF75F63C91760 /* TransactionAmountItem.swift */ = {isa = PBXFileReference; fileEncoding = 4; lastKnownFileType = sourcecode.swift; path = TransactionAmountItem.swift; sourceTree = "<group>"; };
		1A56464E8EDBFB0B67DB593F /* SettingsRightLabelCell.swift */ = {isa = PBXFileReference; fileEncoding = 4; lastKnownFileType = sourcecode.swift; path = SettingsRightLabelCell.swift; sourceTree = "<group>"; };
		1A564679937963085A8530F4 /* CurrencyHelper.swift */ = {isa = PBXFileReference; fileEncoding = 4; lastKnownFileType = sourcecode.swift; path = CurrencyHelper.swift; sourceTree = "<group>"; };
		1A56468265EF90736E6BAEC6 /* SortTypeInteractor.swift */ = {isa = PBXFileReference; fileEncoding = 4; lastKnownFileType = sourcecode.swift; path = SortTypeInteractor.swift; sourceTree = "<group>"; };
		1A56468820A5F894EC599A44 /* BalanceDataSourceTests.swift */ = {isa = PBXFileReference; fileEncoding = 4; lastKnownFileType = sourcecode.swift; path = BalanceDataSourceTests.swift; sourceTree = "<group>"; };
		1A56468BE2370BCAA8BDA2FC /* OneTimeTimer.swift */ = {isa = PBXFileReference; fileEncoding = 4; lastKnownFileType = sourcecode.swift; path = OneTimeTimer.swift; sourceTree = "<group>"; };
		1A5646997429F7E84F01AC9D /* FeeSlider.swift */ = {isa = PBXFileReference; fileEncoding = 4; lastKnownFileType = sourcecode.swift; path = FeeSlider.swift; sourceTree = "<group>"; };
		1A56469DF9D0C335228E88EE /* TransactionTitleItemView.swift */ = {isa = PBXFileReference; fileEncoding = 4; lastKnownFileType = sourcecode.swift; path = TransactionTitleItemView.swift; sourceTree = "<group>"; };
		1A5646AB24E23765AD12C83E /* BalancePresenterTests.swift */ = {isa = PBXFileReference; fileEncoding = 4; lastKnownFileType = sourcecode.swift; path = BalancePresenterTests.swift; sourceTree = "<group>"; };
		1A5646B61624B1237B877D54 /* TextSelectItem.swift */ = {isa = PBXFileReference; fileEncoding = 4; lastKnownFileType = sourcecode.swift; path = TextSelectItem.swift; sourceTree = "<group>"; };
		1A5646C9024F054AE8115A30 /* TransactionStatusItem.swift */ = {isa = PBXFileReference; fileEncoding = 4; lastKnownFileType = sourcecode.swift; path = TransactionStatusItem.swift; sourceTree = "<group>"; };
		1A5646D49060C3EFF06D0479 /* App.swift */ = {isa = PBXFileReference; fileEncoding = 4; lastKnownFileType = sourcecode.swift; path = App.swift; sourceTree = "<group>"; };
		1A5646F390EE2D74304C8CDA /* EditPinPresenter.swift */ = {isa = PBXFileReference; fileEncoding = 4; lastKnownFileType = sourcecode.swift; path = EditPinPresenter.swift; sourceTree = "<group>"; };
		1A56471ECC51CB5E5572DBD8 /* ManageWalletsRouter.swift */ = {isa = PBXFileReference; fileEncoding = 4; lastKnownFileType = sourcecode.swift; path = ManageWalletsRouter.swift; sourceTree = "<group>"; };
		1A56474B516F0AFBAAFB3AE2 /* SendRouter.swift */ = {isa = PBXFileReference; fileEncoding = 4; lastKnownFileType = sourcecode.swift; path = SendRouter.swift; sourceTree = "<group>"; };
		1A56475812F17EAE44BF6D34 /* ERC20InputParser.swift */ = {isa = PBXFileReference; fileEncoding = 4; lastKnownFileType = sourcecode.swift; path = ERC20InputParser.swift; sourceTree = "<group>"; };
		1A5647755D9C148EACC988CB /* AddressInputField.swift */ = {isa = PBXFileReference; fileEncoding = 4; lastKnownFileType = sourcecode.swift; path = AddressInputField.swift; sourceTree = "<group>"; };
		1A56478E08D96F36DD17D8C8 /* ManageWalletCell.swift */ = {isa = PBXFileReference; fileEncoding = 4; lastKnownFileType = sourcecode.swift; path = ManageWalletCell.swift; sourceTree = "<group>"; };
		1A5647AD7481B36F20D4DDF9 /* MainSettingsModule.swift */ = {isa = PBXFileReference; fileEncoding = 4; lastKnownFileType = sourcecode.swift; path = MainSettingsModule.swift; sourceTree = "<group>"; };
		1A5647AD931E3B90C974A6CB /* SecuritySettingsViewController.swift */ = {isa = PBXFileReference; fileEncoding = 4; lastKnownFileType = sourcecode.swift; path = SecuritySettingsViewController.swift; sourceTree = "<group>"; };
		1A5647CE5852E959DA7EB89A /* TransactionsFilterTheme.swift */ = {isa = PBXFileReference; fileEncoding = 4; lastKnownFileType = sourcecode.swift; path = TransactionsFilterTheme.swift; sourceTree = "<group>"; };
		1A5647D980D08E2E4359861B /* ScanQRController.swift */ = {isa = PBXFileReference; fileEncoding = 4; lastKnownFileType = sourcecode.swift; path = ScanQRController.swift; sourceTree = "<group>"; };
		1A5647DAC1D6B533F8E5E298 /* TransactionViewItemDataSourceTests.swift */ = {isa = PBXFileReference; fileEncoding = 4; lastKnownFileType = sourcecode.swift; path = TransactionViewItemDataSourceTests.swift; sourceTree = "<group>"; };
		1A5647DBF15322999B5A1D04 /* TransactionInfoInteractor.swift */ = {isa = PBXFileReference; fileEncoding = 4; lastKnownFileType = sourcecode.swift; path = TransactionInfoInteractor.swift; sourceTree = "<group>"; };
		1A5647E28DF774B3CE01D2C4 /* UnlockPinInteractor.swift */ = {isa = PBXFileReference; fileEncoding = 4; lastKnownFileType = sourcecode.swift; path = UnlockPinInteractor.swift; sourceTree = "<group>"; };
		1A5647EE51941D84607A9493 /* SendPresenter.swift */ = {isa = PBXFileReference; fileEncoding = 4; lastKnownFileType = sourcecode.swift; path = SendPresenter.swift; sourceTree = "<group>"; };
		1A5647F6F29405E571D70592 /* DepositAddressCollectionCell.swift */ = {isa = PBXFileReference; fileEncoding = 4; lastKnownFileType = sourcecode.swift; path = DepositAddressCollectionCell.swift; sourceTree = "<group>"; };
		1A5647FDE8383651F19C35C6 /* TransactionInfoRouter.swift */ = {isa = PBXFileReference; fileEncoding = 4; lastKnownFileType = sourcecode.swift; path = TransactionInfoRouter.swift; sourceTree = "<group>"; };
		1A56481E8D97841B12893D00 /* DepositTheme.swift */ = {isa = PBXFileReference; fileEncoding = 4; lastKnownFileType = sourcecode.swift; path = DepositTheme.swift; sourceTree = "<group>"; };
		1A564827E061EB8B6802012F /* SendKeyboardItemView.swift */ = {isa = PBXFileReference; fileEncoding = 4; lastKnownFileType = sourcecode.swift; path = SendKeyboardItemView.swift; sourceTree = "<group>"; };
		1A5648311E0EA947B1446649 /* SetPinPresenter.swift */ = {isa = PBXFileReference; fileEncoding = 4; lastKnownFileType = sourcecode.swift; path = SetPinPresenter.swift; sourceTree = "<group>"; };
		1A564879AD72301AAB78F8F5 /* MainSettingsViewController.swift */ = {isa = PBXFileReference; fileEncoding = 4; lastKnownFileType = sourcecode.swift; path = MainSettingsViewController.swift; sourceTree = "<group>"; };
		1A56487BA5FFC1BC45D6F25C /* SettingsInfoFooter.swift */ = {isa = PBXFileReference; fileEncoding = 4; lastKnownFileType = sourcecode.swift; path = SettingsInfoFooter.swift; sourceTree = "<group>"; };
		1A56488B2051E9529CE8742E /* LockoutState.swift */ = {isa = PBXFileReference; fileEncoding = 4; lastKnownFileType = sourcecode.swift; path = LockoutState.swift; sourceTree = "<group>"; };
		1A5648A78E729DAE860F99AF /* RestoreEosRouter.swift */ = {isa = PBXFileReference; fileEncoding = 4; lastKnownFileType = sourcecode.swift; path = RestoreEosRouter.swift; sourceTree = "<group>"; };
		1A5648AB2D8BF212D891310D /* AddressItem.swift */ = {isa = PBXFileReference; fileEncoding = 4; lastKnownFileType = sourcecode.swift; path = AddressItem.swift; sourceTree = "<group>"; };
		1A5648CC680C99EDBB1B3FAB /* SortTypeRouter.swift */ = {isa = PBXFileReference; fileEncoding = 4; lastKnownFileType = sourcecode.swift; path = SortTypeRouter.swift; sourceTree = "<group>"; };
		1A5648D3CF09FF5EBE8321EC /* RestoreWordCell.swift */ = {isa = PBXFileReference; fileEncoding = 4; lastKnownFileType = sourcecode.swift; path = RestoreWordCell.swift; sourceTree = "<group>"; };
		1A5648DA32EA5FC27E4CEF64 /* DepositInteractor.swift */ = {isa = PBXFileReference; fileEncoding = 4; lastKnownFileType = sourcecode.swift; path = DepositInteractor.swift; sourceTree = "<group>"; };
		1A5648E17213DF77DCA2EE42 /* TextSelectItemView.swift */ = {isa = PBXFileReference; fileEncoding = 4; lastKnownFileType = sourcecode.swift; path = TextSelectItemView.swift; sourceTree = "<group>"; };
		1A5648F3AB070B0ACB98C7EE /* Production.xcconfig */ = {isa = PBXFileReference; fileEncoding = 4; lastKnownFileType = text.xcconfig; path = Production.xcconfig; sourceTree = "<group>"; };
		1A5648F4CBE5575C4D6C40BA /* Differ.swift */ = {isa = PBXFileReference; fileEncoding = 4; lastKnownFileType = sourcecode.swift; path = Differ.swift; sourceTree = "<group>"; };
		1A5648F5499700A46A1515B6 /* FullTransactionHashHeaderView.swift */ = {isa = PBXFileReference; fileEncoding = 4; lastKnownFileType = sourcecode.swift; path = FullTransactionHashHeaderView.swift; sourceTree = "<group>"; };
		1A5648F910A01D14653C8B21 /* LockManager.swift */ = {isa = PBXFileReference; fileEncoding = 4; lastKnownFileType = sourcecode.swift; path = LockManager.swift; sourceTree = "<group>"; };
		1A564901BE8CB514936E47AF /* BiometricManager.swift */ = {isa = PBXFileReference; fileEncoding = 4; lastKnownFileType = sourcecode.swift; path = BiometricManager.swift; sourceTree = "<group>"; };
		1A564908ABD8BC8BB8713C2E /* FeeRateProvider.swift */ = {isa = PBXFileReference; fileEncoding = 4; lastKnownFileType = sourcecode.swift; path = FeeRateProvider.swift; sourceTree = "<group>"; };
		1A56490AEC0BDFCA98275B49 /* PinModule.swift */ = {isa = PBXFileReference; fileEncoding = 4; lastKnownFileType = sourcecode.swift; path = PinModule.swift; sourceTree = "<group>"; };
		1A5649276CA421D7B080BE56 /* AddressParserTests.swift */ = {isa = PBXFileReference; fileEncoding = 4; lastKnownFileType = sourcecode.swift; path = AddressParserTests.swift; sourceTree = "<group>"; };
		1A564939814A9D9F47D41EEB /* InputFieldTheme.swift */ = {isa = PBXFileReference; fileEncoding = 4; lastKnownFileType = sourcecode.swift; path = InputFieldTheme.swift; sourceTree = "<group>"; };
		1A564948450C4AADB2679AC0 /* PinViewController.swift */ = {isa = PBXFileReference; fileEncoding = 4; lastKnownFileType = sourcecode.swift; path = PinViewController.swift; sourceTree = "<group>"; };
		1A564996AA2AE3468D2992E5 /* EditPinPresenterTests.swift */ = {isa = PBXFileReference; fileEncoding = 4; lastKnownFileType = sourcecode.swift; path = EditPinPresenterTests.swift; sourceTree = "<group>"; };
		1A56499AAEEED9EA3CE9E0A7 /* SettingsRightImageCell.swift */ = {isa = PBXFileReference; fileEncoding = 4; lastKnownFileType = sourcecode.swift; path = SettingsRightImageCell.swift; sourceTree = "<group>"; };
		1A5649BED7237B075AE7F8B8 /* ActionTitleItemView.swift */ = {isa = PBXFileReference; fileEncoding = 4; lastKnownFileType = sourcecode.swift; path = ActionTitleItemView.swift; sourceTree = "<group>"; };
		1A5649C6FFC694CD18A8B39A /* AddressData.swift */ = {isa = PBXFileReference; fileEncoding = 4; lastKnownFileType = sourcecode.swift; path = AddressData.swift; sourceTree = "<group>"; };
		1A5649C888E12C1A0B70EFA8 /* TransactionsCurrencyCell.swift */ = {isa = PBXFileReference; fileEncoding = 4; lastKnownFileType = sourcecode.swift; path = TransactionsCurrencyCell.swift; sourceTree = "<group>"; };
		1A5649DB879A57761C09842E /* AppTheme.swift */ = {isa = PBXFileReference; fileEncoding = 4; lastKnownFileType = sourcecode.swift; path = AppTheme.swift; sourceTree = "<group>"; };
		1A564A19508B4730BC016037 /* LockoutManagerTests.swift */ = {isa = PBXFileReference; fileEncoding = 4; lastKnownFileType = sourcecode.swift; path = LockoutManagerTests.swift; sourceTree = "<group>"; };
		1A564A3E6B23CF04ECEB40DC /* ManagePinPresenter.swift */ = {isa = PBXFileReference; fileEncoding = 4; lastKnownFileType = sourcecode.swift; path = ManagePinPresenter.swift; sourceTree = "<group>"; };
		1A564A5CACB021B00AB026A1 /* SectionSeparator.swift */ = {isa = PBXFileReference; fileEncoding = 4; lastKnownFileType = sourcecode.swift; path = SectionSeparator.swift; sourceTree = "<group>"; };
		1A564A602609EF9DC0976C90 /* SyncModeRouter.swift */ = {isa = PBXFileReference; fileEncoding = 4; lastKnownFileType = sourcecode.swift; path = SyncModeRouter.swift; sourceTree = "<group>"; };
		1A564A6CCF1B907F25255D2E /* LockRouter.swift */ = {isa = PBXFileReference; fileEncoding = 4; lastKnownFileType = sourcecode.swift; path = LockRouter.swift; sourceTree = "<group>"; };
		1A564A860AD2DA3CFBF9C04A /* ManageWalletsTheme.swift */ = {isa = PBXFileReference; fileEncoding = 4; lastKnownFileType = sourcecode.swift; path = ManageWalletsTheme.swift; sourceTree = "<group>"; };
		1A564AA8BF74E16E91DC46D5 /* PinInteractorTests.swift */ = {isa = PBXFileReference; fileEncoding = 4; lastKnownFileType = sourcecode.swift; path = PinInteractorTests.swift; sourceTree = "<group>"; };
		1A564AF060F532C77FB991C7 /* ActionTitleItem.swift */ = {isa = PBXFileReference; fileEncoding = 4; lastKnownFileType = sourcecode.swift; path = ActionTitleItem.swift; sourceTree = "<group>"; };
		1A564B0A9AB0EAAB5574FDD0 /* DepositCollectionItemView.swift */ = {isa = PBXFileReference; fileEncoding = 4; lastKnownFileType = sourcecode.swift; path = DepositCollectionItemView.swift; sourceTree = "<group>"; };
		1A564B27FBA16D9EA22F0944 /* TransactionOpenFullInfoItemView.swift */ = {isa = PBXFileReference; fileEncoding = 4; lastKnownFileType = sourcecode.swift; path = TransactionOpenFullInfoItemView.swift; sourceTree = "<group>"; };
		1A564B3A1B7A6F432F72A811 /* SettingsToggleCell.swift */ = {isa = PBXFileReference; fileEncoding = 4; lastKnownFileType = sourcecode.swift; path = SettingsToggleCell.swift; sourceTree = "<group>"; };
		1A564B3A9FB49DA8AA184B46 /* SyncModeTheme.swift */ = {isa = PBXFileReference; fileEncoding = 4; lastKnownFileType = sourcecode.swift; path = SyncModeTheme.swift; sourceTree = "<group>"; };
		1A564B45A6BB5D38CE45C009 /* ManageWalletsPresenter.swift */ = {isa = PBXFileReference; fileEncoding = 4; lastKnownFileType = sourcecode.swift; path = ManageWalletsPresenter.swift; sourceTree = "<group>"; };
		1A564B746C8A6451D81B27D4 /* BalanceCell.swift */ = {isa = PBXFileReference; fileEncoding = 4; lastKnownFileType = sourcecode.swift; path = BalanceCell.swift; sourceTree = "<group>"; };
		1A564BB88BF3ED779F8C21DC /* BlurManager.swift */ = {isa = PBXFileReference; fileEncoding = 4; lastKnownFileType = sourcecode.swift; path = BlurManager.swift; sourceTree = "<group>"; };
		1A564BD2D59794AD187F28ED /* TransactionStatusItemView.swift */ = {isa = PBXFileReference; fileEncoding = 4; lastKnownFileType = sourcecode.swift; path = TransactionStatusItemView.swift; sourceTree = "<group>"; };
		1A564BF724C69C237E309C07 /* BitcoinCashAdapter.swift */ = {isa = PBXFileReference; fileEncoding = 4; lastKnownFileType = sourcecode.swift; path = BitcoinCashAdapter.swift; sourceTree = "<group>"; };
		1A564C08421D093D6E445D3A /* EditPinRouter.swift */ = {isa = PBXFileReference; fileEncoding = 4; lastKnownFileType = sourcecode.swift; path = EditPinRouter.swift; sourceTree = "<group>"; };
		1A564C2194BB0FA7D298FAB5 /* BackgroundManager.swift */ = {isa = PBXFileReference; fileEncoding = 4; lastKnownFileType = sourcecode.swift; path = BackgroundManager.swift; sourceTree = "<group>"; };
		1A564C27C6CDAE6E692C4A14 /* TransactionTitleItem.swift */ = {isa = PBXFileReference; fileEncoding = 4; lastKnownFileType = sourcecode.swift; path = TransactionTitleItem.swift; sourceTree = "<group>"; };
		1A564C329BD2549B51F93155 /* LockoutView.swift */ = {isa = PBXFileReference; fileEncoding = 4; lastKnownFileType = sourcecode.swift; path = LockoutView.swift; sourceTree = "<group>"; };
		1A564C4771D7403A0D9E1F04 /* SyncModeCell.swift */ = {isa = PBXFileReference; fileEncoding = 4; lastKnownFileType = sourcecode.swift; path = SyncModeCell.swift; sourceTree = "<group>"; };
		1A564C4C8EFE1B1BBE03C9E6 /* TransactionFromToHashItem.swift */ = {isa = PBXFileReference; fileEncoding = 4; lastKnownFileType = sourcecode.swift; path = TransactionFromToHashItem.swift; sourceTree = "<group>"; };
		1A564C62CB1A633191738174 /* LanguageSettingsInteractorTests.swift */ = {isa = PBXFileReference; fileEncoding = 4; lastKnownFileType = sourcecode.swift; path = LanguageSettingsInteractorTests.swift; sourceTree = "<group>"; };
		1A564CF82858F8E7F80E1835 /* RateManager.swift */ = {isa = PBXFileReference; fileEncoding = 4; lastKnownFileType = sourcecode.swift; path = RateManager.swift; sourceTree = "<group>"; };
		1A564CFA352D219E2D05D09F /* SendButtonItemView.swift */ = {isa = PBXFileReference; fileEncoding = 4; lastKnownFileType = sourcecode.swift; path = SendButtonItemView.swift; sourceTree = "<group>"; };
		1A564D0BE1310BFCC7D8D774 /* EditPinModule.swift */ = {isa = PBXFileReference; fileEncoding = 4; lastKnownFileType = sourcecode.swift; path = EditPinModule.swift; sourceTree = "<group>"; };
		1A564D5E55767404ED6C88E0 /* Decimal.swift */ = {isa = PBXFileReference; fileEncoding = 4; lastKnownFileType = sourcecode.swift; path = Decimal.swift; sourceTree = "<group>"; };
		1A564D73251DBFA0CFE34D12 /* MainSettingsInteractor.swift */ = {isa = PBXFileReference; fileEncoding = 4; lastKnownFileType = sourcecode.swift; path = MainSettingsInteractor.swift; sourceTree = "<group>"; };
		1A564D7FA287326CBE96353A /* ButtonTheme.swift */ = {isa = PBXFileReference; fileEncoding = 4; lastKnownFileType = sourcecode.swift; path = ButtonTheme.swift; sourceTree = "<group>"; };
		1A564DA173BE95B4681E5395 /* DepositShareButtonItemView.swift */ = {isa = PBXFileReference; fileEncoding = 4; lastKnownFileType = sourcecode.swift; path = DepositShareButtonItemView.swift; sourceTree = "<group>"; };
		1A564DA86E84425C160C76C1 /* WalletViewController.swift */ = {isa = PBXFileReference; fileEncoding = 4; lastKnownFileType = sourcecode.swift; path = WalletViewController.swift; sourceTree = "<group>"; };
		1A564DAA99070A03BBC10871 /* LockoutUntilDateFactoryTests.swift */ = {isa = PBXFileReference; fileEncoding = 4; lastKnownFileType = sourcecode.swift; path = LockoutUntilDateFactoryTests.swift; sourceTree = "<group>"; };
		1A564DB37A289E1AEA981458 /* LanguageSettingsInteractor.swift */ = {isa = PBXFileReference; fileEncoding = 4; lastKnownFileType = sourcecode.swift; path = LanguageSettingsInteractor.swift; sourceTree = "<group>"; };
		1A564DDACAD5CFB092AE6496 /* BalanceEditCell.swift */ = {isa = PBXFileReference; fileEncoding = 4; lastKnownFileType = sourcecode.swift; path = BalanceEditCell.swift; sourceTree = "<group>"; };
		1A564E017B299CF4BA6F337C /* UnlockPinModule.swift */ = {isa = PBXFileReference; fileEncoding = 4; lastKnownFileType = sourcecode.swift; path = UnlockPinModule.swift; sourceTree = "<group>"; };
		1A564E1F405D2D57FBC9E799 /* TransactionFromToHashItemView.swift */ = {isa = PBXFileReference; fileEncoding = 4; lastKnownFileType = sourcecode.swift; path = TransactionFromToHashItemView.swift; sourceTree = "<group>"; };
		1A564E1FBBCCA45BCDA557F4 /* DepositModule.swift */ = {isa = PBXFileReference; fileEncoding = 4; lastKnownFileType = sourcecode.swift; path = DepositModule.swift; sourceTree = "<group>"; };
		1A564E32F66415F9A0586626 /* PinView.swift */ = {isa = PBXFileReference; fileEncoding = 4; lastKnownFileType = sourcecode.swift; path = PinView.swift; sourceTree = "<group>"; };
		1A564E38A79F3308EC1B437A /* AddressParser.swift */ = {isa = PBXFileReference; fileEncoding = 4; lastKnownFileType = sourcecode.swift; path = AddressParser.swift; sourceTree = "<group>"; };
		1A564E534927A26ACA3B1D83 /* SetPinPresenterTests.swift */ = {isa = PBXFileReference; fileEncoding = 4; lastKnownFileType = sourcecode.swift; path = SetPinPresenterTests.swift; sourceTree = "<group>"; };
		1A564E60ED94EDDE153519AA /* DescriptionCollectionHeader.swift */ = {isa = PBXFileReference; fileEncoding = 4; lastKnownFileType = sourcecode.swift; path = DescriptionCollectionHeader.swift; sourceTree = "<group>"; };
		1A564E77730537D108E31276 /* ConfirmationTheme.swift */ = {isa = PBXFileReference; fileEncoding = 4; lastKnownFileType = sourcecode.swift; path = ConfirmationTheme.swift; sourceTree = "<group>"; };
		1A564E8DEA08C33EB8F9422B /* HashViewTheme.swift */ = {isa = PBXFileReference; fileEncoding = 4; lastKnownFileType = sourcecode.swift; path = HashViewTheme.swift; sourceTree = "<group>"; };
		1A564E95E2CCF97680C920F0 /* RestoreEosInteractor.swift */ = {isa = PBXFileReference; fileEncoding = 4; lastKnownFileType = sourcecode.swift; path = RestoreEosInteractor.swift; sourceTree = "<group>"; };
		1A564EA89D7182D3D3F669C3 /* BalanceInteractorTests.swift */ = {isa = PBXFileReference; fileEncoding = 4; lastKnownFileType = sourcecode.swift; path = BalanceInteractorTests.swift; sourceTree = "<group>"; };
		1A564EDCEACE83D95F6AE528 /* DepositRouter.swift */ = {isa = PBXFileReference; fileEncoding = 4; lastKnownFileType = sourcecode.swift; path = DepositRouter.swift; sourceTree = "<group>"; };
		1A564F3B10EF814E1D330CAD /* DepositShareButtonItem.swift */ = {isa = PBXFileReference; fileEncoding = 4; lastKnownFileType = sourcecode.swift; path = DepositShareButtonItem.swift; sourceTree = "<group>"; };
		1A564F49E3B187A3564C0561 /* LocalizationManager.swift */ = {isa = PBXFileReference; fileEncoding = 4; lastKnownFileType = sourcecode.swift; path = LocalizationManager.swift; sourceTree = "<group>"; };
		1A564F5CDA92DD8EC7EC9B0D /* ManageWalletsPresenterTests.swift */ = {isa = PBXFileReference; fileEncoding = 4; lastKnownFileType = sourcecode.swift; path = ManageWalletsPresenterTests.swift; sourceTree = "<group>"; };
		1A564F5FA00D064D9F3F0AF7 /* SettingsCell.swift */ = {isa = PBXFileReference; fileEncoding = 4; lastKnownFileType = sourcecode.swift; path = SettingsCell.swift; sourceTree = "<group>"; };
		1A564F627224BDD3E99C582B /* LaunchPresenter.swift */ = {isa = PBXFileReference; fileEncoding = 4; lastKnownFileType = sourcecode.swift; path = LaunchPresenter.swift; sourceTree = "<group>"; };
		1A564F697ACF24DA968884EA /* UptimeProvider.swift */ = {isa = PBXFileReference; fileEncoding = 4; lastKnownFileType = sourcecode.swift; path = UptimeProvider.swift; sourceTree = "<group>"; };
		1A564F747A4D0B78E5DF6F1B /* SettingsTheme.swift */ = {isa = PBXFileReference; fileEncoding = 4; lastKnownFileType = sourcecode.swift; path = SettingsTheme.swift; sourceTree = "<group>"; };
		1A564F7564667D6BC7CEF6D3 /* TransactionViewItemLoaderState.swift */ = {isa = PBXFileReference; fileEncoding = 4; lastKnownFileType = sourcecode.swift; path = TransactionViewItemLoaderState.swift; sourceTree = "<group>"; };
		1A564F9B9F89F533BC520074 /* BalanceSorterTests.swift */ = {isa = PBXFileReference; fileEncoding = 4; lastKnownFileType = sourcecode.swift; path = BalanceSorterTests.swift; sourceTree = "<group>"; };
		1A564FA5E8DDE76BF1257727 /* UnlockPinPresenterTests.swift */ = {isa = PBXFileReference; fileEncoding = 4; lastKnownFileType = sourcecode.swift; path = UnlockPinPresenterTests.swift; sourceTree = "<group>"; };
		1A564FC3433E72C8A63AC5F5 /* CurrentDateProvider.swift */ = {isa = PBXFileReference; fileEncoding = 4; lastKnownFileType = sourcecode.swift; path = CurrentDateProvider.swift; sourceTree = "<group>"; };
		1A564FD2BE42EF4AADB0372C /* ManageWalletsModule.swift */ = {isa = PBXFileReference; fileEncoding = 4; lastKnownFileType = sourcecode.swift; path = ManageWalletsModule.swift; sourceTree = "<group>"; };
		1A564FE8D247C36C2478C6B5 /* TransactionCurrenciesHeaderView.swift */ = {isa = PBXFileReference; fileEncoding = 4; lastKnownFileType = sourcecode.swift; path = TransactionCurrenciesHeaderView.swift; sourceTree = "<group>"; };
		2CDA251F7039B6388B930003 /* Pods_Bank_Dev.framework */ = {isa = PBXFileReference; explicitFileType = wrapper.framework; includeInIndex = 0; path = Pods_Bank_Dev.framework; sourceTree = BUILT_PRODUCTS_DIR; };
		2FA5D82E6E66E2BB85636BD0 /* BlockdozerProvider.swift */ = {isa = PBXFileReference; fileEncoding = 4; lastKnownFileType = sourcecode.swift; path = BlockdozerProvider.swift; sourceTree = "<group>"; };
		3AF4739C21D38F380005A458 /* FullTransactionInfoViewController.swift */ = {isa = PBXFileReference; fileEncoding = 4; lastKnownFileType = sourcecode.swift; path = FullTransactionInfoViewController.swift; sourceTree = "<group>"; };
		3C7B92FD9F4CEC1CBB31B5A7 /* WelcomeScreenModule.swift */ = {isa = PBXFileReference; fileEncoding = 4; lastKnownFileType = sourcecode.swift; path = WelcomeScreenModule.swift; sourceTree = "<group>"; };
		3C7B94C6548A52D8576B8138 /* BackupConfirmationInteractor.swift */ = {isa = PBXFileReference; fileEncoding = 4; lastKnownFileType = sourcecode.swift; path = BackupConfirmationInteractor.swift; sourceTree = "<group>"; };
		3C7B94F32F315F4F753D89AD /* UrlManager.swift */ = {isa = PBXFileReference; fileEncoding = 4; lastKnownFileType = sourcecode.swift; path = UrlManager.swift; sourceTree = "<group>"; };
		3C7B9537271B4937DF028FEC /* WelcomeScreenPresenter.swift */ = {isa = PBXFileReference; fileEncoding = 4; lastKnownFileType = sourcecode.swift; path = WelcomeScreenPresenter.swift; sourceTree = "<group>"; };
		3C7B956E27165EB2D682C2D7 /* WelcomeScreenViewController.swift */ = {isa = PBXFileReference; fileEncoding = 4; lastKnownFileType = sourcecode.swift; path = WelcomeScreenViewController.swift; sourceTree = "<group>"; };
		3C7B95EF8087307F8266483C /* WelcomeScreenRouter.swift */ = {isa = PBXFileReference; fileEncoding = 4; lastKnownFileType = sourcecode.swift; path = WelcomeScreenRouter.swift; sourceTree = "<group>"; };
		3C7B99396FD9BBA3E8E3715F /* WelcomeScreenInteractor.swift */ = {isa = PBXFileReference; fileEncoding = 4; lastKnownFileType = sourcecode.swift; path = WelcomeScreenInteractor.swift; sourceTree = "<group>"; };
		3D955ABDB32C63409D8F97FC /* Pods-Bank Tests.debug.xcconfig */ = {isa = PBXFileReference; includeInIndex = 1; lastKnownFileType = text.xcconfig; name = "Pods-Bank Tests.debug.xcconfig"; path = "../Pods/Target Support Files/Pods-Bank Tests/Pods-Bank Tests.debug.xcconfig"; sourceTree = "<group>"; };
		417B3999AB813D9B5AE50F08 /* Pods-Bank Dev T.debug.xcconfig */ = {isa = PBXFileReference; includeInIndex = 1; lastKnownFileType = text.xcconfig; name = "Pods-Bank Dev T.debug.xcconfig"; path = "../Pods/Target Support Files/Pods-Bank Dev T/Pods-Bank Dev T.debug.xcconfig"; sourceTree = "<group>"; };
		49A4A4EC5EC2A6D4253FB66D /* Pods-Bank Dev.release.xcconfig */ = {isa = PBXFileReference; includeInIndex = 1; lastKnownFileType = text.xcconfig; name = "Pods-Bank Dev.release.xcconfig"; path = "../Pods/Target Support Files/Pods-Bank Dev/Pods-Bank Dev.release.xcconfig"; sourceTree = "<group>"; };
		5002C0952294165700E88585 /* ThreadSafeness.swift */ = {isa = PBXFileReference; fileEncoding = 4; lastKnownFileType = sourcecode.swift; path = ThreadSafeness.swift; sourceTree = "<group>"; };
		5026FFF421C3CA280023EEA2 /* Bank Dev.release.xcconfig */ = {isa = PBXFileReference; fileEncoding = 4; lastKnownFileType = text.xcconfig; path = "Bank Dev.release.xcconfig"; sourceTree = "<group>"; };
		5026FFF521C3CA280023EEA2 /* Bank Dev T.release.xcconfig */ = {isa = PBXFileReference; fileEncoding = 4; lastKnownFileType = text.xcconfig; path = "Bank Dev T.release.xcconfig"; sourceTree = "<group>"; };
		5026FFF621C3CA280023EEA2 /* Bank.release.xcconfig */ = {isa = PBXFileReference; fileEncoding = 4; lastKnownFileType = text.xcconfig; path = Bank.release.xcconfig; sourceTree = "<group>"; };
		5026FFF721C3CA280023EEA2 /* Bank Dev T.debug.xcconfig */ = {isa = PBXFileReference; fileEncoding = 4; lastKnownFileType = text.xcconfig; path = "Bank Dev T.debug.xcconfig"; sourceTree = "<group>"; };
		5026FFF821C3CA280023EEA2 /* Bank Dev.debug.xcconfig */ = {isa = PBXFileReference; fileEncoding = 4; lastKnownFileType = text.xcconfig; path = "Bank Dev.debug.xcconfig"; sourceTree = "<group>"; };
		5026FFF921C3CA280023EEA2 /* Bank.debug.xcconfig */ = {isa = PBXFileReference; fileEncoding = 4; lastKnownFileType = text.xcconfig; path = Bank.debug.xcconfig; sourceTree = "<group>"; };
		503320AA214679EB00F64AAA /* PinTheme.swift */ = {isa = PBXFileReference; fileEncoding = 4; lastKnownFileType = sourcecode.swift; path = PinTheme.swift; sourceTree = "<group>"; };
		509E3D2320E398610095452C /* RestoreTheme.swift */ = {isa = PBXFileReference; lastKnownFileType = sourcecode.swift; path = RestoreTheme.swift; sourceTree = "<group>"; };
		50A83FBE213FCB4B008A5F4B /* ru */ = {isa = PBXFileReference; lastKnownFileType = text.plist.strings; name = ru; path = ru.lproj/Localizable.strings; sourceTree = "<group>"; };
		50AB06AD2158E2EE00A01E4A /* LocalAuthentication.framework */ = {isa = PBXFileReference; lastKnownFileType = wrapper.framework; name = LocalAuthentication.framework; path = System/Library/Frameworks/LocalAuthentication.framework; sourceTree = SDKROOT; };
		50AB06B6215A269200A01E4A /* en */ = {isa = PBXFileReference; lastKnownFileType = text.plist.strings; name = en; path = en.lproj/InfoPlist.strings; sourceTree = "<group>"; };
		50AB06B8215A269700A01E4A /* ru */ = {isa = PBXFileReference; lastKnownFileType = text.plist.strings; name = ru; path = ru.lproj/InfoPlist.strings; sourceTree = "<group>"; };
		50AB06B9215A269900A01E4A /* de */ = {isa = PBXFileReference; lastKnownFileType = text.plist.strings; name = de; path = de.lproj/InfoPlist.strings; sourceTree = "<group>"; };
		50E2A266214A67B400C51413 /* de */ = {isa = PBXFileReference; lastKnownFileType = text.plist.strings; name = de; path = de.lproj/Localizable.strings; sourceTree = "<group>"; };
		50EDB79E215B493000BFE8A5 /* GeneratedMocks.swift */ = {isa = PBXFileReference; fileEncoding = 4; lastKnownFileType = sourcecode.swift; path = GeneratedMocks.swift; sourceTree = "<group>"; };
		50EED18F218822E200E200AD /* fr */ = {isa = PBXFileReference; lastKnownFileType = text.plist.strings; name = fr; path = fr.lproj/InfoPlist.strings; sourceTree = "<group>"; };
		50EED190218822E200E200AD /* fr */ = {isa = PBXFileReference; lastKnownFileType = text.plist.strings; name = fr; path = fr.lproj/Localizable.strings; sourceTree = "<group>"; };
		50EED191218822FA00E200AD /* tr */ = {isa = PBXFileReference; lastKnownFileType = text.plist.strings; name = tr; path = tr.lproj/InfoPlist.strings; sourceTree = "<group>"; };
		50EED192218822FA00E200AD /* tr */ = {isa = PBXFileReference; lastKnownFileType = text.plist.strings; name = tr; path = tr.lproj/Localizable.strings; sourceTree = "<group>"; };
		57643D7C83C0E8939C422D13 /* Pods_Bank_Dev_T.framework */ = {isa = PBXFileReference; explicitFileType = wrapper.framework; includeInIndex = 0; path = Pods_Bank_Dev_T.framework; sourceTree = BUILT_PRODUCTS_DIR; };
		58AAA01DEF6280C1A0F1DA2D /* EthereumTransactionInfoAdapter.swift */ = {isa = PBXFileReference; fileEncoding = 4; lastKnownFileType = sourcecode.swift; path = EthereumTransactionInfoAdapter.swift; sourceTree = "<group>"; };
		58AAA04194E7E2B466F92828 /* BackupInteractor.swift */ = {isa = PBXFileReference; fileEncoding = 4; lastKnownFileType = sourcecode.swift; path = BackupInteractor.swift; sourceTree = "<group>"; };
		58AAA07E7147F10E59DC1CED /* EtherscanProvider.swift */ = {isa = PBXFileReference; fileEncoding = 4; lastKnownFileType = sourcecode.swift; path = EtherscanProvider.swift; sourceTree = "<group>"; };
		58AAA12F81B0D2587DB52D94 /* FullTransactionInfoInteractorTests.swift */ = {isa = PBXFileReference; fileEncoding = 4; lastKnownFileType = sourcecode.swift; path = FullTransactionInfoInteractorTests.swift; sourceTree = "<group>"; };
		58AAA168658F739D4AF36B7D /* InsightProvider.swift */ = {isa = PBXFileReference; fileEncoding = 4; lastKnownFileType = sourcecode.swift; path = InsightProvider.swift; sourceTree = "<group>"; };
		58AAA18351C448F8AF3ED17C /* BackupWordsRouter.swift */ = {isa = PBXFileReference; fileEncoding = 4; lastKnownFileType = sourcecode.swift; path = BackupWordsRouter.swift; sourceTree = "<group>"; };
		58AAA1C151E737B0B32208B4 /* BitcoinTransactionInfoAdapter.swift */ = {isa = PBXFileReference; fileEncoding = 4; lastKnownFileType = sourcecode.swift; path = BitcoinTransactionInfoAdapter.swift; sourceTree = "<group>"; };
		58AAA2833E26BB948D3E06D2 /* BackupConfirmationModule.swift */ = {isa = PBXFileReference; fileEncoding = 4; lastKnownFileType = sourcecode.swift; path = BackupConfirmationModule.swift; sourceTree = "<group>"; };
		58AAA2D3E1840EA8931E12D0 /* BackupConfirmationRouter.swift */ = {isa = PBXFileReference; fileEncoding = 4; lastKnownFileType = sourcecode.swift; path = BackupConfirmationRouter.swift; sourceTree = "<group>"; };
		58AAA2F49CD663006371EF2A /* FullTransactionInfoStateTests.swift */ = {isa = PBXFileReference; fileEncoding = 4; lastKnownFileType = sourcecode.swift; path = FullTransactionInfoStateTests.swift; sourceTree = "<group>"; };
		58AAA312DD0792117182B64E /* Erc20Adapter.swift */ = {isa = PBXFileReference; fileEncoding = 4; lastKnownFileType = sourcecode.swift; path = Erc20Adapter.swift; sourceTree = "<group>"; };
		58AAA330AD0FF6644BD4510C /* FullTransactionProviderLinkCell.swift */ = {isa = PBXFileReference; fileEncoding = 4; lastKnownFileType = sourcecode.swift; path = FullTransactionProviderLinkCell.swift; sourceTree = "<group>"; };
		58AAA3311BFB7C367CBF8490 /* DataProviderSettingsInteractorTests.swift */ = {isa = PBXFileReference; fileEncoding = 4; lastKnownFileType = sourcecode.swift; path = DataProviderSettingsInteractorTests.swift; sourceTree = "<group>"; };
		58AAA36085141C5488E11A72 /* DataProviderSettingsPresenterTests.swift */ = {isa = PBXFileReference; fileEncoding = 4; lastKnownFileType = sourcecode.swift; path = DataProviderSettingsPresenterTests.swift; sourceTree = "<group>"; };
		58AAA36F24D9B30298D67BCB /* FullTransactionInfoRouterTests.swift */ = {isa = PBXFileReference; fileEncoding = 4; lastKnownFileType = sourcecode.swift; path = FullTransactionInfoRouterTests.swift; sourceTree = "<group>"; };
		58AAA390E4B59B8CB7C2D2E8 /* DataProviderSettingsModule.swift */ = {isa = PBXFileReference; fileEncoding = 4; lastKnownFileType = sourcecode.swift; path = DataProviderSettingsModule.swift; sourceTree = "<group>"; };
		58AAA39FF58FB74DC374C5C1 /* BackupWordsPresenter.swift */ = {isa = PBXFileReference; fileEncoding = 4; lastKnownFileType = sourcecode.swift; path = BackupWordsPresenter.swift; sourceTree = "<group>"; };
		58AAA3CCBFC02D7F6438DE3E /* PingManager.swift */ = {isa = PBXFileReference; fileEncoding = 4; lastKnownFileType = sourcecode.swift; path = PingManager.swift; sourceTree = "<group>"; };
		58AAA407F55E644523FC8EF8 /* FullTransactionLinkView.swift */ = {isa = PBXFileReference; fileEncoding = 4; lastKnownFileType = sourcecode.swift; path = FullTransactionLinkView.swift; sourceTree = "<group>"; };
		58AAA414888309622A1AAF53 /* DataProviderCell.swift */ = {isa = PBXFileReference; fileEncoding = 4; lastKnownFileType = sourcecode.swift; path = DataProviderCell.swift; sourceTree = "<group>"; };
		58AAA452B368DF573BDB2E41 /* RequestErrorTheme.swift */ = {isa = PBXFileReference; fileEncoding = 4; lastKnownFileType = sourcecode.swift; path = RequestErrorTheme.swift; sourceTree = "<group>"; };
		58AAA4679CB188876817185B /* FullTransactionInfoProviderTests.swift */ = {isa = PBXFileReference; fileEncoding = 4; lastKnownFileType = sourcecode.swift; path = FullTransactionInfoProviderTests.swift; sourceTree = "<group>"; };
		58AAA46DB06FFD38AD574E4E /* BackupConfirmationController.swift */ = {isa = PBXFileReference; fileEncoding = 4; lastKnownFileType = sourcecode.swift; path = BackupConfirmationController.swift; sourceTree = "<group>"; };
		58AAA4B3E970540EE2F76C6E /* DataProviderSettingsInteractor.swift */ = {isa = PBXFileReference; fileEncoding = 4; lastKnownFileType = sourcecode.swift; path = DataProviderSettingsInteractor.swift; sourceTree = "<group>"; };
		58AAA4D67CF8410B7F073319 /* FullTransactionInfoProviderFactoryTests.swift */ = {isa = PBXFileReference; fileEncoding = 4; lastKnownFileType = sourcecode.swift; path = FullTransactionInfoProviderFactoryTests.swift; sourceTree = "<group>"; };
		58AAA56AA98F7B0DB2E97971 /* DataProviderSettingsRouter.swift */ = {isa = PBXFileReference; fileEncoding = 4; lastKnownFileType = sourcecode.swift; path = DataProviderSettingsRouter.swift; sourceTree = "<group>"; };
		58AAA58097EB8413FEA75EE8 /* BtcComProvider.swift */ = {isa = PBXFileReference; fileEncoding = 4; lastKnownFileType = sourcecode.swift; path = BtcComProvider.swift; sourceTree = "<group>"; };
		58AAA5F63E9C788A68C8AF5A /* BackupPresenter.swift */ = {isa = PBXFileReference; fileEncoding = 4; lastKnownFileType = sourcecode.swift; path = BackupPresenter.swift; sourceTree = "<group>"; };
		58AAA656A81B2C12F618FB44 /* EthereumBaseAdapter.swift */ = {isa = PBXFileReference; fileEncoding = 4; lastKnownFileType = sourcecode.swift; path = EthereumBaseAdapter.swift; sourceTree = "<group>"; };
		58AAA687FC0253AD175BA756 /* FullTransactionInfoInteractor.swift */ = {isa = PBXFileReference; fileEncoding = 4; lastKnownFileType = sourcecode.swift; path = FullTransactionInfoInteractor.swift; sourceTree = "<group>"; };
		58AAA68D36E8424BBE757B88 /* DataProviderSettingsPresenter.swift */ = {isa = PBXFileReference; fileEncoding = 4; lastKnownFileType = sourcecode.swift; path = DataProviderSettingsPresenter.swift; sourceTree = "<group>"; };
		58AAA72A3BACDB574838A8CC /* FullTransactionInfoProviderFactory.swift */ = {isa = PBXFileReference; fileEncoding = 4; lastKnownFileType = sourcecode.swift; path = FullTransactionInfoProviderFactory.swift; sourceTree = "<group>"; };
		58AAA78092F9EBED7192F8B3 /* WelcomeTheme.swift */ = {isa = PBXFileReference; fileEncoding = 4; lastKnownFileType = sourcecode.swift; path = WelcomeTheme.swift; sourceTree = "<group>"; };
		58AAA79D129F7B3E64598E5F /* FullTransactionInfoModule.swift */ = {isa = PBXFileReference; fileEncoding = 4; lastKnownFileType = sourcecode.swift; path = FullTransactionInfoModule.swift; sourceTree = "<group>"; };
		58AAA7A94D25C20240FD75C6 /* PaymentRequestAddress.swift */ = {isa = PBXFileReference; fileEncoding = 4; lastKnownFileType = sourcecode.swift; path = PaymentRequestAddress.swift; sourceTree = "<group>"; };
		58AAA7F8DA30F2F95B9DC758 /* FullTransactionDataProviderManager.swift */ = {isa = PBXFileReference; fileEncoding = 4; lastKnownFileType = sourcecode.swift; path = FullTransactionDataProviderManager.swift; sourceTree = "<group>"; };
		58AAA823D090E4B3E0D03A91 /* FullTransactionInfoPresenter.swift */ = {isa = PBXFileReference; fileEncoding = 4; lastKnownFileType = sourcecode.swift; path = FullTransactionInfoPresenter.swift; sourceTree = "<group>"; };
		58AAA839E98781BFF8AEB2B3 /* BlockChairProvider.swift */ = {isa = PBXFileReference; fileEncoding = 4; lastKnownFileType = sourcecode.swift; path = BlockChairProvider.swift; sourceTree = "<group>"; };
		58AAA842D6734B75D88E578C /* FullTransactionInfoRouter.swift */ = {isa = PBXFileReference; fileEncoding = 4; lastKnownFileType = sourcecode.swift; path = FullTransactionInfoRouter.swift; sourceTree = "<group>"; };
		58AAA88D3ED8D5570474B589 /* BackupModule.swift */ = {isa = PBXFileReference; fileEncoding = 4; lastKnownFileType = sourcecode.swift; path = BackupModule.swift; sourceTree = "<group>"; };
		58AAA8FCF190F71C5494E5C5 /* BackupWordsModule.swift */ = {isa = PBXFileReference; fileEncoding = 4; lastKnownFileType = sourcecode.swift; path = BackupWordsModule.swift; sourceTree = "<group>"; };
		58AAA901FEA7E5AFB0519C5C /* WordsValidator.swift */ = {isa = PBXFileReference; fileEncoding = 4; lastKnownFileType = sourcecode.swift; path = WordsValidator.swift; sourceTree = "<group>"; };
		58AAA90F7BDC0FD487A0C495 /* FullTransactionInfoState.swift */ = {isa = PBXFileReference; fileEncoding = 4; lastKnownFileType = sourcecode.swift; path = FullTransactionInfoState.swift; sourceTree = "<group>"; };
		58AAA976A6B67FD47D5958E8 /* HorSysProvider.swift */ = {isa = PBXFileReference; fileEncoding = 4; lastKnownFileType = sourcecode.swift; path = HorSysProvider.swift; sourceTree = "<group>"; };
		58AAA98833B2412BBE860CA5 /* TransactionInfoDescriptionTheme.swift */ = {isa = PBXFileReference; fileEncoding = 4; lastKnownFileType = sourcecode.swift; path = TransactionInfoDescriptionTheme.swift; sourceTree = "<group>"; };
		58AAA9EA36E5D6028A6F6767 /* UIBlurEffectStyle.swift */ = {isa = PBXFileReference; fileEncoding = 4; lastKnownFileType = sourcecode.swift; path = UIBlurEffectStyle.swift; sourceTree = "<group>"; };
		58AAAAC5854D58969ECE57A1 /* FullTransactionDataProviderManagerTests.swift */ = {isa = PBXFileReference; fileEncoding = 4; lastKnownFileType = sourcecode.swift; path = FullTransactionDataProviderManagerTests.swift; sourceTree = "<group>"; };
		58AAAB2A7397DE3BBC456E96 /* DataProviderSettingsViewController.swift */ = {isa = PBXFileReference; fileEncoding = 4; lastKnownFileType = sourcecode.swift; path = DataProviderSettingsViewController.swift; sourceTree = "<group>"; };
		58AAAC0A14CAF88B383C7857 /* FullTransactionSection.swift */ = {isa = PBXFileReference; fileEncoding = 4; lastKnownFileType = sourcecode.swift; path = FullTransactionSection.swift; sourceTree = "<group>"; };
		58AAAC123E3138007B4D6E05 /* FullTransactionHeaderCell.swift */ = {isa = PBXFileReference; fileEncoding = 4; lastKnownFileType = sourcecode.swift; path = FullTransactionHeaderCell.swift; sourceTree = "<group>"; };
		58AAAC411BF9546AD24CDE23 /* BackupWordsController.swift */ = {isa = PBXFileReference; fileEncoding = 4; lastKnownFileType = sourcecode.swift; path = BackupWordsController.swift; sourceTree = "<group>"; };
		58AAAC5B00009B199A687EF3 /* EthereumKitManager.swift */ = {isa = PBXFileReference; fileEncoding = 4; lastKnownFileType = sourcecode.swift; path = EthereumKitManager.swift; sourceTree = "<group>"; };
		58AAAC944A9DCACFAF1DDA15 /* FullTransactionInfoProtocols.swift */ = {isa = PBXFileReference; fileEncoding = 4; lastKnownFileType = sourcecode.swift; path = FullTransactionInfoProtocols.swift; sourceTree = "<group>"; };
		58AAAC9716B68916B4EA0B9B /* HashView.swift */ = {isa = PBXFileReference; fileEncoding = 4; lastKnownFileType = sourcecode.swift; name = HashView.swift; path = ../../../UserInterface/Controls/HashView.swift; sourceTree = "<group>"; };
		58AAAC9A4A60E2F1F248F928 /* FullTransactionItem.swift */ = {isa = PBXFileReference; fileEncoding = 4; lastKnownFileType = sourcecode.swift; path = FullTransactionItem.swift; sourceTree = "<group>"; };
		58AAAD82EF02D5AA6E8ED4CB /* FullTransactionInfoProvider.swift */ = {isa = PBXFileReference; fileEncoding = 4; lastKnownFileType = sourcecode.swift; path = FullTransactionInfoProvider.swift; sourceTree = "<group>"; };
		58AAADF00D642CB746C44C51 /* FullTransactionRecord.swift */ = {isa = PBXFileReference; fileEncoding = 4; lastKnownFileType = sourcecode.swift; path = FullTransactionRecord.swift; sourceTree = "<group>"; };
		58AAAE75A33F6C7304A3F8EE /* BackupConfirmationPresenter.swift */ = {isa = PBXFileReference; fileEncoding = 4; lastKnownFileType = sourcecode.swift; path = BackupConfirmationPresenter.swift; sourceTree = "<group>"; };
		58AAAEA9AB2118A46863AEB5 /* FullTransactionInfoPresenterTests.swift */ = {isa = PBXFileReference; fileEncoding = 4; lastKnownFileType = sourcecode.swift; path = FullTransactionInfoPresenterTests.swift; sourceTree = "<group>"; };
		58AAAEB2610B22FF5C9E9A41 /* BlockExplorerProvider.swift */ = {isa = PBXFileReference; fileEncoding = 4; lastKnownFileType = sourcecode.swift; path = BlockExplorerProvider.swift; sourceTree = "<group>"; };
		58AAAEFCF9B0CF6C069E826E /* RestoreAccountsTheme.swift */ = {isa = PBXFileReference; fileEncoding = 4; lastKnownFileType = sourcecode.swift; path = RestoreAccountsTheme.swift; sourceTree = "<group>"; };
		58AAAF286BB3532AF94E4EB8 /* RequestErrorView.swift */ = {isa = PBXFileReference; fileEncoding = 4; lastKnownFileType = sourcecode.swift; path = RequestErrorView.swift; sourceTree = "<group>"; };
		754FC632F3964D9EF1172D85 /* Pods_Bank.framework */ = {isa = PBXFileReference; explicitFileType = wrapper.framework; includeInIndex = 0; path = Pods_Bank.framework; sourceTree = BUILT_PRODUCTS_DIR; };
		7B87DD80F1B5F49E1A17D48A /* Pods-Bank.release.xcconfig */ = {isa = PBXFileReference; includeInIndex = 1; lastKnownFileType = text.xcconfig; name = "Pods-Bank.release.xcconfig"; path = "../Pods/Target Support Files/Pods-Bank/Pods-Bank.release.xcconfig"; sourceTree = "<group>"; };
		A79CC9D3E472AD6CDB9E17EC /* Pods-Bank.debug.xcconfig */ = {isa = PBXFileReference; includeInIndex = 1; lastKnownFileType = text.xcconfig; name = "Pods-Bank.debug.xcconfig"; path = "../Pods/Target Support Files/Pods-Bank/Pods-Bank.debug.xcconfig"; sourceTree = "<group>"; };
		C34C463CE4115A838C13EA33 /* Pods_Bank_Tests.framework */ = {isa = PBXFileReference; explicitFileType = wrapper.framework; includeInIndex = 0; path = Pods_Bank_Tests.framework; sourceTree = BUILT_PRODUCTS_DIR; };
		D24DBEAA7A654C8075B634B6 /* Pods-Bank Dev.debug.xcconfig */ = {isa = PBXFileReference; includeInIndex = 1; lastKnownFileType = text.xcconfig; name = "Pods-Bank Dev.debug.xcconfig"; path = "../Pods/Target Support Files/Pods-Bank Dev/Pods-Bank Dev.debug.xcconfig"; sourceTree = "<group>"; };
		D3285F4220BD158E00644076 /* Unstoppable DT.app */ = {isa = PBXFileReference; explicitFileType = wrapper.application; includeInIndex = 0; path = "Unstoppable DT.app"; sourceTree = BUILT_PRODUCTS_DIR; };
		D3285F4520BD158E00644076 /* AppDelegate.swift */ = {isa = PBXFileReference; lastKnownFileType = sourcecode.swift; path = AppDelegate.swift; sourceTree = "<group>"; };
		D3285F4C20BD158F00644076 /* Assets.xcassets */ = {isa = PBXFileReference; lastKnownFileType = folder.assetcatalog; path = Assets.xcassets; sourceTree = "<group>"; };
		D3285F5120BD158F00644076 /* Info.plist */ = {isa = PBXFileReference; lastKnownFileType = text.plist.xml; path = Info.plist; sourceTree = "<group>"; };
		D3373D9420BEC7B30082BC4A /* AVFoundation.framework */ = {isa = PBXFileReference; lastKnownFileType = wrapper.framework; name = AVFoundation.framework; path = System/Library/Frameworks/AVFoundation.framework; sourceTree = SDKROOT; };
		D3373DB120C52F640082BC4A /* LaunchScreen.xib */ = {isa = PBXFileReference; lastKnownFileType = file.xib; path = LaunchScreen.xib; sourceTree = "<group>"; };
		D3373DBF20C658660082BC4A /* Bank Tests.xctest */ = {isa = PBXFileReference; explicitFileType = wrapper.cfbundle; includeInIndex = 0; path = "Bank Tests.xctest"; sourceTree = BUILT_PRODUCTS_DIR; };
		D3373DC320C658660082BC4A /* Info.plist */ = {isa = PBXFileReference; lastKnownFileType = text.plist.xml; path = Info.plist; sourceTree = "<group>"; };
		D3373DCC20C6B21C0082BC4A /* RestoreWordsViewController.swift */ = {isa = PBXFileReference; lastKnownFileType = sourcecode.swift; path = RestoreWordsViewController.swift; sourceTree = "<group>"; };
		D348A77020C7C58900803B9E /* BackupController.swift */ = {isa = PBXFileReference; lastKnownFileType = sourcecode.swift; path = BackupController.swift; sourceTree = "<group>"; };
		D34E941B21F86C3500AD8E90 /* ko */ = {isa = PBXFileReference; lastKnownFileType = text.plist.strings; name = ko; path = ko.lproj/InfoPlist.strings; sourceTree = "<group>"; };
		D34E941C21F86C3500AD8E90 /* ko */ = {isa = PBXFileReference; lastKnownFileType = text.plist.strings; name = ko; path = ko.lproj/Localizable.strings; sourceTree = "<group>"; };
		D35B518821942E7A00504FBA /* AboutSettingsViewController.swift */ = {isa = PBXFileReference; lastKnownFileType = sourcecode.swift; path = AboutSettingsViewController.swift; sourceTree = "<group>"; };
		D38405CE218317DF007D50AD /* Unstoppable D.app */ = {isa = PBXFileReference; explicitFileType = wrapper.application; includeInIndex = 0; path = "Unstoppable D.app"; sourceTree = BUILT_PRODUCTS_DIR; };
		D38406BE21831B3D007D50AD /* Unstoppable.app */ = {isa = PBXFileReference; explicitFileType = wrapper.application; includeInIndex = 0; path = Unstoppable.app; sourceTree = BUILT_PRODUCTS_DIR; };
		D38406C3218327B1007D50AD /* AppIcon.xcassets */ = {isa = PBXFileReference; lastKnownFileType = folder.assetcatalog; path = AppIcon.xcassets; sourceTree = "<group>"; };
		D38406C621832862007D50AD /* AppIconDevT.xcassets */ = {isa = PBXFileReference; lastKnownFileType = folder.assetcatalog; path = AppIconDevT.xcassets; sourceTree = "<group>"; };
		D38406C821832968007D50AD /* AppIconDev.xcassets */ = {isa = PBXFileReference; lastKnownFileType = folder.assetcatalog; path = AppIconDev.xcassets; sourceTree = "<group>"; };
		D3A6D6B9219430BA00D11AFE /* AboutCell.swift */ = {isa = PBXFileReference; lastKnownFileType = sourcecode.swift; path = AboutCell.swift; sourceTree = "<group>"; };
		D3A6D6BA219430BA00D11AFE /* AboutCell.xib */ = {isa = PBXFileReference; lastKnownFileType = file.xib; path = AboutCell.xib; sourceTree = "<group>"; };
		D3B476A321D0D64E008B0C3E /* es */ = {isa = PBXFileReference; lastKnownFileType = text.plist.strings; name = es; path = es.lproj/InfoPlist.strings; sourceTree = "<group>"; };
		D3B476A421D0D64E008B0C3E /* es */ = {isa = PBXFileReference; lastKnownFileType = text.plist.strings; name = es; path = es.lproj/Localizable.strings; sourceTree = "<group>"; };
		D3B476A521D0D659008B0C3E /* zh */ = {isa = PBXFileReference; lastKnownFileType = text.plist.strings; name = zh; path = zh.lproj/InfoPlist.strings; sourceTree = "<group>"; };
		D3B476A621D0D659008B0C3E /* zh */ = {isa = PBXFileReference; lastKnownFileType = text.plist.strings; name = zh; path = zh.lproj/Localizable.strings; sourceTree = "<group>"; };
		D3B491E521F1ECC600DAE203 /* TransactionRecordPool.swift */ = {isa = PBXFileReference; fileEncoding = 4; lastKnownFileType = sourcecode.swift; path = TransactionRecordPool.swift; sourceTree = "<group>"; };
		D3B491E621F1ECC600DAE203 /* TransactionsLoader.swift */ = {isa = PBXFileReference; fileEncoding = 4; lastKnownFileType = sourcecode.swift; path = TransactionsLoader.swift; sourceTree = "<group>"; };
		D3B491E721F1ECC600DAE203 /* TransactionsMetadataDataSource.swift */ = {isa = PBXFileReference; fileEncoding = 4; lastKnownFileType = sourcecode.swift; path = TransactionsMetadataDataSource.swift; sourceTree = "<group>"; };
		D3B491E821F1ECC600DAE203 /* TransactionItem.swift */ = {isa = PBXFileReference; fileEncoding = 4; lastKnownFileType = sourcecode.swift; path = TransactionItem.swift; sourceTree = "<group>"; };
		D3B62A8820CA40DC005A9F80 /* MainViewController.swift */ = {isa = PBXFileReference; lastKnownFileType = sourcecode.swift; path = MainViewController.swift; sourceTree = "<group>"; };
		D3B62A8920CA40DC005A9F80 /* MainViewController.xib */ = {isa = PBXFileReference; lastKnownFileType = file.xib; path = MainViewController.xib; sourceTree = "<group>"; };
		D3B62A8C20CA436F005A9F80 /* BalanceViewController.swift */ = {isa = PBXFileReference; lastKnownFileType = sourcecode.swift; path = BalanceViewController.swift; sourceTree = "<group>"; };
		D3B62A9020CA467E005A9F80 /* TransactionsViewController.swift */ = {isa = PBXFileReference; lastKnownFileType = sourcecode.swift; path = TransactionsViewController.swift; sourceTree = "<group>"; };
		D3B62A9B20CA73A0005A9F80 /* en */ = {isa = PBXFileReference; lastKnownFileType = text.plist.strings; name = en; path = en.lproj/Localizable.strings; sourceTree = "<group>"; };
		D3B62A9D20CA88BF005A9F80 /* DarkTheme.xcassets */ = {isa = PBXFileReference; lastKnownFileType = folder.assetcatalog; path = DarkTheme.xcassets; sourceTree = "<group>"; };
		DD7EA68C34A8C939459143B0 /* Pods-Bank Tests.release.xcconfig */ = {isa = PBXFileReference; includeInIndex = 1; lastKnownFileType = text.xcconfig; name = "Pods-Bank Tests.release.xcconfig"; path = "../Pods/Target Support Files/Pods-Bank Tests/Pods-Bank Tests.release.xcconfig"; sourceTree = "<group>"; };
		EF86DBB23152BD1358F766CE /* Pods-Bank Dev T.release.xcconfig */ = {isa = PBXFileReference; includeInIndex = 1; lastKnownFileType = text.xcconfig; name = "Pods-Bank Dev T.release.xcconfig"; path = "../Pods/Target Support Files/Pods-Bank Dev T/Pods-Bank Dev T.release.xcconfig"; sourceTree = "<group>"; };
/* End PBXFileReference section */

/* Begin PBXFrameworksBuildPhase section */
		D3285F3F20BD158E00644076 /* Frameworks */ = {
			isa = PBXFrameworksBuildPhase;
			buildActionMask = 2147483647;
			files = (
				50AB06AE2158E2EE00A01E4A /* LocalAuthentication.framework in Frameworks */,
				D3373D9520BEC7B30082BC4A /* AVFoundation.framework in Frameworks */,
				0C1339B5AC2EF6308C530EFA /* Pods_Bank_Dev_T.framework in Frameworks */,
			);
			runOnlyForDeploymentPostprocessing = 0;
		};
		D3373DBC20C658660082BC4A /* Frameworks */ = {
			isa = PBXFrameworksBuildPhase;
			buildActionMask = 2147483647;
			files = (
				41A22A9B2FA01C41637B3EB9 /* Pods_Bank_Tests.framework in Frameworks */,
			);
			runOnlyForDeploymentPostprocessing = 0;
		};
		D38405B7218317DF007D50AD /* Frameworks */ = {
			isa = PBXFrameworksBuildPhase;
			buildActionMask = 2147483647;
			files = (
				D38405B8218317DF007D50AD /* LocalAuthentication.framework in Frameworks */,
				D38405B9218317DF007D50AD /* AVFoundation.framework in Frameworks */,
				D3A298A64B963F9CD9841DBF /* Pods_Bank_Dev.framework in Frameworks */,
			);
			runOnlyForDeploymentPostprocessing = 0;
		};
		D38406A621831B3D007D50AD /* Frameworks */ = {
			isa = PBXFrameworksBuildPhase;
			buildActionMask = 2147483647;
			files = (
				D38406A721831B3D007D50AD /* LocalAuthentication.framework in Frameworks */,
				D38406A821831B3D007D50AD /* AVFoundation.framework in Frameworks */,
				4BBB009736B540C47E50CE37 /* Pods_Bank.framework in Frameworks */,
			);
			runOnlyForDeploymentPostprocessing = 0;
		};
/* End PBXFrameworksBuildPhase section */

/* Begin PBXGroup section */
		11B35039F6DE905E901EDFA9 /* Currencies */ = {
			isa = PBXGroup;
			children = (
				11B356DF243F6B9248E6AD42 /* Currency.swift */,
				1A564679937963085A8530F4 /* CurrencyHelper.swift */,
			);
			path = Currencies;
			sourceTree = "<group>";
		};
		11B350BC4EF67BFAAB877E4F /* RestoreWords */ = {
			isa = PBXGroup;
			children = (
				11B358A22763AC816195CE7A /* RestoreWordsModule.swift */,
				11B35E81D848256AED44AFF3 /* RestoreWordsRouter.swift */,
				11B35B925DBFC2CE0B69B6DD /* RestoreWordsPresenter.swift */,
				11B3592FF2DF3AF0C93D8896 /* RestoreWordsViewController.swift */,
			);
			path = RestoreWords;
			sourceTree = "<group>";
		};
		11B351A958188BFC3A37003F /* Balance */ = {
			isa = PBXGroup;
			children = (
				1A564422F8945526DC6866E0 /* Views */,
				11B35DC5A4019EA28C92B1E7 /* BalanceModule.swift */,
				11B35DDABED90E97417092F5 /* BalanceRouter.swift */,
				11B3511175F5F85BE5677E1A /* BalanceInteractor.swift */,
				11B356A624E0982E0D90F9BB /* BalancePresenter.swift */,
				D3B62A8C20CA436F005A9F80 /* BalanceViewController.swift */,
				11B35458E7255EFB7BD0FB67 /* BalanceViewItem.swift */,
				11B35F79F5274A2603296EFF /* BalanceItemDataSource.swift */,
				11B35D7125090E2FF868F924 /* BalanceViewItemFactory.swift */,
				11B35A0A1E69943CD3203FF9 /* BalanceItem.swift */,
				11B35D1D60E1D0A206C70490 /* BalanceHeaderViewItem.swift */,
				1A564571110872DF0D85F0B4 /* BalanceSorter.swift */,
			);
			path = Balance;
			sourceTree = "<group>";
		};
		11B351DB654E3B13593BF465 /* Restore */ = {
			isa = PBXGroup;
			children = (
				1A5640A450479CFD91C0413A /* Views */,
				11B358586003E20B167B1442 /* RestoreModule.swift */,
				11B35142DB758C8B2397D115 /* RestoreRouter.swift */,
				11B35BAEE22C144B33661819 /* RestorePresenter.swift */,
				11B35BA0167A8A6B5AFEABAE /* RestoreViewController.swift */,
			);
			path = Restore;
			sourceTree = "<group>";
		};
		11B3522E3A62CE13EB0C958B /* Backup */ = {
			isa = PBXGroup;
			children = (
				58AAA88D3ED8D5570474B589 /* BackupModule.swift */,
				11B35D66E95B16C32E3796E8 /* BackupRouter.swift */,
				58AAA04194E7E2B466F92828 /* BackupInteractor.swift */,
				58AAA5F63E9C788A68C8AF5A /* BackupPresenter.swift */,
				D348A77020C7C58900803B9E /* BackupController.swift */,
			);
			path = Backup;
			sourceTree = "<group>";
		};
		11B352926E3B01F819D344DF /* Extensions */ = {
			isa = PBXGroup;
			children = (
				11B351FFC025462BB9F01184 /* UIColor.swift */,
				11B35F4AF52970B217AD4DC6 /* String.swift */,
				11B3522E7181FB5F0A647944 /* Satoshi.swift */,
				11B358414185C1B924E91A32 /* UIView.swift */,
				11B35A473B035F88BA0C09C1 /* UIFont.swift */,
				11B355ABE89C2793563829BD /* Date.swift */,
				11B356D6300E64A1982BC9EB /* UIAlertController.swift */,
				11B351D55B31D37B7194DE55 /* UITableView.swift */,
				11B351E743E45282859B08D3 /* UIButton.swift */,
				11B3572B7C2F16CD51F37FF0 /* UIImage.swift */,
				11B358407DC8E2314E66124E /* UIWindow.swift */,
				1A564D5E55767404ED6C88E0 /* Decimal.swift */,
				58AAA9EA36E5D6028A6F6767 /* UIBlurEffectStyle.swift */,
			);
			path = Extensions;
			sourceTree = "<group>";
		};
		11B352FAC4377E8D23D66635 /* ManageAccounts */ = {
			isa = PBXGroup;
			children = (
				11B35A11A87D22528F6AE3CE /* Views */,
				11B358B4DFC88B488F3BC039 /* ManageAccountsViewController.swift */,
				11B355330C2EB2870BD7087A /* ManageAccountsInteractor.swift */,
				11B35DDCBD6107AD190ED580 /* ManageAccountsModule.swift */,
				11B35283DEB96027246DFFFE /* ManageAccountsRouter.swift */,
				11B35CDAE70C1D4C434FE954 /* ManageAccountsPresenter.swift */,
				11B35987C48604FA6CB81C92 /* ManageAccountsViewItemFactory.swift */,
			);
			path = ManageAccounts;
			sourceTree = "<group>";
		};
		11B35344CEA8CF35257A6975 /* Launch */ = {
			isa = PBXGroup;
			children = (
				11B35C7DCF9B7894F7600623 /* LaunchRouter.swift */,
				1A56408C8281C80FD365E5BE /* LaunchModule.swift */,
				1A56458C7C29504755A09E00 /* LaunchInteractor.swift */,
				1A564F627224BDD3E99C582B /* LaunchPresenter.swift */,
			);
			path = Launch;
			sourceTree = "<group>";
		};
		11B3537337963E192F823FF5 /* UserInterface */ = {
			isa = PBXGroup;
			children = (
				11B35C84DC7991111CB6AF2F /* Controls */,
				11B353F2C2D228FDCCDE913F /* Controllers */,
				11B352926E3B01F819D344DF /* Extensions */,
				1A564E38A79F3308EC1B437A /* AddressParser.swift */,
				11B35D8D844E5AE5C73A6EB8 /* CoinIconImageView.swift */,
				11B35C181EB4CA85BD80228C /* HudHelper.swift */,
				11B35492B1162F69CA7A0597 /* DateHelper.swift */,
				11B354B43B5120F594318FDA /* PermissionsHelper.swift */,
				11B35EFB45ECC2D403CA6C89 /* ValueFormatter.swift */,
				11B353F97FB72582499D6663 /* TestModeIndicator.swift */,
			);
			path = UserInterface;
			sourceTree = "<group>";
		};
		11B35397696E98FF415A1562 /* Deposit */ = {
			isa = PBXGroup;
			children = (
				11B35F2B655DA832E0761521 /* DepositPresenterTests.swift */,
				11B351D1EA6877358DABA00F /* DepositInteractorTests.swift */,
			);
			path = Deposit;
			sourceTree = "<group>";
		};
		11B353F2C2D228FDCCDE913F /* Controllers */ = {
			isa = PBXGroup;
			children = (
				11B3535FC407BA20765EBCF4 /* KeyboardObservingViewController.swift */,
				1A564358AD3DC4FADBA19214 /* WalletNavigationController.swift */,
				1A564DA86E84425C160C76C1 /* WalletViewController.swift */,
				1A5642D6188D2E01E0EEC41C /* AlertViewController.swift */,
			);
			path = Controllers;
			sourceTree = "<group>";
		};
		11B3546BA60E06900F58BA94 /* Core */ = {
			isa = PBXGroup;
			children = (
				11B35E1EBCA59D0D1DD9ABCD /* Adapters */,
				11B35703146B7401E5D5170E /* Factories */,
				11B35480153660045A6CF9AC /* Managers */,
				11B3573D2F4B70997D4BBAD3 /* Storage */,
				11B35A25459978E09332B0C8 /* ApiProviders */,
				1A5646D49060C3EFF06D0479 /* App.swift */,
				11B35A5DE20DD6DD486FAFC0 /* Protocols.swift */,
				11B35C182B944A7CD13EA163 /* BiometryType.swift */,
				11B35FD3263E331D704EA771 /* Signal.swift */,
				11B358B344E13290D77605E0 /* Logger.swift */,
			);
			path = Core;
			sourceTree = "<group>";
		};
		11B35480153660045A6CF9AC /* Managers */ = {
			isa = PBXGroup;
			children = (
				1A5648F910A01D14653C8B21 /* LockManager.swift */,
				1A564A6CCF1B907F25255D2E /* LockRouter.swift */,
				11B35ADD30196056A9C6407C /* WordsManager.swift */,
				1A5645B289EFBDB3EAB27E3A /* PinManager.swift */,
				1A564901BE8CB514936E47AF /* BiometricManager.swift */,
				1A564BB88BF3ED779F8C21DC /* BlurManager.swift */,
				1A564CF82858F8E7F80E1835 /* RateManager.swift */,
				1A564F49E3B187A3564C0561 /* LocalizationManager.swift */,
				11B35C4FFB99D10A8F343E9C /* LanguageManager.swift */,
				11B357BA1A6AC79F07B54FB5 /* SystemInfoManager.swift */,
				11B35A65D7F2EADB3618DA64 /* RandomManager.swift */,
				11B35570FD93AFB406434D20 /* WalletManager.swift */,
				11B357F5E2BDAAAE4E5446E3 /* AdapterManager.swift */,
				11B358A2ED820E5741F0701A /* AppConfigProvider.swift */,
				11B3598F5529D0939EE53A19 /* CurrencyManager.swift */,
				11B3535DD03F9264351E13A9 /* NetworkManager.swift */,
				11B350C8341DFAF14D974ACC /* RateSyncer.swift */,
				11B35FA1C1FF965AA2EB6666 /* PeriodicTimer.swift */,
				1A56468BE2370BCAA8BDA2FC /* OneTimeTimer.swift */,
				11B35788190D05AF5DBB9072 /* ReachabilityManager.swift */,
				11B35CEBC4B32E57AA2469AA /* PasteboardManager.swift */,
				1A5645447A24FE94F0D87BFF /* LockoutManager.swift */,
				3C7B94F32F315F4F753D89AD /* UrlManager.swift */,
				58AAA7F8DA30F2F95B9DC758 /* FullTransactionDataProviderManager.swift */,
				58AAA3CCBFC02D7F6438DE3E /* PingManager.swift */,
				58AAAC5B00009B199A687EF3 /* EthereumKitManager.swift */,
				1A564908ABD8BC8BB8713C2E /* FeeRateProvider.swift */,
				1A564C2194BB0FA7D298FAB5 /* BackgroundManager.swift */,
				11B35872950C107E4810AB6B /* AccountManager.swift */,
				11B35F26989959D83D337249 /* AccountCreator.swift */,
				11B35981A2EDBC21C82D13A5 /* PredefinedAccountTypeManager.swift */,
				11B352254688700E3FF9B59F /* BiometryManager.swift */,
				11B355E86612AEE00ED19CFE /* BackupManager.swift */,
				11B352884D47E0B23DCF2C2C /* AppManager.swift */,
				11B35133152C3ED8DEC7F075 /* WalletStorage.swift */,
				11B35264D93B6F4E120759E7 /* DefaultWalletCreator.swift */,
				11B351FBF486466DDD72E795 /* WalletRemover.swift */,
			);
			path = Managers;
			sourceTree = "<group>";
		};
		11B354AB3C3435F2D5F39EE6 /* Modules */ = {
			isa = PBXGroup;
			children = (
				11B35344CEA8CF35257A6975 /* Launch */,
				11B3522E3A62CE13EB0C958B /* Backup */,
				58AAA9863A583CB6F9B115B2 /* BackupWords */,
				58AAA859428C6E3DF33F3118 /* BackupConfirmation */,
				11B351DB654E3B13593BF465 /* Restore */,
				11B350BC4EF67BFAAB877E4F /* RestoreWords */,
				1A564DD9DCE6C374990C7597 /* RestoreEos */,
				11B35597F6C8570E3C7ABFBF /* Main */,
				11B351A958188BFC3A37003F /* Balance */,
				1A564A9B3E98E1C09C59E4DF /* SortType */,
				11B3564BD80DA937DE5060DD /* Transactions */,
				11B358D87B2EDEB8BE8F133B /* Settings */,
				1A564B7337E79315F1CC3B49 /* Deposit */,
				1A5646EDEC415756075A968B /* Send */,
				1A564B6D22A2CD659257C4DF /* TransactionInfo */,
				1A564B0EE9610C12018EEF64 /* FullTransactionInfo */,
				1A56458BF237D871E8BE0F40 /* Pin */,
				1A56491E9E3ABAFC8145DCB0 /* ManageWallets */,
				11B35A97DAE48AC8457B98A0 /* Agreement */,
				1A56483301946F4DF022E125 /* SyncMode */,
				11B352FAC4377E8D23D66635 /* ManageAccounts */,
				3C7B9BF3170D4C25D5293D33 /* Welcome */,
			);
			path = Modules;
			sourceTree = "<group>";
		};
		11B35597F6C8570E3C7ABFBF /* Main */ = {
			isa = PBXGroup;
			children = (
				11B35B96D2BC5994AC8EC794 /* MainModule.swift */,
				11B35D163D12BE823AF54E97 /* MainRouter.swift */,
				11B35B88A2D6C85E1600F3AF /* MainInteractor.swift */,
				11B359E7A75E6B92D1305F40 /* MainPresenter.swift */,
				D3B62A8820CA40DC005A9F80 /* MainViewController.swift */,
				D3B62A8920CA40DC005A9F80 /* MainViewController.xib */,
			);
			path = Main;
			sourceTree = "<group>";
		};
		11B3564BD80DA937DE5060DD /* Transactions */ = {
			isa = PBXGroup;
			children = (
				D3B491E821F1ECC600DAE203 /* TransactionItem.swift */,
				D3B491E521F1ECC600DAE203 /* TransactionRecordPool.swift */,
				D3B491E621F1ECC600DAE203 /* TransactionsLoader.swift */,
				D3B491E721F1ECC600DAE203 /* TransactionsMetadataDataSource.swift */,
				1A56463D46E59369F3C2AC13 /* Views */,
				11B35687F7521B1F22786638 /* TransactionsModule.swift */,
				11B3520E9F70FFB8CC2D25A3 /* TransactionsRouter.swift */,
				11B35BEF7ABBE155593B4DBE /* TransactionsInteractor.swift */,
				11B3569AE7CDF7E217CAB4EE /* TransactionsPresenter.swift */,
				D3B62A9020CA467E005A9F80 /* TransactionsViewController.swift */,
				1A56425A421C1C9FB383DCDA /* TransactionRecordDataSource.swift */,
				11B35B93B5B43FF00B24528B /* TransactionRecordPoolRepo.swift */,
				11B35082EB75323531F95A2F /* TransactionItemFactory.swift */,
				11B350DFDC2CC98086520BFA /* TransactionItemDataSource.swift */,
				11B3592889642D8823BEDAE2 /* TransactionRecordPoolState.swift */,
				1A5640AC869ADF30D3BCCAE0 /* TransactionViewItemLoader.swift */,
				1A564F7564667D6BC7CEF6D3 /* TransactionViewItemLoaderState.swift */,
				1A5648F4CBE5575C4D6C40BA /* Differ.swift */,
			);
			path = Transactions;
			sourceTree = "<group>";
		};
		11B356605394189E9B5EBEE0 /* Models */ = {
			isa = PBXGroup;
			children = (
				11B35039F6DE905E901EDFA9 /* Currencies */,
				58AAA85521DB75B22E42996A /* TransactionInfo */,
				11B3596EF15BDB590810F8AE /* PredefinedAccountTypes */,
				11B35B466B8FF6754E47DACD /* CoinValue.swift */,
				1A5640B6691F4FD048C82A49 /* CoinValueHelper.swift */,
				11B3589DC1945CAFBEEB1EED /* CurrencyValue.swift */,
				11B356738853E2305B5CC34B /* TransactionRecord.swift */,
				11B35BBAAAE1A3981B902E89 /* Rate.swift */,
				1A5640AA47846498D56A36E6 /* LatestRateData.swift */,
				58AAA7A94D25C20240FD75C6 /* PaymentRequestAddress.swift */,
				1A56488B2051E9529CE8742E /* LockoutState.swift */,
				1A56404690D0235A5183C12D /* Coin.swift */,
				11B352D70D3A3A2851CCEDA3 /* AuthData.swift */,
				1A5649C6FFC694CD18A8B39A /* AddressData.swift */,
				11B35878592C2E37DA1EBE1E /* CoinType.swift */,
				11B35BDC2E3F845A52C442AD /* EnabledWallet.swift */,
				5002C0952294165700E88585 /* ThreadSafeness.swift */,
				11B35614C6E244926AF48701 /* Account.swift */,
				11B35EB6A09E7FBB70B8966B /* Wallet.swift */,
				11B35542A7D7FE1BDC2E73E2 /* AccountType.swift */,
				11B35E9B9C7A88B7584507DF /* AccountRecord.swift */,
			);
			path = Models;
			sourceTree = "<group>";
		};
		11B356942087C7A57857D287 /* ActionSheet */ = {
			isa = PBXGroup;
			children = (
				11B3523AECA209106F192586 /* BaseButtonItem.swift */,
				11B3564E0721887CEBDE39F2 /* BaseButtonItemView.swift */,
				11B3505BF644BCA7FD0F86F5 /* BaseTwinItem.swift */,
				11B3513A0023455D438BAC4C /* BaseTwinItemView.swift */,
				11B35B5CE0ED32CD93DFBB56 /* BaseTwinItemView.xib */,
				11B35CFDC5BD98BA40682DBD /* AlertButtonItem.swift */,
				11B3566164D1D7C7898132E2 /* AlertButtonItemView.swift */,
				11B35EC60329833B8D6CA1E0 /* ConfirmationCheckboxItem.swift */,
				11B350AD0C5D210E06600D3F /* ConfirmationCheckboxView.swift */,
				1A5646B61624B1237B877D54 /* TextSelectItem.swift */,
				1A5648E17213DF77DCA2EE42 /* TextSelectItemView.swift */,
			);
			path = ActionSheet;
			sourceTree = "<group>";
		};
		11B35703146B7401E5D5170E /* Factories */ = {
			isa = PBXGroup;
			children = (
				11B3576492DE68F2507BB711 /* AdapterFactory.swift */,
				11B3569AD3ABD5F26CB51506 /* TransactionViewItemFactory.swift */,
				11B357776F706C10E8B14C4E /* TransactionViewItem.swift */,
				1A5641ABEF9064B6FCC8DF87 /* LockoutUntilDateFactory.swift */,
				1A564F697ACF24DA968884EA /* UptimeProvider.swift */,
				1A564FC3433E72C8A63AC5F5 /* CurrentDateProvider.swift */,
				11B35C4D6F474C2EB3687EB4 /* AccountFactory.swift */,
				11B357A7F7FD0E4D2BDD8F49 /* WalletFactory.swift */,
			);
			path = Factories;
			sourceTree = "<group>";
		};
		11B3573D2F4B70997D4BBAD3 /* Storage */ = {
			isa = PBXGroup;
			children = (
				11B352044BCE494491257933 /* UserDefaultsStorage.swift */,
				11B3584E1C6B6FA22B89D82C /* KeychainStorage.swift */,
				11B35A1AE56A94BEB52AC4D1 /* GrdbStorage.swift */,
				11B35E87C15A3AE82F471007 /* AccountStorage.swift */,
			);
			path = Storage;
			sourceTree = "<group>";
		};
		11B3586A7D20121BC532047E /* Unlink */ = {
			isa = PBXGroup;
			children = (
				11B352A8C9C3AA2AB1776F3C /* UnlinkViewController.swift */,
				11B3529D276325D741CAEEF5 /* UnlinkModule.swift */,
				11B3539C11511DDEE1EACD1E /* UnlinkRouter.swift */,
				11B35419B0C846238DDC50F3 /* UnlinkPresenter.swift */,
				11B351A464627DCBABD1AC17 /* UnlinkInteractor.swift */,
			);
			path = Unlink;
			sourceTree = "<group>";
		};
		11B358D87B2EDEB8BE8F133B /* Settings */ = {
			isa = PBXGroup;
			children = (
				1A564533BEABADF4DC5F8A25 /* Main */,
				1A56463750A2B2C557B399E7 /* Security */,
				11B35C89D6DFA823F5F2D65D /* BaseCurrency */,
				1A5640A281A00EB0CE8A1A8B /* Language */,
				1A564CDA3F20A49140C993C1 /* Views */,
				11B35E1B51E123DEB9F71E96 /* About */,
				11B3586A7D20121BC532047E /* Unlink */,
			);
			path = Settings;
			sourceTree = "<group>";
		};
		11B3596EF15BDB590810F8AE /* PredefinedAccountTypes */ = {
			isa = PBXGroup;
			children = (
				11B35F3A33D60A4A014DC920 /* Words12AccountType.swift */,
				11B35473B5D087C8C234D390 /* Words24AccountType.swift */,
				11B3589F07BFA3626F5E41FD /* EosAccountType.swift */,
			);
			path = PredefinedAccountTypes;
			sourceTree = "<group>";
		};
		11B35A033A93C4EDDC3079F3 /* BaseCurrency */ = {
			isa = PBXGroup;
			children = (
				11B3581BC59DE52C60AED5F5 /* BaseCurrencySettingsInteractorTests.swift */,
				11B359DA37B619C35AF93D2A /* BaseCurrencySettingsPresenterTests.swift */,
			);
			path = BaseCurrency;
			sourceTree = "<group>";
		};
		11B35A11A87D22528F6AE3CE /* Views */ = {
			isa = PBXGroup;
			children = (
				11B35D815F45FCFCE500E706 /* ManageAccountCell.swift */,
			);
			path = Views;
			sourceTree = "<group>";
		};
		11B35A1D12389D09984007C1 /* Modules */ = {
			isa = PBXGroup;
			children = (
				1A564387C2E130D390213811 /* Settings */,
				1A564B2390BF0C3D6886E8E7 /* Pin */,
				1A564AFD44EE99E8E072D775 /* Balance */,
				11B35397696E98FF415A1562 /* Deposit */,
				11B35C4F9F2F6428518CD6CA /* Send */,
				1A564538336B8BD81CF26F61 /* ManageWallets */,
				58AAA02D50A268980DE3A5C7 /* FullTransactionInfo */,
				1A56423D9D3201FD80F6CD2A /* Transactions */,
				11B35B62F8AA25D173762D6B /* Backup */,
				11B35FD5074CF4EEAF6FDA4E /* ManageAccounts */,
			);
			path = Modules;
			sourceTree = "<group>";
		};
		11B35A25459978E09332B0C8 /* ApiProviders */ = {
			isa = PBXGroup;
			children = (
				11B35055FA381EE9CA438CB0 /* RateApiProvider.swift */,
				11B355AD0C896DBA7122F3DC /* JsonApiProvider.swift */,
			);
			path = ApiProviders;
			sourceTree = "<group>";
		};
		11B35A97DAE48AC8457B98A0 /* Agreement */ = {
			isa = PBXGroup;
			children = (
				11B356F9CD8A90874F17F0D5 /* AgreementViewController.swift */,
				11B35563AD5480E74C3EE851 /* AgreementPresenter.swift */,
				11B3555B8A1BB021B722B1D6 /* AgreementRouter.swift */,
				11B35FC6F5CF6D888A05590B /* AgreementInteractor.swift */,
				11B35248E47D24EE71FDFC6F /* AgreementModule.swift */,
			);
			path = Agreement;
			sourceTree = "<group>";
		};
		11B35B62F8AA25D173762D6B /* Backup */ = {
			isa = PBXGroup;
			children = (
				11B3532DFFBC8DCEEBDC19FB /* WordsValidatorTests.swift */,
			);
			path = Backup;
			sourceTree = "<group>";
		};
		11B35C4F9F2F6428518CD6CA /* Send */ = {
			isa = PBXGroup;
			children = (
				11B35DC75FCA42F7A5FB1E65 /* SendPresenterTests.swift */,
				11B35FAF942FA80752EDBFA7 /* SendInteractorTests.swift */,
				11B352A3792AA46E98DDE5B6 /* SendStateViewItemFactoryTests.swift */,
			);
			path = Send;
			sourceTree = "<group>";
		};
		11B35C84DC7991111CB6AF2F /* Controls */ = {
			isa = PBXGroup;
			children = (
				11B356942087C7A57857D287 /* ActionSheet */,
				11B35C8856A137E92441AF19 /* IndexedInputField.swift */,
				11B3570598EDE26F96BC5F41 /* RespondButton.swift */,
				11B35F53002A95B923B397AE /* NumPad.swift */,
				11B35A686DD5BA335FEB6BEB /* BarsProgressView.swift */,
				1A5646997429F7E84F01AC9D /* FeeSlider.swift */,
				1A56445B8B1F1C78E1DFC9F8 /* HashView.swift */,
				1A5647755D9C148EACC988CB /* AddressInputField.swift */,
			);
			path = Controls;
			sourceTree = "<group>";
		};
		11B35C89D6DFA823F5F2D65D /* BaseCurrency */ = {
			isa = PBXGroup;
			children = (
				11B35C104035EBC5B0B13592 /* BaseCurrencySettingsModule.swift */,
				11B35F3E6B957ECFF5D1CE2E /* BaseCurrencySettingsRouter.swift */,
				11B3550630A9EC44B7157E6F /* BaseCurrencySettingsInteractor.swift */,
				11B35B7A44754508AEFDA9FD /* BaseCurrencySettingsPresenter.swift */,
				11B35E4481DCD98BF2074797 /* BaseCurrencySettingsViewController.swift */,
				11B35B0378C5EA6E02CB2E37 /* DoubleLineCell.swift */,
			);
			path = BaseCurrency;
			sourceTree = "<group>";
		};
		11B35E1B51E123DEB9F71E96 /* About */ = {
			isa = PBXGroup;
			children = (
				11B35BDC4FD741BE033D1956 /* AboutSettingsRouter.swift */,
				D35B518821942E7A00504FBA /* AboutSettingsViewController.swift */,
				D3A6D6B9219430BA00D11AFE /* AboutCell.swift */,
				D3A6D6BA219430BA00D11AFE /* AboutCell.xib */,
			);
			path = About;
			sourceTree = "<group>";
		};
		11B35E1EBCA59D0D1DD9ABCD /* Adapters */ = {
			isa = PBXGroup;
			children = (
				11B352D114BED753EEBA8B8D /* BitcoinAdapter.swift */,
				11B352D314A298B6B832F309 /* EthereumAdapter.swift */,
				58AAA312DD0792117182B64E /* Erc20Adapter.swift */,
				58AAA656A81B2C12F618FB44 /* EthereumBaseAdapter.swift */,
				1A56450DA6DF97C9E1FFE987 /* BitcoinBaseAdapter.swift */,
				1A564BF724C69C237E309C07 /* BitcoinCashAdapter.swift */,
				11B358CA18471A93188933B4 /* DashAdapter.swift */,
			);
			path = Adapters;
			sourceTree = "<group>";
		};
		11B35E3C220B3D16C2003788 /* Managers */ = {
			isa = PBXGroup;
			children = (
				11B356347098BE98619962B4 /* LanguageManagerTests.swift */,
				1A564A19508B4730BC016037 /* LockoutManagerTests.swift */,
				58AAAAC5854D58969ECE57A1 /* FullTransactionDataProviderManagerTests.swift */,
			);
			path = Managers;
			sourceTree = "<group>";
		};
		11B35E5AA6902106BBB1C8BE /* Factories */ = {
			isa = PBXGroup;
			children = (
				11B35461B70501F290DFC166 /* TransactionViewItemFactoryTests.swift */,
				1A564DAA99070A03BBC10871 /* LockoutUntilDateFactoryTests.swift */,
			);
			path = Factories;
			sourceTree = "<group>";
		};
		11B35FCA2349D95A84142C52 /* Core */ = {
			isa = PBXGroup;
			children = (
				11B35E3C220B3D16C2003788 /* Managers */,
				11B35E5AA6902106BBB1C8BE /* Factories */,
			);
			path = Core;
			sourceTree = "<group>";
		};
		11B35FD5074CF4EEAF6FDA4E /* ManageAccounts */ = {
			isa = PBXGroup;
			children = (
				11B3566D9CACCEF57F44FF1D /* ManageAccountsViewItemFactoryTests.swift */,
			);
			path = ManageAccounts;
			sourceTree = "<group>";
		};
		1A5640A281A00EB0CE8A1A8B /* Language */ = {
			isa = PBXGroup;
			children = (
				1A5642A5A1B21FE92139766E /* LanguageSettingsModule.swift */,
				1A564094488F092EDA007FE9 /* LanguageSettingsRouter.swift */,
				1A564DB37A289E1AEA981458 /* LanguageSettingsInteractor.swift */,
				1A564238192BEA3F5470E204 /* LanguageSettingsPresenter.swift */,
				1A5644D3B094D4148F99F8A5 /* LanguageSettingsViewController.swift */,
			);
			path = Language;
			sourceTree = "<group>";
		};
		1A5640A450479CFD91C0413A /* Views */ = {
			isa = PBXGroup;
			children = (
				1A5648D3CF09FF5EBE8321EC /* RestoreWordCell.swift */,
				1A564E60ED94EDDE153519AA /* DescriptionCollectionHeader.swift */,
				11B35C0C1945B0A9BFBF0AF9 /* RestoreAccountCell.swift */,
			);
			path = Views;
			sourceTree = "<group>";
		};
		1A56415657D01394FAD66CB6 /* Main */ = {
			isa = PBXGroup;
			children = (
				1A56445B53883A652362E9D6 /* MainSettingsPresenterTests.swift */,
				1A56426438831456EF79DC47 /* MainSettingsInteractorTests.swift */,
			);
			path = Main;
			sourceTree = "<group>";
		};
		1A56423D9D3201FD80F6CD2A /* Transactions */ = {
			isa = PBXGroup;
			children = (
				1A5647DAC1D6B533F8E5E298 /* TransactionViewItemDataSourceTests.swift */,
			);
			path = Transactions;
			sourceTree = "<group>";
		};
		1A564384C132B1AF74258D4A /* ViewItems */ = {
			isa = PBXGroup;
			children = (
				1A5643EADEFDE29AF3CB9BE2 /* CollectionView */,
				1A5640FFFD5B065D745208F1 /* PagingDotsItem.swift */,
				1A56453E2F6ED44D46D84C49 /* PagingDotsItemView.swift */,
				1A564F3B10EF814E1D330CAD /* DepositShareButtonItem.swift */,
				1A564DA173BE95B4681E5395 /* DepositShareButtonItemView.swift */,
			);
			path = ViewItems;
			sourceTree = "<group>";
		};
		1A564387C2E130D390213811 /* Settings */ = {
			isa = PBXGroup;
			children = (
				1A56415657D01394FAD66CB6 /* Main */,
				1A564C06CDEC39F5C2224385 /* Security */,
				1A5649CC17A01D2A0745C4FB /* Language */,
				11B35A033A93C4EDDC3079F3 /* BaseCurrency */,
				58AAA0C31F59DCE6039A24AC /* DataProvider */,
			);
			path = Settings;
			sourceTree = "<group>";
		};
		1A5643D714CA2AC21A38668E /* Theme */ = {
			isa = PBXGroup;
			children = (
				D3B62A9D20CA88BF005A9F80 /* DarkTheme.xcassets */,
				1A5649DB879A57761C09842E /* AppTheme.swift */,
				509E3D2320E398610095452C /* RestoreTheme.swift */,
				1A564939814A9D9F47D41EEB /* InputFieldTheme.swift */,
				1A564243436E5185205D0359 /* BalanceTheme.swift */,
				1A5647CE5852E959DA7EB89A /* TransactionsFilterTheme.swift */,
				1A5645ED6604E61C418C257E /* TransactionsTheme.swift */,
				1A564E77730537D108E31276 /* ConfirmationTheme.swift */,
				1A564D7FA287326CBE96353A /* ButtonTheme.swift */,
				1A56481E8D97841B12893D00 /* DepositTheme.swift */,
				1A564077BF075C35B6FF3BCB /* SendTheme.swift */,
				1A5645F926B14580B1644164 /* TransactionInfoTheme.swift */,
				1A564F747A4D0B78E5DF6F1B /* SettingsTheme.swift */,
				1A56428DB7E042907CD4252D /* FullTransactionInfoTheme.swift */,
				503320AA214679EB00F64AAA /* PinTheme.swift */,
				11B35BFD94DA13D66AD6A86D /* NumPadTheme.swift */,
				1A564A860AD2DA3CFBF9C04A /* ManageWalletsTheme.swift */,
				1A5645D738FD93B79628E5E5 /* BackupTheme.swift */,
				58AAA98833B2412BBE860CA5 /* TransactionInfoDescriptionTheme.swift */,
				58AAA452B368DF573BDB2E41 /* RequestErrorTheme.swift */,
				1A564E8DEA08C33EB8F9422B /* HashViewTheme.swift */,
				1A564B3A9FB49DA8AA184B46 /* SyncModeTheme.swift */,
				11B357C7F62B53F2AD89FBC6 /* ManageAccountsTheme.swift */,
				58AAAEFCF9B0CF6C069E826E /* RestoreAccountsTheme.swift */,
				58AAA78092F9EBED7192F8B3 /* WelcomeTheme.swift */,
			);
			path = Theme;
			sourceTree = "<group>";
		};
		1A5643EADEFDE29AF3CB9BE2 /* CollectionView */ = {
			isa = PBXGroup;
			children = (
				1A5645BE7DACEC78A2FAEFB5 /* DepositCollectionItem.swift */,
				1A564B0A9AB0EAAB5574FDD0 /* DepositCollectionItemView.swift */,
				1A5647F6F29405E571D70592 /* DepositAddressCollectionCell.swift */,
				1A5648AB2D8BF212D891310D /* AddressItem.swift */,
			);
			path = CollectionView;
			sourceTree = "<group>";
		};
		1A564422F8945526DC6866E0 /* Views */ = {
			isa = PBXGroup;
			children = (
				1A564B746C8A6451D81B27D4 /* BalanceCell.swift */,
				1A56463AFF1D05E33BA25C8A /* BalanceHeaderView.swift */,
				1A564DDACAD5CFB092AE6496 /* BalanceEditCell.swift */,
			);
			path = Views;
			sourceTree = "<group>";
		};
		1A564533BEABADF4DC5F8A25 /* Main */ = {
			isa = PBXGroup;
			children = (
				1A5647AD7481B36F20D4DDF9 /* MainSettingsModule.swift */,
				1A5645D25F2DB148CD0C16B5 /* MainSettingsRouter.swift */,
				1A564D73251DBFA0CFE34D12 /* MainSettingsInteractor.swift */,
				1A5640528EFD15137E218EA3 /* MainSettingsPresenter.swift */,
				1A564879AD72301AAB78F8F5 /* MainSettingsViewController.swift */,
			);
			path = Main;
			sourceTree = "<group>";
		};
		1A564538336B8BD81CF26F61 /* ManageWallets */ = {
			isa = PBXGroup;
			children = (
				1A564F5CDA92DD8EC7EC9B0D /* ManageWalletsPresenterTests.swift */,
				1A5640FA19AF1EC2B9C0F407 /* ManageWalletsPresenterStateTests.swift */,
				1A5644C4CCD9EBD71BD69D40 /* ManageWalletsInteractorTests.swift */,
			);
			path = ManageWallets;
			sourceTree = "<group>";
		};
		1A56458BF237D871E8BE0F40 /* Pin */ = {
			isa = PBXGroup;
			children = (
				1A564C4F05F93B265A7012A6 /* Set */,
				1A56464BA039FC9B1E2C3FBB /* Edit */,
				1A5645F1C808BE89EDB67F4D /* Unlock */,
				1A56490AEC0BDFCA98275B49 /* PinModule.swift */,
				1A5640B8B65EAECA3A36F89E /* PinInteractor.swift */,
				1A564948450C4AADB2679AC0 /* PinViewController.swift */,
				1A564E32F66415F9A0586626 /* PinView.swift */,
				1A564326AB442FFB65E1CA29 /* PinDotsView.swift */,
				1A564A3E6B23CF04ECEB40DC /* ManagePinPresenter.swift */,
				1A564C329BD2549B51F93155 /* LockoutView.swift */,
			);
			path = Pin;
			sourceTree = "<group>";
		};
		1A5645F1C808BE89EDB67F4D /* Unlock */ = {
			isa = PBXGroup;
			children = (
				1A5644EDACA3F1843C8194F7 /* UnlockPinRouter.swift */,
				1A564E017B299CF4BA6F337C /* UnlockPinModule.swift */,
				1A5641742308EC67C1292980 /* UnlockPinPresenter.swift */,
				1A5647E28DF774B3CE01D2C4 /* UnlockPinInteractor.swift */,
			);
			path = Unlock;
			sourceTree = "<group>";
		};
		1A56460D4431FCCDB0BDEC5A /* Set */ = {
			isa = PBXGroup;
			children = (
				1A564E534927A26ACA3B1D83 /* SetPinPresenterTests.swift */,
			);
			path = Set;
			sourceTree = "<group>";
		};
		1A56463750A2B2C557B399E7 /* Security */ = {
			isa = PBXGroup;
			children = (
				1A5641572B6E46E18B52A6A9 /* SecuritySettingsModule.swift */,
				1A5641B7D1079995F147F7D2 /* SecuritySettingsRouter.swift */,
				1A564082B28C17265B23D88A /* SecuritySettingsInteractor.swift */,
				1A56446DB62F52AC4C3C2C30 /* SecuritySettingsPresenter.swift */,
				1A5647AD931E3B90C974A6CB /* SecuritySettingsViewController.swift */,
			);
			path = Security;
			sourceTree = "<group>";
		};
		1A56463D46E59369F3C2AC13 /* Views */ = {
			isa = PBXGroup;
			children = (
				1A564FE8D247C36C2478C6B5 /* TransactionCurrenciesHeaderView.swift */,
				1A5649C888E12C1A0B70EFA8 /* TransactionsCurrencyCell.swift */,
				1A5643AAE35C8D8C5DA5924C /* TransactionCell.swift */,
				1A564C4771D7403A0D9E1F04 /* SyncModeCell.swift */,
			);
			path = Views;
			sourceTree = "<group>";
		};
		1A56464BA039FC9B1E2C3FBB /* Edit */ = {
			isa = PBXGroup;
			children = (
				1A564C08421D093D6E445D3A /* EditPinRouter.swift */,
				1A564D0BE1310BFCC7D8D774 /* EditPinModule.swift */,
				1A5646F390EE2D74304C8CDA /* EditPinPresenter.swift */,
			);
			path = Edit;
			sourceTree = "<group>";
		};
		1A5646EDEC415756075A968B /* Send */ = {
			isa = PBXGroup;
			children = (
				1A5648623A4BAD3D5EB22E1C /* ViewItems */,
				1A56474B516F0AFBAAFB3AE2 /* SendRouter.swift */,
				1A5641C2FAD616C358A319A0 /* SendModule.swift */,
				1A564260BF2C73B9F2450FB8 /* SendInteractor.swift */,
				1A5647EE51941D84607A9493 /* SendPresenter.swift */,
				1A5647D980D08E2E4359861B /* ScanQRController.swift */,
				11B35072A029200FB9F86BCB /* SendStateViewItemFactory.swift */,
				11B3538CA03C579CD6BC49F8 /* SendViewController.swift */,
				11B35C5905B63102828DB4C1 /* SendConfirmationViewController.swift */,
			);
			path = Send;
			sourceTree = "<group>";
		};
		1A56483301946F4DF022E125 /* SyncMode */ = {
			isa = PBXGroup;
			children = (
				11B350A04B4D9122C9828EC6 /* SyncModeModule.swift */,
				1A564A602609EF9DC0976C90 /* SyncModeRouter.swift */,
				11B35A086AF66CE950E488D3 /* SyncModePresenter.swift */,
				11B35E0A329C9A81552697DF /* SyncModeViewController.swift */,
			);
			path = SyncMode;
			sourceTree = "<group>";
		};
		1A5648623A4BAD3D5EB22E1C /* ViewItems */ = {
			isa = PBXGroup;
			children = (
				1A564AF060F532C77FB991C7 /* ActionTitleItem.swift */,
				1A5649BED7237B075AE7F8B8 /* ActionTitleItemView.swift */,
				11B359DEE539B7406C382B80 /* SendAmountItem.swift */,
				11B35A56B7E8B8CCA04266B2 /* SendAmountItemView.swift */,
				11B35F54E966E33C901B1736 /* SendAddressItem.swift */,
				11B35AC7305FD5CEB5690DD9 /* SendAddressItemView.swift */,
				11B357B45FC7216E5D1BA309 /* SendFeeItem.swift */,
				11B3550B7B94CDF3DA89DBF1 /* SendFeeItemView.swift */,
				1A56425E1873BC8574539D2B /* SendButtonItem.swift */,
				1A564CFA352D219E2D05D09F /* SendButtonItemView.swift */,
				11B350EB27AD6B432BD7DCD1 /* SendConfirmationAmounItem.swift */,
				11B356AA9A3DDA541D5EBEAC /* SendConfirmationAmountItemView.swift */,
				11B3522F9D6DB1D04EA92CCE /* SendConfirmationAddressItem.swift */,
				11B3543C6E6212154344AD63 /* SendConfirmationAddressItemView.swift */,
				11B35BD5DC556C46CC3893B0 /* SendConfirmationValueItemView.swift */,
				11B3572D1DA38AAD1A4429EB /* SendConfirmationValueItem.swift */,
				1A5641B26CAF24757772C08C /* SendKeyboardItem.swift */,
				1A564827E061EB8B6802012F /* SendKeyboardItemView.swift */,
			);
			path = ViewItems;
			sourceTree = "<group>";
		};
		1A56491E9E3ABAFC8145DCB0 /* ManageWallets */ = {
			isa = PBXGroup;
			children = (
				1A564B8B6876DB48A1855487 /* Views */,
				1A564FD2BE42EF4AADB0372C /* ManageWalletsModule.swift */,
				1A56471ECC51CB5E5572DBD8 /* ManageWalletsRouter.swift */,
				11B352BAE51F541AB844EEDA /* ManageWalletsInteractor.swift */,
				1A564B45A6BB5D38CE45C009 /* ManageWalletsPresenter.swift */,
				1A5642992929CF74471FE0B4 /* ManageWalletsViewController.swift */,
				11B35D0FD446096C0E973CD1 /* ManageWalletsNoAccountViewController.swift */,
			);
			path = ManageWallets;
			sourceTree = "<group>";
		};
		1A5649CC17A01D2A0745C4FB /* Language */ = {
			isa = PBXGroup;
			children = (
				1A564C62CB1A633191738174 /* LanguageSettingsInteractorTests.swift */,
				1A56452493943328835585AC /* LanguageSettingsPresenterTests.swift */,
			);
			path = Language;
			sourceTree = "<group>";
		};
		1A564A9B3E98E1C09C59E4DF /* SortType */ = {
			isa = PBXGroup;
			children = (
				1A5648CC680C99EDBB1B3FAB /* SortTypeRouter.swift */,
				1A564162B152DDF4F51A713B /* SortTypeModule.swift */,
				1A56468265EF90736E6BAEC6 /* SortTypeInteractor.swift */,
				1A5643D429A9AF82758F1FB4 /* SortTypePresenter.swift */,
			);
			path = SortType;
			sourceTree = "<group>";
		};
		1A564AFD44EE99E8E072D775 /* Balance */ = {
			isa = PBXGroup;
			children = (
				1A5646AB24E23765AD12C83E /* BalancePresenterTests.swift */,
				1A564EA89D7182D3D3F669C3 /* BalanceInteractorTests.swift */,
				1A56468820A5F894EC599A44 /* BalanceDataSourceTests.swift */,
				1A564F9B9F89F533BC520074 /* BalanceSorterTests.swift */,
			);
			path = Balance;
			sourceTree = "<group>";
		};
		1A564B0EE9610C12018EEF64 /* FullTransactionInfo */ = {
			isa = PBXGroup;
			children = (
				58AAA985F8CC176A656051D9 /* DataProvider */,
				58AAA15A8E53393FBBF20C29 /* TransactionProviders */,
				1A564E6974FB8DFDB840ACF7 /* Views */,
				58AAA1C151E737B0B32208B4 /* BitcoinTransactionInfoAdapter.swift */,
				58AAA01DEF6280C1A0F1DA2D /* EthereumTransactionInfoAdapter.swift */,
				58AAA687FC0253AD175BA756 /* FullTransactionInfoInteractor.swift */,
				58AAA79D129F7B3E64598E5F /* FullTransactionInfoModule.swift */,
				58AAA823D090E4B3E0D03A91 /* FullTransactionInfoPresenter.swift */,
				58AAAC944A9DCACFAF1DDA15 /* FullTransactionInfoProtocols.swift */,
				58AAAD82EF02D5AA6E8ED4CB /* FullTransactionInfoProvider.swift */,
				58AAA72A3BACDB574838A8CC /* FullTransactionInfoProviderFactory.swift */,
				58AAA842D6734B75D88E578C /* FullTransactionInfoRouter.swift */,
				58AAA90F7BDC0FD487A0C495 /* FullTransactionInfoState.swift */,
				3AF4739C21D38F380005A458 /* FullTransactionInfoViewController.swift */,
			);
			path = FullTransactionInfo;
			sourceTree = "<group>";
		};
		1A564B2390BF0C3D6886E8E7 /* Pin */ = {
			isa = PBXGroup;
			children = (
				1A56460D4431FCCDB0BDEC5A /* Set */,
				1A564FAD354BF7E3F63BB312 /* Edit */,
				1A564F9C09760B1B37E35B81 /* Unlock */,
				1A564AA8BF74E16E91DC46D5 /* PinInteractorTests.swift */,
			);
			path = Pin;
			sourceTree = "<group>";
		};
		1A564B6D22A2CD659257C4DF /* TransactionInfo */ = {
			isa = PBXGroup;
			children = (
				1A564E504EC232DB60836114 /* ViewItems */,
				1A5647FDE8383651F19C35C6 /* TransactionInfoRouter.swift */,
				1A5643996D67B74F800DFFE4 /* TransactionInfoModule.swift */,
				1A5647DBF15322999B5A1D04 /* TransactionInfoInteractor.swift */,
				1A564091A9C12F224A18B740 /* TransactionInfoPresenter.swift */,
				11B35EA7951903DA3790E945 /* TransactionInfoViewController.swift */,
			);
			path = TransactionInfo;
			sourceTree = "<group>";
		};
		1A564B7337E79315F1CC3B49 /* Deposit */ = {
			isa = PBXGroup;
			children = (
				1A564384C132B1AF74258D4A /* ViewItems */,
				1A564EDCEACE83D95F6AE528 /* DepositRouter.swift */,
				1A564E1FBBCCA45BCDA557F4 /* DepositModule.swift */,
				1A5648DA32EA5FC27E4CEF64 /* DepositInteractor.swift */,
				1A5645371B2FC499500DCA93 /* DepositPresenter.swift */,
				11B35ED7203AD00030A8BA23 /* DepositViewController.swift */,
			);
			path = Deposit;
			sourceTree = "<group>";
		};
		1A564B8B6876DB48A1855487 /* Views */ = {
			isa = PBXGroup;
			children = (
				1A56478E08D96F36DD17D8C8 /* ManageWalletCell.swift */,
			);
			path = Views;
			sourceTree = "<group>";
		};
		1A564C06CDEC39F5C2224385 /* Security */ = {
			isa = PBXGroup;
			children = (
				1A56444A8B170E65EE00C33F /* SecuritySettingsPresenterTests.swift */,
			);
			path = Security;
			sourceTree = "<group>";
		};
		1A564C4F05F93B265A7012A6 /* Set */ = {
			isa = PBXGroup;
			children = (
				1A564447850F619EDD37CBC3 /* SetPinRouter.swift */,
				1A56421310FCB8A4E19BDDB3 /* SetPinModule.swift */,
				1A5648311E0EA947B1446649 /* SetPinPresenter.swift */,
			);
			path = Set;
			sourceTree = "<group>";
		};
		1A564CDA3F20A49140C993C1 /* Views */ = {
			isa = PBXGroup;
			children = (
				1A564F5FA00D064D9F3F0AF7 /* SettingsCell.swift */,
				1A56499AAEEED9EA3CE9E0A7 /* SettingsRightImageCell.swift */,
				1A56464E8EDBFB0B67DB593F /* SettingsRightLabelCell.swift */,
				1A564B3A1B7A6F432F72A811 /* SettingsToggleCell.swift */,
				1A56487BA5FFC1BC45D6F25C /* SettingsInfoFooter.swift */,
				1A564A5CACB021B00AB026A1 /* SectionSeparator.swift */,
				1A5643D89AD02523247F6A81 /* SyncModeSectionSeparator.swift */,
			);
			path = Views;
			sourceTree = "<group>";
		};
		1A564DD9DCE6C374990C7597 /* RestoreEos */ = {
			isa = PBXGroup;
			children = (
				1A5641A1964068E155B0A5EA /* RestoreEosModule.swift */,
				1A5648A78E729DAE860F99AF /* RestoreEosRouter.swift */,
				1A5643548366535C44A06F07 /* RestoreEosPresenter.swift */,
				1A5642583B39220896DDDF98 /* RestoreEosViewController.swift */,
				1A564E95E2CCF97680C920F0 /* RestoreEosInteractor.swift */,
				1A5640BBA9B55A4F39BE16CB /* RestoreEosPresenterState.swift */,
			);
			path = RestoreEos;
			sourceTree = "<group>";
		};
		1A564E0CF33AD46EA33EADE9 /* Helpers */ = {
			isa = PBXGroup;
			children = (
				1A5649276CA421D7B080BE56 /* AddressParserTests.swift */,
			);
			path = Helpers;
			sourceTree = "<group>";
		};
		1A564E504EC232DB60836114 /* ViewItems */ = {
			isa = PBXGroup;
			children = (
				1A564C27C6CDAE6E692C4A14 /* TransactionTitleItem.swift */,
				1A56469DF9D0C335228E88EE /* TransactionTitleItemView.swift */,
				1A56464DB0EEF75F63C91760 /* TransactionAmountItem.swift */,
				1A5642EFA8A991436AED3B44 /* TransactionAmountItemView.swift */,
				1A5646C9024F054AE8115A30 /* TransactionStatusItem.swift */,
				1A564BD2D59794AD187F28ED /* TransactionStatusItemView.swift */,
				1A564C4C8EFE1B1BBE03C9E6 /* TransactionFromToHashItem.swift */,
				1A564E1F405D2D57FBC9E799 /* TransactionFromToHashItemView.swift */,
				1A564181733CBC44EECFBBF3 /* TransactionOpenFullInfoItem.swift */,
				1A564B27FBA16D9EA22F0944 /* TransactionOpenFullInfoItemView.swift */,
				11B353A2F8FFE93DC7E58F98 /* TransactionValueItem.swift */,
				11B352DC7180DECC0ACE5EBE /* TransactionValueItemView.swift */,
			);
			path = ViewItems;
			sourceTree = "<group>";
		};
		1A564E6974FB8DFDB840ACF7 /* Views */ = {
			isa = PBXGroup;
			children = (
				1A56424F4DB6D8384D8F2489 /* FullTransactionInfoTextCell.swift */,
				58AAAC123E3138007B4D6E05 /* FullTransactionHeaderCell.swift */,
				58AAAC9716B68916B4EA0B9B /* HashView.swift */,
				58AAAF286BB3532AF94E4EB8 /* RequestErrorView.swift */,
				58AAA330AD0FF6644BD4510C /* FullTransactionProviderLinkCell.swift */,
				58AAA407F55E644523FC8EF8 /* FullTransactionLinkView.swift */,
				1A5648F5499700A46A1515B6 /* FullTransactionHashHeaderView.swift */,
			);
			path = Views;
			sourceTree = "<group>";
		};
		1A564F9C09760B1B37E35B81 /* Unlock */ = {
			isa = PBXGroup;
			children = (
				1A564FA5E8DDE76BF1257727 /* UnlockPinPresenterTests.swift */,
				1A564083CF8DF7A89314820D /* UnlockPinInteractorTests.swift */,
			);
			path = Unlock;
			sourceTree = "<group>";
		};
		1A564FAD354BF7E3F63BB312 /* Edit */ = {
			isa = PBXGroup;
			children = (
				1A564996AA2AE3468D2992E5 /* EditPinPresenterTests.swift */,
			);
			path = Edit;
			sourceTree = "<group>";
		};
		3AAE9B3322CF48DA00FB065F /* Recovered References */ = {
			isa = PBXGroup;
			children = (
				D3373DCC20C6B21C0082BC4A /* RestoreWordsViewController.swift */,
			);
			name = "Recovered References";
			sourceTree = "<group>";
		};
		3C7B9BF3170D4C25D5293D33 /* Welcome */ = {
			isa = PBXGroup;
			children = (
				3C7B92FD9F4CEC1CBB31B5A7 /* WelcomeScreenModule.swift */,
				3C7B95EF8087307F8266483C /* WelcomeScreenRouter.swift */,
				3C7B99396FD9BBA3E8E3715F /* WelcomeScreenInteractor.swift */,
				3C7B9537271B4937DF028FEC /* WelcomeScreenPresenter.swift */,
				3C7B956E27165EB2D682C2D7 /* WelcomeScreenViewController.swift */,
			);
			path = Welcome;
			sourceTree = "<group>";
		};
		5026FFF321C3CA280023EEA2 /* Configuration */ = {
			isa = PBXGroup;
			children = (
				5026FFF421C3CA280023EEA2 /* Bank Dev.release.xcconfig */,
				5026FFF521C3CA280023EEA2 /* Bank Dev T.release.xcconfig */,
				5026FFF621C3CA280023EEA2 /* Bank.release.xcconfig */,
				5026FFF721C3CA280023EEA2 /* Bank Dev T.debug.xcconfig */,
				5026FFF821C3CA280023EEA2 /* Bank Dev.debug.xcconfig */,
				5026FFF921C3CA280023EEA2 /* Bank.debug.xcconfig */,
				1A564370A637B30D34776F2A /* Production.template.xcconfig */,
				1A5641679DC88BE355F0F3A0 /* Development.template.xcconfig */,
				1A5648F3AB070B0ACB98C7EE /* Production.xcconfig */,
				1A56433D5D39CCA995F97777 /* Development.xcconfig */,
			);
			path = Configuration;
			sourceTree = "<group>";
		};
		58AAA02D50A268980DE3A5C7 /* FullTransactionInfo */ = {
			isa = PBXGroup;
			children = (
				58AAAEA9AB2118A46863AEB5 /* FullTransactionInfoPresenterTests.swift */,
				58AAA12F81B0D2587DB52D94 /* FullTransactionInfoInteractorTests.swift */,
				58AAA4679CB188876817185B /* FullTransactionInfoProviderTests.swift */,
				58AAA2F49CD663006371EF2A /* FullTransactionInfoStateTests.swift */,
				58AAA36F24D9B30298D67BCB /* FullTransactionInfoRouterTests.swift */,
				58AAA4D67CF8410B7F073319 /* FullTransactionInfoProviderFactoryTests.swift */,
				1A56435BAABBDC9BD5E84C40 /* EtherscanEthereumProviderTests.swift */,
			);
			path = FullTransactionInfo;
			sourceTree = "<group>";
		};
		58AAA0C31F59DCE6039A24AC /* DataProvider */ = {
			isa = PBXGroup;
			children = (
				58AAA3311BFB7C367CBF8490 /* DataProviderSettingsInteractorTests.swift */,
				58AAA36085141C5488E11A72 /* DataProviderSettingsPresenterTests.swift */,
			);
			path = DataProvider;
			sourceTree = "<group>";
		};
		58AAA15A8E53393FBBF20C29 /* TransactionProviders */ = {
			isa = PBXGroup;
			children = (
				58AAA839E98781BFF8AEB2B3 /* BlockChairProvider.swift */,
				2FA5D82E6E66E2BB85636BD0 /* BlockdozerProvider.swift */,
				58AAAEB2610B22FF5C9E9A41 /* BlockExplorerProvider.swift */,
				58AAA58097EB8413FEA75EE8 /* BtcComProvider.swift */,
				58AAA07E7147F10E59DC1CED /* EtherscanProvider.swift */,
				58AAA976A6B67FD47D5958E8 /* HorSysProvider.swift */,
				1A56475812F17EAE44BF6D34 /* ERC20InputParser.swift */,
				58AAA168658F739D4AF36B7D /* InsightProvider.swift */,
			);
			path = TransactionProviders;
			sourceTree = "<group>";
		};
		58AAA85521DB75B22E42996A /* TransactionInfo */ = {
			isa = PBXGroup;
			children = (
				58AAAC9A4A60E2F1F248F928 /* FullTransactionItem.swift */,
				58AAAC0A14CAF88B383C7857 /* FullTransactionSection.swift */,
				58AAADF00D642CB746C44C51 /* FullTransactionRecord.swift */,
			);
			path = TransactionInfo;
			sourceTree = "<group>";
		};
		58AAA859428C6E3DF33F3118 /* BackupConfirmation */ = {
			isa = PBXGroup;
			children = (
				58AAA2833E26BB948D3E06D2 /* BackupConfirmationModule.swift */,
				58AAA2D3E1840EA8931E12D0 /* BackupConfirmationRouter.swift */,
				3C7B94C6548A52D8576B8138 /* BackupConfirmationInteractor.swift */,
				58AAAE75A33F6C7304A3F8EE /* BackupConfirmationPresenter.swift */,
				58AAA46DB06FFD38AD574E4E /* BackupConfirmationController.swift */,
				58AAA901FEA7E5AFB0519C5C /* WordsValidator.swift */,
			);
			path = BackupConfirmation;
			sourceTree = "<group>";
		};
		58AAA985F8CC176A656051D9 /* DataProvider */ = {
			isa = PBXGroup;
			children = (
				58AAA414888309622A1AAF53 /* DataProviderCell.swift */,
				58AAA4B3E970540EE2F76C6E /* DataProviderSettingsInteractor.swift */,
				58AAA390E4B59B8CB7C2D2E8 /* DataProviderSettingsModule.swift */,
				58AAA68D36E8424BBE757B88 /* DataProviderSettingsPresenter.swift */,
				58AAA56AA98F7B0DB2E97971 /* DataProviderSettingsRouter.swift */,
				58AAAB2A7397DE3BBC456E96 /* DataProviderSettingsViewController.swift */,
			);
			path = DataProvider;
			sourceTree = "<group>";
		};
		58AAA9863A583CB6F9B115B2 /* BackupWords */ = {
			isa = PBXGroup;
			children = (
				58AAA8FCF190F71C5494E5C5 /* BackupWordsModule.swift */,
				58AAA18351C448F8AF3ED17C /* BackupWordsRouter.swift */,
				58AAA39FF58FB74DC374C5C1 /* BackupWordsPresenter.swift */,
				58AAAC411BF9546AD24CDE23 /* BackupWordsController.swift */,
			);
			path = BackupWords;
			sourceTree = "<group>";
		};
		95AD93BB0A2D5F5C4A435252 /* Frameworks */ = {
			isa = PBXGroup;
			children = (
				50AB06AD2158E2EE00A01E4A /* LocalAuthentication.framework */,
				D3373D9420BEC7B30082BC4A /* AVFoundation.framework */,
				754FC632F3964D9EF1172D85 /* Pods_Bank.framework */,
				2CDA251F7039B6388B930003 /* Pods_Bank_Dev.framework */,
				57643D7C83C0E8939C422D13 /* Pods_Bank_Dev_T.framework */,
				C34C463CE4115A838C13EA33 /* Pods_Bank_Tests.framework */,
			);
			name = Frameworks;
			sourceTree = "<group>";
		};
		D3285F3920BD158E00644076 = {
			isa = PBXGroup;
			children = (
				D3285F4420BD158E00644076 /* BankWallet */,
				D3373DC020C658660082BC4A /* BankWalletTests */,
				D3285F4320BD158E00644076 /* Products */,
				95AD93BB0A2D5F5C4A435252 /* Frameworks */,
				FF934B9A2A7879D9DB6E42AA /* Pods */,
				3AAE9B3322CF48DA00FB065F /* Recovered References */,
			);
			sourceTree = "<group>";
		};
		D3285F4320BD158E00644076 /* Products */ = {
			isa = PBXGroup;
			children = (
				D3285F4220BD158E00644076 /* Unstoppable DT.app */,
				D3373DBF20C658660082BC4A /* Bank Tests.xctest */,
				D38405CE218317DF007D50AD /* Unstoppable D.app */,
				D38406BE21831B3D007D50AD /* Unstoppable.app */,
			);
			name = Products;
			sourceTree = "<group>";
		};
		D3285F4420BD158E00644076 /* BankWallet */ = {
			isa = PBXGroup;
			children = (
				5026FFF321C3CA280023EEA2 /* Configuration */,
				11B3546BA60E06900F58BA94 /* Core */,
				11B356605394189E9B5EBEE0 /* Models */,
				11B354AB3C3435F2D5F39EE6 /* Modules */,
				11B3537337963E192F823FF5 /* UserInterface */,
				1A5643D714CA2AC21A38668E /* Theme */,
				D3285F4C20BD158F00644076 /* Assets.xcassets */,
				D38406C621832862007D50AD /* AppIconDevT.xcassets */,
				D38406C821832968007D50AD /* AppIconDev.xcassets */,
				D38406C3218327B1007D50AD /* AppIcon.xcassets */,
				D3285F4520BD158E00644076 /* AppDelegate.swift */,
				D3373DB120C52F640082BC4A /* LaunchScreen.xib */,
				D3285F5120BD158F00644076 /* Info.plist */,
				50AB06B5215A269200A01E4A /* InfoPlist.strings */,
				D3B62A9C20CA73A0005A9F80 /* Localizable.strings */,
			);
			path = BankWallet;
			sourceTree = "<group>";
		};
		D3373DC020C658660082BC4A /* BankWalletTests */ = {
			isa = PBXGroup;
			children = (
				11B35FCA2349D95A84142C52 /* Core */,
				11B35A1D12389D09984007C1 /* Modules */,
				50EDB79E215B493000BFE8A5 /* GeneratedMocks.swift */,
				11B351C72700B40AB457AFA8 /* TestExtensions.swift */,
				D3373DC320C658660082BC4A /* Info.plist */,
				1A564E0CF33AD46EA33EADE9 /* Helpers */,
			);
			path = BankWalletTests;
			sourceTree = "<group>";
		};
		FF934B9A2A7879D9DB6E42AA /* Pods */ = {
			isa = PBXGroup;
			children = (
				A79CC9D3E472AD6CDB9E17EC /* Pods-Bank.debug.xcconfig */,
				7B87DD80F1B5F49E1A17D48A /* Pods-Bank.release.xcconfig */,
				D24DBEAA7A654C8075B634B6 /* Pods-Bank Dev.debug.xcconfig */,
				49A4A4EC5EC2A6D4253FB66D /* Pods-Bank Dev.release.xcconfig */,
				417B3999AB813D9B5AE50F08 /* Pods-Bank Dev T.debug.xcconfig */,
				EF86DBB23152BD1358F766CE /* Pods-Bank Dev T.release.xcconfig */,
				3D955ABDB32C63409D8F97FC /* Pods-Bank Tests.debug.xcconfig */,
				DD7EA68C34A8C939459143B0 /* Pods-Bank Tests.release.xcconfig */,
			);
			name = Pods;
			sourceTree = "<group>";
		};
/* End PBXGroup section */

/* Begin PBXNativeTarget section */
		D3285F4120BD158E00644076 /* Bank Dev T */ = {
			isa = PBXNativeTarget;
			buildConfigurationList = D3285F5420BD158F00644076 /* Build configuration list for PBXNativeTarget "Bank Dev T" */;
			buildPhases = (
				844FAA8C052EB7D2B973377D /* [CP] Check Pods Manifest.lock */,
				D3285F3E20BD158E00644076 /* Sources */,
				D3285F3F20BD158E00644076 /* Frameworks */,
				D3285F4020BD158E00644076 /* Resources */,
				3ACF832FB23D8AD8E42304DA /* [CP] Embed Pods Frameworks */,
			);
			buildRules = (
			);
			dependencies = (
			);
			name = "Bank Dev T";
			productName = Wallet;
			productReference = D3285F4220BD158E00644076 /* Unstoppable DT.app */;
			productType = "com.apple.product-type.application";
		};
		D3373DBE20C658660082BC4A /* Bank Tests */ = {
			isa = PBXNativeTarget;
			buildConfigurationList = D3373DC620C658660082BC4A /* Build configuration list for PBXNativeTarget "Bank Tests" */;
			buildPhases = (
				4A67E4F81F8124712A76FB49 /* [CP] Check Pods Manifest.lock */,
				D3373DC920C67A250082BC4A /* Cuckoo */,
				D3373DBB20C658660082BC4A /* Sources */,
				D3373DBC20C658660082BC4A /* Frameworks */,
				D3373DBD20C658660082BC4A /* Resources */,
				AFC8692189ECF3F0ACC4E869 /* [CP] Embed Pods Frameworks */,
			);
			buildRules = (
			);
			dependencies = (
				D3373DC520C658660082BC4A /* PBXTargetDependency */,
			);
			name = "Bank Tests";
			productName = WalletTests;
			productReference = D3373DBF20C658660082BC4A /* Bank Tests.xctest */;
			productType = "com.apple.product-type.bundle.unit-test";
		};
		D38404E1218317DF007D50AD /* Bank Dev */ = {
			isa = PBXNativeTarget;
			buildConfigurationList = D38405CB218317DF007D50AD /* Build configuration list for PBXNativeTarget "Bank Dev" */;
			buildPhases = (
				C83CCEFF6AFC3F0F097853DF /* [CP] Check Pods Manifest.lock */,
				D38404E3218317DF007D50AD /* Sources */,
				D38405B7218317DF007D50AD /* Frameworks */,
				D38405BB218317DF007D50AD /* Resources */,
				120B80195B154DFE9BDFA614 /* [CP] Embed Pods Frameworks */,
			);
			buildRules = (
			);
			dependencies = (
			);
			name = "Bank Dev";
			productName = Wallet;
			productReference = D38405CE218317DF007D50AD /* Unstoppable D.app */;
			productType = "com.apple.product-type.application";
		};
		D38405D021831B3D007D50AD /* Bank */ = {
			isa = PBXNativeTarget;
			buildConfigurationList = D38406BB21831B3D007D50AD /* Build configuration list for PBXNativeTarget "Bank" */;
			buildPhases = (
				79C3EDBC6313C06571C6504B /* [CP] Check Pods Manifest.lock */,
				D38405D221831B3D007D50AD /* Sources */,
				D38406A621831B3D007D50AD /* Frameworks */,
				D38406AB21831B3D007D50AD /* Resources */,
				4B97FAA6422B9E1B32C9DD73 /* [CP] Embed Pods Frameworks */,
			);
			buildRules = (
			);
			dependencies = (
			);
			name = Bank;
			productName = Wallet;
			productReference = D38406BE21831B3D007D50AD /* Unstoppable.app */;
			productType = "com.apple.product-type.application";
		};
/* End PBXNativeTarget section */

/* Begin PBXProject section */
		D3285F3A20BD158E00644076 /* Project object */ = {
			isa = PBXProject;
			attributes = {
				LastSwiftUpdateCheck = 0930;
				LastUpgradeCheck = 1020;
				ORGANIZATIONNAME = Grouvi;
				TargetAttributes = {
					D3285F4120BD158E00644076 = {
						CreatedOnToolsVersion = 9.3.1;
						LastSwiftMigration = 1020;
					};
					D3373DBE20C658660082BC4A = {
						CreatedOnToolsVersion = 9.3.1;
						LastSwiftMigration = 1020;
						TestTargetID = D3285F4120BD158E00644076;
					};
				};
			};
			buildConfigurationList = D3285F3D20BD158E00644076 /* Build configuration list for PBXProject "BankWallet" */;
			compatibilityVersion = "Xcode 9.3";
			developmentRegion = en;
			hasScannedForEncodings = 0;
			knownRegions = (
				en,
				Base,
				ru,
				de,
				fr,
				tr,
				es,
				zh,
				ko,
			);
			mainGroup = D3285F3920BD158E00644076;
			productRefGroup = D3285F4320BD158E00644076 /* Products */;
			projectDirPath = "";
			projectRoot = "";
			targets = (
				D3285F4120BD158E00644076 /* Bank Dev T */,
				D38404E1218317DF007D50AD /* Bank Dev */,
				D38405D021831B3D007D50AD /* Bank */,
				D3373DBE20C658660082BC4A /* Bank Tests */,
			);
		};
/* End PBXProject section */

/* Begin PBXResourcesBuildPhase section */
		D3285F4020BD158E00644076 /* Resources */ = {
			isa = PBXResourcesBuildPhase;
			buildActionMask = 2147483647;
			files = (
				D3373DB220C52F640082BC4A /* LaunchScreen.xib in Resources */,
				50AB06B7215A269200A01E4A /* InfoPlist.strings in Resources */,
				D38406C021832751007D50AD /* Assets.xcassets in Resources */,
				D38406C721832862007D50AD /* AppIconDevT.xcassets in Resources */,
				D3B62A9E20CA88BF005A9F80 /* DarkTheme.xcassets in Resources */,
				D3B62A8B20CA40DC005A9F80 /* MainViewController.xib in Resources */,
				D3A6D6BE219430BA00D11AFE /* AboutCell.xib in Resources */,
				D3B62A9A20CA73A0005A9F80 /* Localizable.strings in Resources */,
				11B35ADC6467645C9545C89E /* BaseTwinItemView.xib in Resources */,
			);
			runOnlyForDeploymentPostprocessing = 0;
		};
		D3373DBD20C658660082BC4A /* Resources */ = {
			isa = PBXResourcesBuildPhase;
			buildActionMask = 2147483647;
			files = (
			);
			runOnlyForDeploymentPostprocessing = 0;
		};
		D38405BB218317DF007D50AD /* Resources */ = {
			isa = PBXResourcesBuildPhase;
			buildActionMask = 2147483647;
			files = (
				D38405BC218317DF007D50AD /* LaunchScreen.xib in Resources */,
				D38405BD218317DF007D50AD /* InfoPlist.strings in Resources */,
				D38406C221832757007D50AD /* Assets.xcassets in Resources */,
				D38405C0218317DF007D50AD /* DarkTheme.xcassets in Resources */,
				D38405C1218317DF007D50AD /* MainViewController.xib in Resources */,
				D38405C3218317DF007D50AD /* Localizable.strings in Resources */,
				D3A6D6BF219430BA00D11AFE /* AboutCell.xib in Resources */,
				D38406C921832968007D50AD /* AppIconDev.xcassets in Resources */,
				D38405C9218317DF007D50AD /* BaseTwinItemView.xib in Resources */,
			);
			runOnlyForDeploymentPostprocessing = 0;
		};
		D38406AB21831B3D007D50AD /* Resources */ = {
			isa = PBXResourcesBuildPhase;
			buildActionMask = 2147483647;
			files = (
				D38406AC21831B3D007D50AD /* LaunchScreen.xib in Resources */,
				D38406AD21831B3D007D50AD /* InfoPlist.strings in Resources */,
				D38406B021831B3D007D50AD /* DarkTheme.xcassets in Resources */,
				D38406C5218327E3007D50AD /* AppIcon.xcassets in Resources */,
				D38406B121831B3D007D50AD /* MainViewController.xib in Resources */,
				D38406B321831B3D007D50AD /* Localizable.strings in Resources */,
				D3A6D6C0219430BA00D11AFE /* AboutCell.xib in Resources */,
				D38406B521831B3D007D50AD /* Assets.xcassets in Resources */,
				D38406B921831B3D007D50AD /* BaseTwinItemView.xib in Resources */,
			);
			runOnlyForDeploymentPostprocessing = 0;
		};
/* End PBXResourcesBuildPhase section */

/* Begin PBXShellScriptBuildPhase section */
		120B80195B154DFE9BDFA614 /* [CP] Embed Pods Frameworks */ = {
			isa = PBXShellScriptBuildPhase;
			buildActionMask = 2147483647;
			files = (
			);
			inputFileListPaths = (
				"${PODS_ROOT}/Target Support Files/Pods-Bank Dev/Pods-Bank Dev-frameworks-${CONFIGURATION}-input-files.xcfilelist",
			);
			name = "[CP] Embed Pods Frameworks";
			outputFileListPaths = (
				"${PODS_ROOT}/Target Support Files/Pods-Bank Dev/Pods-Bank Dev-frameworks-${CONFIGURATION}-output-files.xcfilelist",
			);
			runOnlyForDeploymentPostprocessing = 0;
			shellPath = /bin/sh;
			shellScript = "\"${PODS_ROOT}/Target Support Files/Pods-Bank Dev/Pods-Bank Dev-frameworks.sh\"\n";
			showEnvVarsInLog = 0;
		};
		3ACF832FB23D8AD8E42304DA /* [CP] Embed Pods Frameworks */ = {
			isa = PBXShellScriptBuildPhase;
			buildActionMask = 2147483647;
			files = (
			);
			inputFileListPaths = (
				"${PODS_ROOT}/Target Support Files/Pods-Bank Dev T/Pods-Bank Dev T-frameworks-${CONFIGURATION}-input-files.xcfilelist",
			);
			name = "[CP] Embed Pods Frameworks";
			outputFileListPaths = (
				"${PODS_ROOT}/Target Support Files/Pods-Bank Dev T/Pods-Bank Dev T-frameworks-${CONFIGURATION}-output-files.xcfilelist",
			);
			runOnlyForDeploymentPostprocessing = 0;
			shellPath = /bin/sh;
			shellScript = "\"${PODS_ROOT}/Target Support Files/Pods-Bank Dev T/Pods-Bank Dev T-frameworks.sh\"\n";
			showEnvVarsInLog = 0;
		};
		4A67E4F81F8124712A76FB49 /* [CP] Check Pods Manifest.lock */ = {
			isa = PBXShellScriptBuildPhase;
			buildActionMask = 2147483647;
			files = (
			);
			inputFileListPaths = (
			);
			inputPaths = (
				"${PODS_PODFILE_DIR_PATH}/Podfile.lock",
				"${PODS_ROOT}/Manifest.lock",
			);
			name = "[CP] Check Pods Manifest.lock";
			outputFileListPaths = (
			);
			outputPaths = (
				"$(DERIVED_FILE_DIR)/Pods-Bank Tests-checkManifestLockResult.txt",
			);
			runOnlyForDeploymentPostprocessing = 0;
			shellPath = /bin/sh;
			shellScript = "diff \"${PODS_PODFILE_DIR_PATH}/Podfile.lock\" \"${PODS_ROOT}/Manifest.lock\" > /dev/null\nif [ $? != 0 ] ; then\n    # print error to STDERR\n    echo \"error: The sandbox is not in sync with the Podfile.lock. Run 'pod install' or update your CocoaPods installation.\" >&2\n    exit 1\nfi\n# This output is used by Xcode 'outputs' to avoid re-running this script phase.\necho \"SUCCESS\" > \"${SCRIPT_OUTPUT_FILE_0}\"\n";
			showEnvVarsInLog = 0;
		};
		4B97FAA6422B9E1B32C9DD73 /* [CP] Embed Pods Frameworks */ = {
			isa = PBXShellScriptBuildPhase;
			buildActionMask = 2147483647;
			files = (
			);
			inputFileListPaths = (
				"${PODS_ROOT}/Target Support Files/Pods-Bank/Pods-Bank-frameworks-${CONFIGURATION}-input-files.xcfilelist",
			);
			name = "[CP] Embed Pods Frameworks";
			outputFileListPaths = (
				"${PODS_ROOT}/Target Support Files/Pods-Bank/Pods-Bank-frameworks-${CONFIGURATION}-output-files.xcfilelist",
			);
			runOnlyForDeploymentPostprocessing = 0;
			shellPath = /bin/sh;
			shellScript = "\"${PODS_ROOT}/Target Support Files/Pods-Bank/Pods-Bank-frameworks.sh\"\n";
			showEnvVarsInLog = 0;
		};
		79C3EDBC6313C06571C6504B /* [CP] Check Pods Manifest.lock */ = {
			isa = PBXShellScriptBuildPhase;
			buildActionMask = 2147483647;
			files = (
			);
			inputFileListPaths = (
			);
			inputPaths = (
				"${PODS_PODFILE_DIR_PATH}/Podfile.lock",
				"${PODS_ROOT}/Manifest.lock",
			);
			name = "[CP] Check Pods Manifest.lock";
			outputFileListPaths = (
			);
			outputPaths = (
				"$(DERIVED_FILE_DIR)/Pods-Bank-checkManifestLockResult.txt",
			);
			runOnlyForDeploymentPostprocessing = 0;
			shellPath = /bin/sh;
			shellScript = "diff \"${PODS_PODFILE_DIR_PATH}/Podfile.lock\" \"${PODS_ROOT}/Manifest.lock\" > /dev/null\nif [ $? != 0 ] ; then\n    # print error to STDERR\n    echo \"error: The sandbox is not in sync with the Podfile.lock. Run 'pod install' or update your CocoaPods installation.\" >&2\n    exit 1\nfi\n# This output is used by Xcode 'outputs' to avoid re-running this script phase.\necho \"SUCCESS\" > \"${SCRIPT_OUTPUT_FILE_0}\"\n";
			showEnvVarsInLog = 0;
		};
		844FAA8C052EB7D2B973377D /* [CP] Check Pods Manifest.lock */ = {
			isa = PBXShellScriptBuildPhase;
			buildActionMask = 2147483647;
			files = (
			);
			inputFileListPaths = (
			);
			inputPaths = (
				"${PODS_PODFILE_DIR_PATH}/Podfile.lock",
				"${PODS_ROOT}/Manifest.lock",
			);
			name = "[CP] Check Pods Manifest.lock";
			outputFileListPaths = (
			);
			outputPaths = (
				"$(DERIVED_FILE_DIR)/Pods-Bank Dev T-checkManifestLockResult.txt",
			);
			runOnlyForDeploymentPostprocessing = 0;
			shellPath = /bin/sh;
			shellScript = "diff \"${PODS_PODFILE_DIR_PATH}/Podfile.lock\" \"${PODS_ROOT}/Manifest.lock\" > /dev/null\nif [ $? != 0 ] ; then\n    # print error to STDERR\n    echo \"error: The sandbox is not in sync with the Podfile.lock. Run 'pod install' or update your CocoaPods installation.\" >&2\n    exit 1\nfi\n# This output is used by Xcode 'outputs' to avoid re-running this script phase.\necho \"SUCCESS\" > \"${SCRIPT_OUTPUT_FILE_0}\"\n";
			showEnvVarsInLog = 0;
		};
		AFC8692189ECF3F0ACC4E869 /* [CP] Embed Pods Frameworks */ = {
			isa = PBXShellScriptBuildPhase;
			buildActionMask = 2147483647;
			files = (
			);
			inputFileListPaths = (
				"${PODS_ROOT}/Target Support Files/Pods-Bank Tests/Pods-Bank Tests-frameworks-${CONFIGURATION}-input-files.xcfilelist",
			);
			name = "[CP] Embed Pods Frameworks";
			outputFileListPaths = (
				"${PODS_ROOT}/Target Support Files/Pods-Bank Tests/Pods-Bank Tests-frameworks-${CONFIGURATION}-output-files.xcfilelist",
			);
			runOnlyForDeploymentPostprocessing = 0;
			shellPath = /bin/sh;
			shellScript = "\"${PODS_ROOT}/Target Support Files/Pods-Bank Tests/Pods-Bank Tests-frameworks.sh\"\n";
			showEnvVarsInLog = 0;
		};
		C83CCEFF6AFC3F0F097853DF /* [CP] Check Pods Manifest.lock */ = {
			isa = PBXShellScriptBuildPhase;
			buildActionMask = 2147483647;
			files = (
			);
			inputFileListPaths = (
			);
			inputPaths = (
				"${PODS_PODFILE_DIR_PATH}/Podfile.lock",
				"${PODS_ROOT}/Manifest.lock",
			);
			name = "[CP] Check Pods Manifest.lock";
			outputFileListPaths = (
			);
			outputPaths = (
				"$(DERIVED_FILE_DIR)/Pods-Bank Dev-checkManifestLockResult.txt",
			);
			runOnlyForDeploymentPostprocessing = 0;
			shellPath = /bin/sh;
			shellScript = "diff \"${PODS_PODFILE_DIR_PATH}/Podfile.lock\" \"${PODS_ROOT}/Manifest.lock\" > /dev/null\nif [ $? != 0 ] ; then\n    # print error to STDERR\n    echo \"error: The sandbox is not in sync with the Podfile.lock. Run 'pod install' or update your CocoaPods installation.\" >&2\n    exit 1\nfi\n# This output is used by Xcode 'outputs' to avoid re-running this script phase.\necho \"SUCCESS\" > \"${SCRIPT_OUTPUT_FILE_0}\"\n";
			showEnvVarsInLog = 0;
		};
		D3373DC920C67A250082BC4A /* Cuckoo */ = {
			isa = PBXShellScriptBuildPhase;
			buildActionMask = 2147483647;
			files = (
			);
			inputPaths = (
				"$(SRCROOT)/${PROJECT_NAME}/Modules/Pin/Set/SetPinModule.swift",
				"$(SRCROOT)/${PROJECT_NAME}/Modules/Pin/PinModule.swift",
				"$(SRCROOT)/${PROJECT_NAME}/Modules/Pin/Edit/EditPinModule.swift",
				"$(SRCROOT)/${PROJECT_NAME}/Modules/Pin/Unlock/UnlockPinModule.swift",
				"$(SRCROOT)/${PROJECT_NAME}/Modules/Settings/Main/MainSettingsModule.swift",
				"$(SRCROOT)/${PROJECT_NAME}/Core/Protocols.swift",
				"$(SRCROOT)/${PROJECT_NAME}/Modules/Settings/Security/SecuritySettingsModule.swift",
				"$(SRCROOT)/${PROJECT_NAME}/Modules/Settings/Language/LanguageSettingsModule.swift",
				"$(SRCROOT)/${PROJECT_NAME}/Modules/Balance/BalanceModule.swift",
				"$(SRCROOT)/${PROJECT_NAME}/Modules/Transactions/TransactionsModule.swift",
				"$(SRCROOT)/${PROJECT_NAME}/Modules/Settings/BaseCurrency/BaseCurrencySettingsModule.swift",
				"$(SRCROOT)/${PROJECT_NAME}/Modules/Deposit/DepositModule.swift",
				"$(SRCROOT)/${PROJECT_NAME}/Modules/Send/SendModule.swift",
				"$(SRCROOT)/${PROJECT_NAME}/Modules/ManageWallets/ManageWalletsModule.swift",
				"$(SRCROOT)/${PROJECT_NAME}/Modules/FullTransactionInfo/FullTransactionInfoModule.swift",
				"$(SRCROOT)/${PROJECT_NAME}/Modules/FullTransactionInfo/DataProvider/DataProviderSettingsModule.swift",
			);
			name = Cuckoo;
			outputPaths = (
			);
			runOnlyForDeploymentPostprocessing = 0;
			shellPath = /bin/sh;
			shellScript = "# Define output file. Change \"$PROJECT_DIR/${PROJECT_NAME}Tests\" to your test's root source folder, if it's not the default name.\nOUTPUT_FILE=\"$PROJECT_DIR/${PROJECT_NAME}Tests/GeneratedMocks.swift\"\necho \"Generated Mocks File = $OUTPUT_FILE\"\n\n# Define input directory. Change \"${PROJECT_DIR}/${PROJECT_NAME}\" to your project's root source folder, if it's not the default name.\nINPUT_DIR=\"${PROJECT_DIR}/${PROJECT_NAME}\"\necho \"Mocks Input Directory = $INPUT_DIR\"\n\n# Generate mock files, include as many input files as you'd like to create mocks for.\n\"${PODS_ROOT}/Cuckoo/run\" generate --testable \"Bank_Dev_T\" \\\n--output \"${OUTPUT_FILE}\"\n";
		};
/* End PBXShellScriptBuildPhase section */

/* Begin PBXSourcesBuildPhase section */
		D3285F3E20BD158E00644076 /* Sources */ = {
			isa = PBXSourcesBuildPhase;
			buildActionMask = 2147483647;
			files = (
				3A472DAF220804AC0067B288 /* UIWindow.swift in Sources */,
				D3285F4620BD158E00644076 /* AppDelegate.swift in Sources */,
				D348A77220C7C58900803B9E /* BackupController.swift in Sources */,
				D3B62A9220CA467E005A9F80 /* TransactionsViewController.swift in Sources */,
				D3B62A8A20CA40DC005A9F80 /* MainViewController.swift in Sources */,
				D3B62A8E20CA436F005A9F80 /* BalanceViewController.swift in Sources */,
				D3B491EF21F1ECC600DAE203 /* TransactionsMetadataDataSource.swift in Sources */,
				509E3D2420E398610095452C /* RestoreTheme.swift in Sources */,
				11B35BCEC18400181DF64491 /* RestoreRouter.swift in Sources */,
				11B3546128004E2E5F3CD23A /* RestorePresenter.swift in Sources */,
				11B35BFADC930EF5007A177F /* RestoreModule.swift in Sources */,
				11B353814993068D6DD2E3D6 /* MainModule.swift in Sources */,
				11B35A9409FD0D29BCFF7CC6 /* MainRouter.swift in Sources */,
				11B35B69063AB2169EE50580 /* MainPresenter.swift in Sources */,
				11B35B13C3F8532568AE83E5 /* BalanceModule.swift in Sources */,
				11B35BA21EAB383C3DE6FA5A /* BalanceRouter.swift in Sources */,
				11B35CBAB5F1BF7AAF6543A3 /* BalancePresenter.swift in Sources */,
				11B35B99F2CB665E76E66A91 /* TransactionsRouter.swift in Sources */,
				11B3538BCEB71A64DB75C141 /* TransactionsPresenter.swift in Sources */,
				11B35CCB29E73CAB6D26C949 /* TransactionsModule.swift in Sources */,
				11B354D04599199832DDAC94 /* Protocols.swift in Sources */,
				11B35FE41FA9977CC36989D3 /* MainInteractor.swift in Sources */,
				11B35D1E39102FA5DAA9F974 /* LaunchRouter.swift in Sources */,
				11B355D7142B6A76B6A3502E /* BalanceInteractor.swift in Sources */,
				11B35A0FCD2E65066D22D984 /* BalanceViewItem.swift in Sources */,
				11B3544601D94D63EC87FE26 /* Currency.swift in Sources */,
				11B35CE6041F88972EBB3CDE /* CurrencyValue.swift in Sources */,
				11B35ADC65D620B9F7C2608E /* CoinValue.swift in Sources */,
				11B354E052C02470D2DB1F92 /* TransactionsInteractor.swift in Sources */,
				1A56460F1BB48D4E82C6E257 /* RestoreWordCell.swift in Sources */,
				1A564A46D655BA99B1C0DAF7 /* DescriptionCollectionHeader.swift in Sources */,
				1A564AFE8103BA974943D4E7 /* InputFieldTheme.swift in Sources */,
				5002C0962294165700E88585 /* ThreadSafeness.swift in Sources */,
				1A56465CE6EFDADE3365DF98 /* AppTheme.swift in Sources */,
				1A564FB62EBBA50489895BEF /* BalanceCell.swift in Sources */,
				1A564AB936D91E4E5FBBAA4C /* BalanceHeaderView.swift in Sources */,
				1A5640B712A4253399F52A3B /* BalanceTheme.swift in Sources */,
				1A56438249B462DB9B522C7A /* CurrencyHelper.swift in Sources */,
				1A56464325366A495BD81C88 /* TransactionCurrenciesHeaderView.swift in Sources */,
				1A564C1405D8C21185B0D4C1 /* TransactionsCurrencyCell.swift in Sources */,
				1A564BD5E7709C07FD063961 /* TransactionsFilterTheme.swift in Sources */,
				1A564A0F7A969658D13D8EDE /* TransactionCell.swift in Sources */,
				1A564A7ECE35A5A7A314D455 /* TransactionsTheme.swift in Sources */,
				1A5642A7500FDC8E971D6C62 /* CoinValueHelper.swift in Sources */,
				1A56411CFC8D9190B15323A4 /* ConfirmationTheme.swift in Sources */,
				1A5642CC980FB2C41231BC8C /* ButtonTheme.swift in Sources */,
				1A56444F92E79514DB155658 /* DepositRouter.swift in Sources */,
				1A564A44FF860429F91162ED /* DepositModule.swift in Sources */,
				1A5641BD2DA1FB1803D3B044 /* DepositInteractor.swift in Sources */,
				1A5643EBCA934158AD7B4C4B /* DepositPresenter.swift in Sources */,
				1A564D6E1FB65C20AAD6C54B /* DepositTheme.swift in Sources */,
				1A564CDEE86EFCB66EB45FD6 /* DepositCollectionItemView.swift in Sources */,
				1A5642EAD53DBB19C5B017A4 /* DepositCollectionItem.swift in Sources */,
				1A564891B0D0EABB5502C123 /* DepositAddressCollectionCell.swift in Sources */,
				1A56439242405A16711956B3 /* PagingDotsItem.swift in Sources */,
				1A56483A6675677AA621FF79 /* PagingDotsItemView.swift in Sources */,
				1A5648F83FC5E3954E406849 /* DepositShareButtonItem.swift in Sources */,
				1A564497DCA3CD398FFF0045 /* DepositShareButtonItemView.swift in Sources */,
				1A56427D41F16B2D9C7B5F88 /* SendModule.swift in Sources */,
				D3A6D6BB219430BA00D11AFE /* AboutCell.swift in Sources */,
				1A5642B4408B226121677590 /* SendInteractor.swift in Sources */,
				1A564822346BD715C453E612 /* SendRouter.swift in Sources */,
				1A5640845DFE26B0881C97B9 /* SendPresenter.swift in Sources */,
				1A564C84E08DE681615528E3 /* ActionTitleItemView.swift in Sources */,
				1A56478710E69DB8ACD477D7 /* ActionTitleItem.swift in Sources */,
				1A564191A16F15B25768FF30 /* SendTheme.swift in Sources */,
				D35B518A21942E7A00504FBA /* AboutSettingsViewController.swift in Sources */,
				1A56443A54A6035FC2B7F485 /* SendButtonItemView.swift in Sources */,
				1A5641E8642AA6004640F15C /* SendButtonItem.swift in Sources */,
				1A5645103DC28216716EB7A6 /* ScanQRController.swift in Sources */,
				11B358C53045F204FA0D12FB /* TransactionRecord.swift in Sources */,
				11B3581B212DB1B428F85501 /* Rate.swift in Sources */,
				11B35DCBB1358532C177333E /* WordsManager.swift in Sources */,
				1A56458ABE9CDDEB7F0643AA /* TransactionInfoRouter.swift in Sources */,
				1A564B955AE4E27AD7B232CC /* TransactionTitleItem.swift in Sources */,
				1A564D9038D65D88CF97329C /* TransactionTitleItemView.swift in Sources */,
				1A5641061673702B10D858BF /* TransactionInfoTheme.swift in Sources */,
				1A5640E91AA1D79E1735F5FC /* TransactionStatusItem.swift in Sources */,
				1A564274EEC6A31D6B287B09 /* TransactionFromToHashItem.swift in Sources */,
				503320AB214679EB00F64AAA /* PinTheme.swift in Sources */,
				1A564462CB4BF369442CE381 /* TransactionOpenFullInfoItem.swift in Sources */,
				1A564A87C70D95E5B17DB9D2 /* TransactionOpenFullInfoItemView.swift in Sources */,
				1A56422B4DA1DE0ACD09C4BC /* TransactionInfoModule.swift in Sources */,
				1A564E0A6E37A68995364D81 /* TransactionInfoInteractor.swift in Sources */,
				3AF4739D21D38F380005A458 /* FullTransactionInfoViewController.swift in Sources */,
				1A564B096FFE228DF453A66D /* TransactionInfoPresenter.swift in Sources */,
				1A564F4AA83DC47DC9840A69 /* SettingsTheme.swift in Sources */,
				1A56457504BE4C7269493002 /* TransactionAmountItem.swift in Sources */,
				1A5642E08D676598AE0F0F70 /* TransactionAmountItemView.swift in Sources */,
				1A564939A8DCE6124D2141D3 /* SettingsCell.swift in Sources */,
				1A564BE00FB2C76EAA44A2E3 /* SettingsRightImageCell.swift in Sources */,
				1A5645DC23C3FA0CF7A0FA9E /* SettingsRightLabelCell.swift in Sources */,
				1A564A85241B5956B277FE8B /* SettingsToggleCell.swift in Sources */,
				1A5649A92BA5A92EB2791B7F /* SettingsInfoFooter.swift in Sources */,
				1A5647968B12B0FB16F149B2 /* FullTransactionInfoTheme.swift in Sources */,
				1A564947E6731A05DF6C19F4 /* FullTransactionInfoTextCell.swift in Sources */,
				1A56498EE4AF6DADD0A5939A /* TransactionFromToHashItemView.swift in Sources */,
				1A564024E4BFE0259C6BED7A /* AddressItem.swift in Sources */,
				1A564D08FE960CC2551A2D7F /* TransactionStatusItemView.swift in Sources */,
				1A5644359FCA67F99CE339CD /* LockManager.swift in Sources */,
				1A564E60E4500D62863F4353 /* PinViewController.swift in Sources */,
				1A564467771724BAB0A3CD8A /* PinManager.swift in Sources */,
				1A56435CD394F8E157937FAD /* PinView.swift in Sources */,
				1A564353270BFA8C19B9195B /* SetPinRouter.swift in Sources */,
				1A5647219D7DE64CE22C2B87 /* SetPinPresenter.swift in Sources */,
				1A56483342FF07B40E53AD20 /* SetPinModule.swift in Sources */,
				1A5641C3B8E88DA8E54FEFEB /* PinDotsView.swift in Sources */,
				1A5642B379FFD0448FC18FB8 /* EditPinPresenter.swift in Sources */,
				1A5642E42254187A5E8899DD /* EditPinRouter.swift in Sources */,
				1A564EA01F3260DE1FB535EC /* EditPinModule.swift in Sources */,
				1A5646C35E5492F629F1C025 /* PinModule.swift in Sources */,
				1A564FBBE3324B1D8EDA3232 /* PinInteractor.swift in Sources */,
				1A564A1D5A4E50A8C5A86FEE /* UnlockPinPresenter.swift in Sources */,
				1A5644221B70078D2AE40AF4 /* UnlockPinRouter.swift in Sources */,
				1A5648FE30868C38CBFEB362 /* UnlockPinModule.swift in Sources */,
				1A56499530070968BF68AA2D /* BiometricManager.swift in Sources */,
				1A56400E8DE9EF93F85C7F08 /* UnlockPinInteractor.swift in Sources */,
				1A564E98E286D37F88D34F28 /* ManagePinPresenter.swift in Sources */,
				1A564D21D1301F442EC55C2D /* LaunchModule.swift in Sources */,
				1A564D29C715EE06C30C8B2B /* LaunchInteractor.swift in Sources */,
				1A564016B4F3ACEBCBCF8194 /* LaunchPresenter.swift in Sources */,
				1A5646F6ED19CA9AA8F52C7F /* App.swift in Sources */,
				1A5647659F46A0512EE6A692 /* LockRouter.swift in Sources */,
				1A564685DDF41780A93B92E9 /* BlurManager.swift in Sources */,
				1A56452260661A815EEDEE1D /* RateManager.swift in Sources */,
				1A564E3D1BD7610D43898DB6 /* MainSettingsModule.swift in Sources */,
				1A564CFF150F67077C950566 /* MainSettingsPresenter.swift in Sources */,
				1A56477275C643C23A2281E7 /* MainSettingsRouter.swift in Sources */,
				1A56435EB26CCED1DB73B057 /* MainSettingsInteractor.swift in Sources */,
				1A5648233C26CDC8F95CAC56 /* MainSettingsViewController.swift in Sources */,
				1A564F0F3119055C658B78A7 /* LocalizationManager.swift in Sources */,
				11B3518E536A06DD6C10774D /* LanguageManager.swift in Sources */,
				11B35A16172FC11FDCD26715 /* UserDefaultsStorage.swift in Sources */,
				11B354CEA50440885BDDFEFD /* KeychainStorage.swift in Sources */,
				1A5640387C3C38FC17FCBF47 /* SecuritySettingsViewController.swift in Sources */,
				1A564EBDB15B44C38136B645 /* SecuritySettingsModule.swift in Sources */,
				1A56429346081B64A56608FA /* SecuritySettingsInteractor.swift in Sources */,
				1A56497B4905D999F96E0461 /* SecuritySettingsRouter.swift in Sources */,
				1A564928A28CAA37F4F42FF1 /* SecuritySettingsPresenter.swift in Sources */,
				11B3538EE12AC16D563701DD /* BitcoinAdapter.swift in Sources */,
				11B35A37BC622612A85EF250 /* BaseButtonItem.swift in Sources */,
				D3B491EC21F1ECC600DAE203 /* TransactionsLoader.swift in Sources */,
				11B35C03EAD382604B68F121 /* BaseButtonItemView.swift in Sources */,
				11B35C4CE230FC2D63CFE6F8 /* BaseTwinItem.swift in Sources */,
				11B356790A19174A2B516983 /* BaseTwinItemView.swift in Sources */,
				11B355D74C9D67C254B90297 /* IndexedInputField.swift in Sources */,
				11B35BEF5EA4730B85DEA6C3 /* RespondButton.swift in Sources */,
				11B3553FE441E814B14A29F6 /* KeyboardObservingViewController.swift in Sources */,
				11B3508D4D574217447418D5 /* UIColor.swift in Sources */,
				11B3524D24D3AE736839690A /* String.swift in Sources */,
				11B350B7FE5660DE0BD3DA64 /* Satoshi.swift in Sources */,
				11B352273C07130833C63184 /* UIView.swift in Sources */,
				11B3589DB8ADBBF7D91CD2F5 /* UIFont.swift in Sources */,
				11B355591BDF5022FB33EB05 /* Date.swift in Sources */,
				11B355D0E3D67372D975FE21 /* UIAlertController.swift in Sources */,
				11B35E601055B8D8B8EE2039 /* UITableView.swift in Sources */,
				11B35B01618459D658E9A53F /* HudHelper.swift in Sources */,
				11B353CE3525B4AE83F0B993 /* DateHelper.swift in Sources */,
				11B35895DA5403AE180E8A6B /* SystemInfoManager.swift in Sources */,
				11B3578A6B587E760D12B28E /* PermissionsHelper.swift in Sources */,
				11B35B32857AF891709857BD /* RandomManager.swift in Sources */,
				11B3595470C1BCEB5B77EBB4 /* BiometryType.swift in Sources */,
				1A5643F99C8789B0DC9E5415 /* LanguageSettingsViewController.swift in Sources */,
				1A564130F517CD26BF9E8A57 /* LanguageSettingsPresenter.swift in Sources */,
				1A564568CE5F34BAC6602DCF /* LanguageSettingsInteractor.swift in Sources */,
				1A56404A4E6577B10D66660F /* LanguageSettingsModule.swift in Sources */,
				1A564E608B71D5E8336BF7AA /* LanguageSettingsRouter.swift in Sources */,
				11B358EB4EC30EDFFEBFCF29 /* WalletManager.swift in Sources */,
				11B359733B304A1FB21E88AC /* AdapterFactory.swift in Sources */,
				11B35F318E009D7BCCCE1E1B /* AdapterManager.swift in Sources */,
				11B35687D13433591FF7F037 /* AppConfigProvider.swift in Sources */,
				11B35D0A9EA408E35FF7062F /* CurrencyManager.swift in Sources */,
				11B354D394895E1FAFB2F116 /* NetworkManager.swift in Sources */,
				1A5645402EEF16D58349A8D2 /* TransactionRecordDataSource.swift in Sources */,
				11B35AEA2BFBE165F797DCD2 /* RateSyncer.swift in Sources */,
				11B35DC7196107932FE4F0DE /* PeriodicTimer.swift in Sources */,
				11B35ECFA9C3E5FA6DE0646D /* ReachabilityManager.swift in Sources */,
				11B35526BED48D17B07C3C46 /* ValueFormatter.swift in Sources */,
				D3B491F221F1ECC600DAE203 /* TransactionItem.swift in Sources */,
				11B356CA54463B4740A9E3AA /* BaseCurrencySettingsInteractor.swift in Sources */,
				11B35A7C58D8D580201F463D /* BaseCurrencySettingsPresenter.swift in Sources */,
				11B35EF8F8B8F43987CC121C /* BaseCurrencySettingsViewController.swift in Sources */,
				11B355EC3FC64AAB8F417078 /* BaseCurrencySettingsRouter.swift in Sources */,
				11B35CB4B41774128BB7034A /* BaseCurrencySettingsModule.swift in Sources */,
				11B35AE6B9C546D84419F647 /* DoubleLineCell.swift in Sources */,
				11B35E4D93574CAF730B47D9 /* EthereumAdapter.swift in Sources */,
				11B35BD066A268FB1B85B068 /* PasteboardManager.swift in Sources */,
				11B35FB674D5ADB9301E529F /* AboutSettingsRouter.swift in Sources */,
				11B3507B0D6688560D248A18 /* AlertButtonItem.swift in Sources */,
				11B3542C6A82191F2384F5B9 /* AlertButtonItemView.swift in Sources */,
				11B3521E233ECED0574C9681 /* ConfirmationCheckboxItem.swift in Sources */,
				11B35B550F8ACB190AFBA55C /* ConfirmationCheckboxView.swift in Sources */,
				11B358AFFB725B9F5C5E612D /* TransactionViewItemFactory.swift in Sources */,
				11B3592A6233A57BED217BD8 /* TransactionViewItem.swift in Sources */,
				11B354A12A3BF8521C417171 /* SendAddressItemView.swift in Sources */,
				11B3536D947C186E1BD8E2A3 /* SendFeeItemView.swift in Sources */,
				11B350F7731A09AC00AB8DC4 /* SendFeeItem.swift in Sources */,
				11B351BA94468F698A559E70 /* SendAmountItem.swift in Sources */,
				11B350D872DA13413A850044 /* SendAmountItemView.swift in Sources */,
				11B35766672E6B9646B84389 /* SendAddressItem.swift in Sources */,
				11B35848297F392FE9F72BF2 /* SendStateViewItemFactory.swift in Sources */,
				1A564BDABCF8EA54F5599FF7 /* LatestRateData.swift in Sources */,
				11B3516D955D9654B474C00C /* SendConfirmationAmounItem.swift in Sources */,
				11B35FB3EFDEE0DAD433D0AC /* SendConfirmationAmountItemView.swift in Sources */,
				11B352FF572078C646A92322 /* SendConfirmationAddressItem.swift in Sources */,
				11B35DB8BF076EECADC5274E /* SendConfirmationAddressItemView.swift in Sources */,
				11B359418FEEF9A492482C73 /* SendConfirmationValueItemView.swift in Sources */,
				11B3555A2881ED69B7F4D9C9 /* SendConfirmationValueItem.swift in Sources */,
				58AAA1AB2FD9FBA7801F830D /* PaymentRequestAddress.swift in Sources */,
				11B35356482DC7860F552715 /* NumPad.swift in Sources */,
				11B35669B7CAC5A76825BD9C /* NumPadTheme.swift in Sources */,
				11B3581D452FC3D2569BBA71 /* UIButton.swift in Sources */,
				11B354E2E53DB96607574EA1 /* UIImage.swift in Sources */,
				1A564DEAF0A6DF97F029594E /* LockoutManager.swift in Sources */,
				1A564099643E74B6D1E45CD6 /* LockoutState.swift in Sources */,
				1A564D45DD956D909C7B6C16 /* OneTimeTimer.swift in Sources */,
				1A564F41635CE7EB9B441040 /* LockoutUntilDateFactory.swift in Sources */,
				1A5649A1763E1ADB6572ECBC /* UptimeProvider.swift in Sources */,
				1A5645DFFB1EC95815289D1F /* CurrentDateProvider.swift in Sources */,
				1A5647C0909A28BECA342148 /* LockoutView.swift in Sources */,
				1A564375773F7977B14EF1E0 /* Coin.swift in Sources */,
				11B35807029DA6882DBAAF0C /* BarsProgressView.swift in Sources */,
				11B355F7D6BA626065AC1C22 /* TransactionValueItem.swift in Sources */,
				11B35F6A886EBB725C3FA31F /* TransactionValueItemView.swift in Sources */,
				11B35C03F9129AF52FDAD5E1 /* BalanceItemDataSource.swift in Sources */,
				11B35DBC26D7C55BC6134373 /* BalanceViewItemFactory.swift in Sources */,
				11B3548C04B2664896D3B15A /* BalanceItem.swift in Sources */,
				1A564594FC973AA332A7A9C9 /* ManageWalletsModule.swift in Sources */,
				1A564E2AA9F3C675924EE183 /* ManageWalletsRouter.swift in Sources */,
				1A5647C94C737A83D85C6934 /* ManageWalletsPresenter.swift in Sources */,
				1A564FD21968E2B4C1CB4AF5 /* ManageWalletsViewController.swift in Sources */,
				1A5646C180C5050C1F7A4734 /* ManageWalletCell.swift in Sources */,
				1A564FF3653D4DF42A180896 /* ManageWalletsTheme.swift in Sources */,
				1A56421861068166E044D0A9 /* BalanceEditCell.swift in Sources */,
				11B358EF9A56A05015181CA7 /* BalanceHeaderViewItem.swift in Sources */,
				11B35267BB7BFACBBF5C030F /* GrdbStorage.swift in Sources */,
				11B35542BB8470BFD140E73D /* AuthData.swift in Sources */,
				11B35DDA0A9C1FA06BC006DF /* Signal.swift in Sources */,
				1A564B090F808B3A21F4AC8D /* SendKeyboardItem.swift in Sources */,
				1A564A69DF3D62996F5F4C94 /* SendKeyboardItemView.swift in Sources */,
				1A564F47697F6E6CFEE3975E /* BackupTheme.swift in Sources */,
				58AAA8F04A9FEBEF44DDCE6C /* FullTransactionInfoModule.swift in Sources */,
				58AAA142672488EC001B2B37 /* FullTransactionInfoRouter.swift in Sources */,
				58AAA0A54A64F5548C65F5F1 /* FullTransactionInfoInteractor.swift in Sources */,
				58AAA09CAEB6AF43CA020636 /* FullTransactionInfoPresenter.swift in Sources */,
				58AAA905BEE3BE3DE3286E2B /* FullTransactionItem.swift in Sources */,
				58AAA43590786FC68C9E89F9 /* FullTransactionSection.swift in Sources */,
				58AAAD4B1F557C9B2BA30681 /* FullTransactionRecord.swift in Sources */,
				58AAA3ED415F09117EE63646 /* FullTransactionInfoState.swift in Sources */,
				58AAA320C8EF4841893AC0BA /* FullTransactionHeaderCell.swift in Sources */,
				58AAAF8C7BE350256A86F681 /* TransactionInfoDescriptionTheme.swift in Sources */,
				58AAADD4A8BA1090780CEA11 /* FullTransactionInfoProvider.swift in Sources */,
				58AAABB4991882979199CA1F /* FullTransactionInfoProviderFactory.swift in Sources */,
				58AAA45240AA8969546B34A2 /* EthereumTransactionInfoAdapter.swift in Sources */,
				58AAAB45621FAF77A7C091C3 /* FullTransactionInfoProtocols.swift in Sources */,
				D3B491E921F1ECC600DAE203 /* TransactionRecordPool.swift in Sources */,
				58AAAAEB64E554EFE622B1DE /* BitcoinTransactionInfoAdapter.swift in Sources */,
				3C7B936067D1C0A7CDC2635D /* UrlManager.swift in Sources */,
				58AAAAAE312B4839ECDB4C87 /* RequestErrorView.swift in Sources */,
				58AAA95B6E8306B9D83429D7 /* RequestErrorTheme.swift in Sources */,
				58AAA6084D64BB5064E542D0 /* HorSysProvider.swift in Sources */,
				58AAADA919A827B84C9623D1 /* BlockChairProvider.swift in Sources */,
				58AAA42E94F5567EF3F4690C /* BlockExplorerProvider.swift in Sources */,
				58AAA3E5C080A32A6A6B0E6D /* BtcComProvider.swift in Sources */,
				58AAA1A770E5DD3B87EDD1A7 /* EtherscanProvider.swift in Sources */,
				58AAA47E0BFF28B8C8FE2CB0 /* FullTransactionDataProviderManager.swift in Sources */,
				58AAA10B3852EDA5DC15901F /* DataProviderSettingsModule.swift in Sources */,
				58AAAF12A0A0C24563DEB542 /* DataProviderCell.swift in Sources */,
				58AAA087BFA7A2609522E861 /* DataProviderSettingsRouter.swift in Sources */,
				58AAA02397C84890BC39E3CC /* DataProviderSettingsInteractor.swift in Sources */,
				58AAA33A40BCBC3279C13367 /* DataProviderSettingsPresenter.swift in Sources */,
				58AAA05AF7F58059E50F601A /* DataProviderSettingsViewController.swift in Sources */,
				58AAA4CAD377D4B45AB4972A /* FullTransactionProviderLinkCell.swift in Sources */,
				58AAAC1C5B2E8569B5E8386F /* FullTransactionLinkView.swift in Sources */,
				11B35ED28A224521738CAC59 /* TransactionRecordPoolRepo.swift in Sources */,
				11B35214ABE4454CCDFF94CE /* TransactionItemFactory.swift in Sources */,
				11B3598C180AD4BD9F75EDE7 /* TransactionItemDataSource.swift in Sources */,
				11B35C196C80132DEF6F2C11 /* TransactionRecordPoolState.swift in Sources */,
				58AAA4D83BCA31D557D9CAC3 /* PingManager.swift in Sources */,
				58AAAC646AF735F5D1F0350A /* EthereumKitManager.swift in Sources */,
				58AAA6941C8B5140B0B5DDAE /* Erc20Adapter.swift in Sources */,
				58AAA2363892ED5743CBF2EB /* EthereumBaseAdapter.swift in Sources */,
				1A56451041F9A9AB607C3A73 /* Decimal.swift in Sources */,
				11B35D3A74237CE0B77295B6 /* CoinIconImageView.swift in Sources */,
				11B35A4912C5B73767232C95 /* TestModeIndicator.swift in Sources */,
				58AAA4C8E762EAA20DD21EEF /* UIBlurEffectStyle.swift in Sources */,
				11B353A7F530336B1E15015E /* DepositViewController.swift in Sources */,
				11B352D96575CD8ED6172152 /* SendViewController.swift in Sources */,
				11B35F8AEA8F1E4186169855 /* SendConfirmationViewController.swift in Sources */,
				11B3547C43F7FD29D8BC5E62 /* TransactionInfoViewController.swift in Sources */,
				1A564E8851EFFDA127C08306 /* ERC20InputParser.swift in Sources */,
				11B35EF151041B9B6B2538E8 /* UnlinkViewController.swift in Sources */,
				11B352EEC1F6E90F09CC2C96 /* UnlinkModule.swift in Sources */,
				11B35AB54F98E6233D955162 /* UnlinkRouter.swift in Sources */,
				11B35CC741E0EC51B1031C29 /* UnlinkPresenter.swift in Sources */,
				11B35C7BC60C11F683675793 /* UnlinkInteractor.swift in Sources */,
				11B353E8DDA6FE062E6E07C9 /* AgreementViewController.swift in Sources */,
				11B35A5BA2E50CBE45580021 /* AgreementPresenter.swift in Sources */,
				11B35327F187159E57BA638C /* AgreementRouter.swift in Sources */,
				11B35702CB29F32BCA3B99F2 /* AgreementInteractor.swift in Sources */,
				11B35F71F0B69E37BED3D930 /* AgreementModule.swift in Sources */,
				1A564C64FFC9185F049BB475 /* FeeSlider.swift in Sources */,
				1A56493305A34486152BEAB2 /* AddressParser.swift in Sources */,
				1A564CFECEDA95F300CEAD33 /* AddressData.swift in Sources */,
				1A56435088C89B8D3689E43A /* WalletNavigationController.swift in Sources */,
				1A564E6C310440B416EA862F /* SectionSeparator.swift in Sources */,
				1A564329C6F40DDC3BB2E198 /* FullTransactionHashHeaderView.swift in Sources */,
				1A564A27C8906D1BC194F712 /* WalletViewController.swift in Sources */,
				11B35F480494F2B42440272B /* Logger.swift in Sources */,
				11B3518C64517587F75FE8E9 /* RateApiProvider.swift in Sources */,
				11B35DFC56658DA0F097815C /* JsonApiProvider.swift in Sources */,
				1A56444A986EF10B522AA228 /* FeeRateProvider.swift in Sources */,
				1A56499555CB26F0D24B4F06 /* BitcoinBaseAdapter.swift in Sources */,
				1A5640FFF39774DC371F61E7 /* BitcoinCashAdapter.swift in Sources */,
				1A5647F3635BCCAA32BF37F7 /* HashView.swift in Sources */,
				1A564FB6F3583480FA4FFA98 /* HashViewTheme.swift in Sources */,
				1A5649AC4FC1D6DD5F82ABAB /* BackgroundManager.swift in Sources */,
				11B358D149EE936C82ABE32E /* DashAdapter.swift in Sources */,
				11B35B2DE07F24EC17758285 /* CoinType.swift in Sources */,
				11B352FDD80F24D5EF340F80 /* EnabledWallet.swift in Sources */,
				58AAA2A6C9CF1E690DE6B4C6 /* InsightProvider.swift in Sources */,
				1A5640707F586C7376213F9E /* TransactionViewItemLoader.swift in Sources */,
				1A5644277DA6314C2E6B6E72 /* TransactionViewItemLoaderState.swift in Sources */,
				1A5643443A417D608E253A50 /* Differ.swift in Sources */,
				1A5643ADCB28C06E47E8C2FE /* SyncModeRouter.swift in Sources */,
				1A5645E37330A25155134B58 /* SyncModeCell.swift in Sources */,
				1A5644AEFBA71E106BA6A1AF /* SyncModeTheme.swift in Sources */,
				1A564C4C3A445A00AC5F7810 /* SyncModeSectionSeparator.swift in Sources */,
				2FA5D4562E12175B6044FDFD /* BlockdozerProvider.swift in Sources */,
				1A5649536DACD15C3B6EA457 /* SortTypeInteractor.swift in Sources */,
				1A564C152F6A439151E158C9 /* SortTypePresenter.swift in Sources */,
				1A56454B3D9E1E2865413319 /* SortTypeModule.swift in Sources */,
				1A56486985109F2FA6C3CE93 /* SortTypeRouter.swift in Sources */,
				1A5647E0E662CA7D27E931A6 /* TextSelectItemView.swift in Sources */,
				1A56460A30025D05CEB7EBE9 /* TextSelectItem.swift in Sources */,
				1A564DEFE16F401AA676866E /* AlertViewController.swift in Sources */,
				1A5641D8E63CDBE210E30105 /* BalanceSorter.swift in Sources */,
				11B35F82129FD49FE5EF67D2 /* Account.swift in Sources */,
				11B3573B3742DD324E8BB44C /* Wallet.swift in Sources */,
				11B35CA7604E5F25E639A9A9 /* AccountType.swift in Sources */,
				11B355FAA11BE21249FF21A6 /* AccountManager.swift in Sources */,
				11B3538F8C8354B93C9EF6E8 /* ManageAccountsViewController.swift in Sources */,
				11B354FEF278D18C3EBCE1C0 /* ManageAccountsInteractor.swift in Sources */,
				11B35A05CA2272BFB4CFAB5B /* ManageAccountsModule.swift in Sources */,
				11B359384B0627C5D22A24CB /* ManageAccountsRouter.swift in Sources */,
				11B35B466C32DB144EA0E8CB /* ManageAccountsPresenter.swift in Sources */,
				11B355F97C1B32F7BA600FC7 /* ManageAccountCell.swift in Sources */,
				11B3524BEC247F4FECE86A95 /* ManageAccountsTheme.swift in Sources */,
				58AAAB156701D243D5320CAD /* RestoreAccountsTheme.swift in Sources */,
				11B35249D1E7F30208619205 /* AccountFactory.swift in Sources */,
				11B359F814188F0A377F33A2 /* RestoreViewController.swift in Sources */,
				11B35654DC11845932FDBDA0 /* RestoreAccountCell.swift in Sources */,
				11B35230E3C4799ED6883CFC /* RestoreWordsModule.swift in Sources */,
				11B35C3CFF908D8CD8CE7244 /* RestoreWordsPresenter.swift in Sources */,
				11B35685ED6A90B4C052069E /* RestoreWordsRouter.swift in Sources */,
				11B356EF616BF0CB98F2F710 /* RestoreWordsViewController.swift in Sources */,
				11B35E0C471DAC00FE6A8103 /* SyncModeViewController.swift in Sources */,
				11B3524E90ADBAEB02E77B77 /* SyncModeModule.swift in Sources */,
				11B3523969BB4AFDA5F9FD60 /* SyncModePresenter.swift in Sources */,
				11B35BCC684750CBA3C50709 /* AccountCreator.swift in Sources */,
				11B35AB76F57933E0EC2831B /* WalletFactory.swift in Sources */,
				58AAA0413061DD475F50E0B7 /* BackupPresenter.swift in Sources */,
				58AAA7BF63EEB776A0256C61 /* BackupModule.swift in Sources */,
				58AAAA2E5B50D77CF62FA49A /* BackupWordsModule.swift in Sources */,
				58AAA6D081B20EA97A0F3180 /* BackupWordsController.swift in Sources */,
				58AAA13AFEBDAF457B040A56 /* BackupWordsPresenter.swift in Sources */,
				58AAAED1D46438A1C3FDECCB /* BackupWordsRouter.swift in Sources */,
				58AAA286A1D18FA4BDB68E02 /* BackupConfirmationController.swift in Sources */,
				58AAAB8E36AEE5EFB93DE617 /* BackupConfirmationRouter.swift in Sources */,
				58AAA5E52B1488746245BF0A /* BackupConfirmationPresenter.swift in Sources */,
				58AAA48E889FFE50E68DF8C7 /* BackupConfirmationModule.swift in Sources */,
				58AAAC707562CFA08ABC2095 /* WordsValidator.swift in Sources */,
				58AAA75A994A2F0EC891D68B /* BackupInteractor.swift in Sources */,
				3A6E283D22D33B6D00211177 /* BackupRouter.swift in Sources */,
				3C7B908FFAF30C34C67B7142 /* BackupConfirmationInteractor.swift in Sources */,
				11B35614B7E96ADED58BC0F4 /* PredefinedAccountTypeManager.swift in Sources */,
				11B35F21648179D3166B5538 /* ManageAccountsViewItemFactory.swift in Sources */,
				3C7B90F1C99BDDC2D5EAA440 /* WelcomeScreenPresenter.swift in Sources */,
				3C7B90996EF221A34CC4E5E0 /* WelcomeScreenViewController.swift in Sources */,
				3C7B9F2A51BC2B8872C41DD8 /* WelcomeScreenInteractor.swift in Sources */,
				3C7B9AA3A29613BEBC00F6B2 /* WelcomeScreenModule.swift in Sources */,
				3C7B9469B45EA1720D7FA071 /* WelcomeScreenRouter.swift in Sources */,
				58AAA986E5304F29976B1C63 /* WelcomeTheme.swift in Sources */,
				11B35FFC64667ECB79CF893D /* Words12AccountType.swift in Sources */,
				11B352A99B39974BC9BDC839 /* Words24AccountType.swift in Sources */,
				11B35549AB28CE77E5C01E6B /* EosAccountType.swift in Sources */,
				11B35F8F125FA95DDBA1E7DF /* ManageWalletsNoAccountViewController.swift in Sources */,
				11B352DCCAD3FF8EC3585E6D /* BiometryManager.swift in Sources */,
				11B353FD817C98E4066A23E7 /* BackupManager.swift in Sources */,
				11B353CE3E5D70C96DC069F3 /* AppManager.swift in Sources */,
				11B359C22327882B80138914 /* WalletStorage.swift in Sources */,
				11B35551F82275A2C41F39A8 /* DefaultWalletCreator.swift in Sources */,
				11B35380D43AB1DAE136FD2B /* WalletRemover.swift in Sources */,
				11B3536D5FF73EEC87DC34DE /* ManageWalletsInteractor.swift in Sources */,
				1A564E71A18B471183E24F7A /* AddressInputField.swift in Sources */,
<<<<<<< HEAD
				1A56452DC8324E0088086B87 /* RestoreEosViewController.swift in Sources */,
				1A5641CF1CBD3BBAEAB2777F /* RestoreEosRouter.swift in Sources */,
				1A5641DAF68367AEEB994B16 /* RestoreEosModule.swift in Sources */,
				1A5643DC7E7AFC0CE5285AD9 /* RestoreEosPresenter.swift in Sources */,
				1A5644C9A74B5245C8412C65 /* RestoreEosInteractor.swift in Sources */,
				1A564F505E9F7C2F783D43E0 /* RestoreEosPresenterState.swift in Sources */,
=======
				11B3566FA2A855E903F5A746 /* AccountRecord.swift in Sources */,
				11B35FEB7788281AB6F42937 /* AccountStorage.swift in Sources */,
>>>>>>> 35d51a15
			);
			runOnlyForDeploymentPostprocessing = 0;
		};
		D3373DBB20C658660082BC4A /* Sources */ = {
			isa = PBXSourcesBuildPhase;
			buildActionMask = 2147483647;
			files = (
				11B357941D6FFB7AEF9CB45F /* TestExtensions.swift in Sources */,
				50EDB79F215B493000BFE8A5 /* GeneratedMocks.swift in Sources */,
				1A564CC0C92C44E29FEA6642 /* SetPinPresenterTests.swift in Sources */,
				1A564E181F46CF98BC00CC30 /* EditPinPresenterTests.swift in Sources */,
				1A564E61E0EBDDA6006279F2 /* PinInteractorTests.swift in Sources */,
				1A5647415054A078EF056315 /* UnlockPinPresenterTests.swift in Sources */,
				1A5642019E9D4A25C650F453 /* UnlockPinInteractorTests.swift in Sources */,
				11B3507CAA4C9F760712EB73 /* LanguageManagerTests.swift in Sources */,
				1A564E268D7D4D01BD7B5078 /* MainSettingsPresenterTests.swift in Sources */,
				1A56407B3608988E913C7E1B /* MainSettingsInteractorTests.swift in Sources */,
				1A564AAE494C986DF8883E0B /* SecuritySettingsPresenterTests.swift in Sources */,
				1A56462F0253A6C28ED4D610 /* LanguageSettingsInteractorTests.swift in Sources */,
				1A5648CC60D79AAC561BBCB0 /* LanguageSettingsPresenterTests.swift in Sources */,
				1A564B49C052D4BF6C53DE7F /* BalanceInteractorTests.swift in Sources */,
				1A564BF5CEF2800EF05EAAB0 /* BalancePresenterTests.swift in Sources */,
				11B3562F64946DE3E95788EE /* BaseCurrencySettingsInteractorTests.swift in Sources */,
				11B3581B5F15B9F806F1CA8F /* BaseCurrencySettingsPresenterTests.swift in Sources */,
				11B350A2996417A8E4683B68 /* DepositPresenterTests.swift in Sources */,
				11B358B3933627FF90BABCE5 /* DepositInteractorTests.swift in Sources */,
				11B351147B9FA7CFB61D6F31 /* TransactionViewItemFactoryTests.swift in Sources */,
				11B35D77A40B7BCA0F7D4ECE /* SendPresenterTests.swift in Sources */,
				11B35891D2B5448227630380 /* SendInteractorTests.swift in Sources */,
				11B35A41779B30FEA1E59914 /* SendStateViewItemFactoryTests.swift in Sources */,
				1A564248C8C1FAD98F488508 /* LockoutManagerTests.swift in Sources */,
				1A564A4DE4455DDFEC8A5E1D /* LockoutUntilDateFactoryTests.swift in Sources */,
				1A5647709A2B63D16BF5131B /* ManageWalletsPresenterTests.swift in Sources */,
				1A5649C5CA36C74FD2EF4BE9 /* ManageWalletsPresenterStateTests.swift in Sources */,
				1A5645069C88C146A3E6B853 /* ManageWalletsInteractorTests.swift in Sources */,
				58AAAC80F629D742B02AC29A /* FullTransactionInfoPresenterTests.swift in Sources */,
				58AAA73C535D82C9DD991417 /* FullTransactionInfoInteractorTests.swift in Sources */,
				58AAA8A2E62A986089EFFED1 /* FullTransactionInfoProviderTests.swift in Sources */,
				58AAA3BEAF334CC8B07FC3E2 /* FullTransactionInfoStateTests.swift in Sources */,
				58AAAE017EAE7ED3D0019E7E /* FullTransactionInfoRouterTests.swift in Sources */,
				58AAAD724328C58677E1FC92 /* DataProviderSettingsInteractorTests.swift in Sources */,
				58AAAC27D62C87BEB5F5D633 /* DataProviderSettingsPresenterTests.swift in Sources */,
				58AAA23E15CBC7EBB94086E2 /* FullTransactionDataProviderManagerTests.swift in Sources */,
				58AAA70DA6DB5AE33CA2DBD9 /* FullTransactionInfoProviderFactoryTests.swift in Sources */,
				1A56435A3F2A592E067EE5CD /* EtherscanEthereumProviderTests.swift in Sources */,
				1A564C39E18A49AA791E15EC /* AddressParserTests.swift in Sources */,
				1A564EC83C89E2261445AEE1 /* TransactionViewItemDataSourceTests.swift in Sources */,
				1A5642DF56DD6DFE1C8A6D7B /* BalanceDataSourceTests.swift in Sources */,
				1A564277ED9E400D245B0AA1 /* BalanceSorterTests.swift in Sources */,
				11B35E6A69796E7DE9CE3623 /* WordsValidatorTests.swift in Sources */,
				11B354487BCE26A8723249E9 /* ManageAccountsViewItemFactoryTests.swift in Sources */,
			);
			runOnlyForDeploymentPostprocessing = 0;
		};
		D38404E3218317DF007D50AD /* Sources */ = {
			isa = PBXSourcesBuildPhase;
			buildActionMask = 2147483647;
			files = (
				3A472DB02208050D0067B288 /* UIWindow.swift in Sources */,
				D38404E4218317DF007D50AD /* AppDelegate.swift in Sources */,
				D38404E5218317DF007D50AD /* BackupController.swift in Sources */,
				D38404E6218317DF007D50AD /* TransactionsViewController.swift in Sources */,
				D38404E8218317DF007D50AD /* MainViewController.swift in Sources */,
				D38404E9218317DF007D50AD /* BalanceViewController.swift in Sources */,
				D38404EE218317DF007D50AD /* RestoreTheme.swift in Sources */,
				D38404F4218317DF007D50AD /* RestoreRouter.swift in Sources */,
				D38404F5218317DF007D50AD /* RestorePresenter.swift in Sources */,
				D38404F8218317DF007D50AD /* RestoreModule.swift in Sources */,
				D38404F9218317DF007D50AD /* MainModule.swift in Sources */,
				D38404FA218317DF007D50AD /* MainRouter.swift in Sources */,
				D38404FB218317DF007D50AD /* MainPresenter.swift in Sources */,
				D38404FC218317DF007D50AD /* BalanceModule.swift in Sources */,
				D38404FD218317DF007D50AD /* BalanceRouter.swift in Sources */,
				D38404FE218317DF007D50AD /* BalancePresenter.swift in Sources */,
				D38404FF218317DF007D50AD /* TransactionsRouter.swift in Sources */,
				D3840500218317DF007D50AD /* TransactionsPresenter.swift in Sources */,
				D3840501218317DF007D50AD /* TransactionsModule.swift in Sources */,
				D3840502218317DF007D50AD /* Protocols.swift in Sources */,
				D3840503218317DF007D50AD /* MainInteractor.swift in Sources */,
				D3840505218317DF007D50AD /* LaunchRouter.swift in Sources */,
				D3840507218317DF007D50AD /* BalanceInteractor.swift in Sources */,
				D3840508218317DF007D50AD /* BalanceViewItem.swift in Sources */,
				D3840509218317DF007D50AD /* Currency.swift in Sources */,
				D384050B218317DF007D50AD /* CurrencyValue.swift in Sources */,
				D384050C218317DF007D50AD /* CoinValue.swift in Sources */,
				D384050E218317DF007D50AD /* TransactionsInteractor.swift in Sources */,
				D384050F218317DF007D50AD /* RestoreWordCell.swift in Sources */,
				D3840510218317DF007D50AD /* DescriptionCollectionHeader.swift in Sources */,
				D3840511218317DF007D50AD /* InputFieldTheme.swift in Sources */,
				D3840512218317DF007D50AD /* AppTheme.swift in Sources */,
				5002C0972294165700E88585 /* ThreadSafeness.swift in Sources */,
				D3840513218317DF007D50AD /* BalanceCell.swift in Sources */,
				D3840514218317DF007D50AD /* BalanceHeaderView.swift in Sources */,
				D3840515218317DF007D50AD /* BalanceTheme.swift in Sources */,
				D3840516218317DF007D50AD /* CurrencyHelper.swift in Sources */,
				D3840517218317DF007D50AD /* TransactionCurrenciesHeaderView.swift in Sources */,
				D3840518218317DF007D50AD /* TransactionsCurrencyCell.swift in Sources */,
				D3840519218317DF007D50AD /* TransactionsFilterTheme.swift in Sources */,
				D384051A218317DF007D50AD /* TransactionCell.swift in Sources */,
				D384051B218317DF007D50AD /* TransactionsTheme.swift in Sources */,
				D384051C218317DF007D50AD /* CoinValueHelper.swift in Sources */,
				D3840520218317DF007D50AD /* ConfirmationTheme.swift in Sources */,
				D3840521218317DF007D50AD /* ButtonTheme.swift in Sources */,
				D3840524218317DF007D50AD /* DepositRouter.swift in Sources */,
				D3840525218317DF007D50AD /* DepositModule.swift in Sources */,
				D3840526218317DF007D50AD /* DepositInteractor.swift in Sources */,
				D3840527218317DF007D50AD /* DepositPresenter.swift in Sources */,
				D3840529218317DF007D50AD /* DepositTheme.swift in Sources */,
				D384052A218317DF007D50AD /* DepositCollectionItemView.swift in Sources */,
				D384052B218317DF007D50AD /* DepositCollectionItem.swift in Sources */,
				D384052C218317DF007D50AD /* DepositAddressCollectionCell.swift in Sources */,
				D384052F218317DF007D50AD /* PagingDotsItem.swift in Sources */,
				D3840530218317DF007D50AD /* PagingDotsItemView.swift in Sources */,
				D3840531218317DF007D50AD /* DepositShareButtonItem.swift in Sources */,
				D3840532218317DF007D50AD /* DepositShareButtonItemView.swift in Sources */,
				D3840533218317DF007D50AD /* SendModule.swift in Sources */,
				D3A6D6BC219430BA00D11AFE /* AboutCell.swift in Sources */,
				D3840534218317DF007D50AD /* SendInteractor.swift in Sources */,
				D3840536218317DF007D50AD /* SendRouter.swift in Sources */,
				D3840537218317DF007D50AD /* SendPresenter.swift in Sources */,
				D3840538218317DF007D50AD /* ActionTitleItemView.swift in Sources */,
				D3840539218317DF007D50AD /* ActionTitleItem.swift in Sources */,
				D384053A218317DF007D50AD /* SendTheme.swift in Sources */,
				D35B518B21942E7A00504FBA /* AboutSettingsViewController.swift in Sources */,
				D3840542218317DF007D50AD /* SendButtonItemView.swift in Sources */,
				D3840543218317DF007D50AD /* SendButtonItem.swift in Sources */,
				D3840545218317DF007D50AD /* ScanQRController.swift in Sources */,
				D3840546218317DF007D50AD /* TransactionRecord.swift in Sources */,
				D3840547218317DF007D50AD /* Rate.swift in Sources */,
				D3840548218317DF007D50AD /* WordsManager.swift in Sources */,
				D3840549218317DF007D50AD /* TransactionInfoRouter.swift in Sources */,
				D384054B218317DF007D50AD /* TransactionTitleItem.swift in Sources */,
				D384054C218317DF007D50AD /* TransactionTitleItemView.swift in Sources */,
				D384054D218317DF007D50AD /* TransactionInfoTheme.swift in Sources */,
				D3840550218317DF007D50AD /* TransactionStatusItem.swift in Sources */,
				D3840553218317DF007D50AD /* TransactionFromToHashItem.swift in Sources */,
				D3840554218317DF007D50AD /* PinTheme.swift in Sources */,
				D3840556218317DF007D50AD /* TransactionOpenFullInfoItem.swift in Sources */,
				D3840557218317DF007D50AD /* TransactionOpenFullInfoItemView.swift in Sources */,
				D3840558218317DF007D50AD /* TransactionInfoModule.swift in Sources */,
				D3840559218317DF007D50AD /* TransactionInfoInteractor.swift in Sources */,
				3AF4739E21D38F380005A458 /* FullTransactionInfoViewController.swift in Sources */,
				D384055A218317DF007D50AD /* TransactionInfoPresenter.swift in Sources */,
				D384055C218317DF007D50AD /* SettingsTheme.swift in Sources */,
				D384055D218317DF007D50AD /* TransactionAmountItem.swift in Sources */,
				D384055E218317DF007D50AD /* TransactionAmountItemView.swift in Sources */,
				D3840560218317DF007D50AD /* SettingsCell.swift in Sources */,
				D3840561218317DF007D50AD /* SettingsRightImageCell.swift in Sources */,
				D3840562218317DF007D50AD /* SettingsRightLabelCell.swift in Sources */,
				D3840563218317DF007D50AD /* SettingsToggleCell.swift in Sources */,
				D3840564218317DF007D50AD /* SettingsInfoFooter.swift in Sources */,
				D3840565218317DF007D50AD /* FullTransactionInfoTheme.swift in Sources */,
				D3840566218317DF007D50AD /* FullTransactionInfoTextCell.swift in Sources */,
				D3840567218317DF007D50AD /* TransactionFromToHashItemView.swift in Sources */,
				D3840568218317DF007D50AD /* AddressItem.swift in Sources */,
				D384056A218317DF007D50AD /* TransactionStatusItemView.swift in Sources */,
				D384056B218317DF007D50AD /* LockManager.swift in Sources */,
				D384056C218317DF007D50AD /* PinViewController.swift in Sources */,
				D384056D218317DF007D50AD /* PinManager.swift in Sources */,
				D384056E218317DF007D50AD /* PinView.swift in Sources */,
				D384056F218317DF007D50AD /* SetPinRouter.swift in Sources */,
				D3840570218317DF007D50AD /* SetPinPresenter.swift in Sources */,
				D3840571218317DF007D50AD /* SetPinModule.swift in Sources */,
				D3840572218317DF007D50AD /* PinDotsView.swift in Sources */,
				D3840573218317DF007D50AD /* EditPinPresenter.swift in Sources */,
				D3840574218317DF007D50AD /* EditPinRouter.swift in Sources */,
				D3840575218317DF007D50AD /* EditPinModule.swift in Sources */,
				D3840576218317DF007D50AD /* PinModule.swift in Sources */,
				D3840577218317DF007D50AD /* PinInteractor.swift in Sources */,
				D3840578218317DF007D50AD /* UnlockPinPresenter.swift in Sources */,
				D3840579218317DF007D50AD /* UnlockPinRouter.swift in Sources */,
				D384057A218317DF007D50AD /* UnlockPinModule.swift in Sources */,
				D384057B218317DF007D50AD /* BiometricManager.swift in Sources */,
				D384057C218317DF007D50AD /* UnlockPinInteractor.swift in Sources */,
				D384057D218317DF007D50AD /* ManagePinPresenter.swift in Sources */,
				D384057E218317DF007D50AD /* LaunchModule.swift in Sources */,
				D384057F218317DF007D50AD /* LaunchInteractor.swift in Sources */,
				D3840580218317DF007D50AD /* LaunchPresenter.swift in Sources */,
				D3840581218317DF007D50AD /* App.swift in Sources */,
				D3840582218317DF007D50AD /* LockRouter.swift in Sources */,
				D3840583218317DF007D50AD /* BlurManager.swift in Sources */,
				D3840584218317DF007D50AD /* RateManager.swift in Sources */,
				D3840585218317DF007D50AD /* MainSettingsModule.swift in Sources */,
				D3840586218317DF007D50AD /* MainSettingsPresenter.swift in Sources */,
				D3840587218317DF007D50AD /* MainSettingsRouter.swift in Sources */,
				D3840588218317DF007D50AD /* MainSettingsInteractor.swift in Sources */,
				D3840589218317DF007D50AD /* MainSettingsViewController.swift in Sources */,
				D384058A218317DF007D50AD /* LocalizationManager.swift in Sources */,
				D384058B218317DF007D50AD /* LanguageManager.swift in Sources */,
				D384058C218317DF007D50AD /* UserDefaultsStorage.swift in Sources */,
				D384058D218317DF007D50AD /* KeychainStorage.swift in Sources */,
				D384058E218317DF007D50AD /* SecuritySettingsViewController.swift in Sources */,
				D384058F218317DF007D50AD /* SecuritySettingsModule.swift in Sources */,
				D3840590218317DF007D50AD /* SecuritySettingsInteractor.swift in Sources */,
				D3840591218317DF007D50AD /* SecuritySettingsRouter.swift in Sources */,
				D3840592218317DF007D50AD /* SecuritySettingsPresenter.swift in Sources */,
				D3840593218317DF007D50AD /* BitcoinAdapter.swift in Sources */,
				D3840594218317DF007D50AD /* BaseButtonItem.swift in Sources */,
				D3840595218317DF007D50AD /* BaseButtonItemView.swift in Sources */,
				D3840596218317DF007D50AD /* BaseTwinItem.swift in Sources */,
				D3840597218317DF007D50AD /* BaseTwinItemView.swift in Sources */,
				D3840598218317DF007D50AD /* IndexedInputField.swift in Sources */,
				D3840599218317DF007D50AD /* RespondButton.swift in Sources */,
				D384059A218317DF007D50AD /* KeyboardObservingViewController.swift in Sources */,
				D384059C218317DF007D50AD /* UIColor.swift in Sources */,
				D384059D218317DF007D50AD /* String.swift in Sources */,
				D384059E218317DF007D50AD /* Satoshi.swift in Sources */,
				D384059F218317DF007D50AD /* UIView.swift in Sources */,
				D38405A0218317DF007D50AD /* UIFont.swift in Sources */,
				D38405A1218317DF007D50AD /* Date.swift in Sources */,
				D38405A2218317DF007D50AD /* UIAlertController.swift in Sources */,
				D38405A3218317DF007D50AD /* UITableView.swift in Sources */,
				D38405A4218317DF007D50AD /* HudHelper.swift in Sources */,
				D38405A5218317DF007D50AD /* DateHelper.swift in Sources */,
				D38405A6218317DF007D50AD /* SystemInfoManager.swift in Sources */,
				D38405A7218317DF007D50AD /* PermissionsHelper.swift in Sources */,
				D38405A8218317DF007D50AD /* RandomManager.swift in Sources */,
				D38405A9218317DF007D50AD /* BiometryType.swift in Sources */,
				D38405AB218317DF007D50AD /* LanguageSettingsViewController.swift in Sources */,
				D38405AD218317DF007D50AD /* LanguageSettingsPresenter.swift in Sources */,
				D38405AE218317DF007D50AD /* LanguageSettingsInteractor.swift in Sources */,
				D38405AF218317DF007D50AD /* LanguageSettingsModule.swift in Sources */,
				D38405B0218317DF007D50AD /* LanguageSettingsRouter.swift in Sources */,
				D38405B1218317DF007D50AD /* WalletManager.swift in Sources */,
				D38405B2218317DF007D50AD /* AdapterFactory.swift in Sources */,
				D38405B3218317DF007D50AD /* AdapterManager.swift in Sources */,
				11B35B1E11D4EDE6C15BE862 /* AppConfigProvider.swift in Sources */,
				11B3568357940D499AEF1009 /* CurrencyManager.swift in Sources */,
				11B353C550551A71D5AD3AAF /* NetworkManager.swift in Sources */,
				1A564A306E13E30771D2E823 /* TransactionRecordDataSource.swift in Sources */,
				11B35303EF169A14070D4AF9 /* RateSyncer.swift in Sources */,
				11B35FACF36A8A986D01D1FC /* PeriodicTimer.swift in Sources */,
				11B35E63A1AA24A27A21C0C9 /* ReachabilityManager.swift in Sources */,
				11B354AD94C483A7D5E3DD1F /* ValueFormatter.swift in Sources */,
				11B356ACDE9648AB1D98B466 /* BaseCurrencySettingsInteractor.swift in Sources */,
				11B358174F4EECAD3CE3F293 /* BaseCurrencySettingsPresenter.swift in Sources */,
				11B353FA170E276850F994F1 /* BaseCurrencySettingsViewController.swift in Sources */,
				11B35BDC437435B4EE7D9CED /* BaseCurrencySettingsRouter.swift in Sources */,
				11B3507E93F1F8FBE21A9245 /* BaseCurrencySettingsModule.swift in Sources */,
				11B35236766B5CEA73043FE5 /* DoubleLineCell.swift in Sources */,
				11B35BCC6C00E857CE562F16 /* EthereumAdapter.swift in Sources */,
				11B35E0BEC5BE604ACE59BC2 /* PasteboardManager.swift in Sources */,
				11B35D891416C66FA7FAD434 /* AboutSettingsRouter.swift in Sources */,
				11B3522E5E39F63EFB213358 /* AlertButtonItem.swift in Sources */,
				11B35F2D49204D34BA6C4EDB /* AlertButtonItemView.swift in Sources */,
				11B358CB8E47D049CC361084 /* ConfirmationCheckboxItem.swift in Sources */,
				11B3567E18C314FB5793BBE5 /* ConfirmationCheckboxView.swift in Sources */,
				11B3562C214D0245D43DFDE4 /* TransactionViewItemFactory.swift in Sources */,
				11B358A543DE8BAC8A61C1A4 /* TransactionViewItem.swift in Sources */,
				11B35034E4E93ACC8BFA0F51 /* SendAddressItemView.swift in Sources */,
				11B35CCCC38E551EBFD67DA9 /* SendFeeItemView.swift in Sources */,
				11B35074B817C492D2534D71 /* SendFeeItem.swift in Sources */,
				11B35E9D76B0EFAC4B49AB2A /* SendAmountItem.swift in Sources */,
				11B35E68F07D31BAE2E696A6 /* SendAmountItemView.swift in Sources */,
				11B35F037EFA396581A9624B /* SendAddressItem.swift in Sources */,
				11B35B3F32BFA82A66C4F797 /* SendStateViewItemFactory.swift in Sources */,
				1A564D837A9AB8A7EA5EB71A /* LatestRateData.swift in Sources */,
				11B359F527246E329BAD3BC7 /* SendConfirmationAmounItem.swift in Sources */,
				11B356D2F4655ACA22659DA2 /* SendConfirmationAmountItemView.swift in Sources */,
				11B358BCBAF4A9C9233C3FC0 /* SendConfirmationAddressItem.swift in Sources */,
				11B356D8E38D7060C1945A98 /* SendConfirmationAddressItemView.swift in Sources */,
				11B35BEA91C75D1203F99BBC /* SendConfirmationValueItemView.swift in Sources */,
				11B3501B8ACAD89124C0C6B6 /* SendConfirmationValueItem.swift in Sources */,
				58AAA8D40B3399937CFEB0F2 /* PaymentRequestAddress.swift in Sources */,
				11B35DD248A04320CF13BCA2 /* NumPad.swift in Sources */,
				11B35EF16E8F5AEE9336AE30 /* NumPadTheme.swift in Sources */,
				11B35D96561FFB5973987D75 /* UIButton.swift in Sources */,
				11B35BDBD856C645045553D2 /* UIImage.swift in Sources */,
				1A564A832CFA51E737EF3AE4 /* LockoutManager.swift in Sources */,
				1A564E2B4B30AB0F54A2FBF6 /* LockoutState.swift in Sources */,
				1A564F2D363CB805A486F4A5 /* OneTimeTimer.swift in Sources */,
				1A5643239C2F7EDB5675AED5 /* LockoutUntilDateFactory.swift in Sources */,
				1A564AAA92C0EBFB1C26DB29 /* UptimeProvider.swift in Sources */,
				1A56424C8E4017689EFF5D6D /* CurrentDateProvider.swift in Sources */,
				1A5647481AAB5BF5A86F9829 /* LockoutView.swift in Sources */,
				1A564E286A1C980C944A63A9 /* Coin.swift in Sources */,
				1A564FD718DF1DD5F82D7B1E /* ManageWalletsModule.swift in Sources */,
				1A564076F4C5BD7656156603 /* ManageWalletsRouter.swift in Sources */,
				1A564A33F7235D6CE1D0E6DB /* ManageWalletsPresenter.swift in Sources */,
				1A5646AFB583A44B13558403 /* ManageWalletsViewController.swift in Sources */,
				11B35EBB0DC7C0CE6F51E9DA /* BarsProgressView.swift in Sources */,
				11B358C978B24F3B6E3728C4 /* TransactionValueItem.swift in Sources */,
				11B355FF37740FA524EBD1AF /* TransactionValueItemView.swift in Sources */,
				11B352C0B06CE48E16B20BE9 /* BalanceItemDataSource.swift in Sources */,
				11B35225C822B395C8916EEF /* BalanceViewItemFactory.swift in Sources */,
				11B35773F8C014B160CCF4F6 /* BalanceItem.swift in Sources */,
				1A564F614653FD09B495400A /* ManageWalletCell.swift in Sources */,
				1A5647CE2220F4E29CA539C7 /* ManageWalletsTheme.swift in Sources */,
				1A56457FA8D4D08F77529DE7 /* BalanceEditCell.swift in Sources */,
				11B355E83695167DDDC39CE1 /* BalanceHeaderViewItem.swift in Sources */,
				11B357FE4C2E1EC8E26ED68F /* GrdbStorage.swift in Sources */,
				11B35406710372339144C92D /* AuthData.swift in Sources */,
				11B35B79EDF41D1B2178AADD /* Signal.swift in Sources */,
				1A56431AEB0FC654F322D3BE /* SendKeyboardItem.swift in Sources */,
				1A56477E5F205C926AA3596B /* SendKeyboardItemView.swift in Sources */,
				1A564B8F25AB6515F509B10D /* BackupTheme.swift in Sources */,
				58AAA0B04B8E3BD80EC3085E /* FullTransactionInfoModule.swift in Sources */,
				58AAAC1F6C9D7F092ECFF261 /* FullTransactionInfoRouter.swift in Sources */,
				58AAA5BAC927BD8C5524F4C4 /* FullTransactionInfoInteractor.swift in Sources */,
				58AAA3FE527C904C4C777DAB /* FullTransactionInfoPresenter.swift in Sources */,
				58AAA62025479219EF4AE9F6 /* FullTransactionItem.swift in Sources */,
				58AAAB024F4294252E1CF52A /* FullTransactionSection.swift in Sources */,
				58AAA4356D5E31303E6E5A4C /* FullTransactionRecord.swift in Sources */,
				58AAA6A8CFD4F5363036B823 /* FullTransactionInfoState.swift in Sources */,
				58AAA5D856195A6F1DE5C4B4 /* FullTransactionHeaderCell.swift in Sources */,
				58AAA5A3B8E3D00CB0F5E504 /* TransactionInfoDescriptionTheme.swift in Sources */,
				58AAACA87940BF3CC5401691 /* FullTransactionInfoProvider.swift in Sources */,
				58AAA1EE015E354E285FCCD3 /* FullTransactionInfoProviderFactory.swift in Sources */,
				58AAA29200B28D92FE706204 /* EthereumTransactionInfoAdapter.swift in Sources */,
				58AAAF2121BD3562E68A5CB4 /* FullTransactionInfoProtocols.swift in Sources */,
				58AAAE2E0615EBEF98E58BE8 /* BitcoinTransactionInfoAdapter.swift in Sources */,
				3C7B99D3D6AE0B1C0D8E5F09 /* UrlManager.swift in Sources */,
				58AAA160B00C018EBE97CAFD /* RequestErrorView.swift in Sources */,
				58AAA56161C92710EB128D4F /* RequestErrorTheme.swift in Sources */,
				58AAA368D11A7036BBE300B4 /* HorSysProvider.swift in Sources */,
				58AAA515AE88531BB9DE09A9 /* BlockChairProvider.swift in Sources */,
				58AAA8E53533434E5F4D2992 /* BlockExplorerProvider.swift in Sources */,
				58AAA688351BEAF1B154C0F8 /* BtcComProvider.swift in Sources */,
				58AAA7253F95C8ADECB77A7F /* EtherscanProvider.swift in Sources */,
				58AAA44E41D159AF6395CB7F /* FullTransactionDataProviderManager.swift in Sources */,
				58AAACAE27F2D974C6B37A90 /* DataProviderSettingsModule.swift in Sources */,
				58AAAEC99ED42E2561A00A02 /* DataProviderCell.swift in Sources */,
				58AAA12F931DF9C1FE5DDBCB /* DataProviderSettingsRouter.swift in Sources */,
				58AAAED1B87203C859CA2E15 /* DataProviderSettingsInteractor.swift in Sources */,
				58AAAFF746E489C4419778B3 /* DataProviderSettingsPresenter.swift in Sources */,
				58AAA2761F98B944428578B8 /* DataProviderSettingsViewController.swift in Sources */,
				58AAA5C19051293C7F7568B7 /* FullTransactionProviderLinkCell.swift in Sources */,
				58AAA5DDCD97727AAD974B37 /* FullTransactionLinkView.swift in Sources */,
				11B357034868970E339517A6 /* TransactionItemFactory.swift in Sources */,
				11B35418EC59877BB05558B3 /* TransactionRecordPoolRepo.swift in Sources */,
				11B35877FB8483FFA1037F98 /* TransactionItemDataSource.swift in Sources */,
				11B35C29D59422D6E1E71B69 /* TransactionItem.swift in Sources */,
				11B3578724E0C1AF807C7784 /* TransactionsLoader.swift in Sources */,
				11B3567FCB0A136C731C9F6F /* TransactionsMetadataDataSource.swift in Sources */,
				11B35D5C9C08AA5221DDE773 /* TransactionRecordPool.swift in Sources */,
				11B3546D0CA441F8F2C988AD /* TransactionRecordPoolState.swift in Sources */,
				58AAA4FBD1DD3045472041A1 /* PingManager.swift in Sources */,
				58AAA3BE2D0DEF53CE6CEE97 /* EthereumKitManager.swift in Sources */,
				58AAABE8E8374ED4211F610C /* Erc20Adapter.swift in Sources */,
				58AAA4A377F356194AE08055 /* EthereumBaseAdapter.swift in Sources */,
				1A56415A4BB89B9156C6442D /* Decimal.swift in Sources */,
				11B3580BECA360DE35E89286 /* CoinIconImageView.swift in Sources */,
				11B3524C9BD6FDCE5D72CB81 /* TestModeIndicator.swift in Sources */,
				58AAA387EBA4445D5689478A /* UIBlurEffectStyle.swift in Sources */,
				11B35C046F97A4FCE1EF6B79 /* DepositViewController.swift in Sources */,
				11B35B47A6EFD7A6A3576206 /* SendViewController.swift in Sources */,
				11B350EB785676FD2728D347 /* SendConfirmationViewController.swift in Sources */,
				11B35965E596BF6F3D86A85B /* TransactionInfoViewController.swift in Sources */,
				1A5643E6840438AB993854E1 /* ERC20InputParser.swift in Sources */,
				11B35D54818399B4BCE9F2C2 /* UnlinkViewController.swift in Sources */,
				11B35F66D2561CD9555C8857 /* UnlinkModule.swift in Sources */,
				11B3561D41D5FE8986CF16B4 /* UnlinkRouter.swift in Sources */,
				11B35B99C84075296D6F26DE /* UnlinkPresenter.swift in Sources */,
				11B35177B650540BCEA880B3 /* UnlinkInteractor.swift in Sources */,
				11B3562521FA3DC87B2BC212 /* AgreementViewController.swift in Sources */,
				11B35178E30F8FB403049A1C /* AgreementPresenter.swift in Sources */,
				11B357281ED1E4C7103A5804 /* AgreementRouter.swift in Sources */,
				11B35A0794BC9987175C1150 /* AgreementInteractor.swift in Sources */,
				11B3508E68D010A9507E2A48 /* AgreementModule.swift in Sources */,
				1A5644AD2F2D45E1DA9F3EFA /* FeeSlider.swift in Sources */,
				1A564F222B7DA0AC1299BB4D /* AddressParser.swift in Sources */,
				1A5645335BEED7A26D53A6B9 /* AddressData.swift in Sources */,
				1A564028EB37109A77F6272B /* WalletNavigationController.swift in Sources */,
				1A56425BED68BBDDE3CFD428 /* SectionSeparator.swift in Sources */,
				1A56468D166D58664EE1F06D /* FullTransactionHashHeaderView.swift in Sources */,
				1A564A4C8A6687ACF2123254 /* WalletViewController.swift in Sources */,
				11B35818DFE46CB42B3B6F59 /* Logger.swift in Sources */,
				11B3582F7FC7FA7F7626CBE3 /* RateApiProvider.swift in Sources */,
				11B3572CC263652049B64F92 /* JsonApiProvider.swift in Sources */,
				1A56422B0A34FCAE30798CE0 /* FeeRateProvider.swift in Sources */,
				1A564975B127F4EA2FCF61EB /* BitcoinBaseAdapter.swift in Sources */,
				1A56475828E9121D78E02D67 /* BitcoinCashAdapter.swift in Sources */,
				1A5644B7EC23015834F20579 /* HashView.swift in Sources */,
				1A564689FA088738E660FF91 /* HashViewTheme.swift in Sources */,
				1A564A0D51FF6BEACA195CB7 /* BackgroundManager.swift in Sources */,
				11B352E00B6E0DF4F6D42486 /* DashAdapter.swift in Sources */,
				11B35B670584B514DD0CFF35 /* CoinType.swift in Sources */,
				11B359F074038D1507C23747 /* EnabledWallet.swift in Sources */,
				58AAA5CEE19F771983EA8D43 /* InsightProvider.swift in Sources */,
				1A56482C80D7B85CAE06C689 /* TransactionViewItemLoader.swift in Sources */,
				1A56446956D5BA1AE06656DD /* TransactionViewItemLoaderState.swift in Sources */,
				1A564C252F02B3CD2DD4E7A7 /* Differ.swift in Sources */,
				1A56423E72724464C0B16053 /* SyncModeRouter.swift in Sources */,
				1A56480277B0C3D6429E94EC /* SyncModeCell.swift in Sources */,
				1A564521A9AD0C4926C52341 /* SyncModeTheme.swift in Sources */,
				1A564A16085370FCAF6657B2 /* SyncModeSectionSeparator.swift in Sources */,
				2FA5DBAF03EAA20DC88BADE5 /* BlockdozerProvider.swift in Sources */,
				1A564EA65F20F1BA976681AC /* SortTypeInteractor.swift in Sources */,
				1A56482620A4ABBC3F8F9195 /* SortTypePresenter.swift in Sources */,
				1A564286AA113202C5EBC448 /* SortTypeModule.swift in Sources */,
				1A5649DD40A0CB7B12AACE90 /* SortTypeRouter.swift in Sources */,
				1A56490427A77496C63E08A7 /* TextSelectItemView.swift in Sources */,
				1A564DCD110E8850C49979D3 /* TextSelectItem.swift in Sources */,
				1A564CD685B7DE30A959A6D5 /* AlertViewController.swift in Sources */,
				1A564DD139A96047A30BD78D /* BalanceSorter.swift in Sources */,
				11B358B0576F63BE43947DD5 /* Account.swift in Sources */,
				11B3553D8942EEE330AFCDF1 /* Wallet.swift in Sources */,
				11B35BEB439509EACB41AB06 /* AccountType.swift in Sources */,
				11B35F663F7E12BFDDE3C88B /* AccountManager.swift in Sources */,
				11B35DC48F8C828C54AE91F3 /* ManageAccountsViewController.swift in Sources */,
				11B35E55CA54C60E6CA20994 /* ManageAccountsInteractor.swift in Sources */,
				11B35CF2CFC2C4E628402427 /* ManageAccountsModule.swift in Sources */,
				11B355233D330DC1343DC847 /* ManageAccountsRouter.swift in Sources */,
				11B355331BBF243C9F63B407 /* ManageAccountsPresenter.swift in Sources */,
				11B35C5E60CCDBBDD5A0C33C /* ManageAccountCell.swift in Sources */,
				11B35EFFC8EAF969B9A1A66A /* ManageAccountsTheme.swift in Sources */,
				58AAA0E5A3EE0170BC09B06B /* RestoreAccountsTheme.swift in Sources */,
				11B353AA4AFFB020A68E09B6 /* AccountFactory.swift in Sources */,
				11B35E23B09513FF84EA8F67 /* RestoreViewController.swift in Sources */,
				11B35C0C67F1E80EF584297E /* RestoreAccountCell.swift in Sources */,
				11B35FB77851C78206B321F1 /* RestoreWordsModule.swift in Sources */,
				11B3548F7F15344149F42D81 /* RestoreWordsPresenter.swift in Sources */,
				11B35102A48D27150867BDD8 /* RestoreWordsRouter.swift in Sources */,
				11B35FE629E6F7149CB03660 /* RestoreWordsViewController.swift in Sources */,
				11B355437C4EFC0694B3D926 /* SyncModeViewController.swift in Sources */,
				11B35E831A2E06381231BBEB /* SyncModeModule.swift in Sources */,
				11B3597B6DDA3239655628E8 /* SyncModePresenter.swift in Sources */,
				11B3586B8B2C99BCFDF2C40B /* AccountCreator.swift in Sources */,
				11B351B76E70E4D03CB0615D /* WalletFactory.swift in Sources */,
				58AAAF657CB1F0F0295E982E /* BackupPresenter.swift in Sources */,
				58AAAAC587B54002789A555A /* BackupModule.swift in Sources */,
				58AAA3B7668B1B989B5F8065 /* BackupWordsModule.swift in Sources */,
				58AAAD7583B5C0427219F538 /* BackupWordsController.swift in Sources */,
				58AAA4348367DA9D69579C2D /* BackupWordsPresenter.swift in Sources */,
				58AAABC32912EA811A6A2D47 /* BackupWordsRouter.swift in Sources */,
				58AAAC8295AE849F12826FED /* BackupConfirmationController.swift in Sources */,
				58AAAE86C076E1C7418874D3 /* BackupConfirmationRouter.swift in Sources */,
				58AAA45B492078E0E731FD91 /* BackupConfirmationPresenter.swift in Sources */,
				58AAA561DCDEB0F846BD5D44 /* BackupConfirmationModule.swift in Sources */,
				58AAA8B423DC3F7D2FC9A98B /* WordsValidator.swift in Sources */,
				58AAAE8D8A77DE3EC9BF448E /* BackupInteractor.swift in Sources */,
				3C7B914B741D51C85FDDD3D8 /* BackupConfirmationInteractor.swift in Sources */,
				11B356E34E90E8566545DED9 /* PredefinedAccountTypeManager.swift in Sources */,
				11B35547053ED73DF951660A /* ManageAccountsViewItemFactory.swift in Sources */,
				3C7B989E186C799AC2FD49F1 /* WelcomeScreenPresenter.swift in Sources */,
				3C7B9BAF807355796DCA80C4 /* WelcomeScreenViewController.swift in Sources */,
				3C7B9238F4E71EB3A358C961 /* WelcomeScreenInteractor.swift in Sources */,
				3C7B9F0AC922D7433A5F4058 /* WelcomeScreenModule.swift in Sources */,
				3C7B90BA0514E3C7298B1B86 /* WelcomeScreenRouter.swift in Sources */,
				58AAAAA1B0403F6686162485 /* WelcomeTheme.swift in Sources */,
				11B35F2057CF53136F954423 /* Words12AccountType.swift in Sources */,
				11B357A347EB214609BCA298 /* Words24AccountType.swift in Sources */,
				11B35844D6AE256B323382DB /* EosAccountType.swift in Sources */,
				11B353FB9EFB313EFE486EAC /* ManageWalletsNoAccountViewController.swift in Sources */,
				11B3542A04FE7857E5B6772D /* BackupRouter.swift in Sources */,
				11B35606F2112D904B454E73 /* BiometryManager.swift in Sources */,
				11B35BCD6D0462E31D7EBA06 /* BackupManager.swift in Sources */,
				11B358D1687049E5DACEBC96 /* AppManager.swift in Sources */,
				11B3532B02B5680ABD96CED9 /* WalletStorage.swift in Sources */,
				11B35AFB02A7CC7A558A702E /* DefaultWalletCreator.swift in Sources */,
				11B358279D59E7896705D1B1 /* WalletRemover.swift in Sources */,
				11B35746914473E073DFE7EB /* ManageWalletsInteractor.swift in Sources */,
				1A56481E9149AC144C3003C8 /* AddressInputField.swift in Sources */,
<<<<<<< HEAD
				1A5645DB413129670978BE82 /* RestoreEosViewController.swift in Sources */,
				1A564E7F2D374D6FA3C2ED31 /* RestoreEosRouter.swift in Sources */,
				1A5648BAB93DF778A48DEBBD /* RestoreEosModule.swift in Sources */,
				1A5643907B4AFF75A0FBFCC4 /* RestoreEosPresenter.swift in Sources */,
				1A564BEBE06DB3041F6B258B /* RestoreEosInteractor.swift in Sources */,
				1A5648CD61AB6376055FF683 /* RestoreEosPresenterState.swift in Sources */,
=======
				11B356C6FEEFD7A1B854FB46 /* AccountRecord.swift in Sources */,
				11B3513C8E7B2C3651F00F8F /* AccountStorage.swift in Sources */,
>>>>>>> 35d51a15
			);
			runOnlyForDeploymentPostprocessing = 0;
		};
		D38405D221831B3D007D50AD /* Sources */ = {
			isa = PBXSourcesBuildPhase;
			buildActionMask = 2147483647;
			files = (
				3A472DB1220805230067B288 /* UIWindow.swift in Sources */,
				D38405D321831B3D007D50AD /* AppDelegate.swift in Sources */,
				D38405D421831B3D007D50AD /* BackupController.swift in Sources */,
				D38405D521831B3D007D50AD /* TransactionsViewController.swift in Sources */,
				D38405D721831B3D007D50AD /* MainViewController.swift in Sources */,
				D38405D821831B3D007D50AD /* BalanceViewController.swift in Sources */,
				D38405DD21831B3D007D50AD /* RestoreTheme.swift in Sources */,
				D38405E321831B3D007D50AD /* RestoreRouter.swift in Sources */,
				D38405E421831B3D007D50AD /* RestorePresenter.swift in Sources */,
				D38405E721831B3D007D50AD /* RestoreModule.swift in Sources */,
				D38405E821831B3D007D50AD /* MainModule.swift in Sources */,
				D38405E921831B3D007D50AD /* MainRouter.swift in Sources */,
				D38405EA21831B3D007D50AD /* MainPresenter.swift in Sources */,
				D38405EB21831B3D007D50AD /* BalanceModule.swift in Sources */,
				D38405EC21831B3D007D50AD /* BalanceRouter.swift in Sources */,
				D38405ED21831B3D007D50AD /* BalancePresenter.swift in Sources */,
				D38405EE21831B3D007D50AD /* TransactionsRouter.swift in Sources */,
				D38405EF21831B3D007D50AD /* TransactionsPresenter.swift in Sources */,
				D38405F021831B3D007D50AD /* TransactionsModule.swift in Sources */,
				D38405F121831B3D007D50AD /* Protocols.swift in Sources */,
				D38405F221831B3D007D50AD /* MainInteractor.swift in Sources */,
				D38405F421831B3D007D50AD /* LaunchRouter.swift in Sources */,
				D38405F621831B3D007D50AD /* BalanceInteractor.swift in Sources */,
				D38405F721831B3D007D50AD /* BalanceViewItem.swift in Sources */,
				D38405F821831B3D007D50AD /* Currency.swift in Sources */,
				D38405FA21831B3D007D50AD /* CurrencyValue.swift in Sources */,
				D38405FB21831B3D007D50AD /* CoinValue.swift in Sources */,
				D38405FD21831B3D007D50AD /* TransactionsInteractor.swift in Sources */,
				D38405FE21831B3D007D50AD /* RestoreWordCell.swift in Sources */,
				D38405FF21831B3D007D50AD /* DescriptionCollectionHeader.swift in Sources */,
				D384060021831B3D007D50AD /* InputFieldTheme.swift in Sources */,
				D384060121831B3D007D50AD /* AppTheme.swift in Sources */,
				5002C0982294165700E88585 /* ThreadSafeness.swift in Sources */,
				D384060221831B3D007D50AD /* BalanceCell.swift in Sources */,
				D384060321831B3D007D50AD /* BalanceHeaderView.swift in Sources */,
				D384060421831B3D007D50AD /* BalanceTheme.swift in Sources */,
				D384060521831B3D007D50AD /* CurrencyHelper.swift in Sources */,
				D384060621831B3D007D50AD /* TransactionCurrenciesHeaderView.swift in Sources */,
				D384060721831B3D007D50AD /* TransactionsCurrencyCell.swift in Sources */,
				D384060821831B3D007D50AD /* TransactionsFilterTheme.swift in Sources */,
				D384060921831B3D007D50AD /* TransactionCell.swift in Sources */,
				D384060A21831B3D007D50AD /* TransactionsTheme.swift in Sources */,
				D384060B21831B3D007D50AD /* CoinValueHelper.swift in Sources */,
				D384060F21831B3D007D50AD /* ConfirmationTheme.swift in Sources */,
				D384061021831B3D007D50AD /* ButtonTheme.swift in Sources */,
				D384061321831B3D007D50AD /* DepositRouter.swift in Sources */,
				D384061421831B3D007D50AD /* DepositModule.swift in Sources */,
				D384061521831B3D007D50AD /* DepositInteractor.swift in Sources */,
				D384061621831B3D007D50AD /* DepositPresenter.swift in Sources */,
				D384061821831B3D007D50AD /* DepositTheme.swift in Sources */,
				D384061921831B3D007D50AD /* DepositCollectionItemView.swift in Sources */,
				D384061A21831B3D007D50AD /* DepositCollectionItem.swift in Sources */,
				D384061B21831B3D007D50AD /* DepositAddressCollectionCell.swift in Sources */,
				D384061E21831B3D007D50AD /* PagingDotsItem.swift in Sources */,
				D384061F21831B3D007D50AD /* PagingDotsItemView.swift in Sources */,
				D384062021831B3D007D50AD /* DepositShareButtonItem.swift in Sources */,
				D384062121831B3D007D50AD /* DepositShareButtonItemView.swift in Sources */,
				D384062221831B3D007D50AD /* SendModule.swift in Sources */,
				D3A6D6BD219430BA00D11AFE /* AboutCell.swift in Sources */,
				D384062321831B3D007D50AD /* SendInteractor.swift in Sources */,
				D384062521831B3D007D50AD /* SendRouter.swift in Sources */,
				D384062621831B3D007D50AD /* SendPresenter.swift in Sources */,
				D384062721831B3D007D50AD /* ActionTitleItemView.swift in Sources */,
				D384062821831B3D007D50AD /* ActionTitleItem.swift in Sources */,
				D384062921831B3D007D50AD /* SendTheme.swift in Sources */,
				D35B518C21942E7A00504FBA /* AboutSettingsViewController.swift in Sources */,
				D384063121831B3D007D50AD /* SendButtonItemView.swift in Sources */,
				D384063221831B3D007D50AD /* SendButtonItem.swift in Sources */,
				D384063421831B3D007D50AD /* ScanQRController.swift in Sources */,
				D384063521831B3D007D50AD /* TransactionRecord.swift in Sources */,
				D384063621831B3D007D50AD /* Rate.swift in Sources */,
				D384063721831B3D007D50AD /* WordsManager.swift in Sources */,
				D384063821831B3D007D50AD /* TransactionInfoRouter.swift in Sources */,
				D384063A21831B3D007D50AD /* TransactionTitleItem.swift in Sources */,
				D384063B21831B3D007D50AD /* TransactionTitleItemView.swift in Sources */,
				D384063C21831B3D007D50AD /* TransactionInfoTheme.swift in Sources */,
				D384063F21831B3D007D50AD /* TransactionStatusItem.swift in Sources */,
				D384064221831B3D007D50AD /* TransactionFromToHashItem.swift in Sources */,
				D384064321831B3D007D50AD /* PinTheme.swift in Sources */,
				D384064521831B3D007D50AD /* TransactionOpenFullInfoItem.swift in Sources */,
				D384064621831B3D007D50AD /* TransactionOpenFullInfoItemView.swift in Sources */,
				D384064721831B3D007D50AD /* TransactionInfoModule.swift in Sources */,
				D384064821831B3D007D50AD /* TransactionInfoInteractor.swift in Sources */,
				3AF4739F21D38F380005A458 /* FullTransactionInfoViewController.swift in Sources */,
				D384064921831B3D007D50AD /* TransactionInfoPresenter.swift in Sources */,
				D384064B21831B3D007D50AD /* SettingsTheme.swift in Sources */,
				D384064C21831B3D007D50AD /* TransactionAmountItem.swift in Sources */,
				D384064D21831B3D007D50AD /* TransactionAmountItemView.swift in Sources */,
				D384064F21831B3D007D50AD /* SettingsCell.swift in Sources */,
				D384065021831B3D007D50AD /* SettingsRightImageCell.swift in Sources */,
				D384065121831B3D007D50AD /* SettingsRightLabelCell.swift in Sources */,
				D384065221831B3D007D50AD /* SettingsToggleCell.swift in Sources */,
				D384065321831B3D007D50AD /* SettingsInfoFooter.swift in Sources */,
				D384065421831B3D007D50AD /* FullTransactionInfoTheme.swift in Sources */,
				D384065521831B3D007D50AD /* FullTransactionInfoTextCell.swift in Sources */,
				D384065621831B3D007D50AD /* TransactionFromToHashItemView.swift in Sources */,
				D384065721831B3D007D50AD /* AddressItem.swift in Sources */,
				D384065921831B3D007D50AD /* TransactionStatusItemView.swift in Sources */,
				D384065A21831B3D007D50AD /* LockManager.swift in Sources */,
				D384065B21831B3D007D50AD /* PinViewController.swift in Sources */,
				D384065C21831B3D007D50AD /* PinManager.swift in Sources */,
				D384065D21831B3D007D50AD /* PinView.swift in Sources */,
				D384065E21831B3D007D50AD /* SetPinRouter.swift in Sources */,
				D384065F21831B3D007D50AD /* SetPinPresenter.swift in Sources */,
				D384066021831B3D007D50AD /* SetPinModule.swift in Sources */,
				D384066121831B3D007D50AD /* PinDotsView.swift in Sources */,
				D384066221831B3D007D50AD /* EditPinPresenter.swift in Sources */,
				D384066321831B3D007D50AD /* EditPinRouter.swift in Sources */,
				D384066421831B3D007D50AD /* EditPinModule.swift in Sources */,
				D384066521831B3D007D50AD /* PinModule.swift in Sources */,
				D384066621831B3D007D50AD /* PinInteractor.swift in Sources */,
				D384066721831B3D007D50AD /* UnlockPinPresenter.swift in Sources */,
				D384066821831B3D007D50AD /* UnlockPinRouter.swift in Sources */,
				D384066921831B3D007D50AD /* UnlockPinModule.swift in Sources */,
				D384066A21831B3D007D50AD /* BiometricManager.swift in Sources */,
				D384066B21831B3D007D50AD /* UnlockPinInteractor.swift in Sources */,
				D384066C21831B3D007D50AD /* ManagePinPresenter.swift in Sources */,
				D384066D21831B3D007D50AD /* LaunchModule.swift in Sources */,
				D384066E21831B3D007D50AD /* LaunchInteractor.swift in Sources */,
				D384066F21831B3D007D50AD /* LaunchPresenter.swift in Sources */,
				D384067021831B3D007D50AD /* App.swift in Sources */,
				D384067121831B3D007D50AD /* LockRouter.swift in Sources */,
				D384067221831B3D007D50AD /* BlurManager.swift in Sources */,
				D384067321831B3D007D50AD /* RateManager.swift in Sources */,
				D384067421831B3D007D50AD /* MainSettingsModule.swift in Sources */,
				D384067521831B3D007D50AD /* MainSettingsPresenter.swift in Sources */,
				D384067621831B3D007D50AD /* MainSettingsRouter.swift in Sources */,
				D384067721831B3D007D50AD /* MainSettingsInteractor.swift in Sources */,
				D384067821831B3D007D50AD /* MainSettingsViewController.swift in Sources */,
				D384067921831B3D007D50AD /* LocalizationManager.swift in Sources */,
				D384067A21831B3D007D50AD /* LanguageManager.swift in Sources */,
				D384067B21831B3D007D50AD /* UserDefaultsStorage.swift in Sources */,
				D384067C21831B3D007D50AD /* KeychainStorage.swift in Sources */,
				D384067D21831B3D007D50AD /* SecuritySettingsViewController.swift in Sources */,
				D384067E21831B3D007D50AD /* SecuritySettingsModule.swift in Sources */,
				D384067F21831B3D007D50AD /* SecuritySettingsInteractor.swift in Sources */,
				D384068021831B3D007D50AD /* SecuritySettingsRouter.swift in Sources */,
				D384068121831B3D007D50AD /* SecuritySettingsPresenter.swift in Sources */,
				D384068221831B3D007D50AD /* BitcoinAdapter.swift in Sources */,
				D384068321831B3D007D50AD /* BaseButtonItem.swift in Sources */,
				D384068421831B3D007D50AD /* BaseButtonItemView.swift in Sources */,
				D384068521831B3D007D50AD /* BaseTwinItem.swift in Sources */,
				D384068621831B3D007D50AD /* BaseTwinItemView.swift in Sources */,
				D384068721831B3D007D50AD /* IndexedInputField.swift in Sources */,
				D384068821831B3D007D50AD /* RespondButton.swift in Sources */,
				D384068921831B3D007D50AD /* KeyboardObservingViewController.swift in Sources */,
				D384068B21831B3D007D50AD /* UIColor.swift in Sources */,
				D384068C21831B3D007D50AD /* String.swift in Sources */,
				D384068D21831B3D007D50AD /* Satoshi.swift in Sources */,
				D384068E21831B3D007D50AD /* UIView.swift in Sources */,
				D384068F21831B3D007D50AD /* UIFont.swift in Sources */,
				D384069021831B3D007D50AD /* Date.swift in Sources */,
				D384069121831B3D007D50AD /* UIAlertController.swift in Sources */,
				D384069221831B3D007D50AD /* UITableView.swift in Sources */,
				D384069321831B3D007D50AD /* HudHelper.swift in Sources */,
				D384069421831B3D007D50AD /* DateHelper.swift in Sources */,
				D384069521831B3D007D50AD /* SystemInfoManager.swift in Sources */,
				D384069621831B3D007D50AD /* PermissionsHelper.swift in Sources */,
				D384069721831B3D007D50AD /* RandomManager.swift in Sources */,
				D384069821831B3D007D50AD /* BiometryType.swift in Sources */,
				D384069A21831B3D007D50AD /* LanguageSettingsViewController.swift in Sources */,
				D384069C21831B3D007D50AD /* LanguageSettingsPresenter.swift in Sources */,
				D384069D21831B3D007D50AD /* LanguageSettingsInteractor.swift in Sources */,
				D384069E21831B3D007D50AD /* LanguageSettingsModule.swift in Sources */,
				D384069F21831B3D007D50AD /* LanguageSettingsRouter.swift in Sources */,
				D38406A021831B3D007D50AD /* WalletManager.swift in Sources */,
				D38406A121831B3D007D50AD /* AdapterFactory.swift in Sources */,
				D38406A221831B3D007D50AD /* AdapterManager.swift in Sources */,
				11B35EC72662D83DF2D55438 /* AppConfigProvider.swift in Sources */,
				11B35D9074EB55CC9CACE405 /* CurrencyManager.swift in Sources */,
				11B357FF0E2440D91193C476 /* NetworkManager.swift in Sources */,
				1A5641D57A7D6928C9D0984D /* TransactionRecordDataSource.swift in Sources */,
				11B352783ABAB4B503FE6DC7 /* RateSyncer.swift in Sources */,
				11B3501C8BBD0D43D5CDD337 /* PeriodicTimer.swift in Sources */,
				11B359E31258E14C2D0B3FC1 /* ReachabilityManager.swift in Sources */,
				11B3541F6B5316F3B373D1EA /* ValueFormatter.swift in Sources */,
				11B3584F38352B045CCBE958 /* BaseCurrencySettingsInteractor.swift in Sources */,
				11B359A5EBE5F7BA65F36D0F /* BaseCurrencySettingsPresenter.swift in Sources */,
				11B35C9177E1FE3794E4F5A4 /* BaseCurrencySettingsViewController.swift in Sources */,
				11B35589969C6C5A0403F7B1 /* BaseCurrencySettingsRouter.swift in Sources */,
				11B351409751CBF5D7C55E05 /* BaseCurrencySettingsModule.swift in Sources */,
				11B3505130AE50140070F82F /* DoubleLineCell.swift in Sources */,
				11B351C81028727569851233 /* EthereumAdapter.swift in Sources */,
				11B35A801504D47FBE31CF40 /* PasteboardManager.swift in Sources */,
				11B35F09210E8E5EAFABEEA4 /* AboutSettingsRouter.swift in Sources */,
				11B3515869AD00251DF53B57 /* AlertButtonItem.swift in Sources */,
				11B3516E2546ADC95238BD6D /* AlertButtonItemView.swift in Sources */,
				11B353495D45DFC2235A1BF0 /* ConfirmationCheckboxItem.swift in Sources */,
				11B35E0A834CFBCB0AB1D5E1 /* ConfirmationCheckboxView.swift in Sources */,
				11B3571626DB661F65B12A67 /* TransactionViewItemFactory.swift in Sources */,
				11B355B0F129C0E4B4731D3B /* TransactionViewItem.swift in Sources */,
				11B35A8A4A36E8309F11C551 /* SendAddressItemView.swift in Sources */,
				11B35C949E9A9ECE0CA5ADF6 /* SendFeeItemView.swift in Sources */,
				11B3508A010ECAA51CBF980D /* SendFeeItem.swift in Sources */,
				11B3524733E10970C85BE0B1 /* SendAmountItem.swift in Sources */,
				11B357328A236064FC0B3DA7 /* SendAmountItemView.swift in Sources */,
				11B35901F6922FADADD0CC87 /* SendAddressItem.swift in Sources */,
				11B3571732539375DCFE67ED /* SendStateViewItemFactory.swift in Sources */,
				1A5641EFE66E67F1FCFAABCF /* LatestRateData.swift in Sources */,
				11B356B01A92AFE22DDB8754 /* SendConfirmationAmounItem.swift in Sources */,
				11B35FAE71A2259D4E4CBF0C /* SendConfirmationAmountItemView.swift in Sources */,
				11B35BE00F8891F220DECB76 /* SendConfirmationAddressItem.swift in Sources */,
				11B35C9618C04EE49DD0D1B3 /* SendConfirmationAddressItemView.swift in Sources */,
				11B35A7670A40CA38C30A12E /* SendConfirmationValueItemView.swift in Sources */,
				11B35530C3166434FDD263FF /* SendConfirmationValueItem.swift in Sources */,
				58AAA4E1C32E0B48A4CFECCD /* PaymentRequestAddress.swift in Sources */,
				11B35942007821FA754B0ACE /* NumPad.swift in Sources */,
				11B35075ECB2F181418CD3A8 /* NumPadTheme.swift in Sources */,
				11B356ACF29311C0C85E1841 /* UIButton.swift in Sources */,
				11B35D0542ACB56A31C61143 /* UIImage.swift in Sources */,
				1A564DF36A4269C9FB869778 /* LockoutManager.swift in Sources */,
				1A564AF044871B706A39C467 /* LockoutState.swift in Sources */,
				1A564A27A29C3AC7EF21B57D /* OneTimeTimer.swift in Sources */,
				1A564DFE6A07FCDA016A8ACE /* LockoutUntilDateFactory.swift in Sources */,
				1A56410880DEEF4B91B3413A /* UptimeProvider.swift in Sources */,
				1A564E374CD439E2C1334208 /* CurrentDateProvider.swift in Sources */,
				1A5645EDCB2C77F13BFEB1E2 /* LockoutView.swift in Sources */,
				1A564A7ECB966C4711CA1A86 /* Coin.swift in Sources */,
				1A564B6E513269FED43EA6F2 /* ManageWalletsModule.swift in Sources */,
				1A564FEE11A00F6D86B5616D /* ManageWalletsRouter.swift in Sources */,
				1A5648E9A5AFB70CCF3B51A4 /* ManageWalletsPresenter.swift in Sources */,
				1A564121474C094BD9770C13 /* ManageWalletsViewController.swift in Sources */,
				11B350E923A4E51AAF9D2828 /* BarsProgressView.swift in Sources */,
				11B35433045DD100592EF633 /* TransactionValueItem.swift in Sources */,
				11B35EC8DCB3ADAFA79ECC17 /* TransactionValueItemView.swift in Sources */,
				11B3530B19A8D80E40AD75EE /* BalanceItemDataSource.swift in Sources */,
				11B35CBF70EA6A9DD83B2BAD /* BalanceViewItemFactory.swift in Sources */,
				11B358A26F55EF5DDEFBE07D /* BalanceItem.swift in Sources */,
				1A56466B358034FE8E2E5884 /* ManageWalletCell.swift in Sources */,
				1A564469BA136A5532DEF182 /* ManageWalletsTheme.swift in Sources */,
				1A564C41C7DF7E5B3812BE3A /* BalanceEditCell.swift in Sources */,
				11B359BBF55CD772D0815833 /* BalanceHeaderViewItem.swift in Sources */,
				11B35133B5C8937A33A0208C /* GrdbStorage.swift in Sources */,
				11B35A3495FF00B1A3FF4197 /* AuthData.swift in Sources */,
				11B35D7FBD8CBF3D92A03EFF /* Signal.swift in Sources */,
				1A564A6514A70E8F853E2FCB /* SendKeyboardItem.swift in Sources */,
				1A5643912F83A169A2BF9147 /* SendKeyboardItemView.swift in Sources */,
				1A564FAB22A9E25646FC542A /* BackupTheme.swift in Sources */,
				58AAA9B84E2A8DCC4177DAEC /* FullTransactionInfoModule.swift in Sources */,
				58AAA7539516E70428514119 /* FullTransactionInfoRouter.swift in Sources */,
				58AAAC932FCD8F3A61640752 /* FullTransactionInfoInteractor.swift in Sources */,
				58AAA62B4D8A572B271CBDC0 /* FullTransactionInfoPresenter.swift in Sources */,
				58AAA58111EA73CEFD00B6B8 /* FullTransactionItem.swift in Sources */,
				58AAAF6C6C0F967415083427 /* FullTransactionSection.swift in Sources */,
				58AAA7E21743D93ABEB7DBAD /* FullTransactionRecord.swift in Sources */,
				58AAA8193296B82E01F0B65C /* FullTransactionInfoState.swift in Sources */,
				58AAA6ECE042DAD0D4137ECA /* FullTransactionHeaderCell.swift in Sources */,
				58AAA90B0E639B0D044EA653 /* TransactionInfoDescriptionTheme.swift in Sources */,
				58AAA2B6DE1387076505D7A4 /* FullTransactionInfoProvider.swift in Sources */,
				58AAA71CA53B53E8FE695DF3 /* FullTransactionInfoProviderFactory.swift in Sources */,
				58AAA290CD7ABA86FD6A6F65 /* EthereumTransactionInfoAdapter.swift in Sources */,
				58AAA0E8388C917EB1D4E022 /* FullTransactionInfoProtocols.swift in Sources */,
				58AAA4641125F69AAFEF1558 /* BitcoinTransactionInfoAdapter.swift in Sources */,
				3C7B9BFD8EA7360907306675 /* UrlManager.swift in Sources */,
				58AAA2DBEA744F59EE0AA2D2 /* RequestErrorView.swift in Sources */,
				58AAAB2024A5634646E9EFD5 /* RequestErrorTheme.swift in Sources */,
				58AAA9EFD7F9CB98975F26E7 /* HorSysProvider.swift in Sources */,
				58AAA8124398E5905A425453 /* BlockChairProvider.swift in Sources */,
				58AAA96EE54FCE113749FE93 /* BlockExplorerProvider.swift in Sources */,
				58AAAA91EA503CFDDE7CB43F /* BtcComProvider.swift in Sources */,
				58AAA2D79BC59DC8458F5BB8 /* EtherscanProvider.swift in Sources */,
				58AAA9B0D99E48C2BC2FB9E6 /* FullTransactionDataProviderManager.swift in Sources */,
				58AAAD7C8325DDF71D79E4CC /* DataProviderSettingsModule.swift in Sources */,
				58AAA9A1D3C6F146F4F9C2C3 /* DataProviderCell.swift in Sources */,
				58AAACE27A231109F09B1276 /* DataProviderSettingsRouter.swift in Sources */,
				58AAA54CC7B9C961B0B56678 /* DataProviderSettingsInteractor.swift in Sources */,
				58AAA53D0DC88436B803629D /* DataProviderSettingsPresenter.swift in Sources */,
				58AAAE0F7496AC800D08499F /* DataProviderSettingsViewController.swift in Sources */,
				58AAAE044A7692E5282B9FBD /* FullTransactionProviderLinkCell.swift in Sources */,
				58AAA4612DA9DA200C500F8F /* FullTransactionLinkView.swift in Sources */,
				11B35A73CACFB6425025D5E4 /* TransactionItemFactory.swift in Sources */,
				11B35FE4D04DCA277273F435 /* TransactionRecordPoolRepo.swift in Sources */,
				11B35553473EE43D58C4001F /* TransactionItemDataSource.swift in Sources */,
				11B356316D927892C828FC5A /* TransactionItem.swift in Sources */,
				11B358AAF693ED3F00A2F47B /* TransactionsLoader.swift in Sources */,
				11B35F979F3AE6875B59F4B8 /* TransactionsMetadataDataSource.swift in Sources */,
				11B35F888F6C83E0F42D9BF5 /* TransactionRecordPool.swift in Sources */,
				11B35E433FEF9A8936784BAC /* TransactionRecordPoolState.swift in Sources */,
				58AAA72BF33F0AF251128499 /* PingManager.swift in Sources */,
				58AAA745D76A13D06800BDD1 /* EthereumKitManager.swift in Sources */,
				58AAA82745E47084A2B18F95 /* Erc20Adapter.swift in Sources */,
				58AAAF011B2E9CDF8455CA7B /* EthereumBaseAdapter.swift in Sources */,
				1A56491DC545ED4F8A6E6D40 /* Decimal.swift in Sources */,
				11B3590CC5D7FB68ED00F7B7 /* CoinIconImageView.swift in Sources */,
				11B355522F6E7CD38E985901 /* TestModeIndicator.swift in Sources */,
				58AAA6527B40AA0DA68EAC93 /* UIBlurEffectStyle.swift in Sources */,
				11B35A675024A73985BD8EC4 /* DepositViewController.swift in Sources */,
				11B354E01BC6483541687805 /* SendViewController.swift in Sources */,
				11B3536904CE54CCD1C3F1AE /* SendConfirmationViewController.swift in Sources */,
				11B354A942427929EBB4B329 /* TransactionInfoViewController.swift in Sources */,
				1A564E0DAD432C8322C22057 /* ERC20InputParser.swift in Sources */,
				11B35DE3E7E6EB3CFAB81329 /* UnlinkViewController.swift in Sources */,
				11B350E34285A392F34198D0 /* UnlinkModule.swift in Sources */,
				11B351DBAFC2501DD8192791 /* UnlinkRouter.swift in Sources */,
				11B3555CA9B2F01358E055BE /* UnlinkPresenter.swift in Sources */,
				11B35FB3A17F76325C98C2AB /* UnlinkInteractor.swift in Sources */,
				11B351A3DAD5DCBCCAF27EDF /* AgreementViewController.swift in Sources */,
				11B35F6E27DF10951A6208C9 /* AgreementPresenter.swift in Sources */,
				11B35B63066CCED71B06002F /* AgreementRouter.swift in Sources */,
				11B350A9DE3A25E834D9C14B /* AgreementInteractor.swift in Sources */,
				11B35A1FBC85B13DAF063BC3 /* AgreementModule.swift in Sources */,
				1A564A78E84BCACF30EF2D55 /* FeeSlider.swift in Sources */,
				1A56412EB68ADD0B0FEA5152 /* AddressParser.swift in Sources */,
				1A5648D075682B17EFE9CBB6 /* AddressData.swift in Sources */,
				1A564A75837F221C61B0BBA9 /* WalletNavigationController.swift in Sources */,
				1A564AA5730EF85826FB9887 /* SectionSeparator.swift in Sources */,
				1A564C31EDF7C4ED60F1A3E5 /* FullTransactionHashHeaderView.swift in Sources */,
				1A564C0371E9F37679565B67 /* WalletViewController.swift in Sources */,
				11B350555CD222085996B450 /* Logger.swift in Sources */,
				11B3558BE4EB06B14132439E /* RateApiProvider.swift in Sources */,
				11B352C17E4BB374BF10327A /* JsonApiProvider.swift in Sources */,
				1A5640713F99BD66FCC826AD /* FeeRateProvider.swift in Sources */,
				1A564D2917CF5C38C84C031B /* BitcoinBaseAdapter.swift in Sources */,
				1A564C11B7785DCEA2472065 /* BitcoinCashAdapter.swift in Sources */,
				1A5646BCAA7FFC976BFC9E5E /* HashView.swift in Sources */,
				1A5644F218D6B87BB27D5F8A /* HashViewTheme.swift in Sources */,
				1A564CB5C802EF80E184DCD4 /* BackgroundManager.swift in Sources */,
				11B3507DDEBA587C023CE898 /* DashAdapter.swift in Sources */,
				11B35751F696373A51EE433E /* CoinType.swift in Sources */,
				11B3577193A4BD719E12CE2E /* EnabledWallet.swift in Sources */,
				58AAA4B833C09EADBF495AE3 /* InsightProvider.swift in Sources */,
				1A564D54DEE633D236F6AE38 /* TransactionViewItemLoader.swift in Sources */,
				1A564E49A89836A226F2F3B1 /* TransactionViewItemLoaderState.swift in Sources */,
				1A564B148862CA99776CE235 /* Differ.swift in Sources */,
				1A564730E02CDA18CF1ABFE1 /* SyncModeRouter.swift in Sources */,
				1A564588DF7EA1B6F9BB06AB /* SyncModeCell.swift in Sources */,
				1A5645B889D5590A572E139A /* SyncModeTheme.swift in Sources */,
				1A56417502CB34D371D89ED4 /* SyncModeSectionSeparator.swift in Sources */,
				2FA5DA090638C6810DAE40F3 /* BlockdozerProvider.swift in Sources */,
				1A5645FBC36E2A73E24E3D2A /* SortTypeInteractor.swift in Sources */,
				1A5648A0A2CDE52F01E31538 /* SortTypePresenter.swift in Sources */,
				1A564D5E4677AD5DC06ED542 /* SortTypeModule.swift in Sources */,
				1A564335C5817A6F35D736E2 /* SortTypeRouter.swift in Sources */,
				1A564AB07F3C5D0534D0D8A3 /* TextSelectItemView.swift in Sources */,
				1A5649D8F43E49F4EB5157F4 /* TextSelectItem.swift in Sources */,
				1A564929F1CECAA67987CBC4 /* AlertViewController.swift in Sources */,
				1A564395C3083722D347FA5F /* BalanceSorter.swift in Sources */,
				11B3588E8DA44A45661351D7 /* Account.swift in Sources */,
				11B35230FA3958ED9CA0DB86 /* Wallet.swift in Sources */,
				11B35A91D104DA35C08032B2 /* AccountType.swift in Sources */,
				11B35068E05BC58C6C9A93D7 /* AccountManager.swift in Sources */,
				11B356317DD349AF86F54EC0 /* ManageAccountsViewController.swift in Sources */,
				11B35B0826C2795CCEFF8B8C /* ManageAccountsInteractor.swift in Sources */,
				11B35D9AF3C46E8B47B62BB0 /* ManageAccountsModule.swift in Sources */,
				11B3546D93941524CF7A8739 /* ManageAccountsRouter.swift in Sources */,
				11B35FD95363259BF87B427F /* ManageAccountsPresenter.swift in Sources */,
				11B351D63AD2497E9466DFE5 /* ManageAccountCell.swift in Sources */,
				11B35FA4126037CAAA9ADC04 /* ManageAccountsTheme.swift in Sources */,
				58AAAB315EB4106AB47C89A8 /* RestoreAccountsTheme.swift in Sources */,
				11B35C8621E221DA1F157A5B /* AccountFactory.swift in Sources */,
				11B353D4ECDC6398228A2270 /* RestoreViewController.swift in Sources */,
				11B357F34823B8C97A9862A9 /* RestoreAccountCell.swift in Sources */,
				11B35BE347510107DB4ED24B /* RestoreWordsModule.swift in Sources */,
				11B355B832036E0924745595 /* RestoreWordsPresenter.swift in Sources */,
				11B35350937E99F55B6CE037 /* RestoreWordsRouter.swift in Sources */,
				11B35AB2C0E847ECDBA83402 /* RestoreWordsViewController.swift in Sources */,
				11B35B1557FDD353671D831F /* SyncModeViewController.swift in Sources */,
				11B357362D0B4F019677DD46 /* SyncModeModule.swift in Sources */,
				11B35D1894E6BF05211C9F33 /* SyncModePresenter.swift in Sources */,
				11B35C3000332017B1CED810 /* AccountCreator.swift in Sources */,
				11B35A5B491C935030FCD1C5 /* WalletFactory.swift in Sources */,
				58AAA5BD7844035810B6DAF4 /* BackupPresenter.swift in Sources */,
				58AAACF69195400BFD9AE04E /* BackupModule.swift in Sources */,
				58AAA02574729FFCA9E8145F /* BackupWordsModule.swift in Sources */,
				58AAA2A9F965506F4CA3EA83 /* BackupWordsController.swift in Sources */,
				58AAAD9F13C23490001E7687 /* BackupWordsPresenter.swift in Sources */,
				58AAA9AF060939EC0D36E2E9 /* BackupWordsRouter.swift in Sources */,
				58AAA22371FA0D34328AA01D /* BackupConfirmationController.swift in Sources */,
				58AAA5930B8040CE9D9119CF /* BackupConfirmationRouter.swift in Sources */,
				58AAAD265215F49A17256435 /* BackupConfirmationPresenter.swift in Sources */,
				58AAAE30782CBD903A650F1B /* BackupConfirmationModule.swift in Sources */,
				58AAA1EF416629D78B67B7C6 /* WordsValidator.swift in Sources */,
				58AAA410CEF17E930102D036 /* BackupInteractor.swift in Sources */,
				3A6E283E22D33B7A00211177 /* BackupRouter.swift in Sources */,
				3C7B95CD8DC991FF890AC487 /* BackupConfirmationInteractor.swift in Sources */,
				11B35D371DCB8BBE733BA756 /* PredefinedAccountTypeManager.swift in Sources */,
				11B3513D7F63AF4688AF336E /* ManageAccountsViewItemFactory.swift in Sources */,
				3C7B94B65E1C445819714F84 /* WelcomeScreenPresenter.swift in Sources */,
				3C7B9F51D15FBB02710E5EEB /* WelcomeScreenViewController.swift in Sources */,
				3C7B9E4617897C61295C6308 /* WelcomeScreenInteractor.swift in Sources */,
				3C7B9332423F320A74F69354 /* WelcomeScreenModule.swift in Sources */,
				3C7B9663B3AF4B2A8D7E8A46 /* WelcomeScreenRouter.swift in Sources */,
				58AAAE280968278A7F1DE65B /* WelcomeTheme.swift in Sources */,
				11B3559F37873BBC33C68BE0 /* Words12AccountType.swift in Sources */,
				11B3587CBC5FD74C216E4768 /* Words24AccountType.swift in Sources */,
				11B35E763604B66B7A134205 /* EosAccountType.swift in Sources */,
				11B3546D5C5D0A67B6627DA0 /* ManageWalletsNoAccountViewController.swift in Sources */,
				11B3538B8D39A0E918A9AB44 /* BiometryManager.swift in Sources */,
				11B35BC6DFCA197FA842873B /* BackupManager.swift in Sources */,
				11B35590A4DA4BCFB3D38DDF /* AppManager.swift in Sources */,
				11B350C8CA6E260490BC9CA2 /* WalletStorage.swift in Sources */,
				11B356E43B55B861493AEA87 /* DefaultWalletCreator.swift in Sources */,
				11B35B5F4B4DB1147E2080E7 /* WalletRemover.swift in Sources */,
				11B355F9CAFB819820A6E8D0 /* ManageWalletsInteractor.swift in Sources */,
				1A564CA81DACF03EC41899A4 /* AddressInputField.swift in Sources */,
<<<<<<< HEAD
				1A564F8A0C4A6B53D3D653BA /* RestoreEosViewController.swift in Sources */,
				1A564E94112C801982CF89D3 /* RestoreEosRouter.swift in Sources */,
				1A564A6AE0EB86B0827857F3 /* RestoreEosModule.swift in Sources */,
				1A564E376AF3824614AF97EB /* RestoreEosPresenter.swift in Sources */,
				1A564B3340086D250666A933 /* RestoreEosInteractor.swift in Sources */,
				1A564749AB164D88DF4FB266 /* RestoreEosPresenterState.swift in Sources */,
=======
				11B3597622438E522E0F7AE1 /* AccountRecord.swift in Sources */,
				11B35262A6D3AB8C41E2E245 /* AccountStorage.swift in Sources */,
>>>>>>> 35d51a15
			);
			runOnlyForDeploymentPostprocessing = 0;
		};
/* End PBXSourcesBuildPhase section */

/* Begin PBXTargetDependency section */
		D3373DC520C658660082BC4A /* PBXTargetDependency */ = {
			isa = PBXTargetDependency;
			target = D3285F4120BD158E00644076 /* Bank Dev T */;
			targetProxy = D3373DC420C658660082BC4A /* PBXContainerItemProxy */;
		};
/* End PBXTargetDependency section */

/* Begin PBXVariantGroup section */
		50AB06B5215A269200A01E4A /* InfoPlist.strings */ = {
			isa = PBXVariantGroup;
			children = (
				50AB06B6215A269200A01E4A /* en */,
				50AB06B8215A269700A01E4A /* ru */,
				50AB06B9215A269900A01E4A /* de */,
				50EED18F218822E200E200AD /* fr */,
				50EED191218822FA00E200AD /* tr */,
				D3B476A321D0D64E008B0C3E /* es */,
				D3B476A521D0D659008B0C3E /* zh */,
				D34E941B21F86C3500AD8E90 /* ko */,
			);
			name = InfoPlist.strings;
			sourceTree = "<group>";
		};
		D3B62A9C20CA73A0005A9F80 /* Localizable.strings */ = {
			isa = PBXVariantGroup;
			children = (
				D3B62A9B20CA73A0005A9F80 /* en */,
				50A83FBE213FCB4B008A5F4B /* ru */,
				50E2A266214A67B400C51413 /* de */,
				50EED190218822E200E200AD /* fr */,
				50EED192218822FA00E200AD /* tr */,
				D3B476A421D0D64E008B0C3E /* es */,
				D3B476A621D0D659008B0C3E /* zh */,
				D34E941C21F86C3500AD8E90 /* ko */,
			);
			name = Localizable.strings;
			sourceTree = "<group>";
		};
/* End PBXVariantGroup section */

/* Begin XCBuildConfiguration section */
		D3285F5220BD158F00644076 /* Debug */ = {
			isa = XCBuildConfiguration;
			buildSettings = {
				ALWAYS_SEARCH_USER_PATHS = NO;
				ASSETCATALOG_COMPILER_APPICON_NAME = AppIcon;
				CLANG_ANALYZER_LOCALIZABILITY_NONLOCALIZED = YES;
				CLANG_ANALYZER_NONNULL = YES;
				CLANG_ANALYZER_NUMBER_OBJECT_CONVERSION = YES_AGGRESSIVE;
				CLANG_CXX_LANGUAGE_STANDARD = "gnu++14";
				CLANG_CXX_LIBRARY = "libc++";
				CLANG_ENABLE_MODULES = YES;
				CLANG_ENABLE_OBJC_ARC = YES;
				CLANG_ENABLE_OBJC_WEAK = YES;
				CLANG_WARN_BLOCK_CAPTURE_AUTORELEASING = YES;
				CLANG_WARN_BOOL_CONVERSION = YES;
				CLANG_WARN_COMMA = YES;
				CLANG_WARN_CONSTANT_CONVERSION = YES;
				CLANG_WARN_DEPRECATED_OBJC_IMPLEMENTATIONS = YES;
				CLANG_WARN_DIRECT_OBJC_ISA_USAGE = YES_ERROR;
				CLANG_WARN_DOCUMENTATION_COMMENTS = YES;
				CLANG_WARN_EMPTY_BODY = YES;
				CLANG_WARN_ENUM_CONVERSION = YES;
				CLANG_WARN_INFINITE_RECURSION = YES;
				CLANG_WARN_INT_CONVERSION = YES;
				CLANG_WARN_NON_LITERAL_NULL_CONVERSION = YES;
				CLANG_WARN_OBJC_IMPLICIT_RETAIN_SELF = YES;
				CLANG_WARN_OBJC_LITERAL_CONVERSION = YES;
				CLANG_WARN_OBJC_ROOT_CLASS = YES_ERROR;
				CLANG_WARN_RANGE_LOOP_ANALYSIS = YES;
				CLANG_WARN_STRICT_PROTOTYPES = YES;
				CLANG_WARN_SUSPICIOUS_MOVE = YES;
				CLANG_WARN_UNGUARDED_AVAILABILITY = YES_AGGRESSIVE;
				CLANG_WARN_UNREACHABLE_CODE = YES;
				CLANG_WARN__DUPLICATE_METHOD_MATCH = YES;
				CODE_SIGN_IDENTITY = "iPhone Developer";
				CODE_SIGN_STYLE = Manual;
				COPY_PHASE_STRIP = NO;
				CURRENT_PROJECT_VERSION = 1;
				DEBUG_INFORMATION_FORMAT = dwarf;
				DEVELOPMENT_TEAM = HC4MCAXJ66;
				ENABLE_BITCODE = NO;
				ENABLE_STRICT_OBJC_MSGSEND = YES;
				ENABLE_TESTABILITY = YES;
				GCC_C_LANGUAGE_STANDARD = gnu11;
				GCC_DYNAMIC_NO_PIC = NO;
				GCC_NO_COMMON_BLOCKS = YES;
				GCC_OPTIMIZATION_LEVEL = 0;
				GCC_PREPROCESSOR_DEFINITIONS = (
					"DEBUG=1",
					"$(inherited)",
				);
				GCC_WARN_64_TO_32_BIT_CONVERSION = YES;
				GCC_WARN_ABOUT_RETURN_TYPE = YES_ERROR;
				GCC_WARN_UNDECLARED_SELECTOR = YES;
				GCC_WARN_UNINITIALIZED_AUTOS = YES_AGGRESSIVE;
				GCC_WARN_UNUSED_FUNCTION = YES;
				GCC_WARN_UNUSED_VARIABLE = YES;
				INFOPLIST_FILE = BankWallet/Info.plist;
				IPHONEOS_DEPLOYMENT_TARGET = 11.0;
				LD_RUNPATH_SEARCH_PATHS = (
					"$(inherited)",
					"@executable_path/Frameworks",
				);
				MTL_ENABLE_DEBUG_INFO = YES;
				ONLY_ACTIVE_ARCH = YES;
				SDKROOT = iphoneos;
				SWIFT_ACTIVE_COMPILATION_CONDITIONS = DEBUG;
				SWIFT_OPTIMIZATION_LEVEL = "-Onone";
				SWIFT_VERSION = 5.0;
				VERSIONING_SYSTEM = "apple-generic";
			};
			name = Debug;
		};
		D3285F5320BD158F00644076 /* Release */ = {
			isa = XCBuildConfiguration;
			buildSettings = {
				ALWAYS_SEARCH_USER_PATHS = NO;
				ASSETCATALOG_COMPILER_APPICON_NAME = AppIcon;
				CLANG_ANALYZER_LOCALIZABILITY_NONLOCALIZED = YES;
				CLANG_ANALYZER_NONNULL = YES;
				CLANG_ANALYZER_NUMBER_OBJECT_CONVERSION = YES_AGGRESSIVE;
				CLANG_CXX_LANGUAGE_STANDARD = "gnu++14";
				CLANG_CXX_LIBRARY = "libc++";
				CLANG_ENABLE_MODULES = YES;
				CLANG_ENABLE_OBJC_ARC = YES;
				CLANG_ENABLE_OBJC_WEAK = YES;
				CLANG_WARN_BLOCK_CAPTURE_AUTORELEASING = YES;
				CLANG_WARN_BOOL_CONVERSION = YES;
				CLANG_WARN_COMMA = YES;
				CLANG_WARN_CONSTANT_CONVERSION = YES;
				CLANG_WARN_DEPRECATED_OBJC_IMPLEMENTATIONS = YES;
				CLANG_WARN_DIRECT_OBJC_ISA_USAGE = YES_ERROR;
				CLANG_WARN_DOCUMENTATION_COMMENTS = YES;
				CLANG_WARN_EMPTY_BODY = YES;
				CLANG_WARN_ENUM_CONVERSION = YES;
				CLANG_WARN_INFINITE_RECURSION = YES;
				CLANG_WARN_INT_CONVERSION = YES;
				CLANG_WARN_NON_LITERAL_NULL_CONVERSION = YES;
				CLANG_WARN_OBJC_IMPLICIT_RETAIN_SELF = YES;
				CLANG_WARN_OBJC_LITERAL_CONVERSION = YES;
				CLANG_WARN_OBJC_ROOT_CLASS = YES_ERROR;
				CLANG_WARN_RANGE_LOOP_ANALYSIS = YES;
				CLANG_WARN_STRICT_PROTOTYPES = YES;
				CLANG_WARN_SUSPICIOUS_MOVE = YES;
				CLANG_WARN_UNGUARDED_AVAILABILITY = YES_AGGRESSIVE;
				CLANG_WARN_UNREACHABLE_CODE = YES;
				CLANG_WARN__DUPLICATE_METHOD_MATCH = YES;
				CODE_SIGN_IDENTITY = "iPhone Distribution";
				CODE_SIGN_STYLE = Manual;
				COPY_PHASE_STRIP = NO;
				CURRENT_PROJECT_VERSION = 1;
				DEBUG_INFORMATION_FORMAT = "dwarf-with-dsym";
				DEVELOPMENT_TEAM = HC4MCAXJ66;
				ENABLE_BITCODE = NO;
				ENABLE_NS_ASSERTIONS = NO;
				ENABLE_STRICT_OBJC_MSGSEND = YES;
				GCC_C_LANGUAGE_STANDARD = gnu11;
				GCC_NO_COMMON_BLOCKS = YES;
				GCC_WARN_64_TO_32_BIT_CONVERSION = YES;
				GCC_WARN_ABOUT_RETURN_TYPE = YES_ERROR;
				GCC_WARN_UNDECLARED_SELECTOR = YES;
				GCC_WARN_UNINITIALIZED_AUTOS = YES_AGGRESSIVE;
				GCC_WARN_UNUSED_FUNCTION = YES;
				GCC_WARN_UNUSED_VARIABLE = YES;
				INFOPLIST_FILE = BankWallet/Info.plist;
				IPHONEOS_DEPLOYMENT_TARGET = 11.0;
				LD_RUNPATH_SEARCH_PATHS = (
					"$(inherited)",
					"@executable_path/Frameworks",
				);
				MTL_ENABLE_DEBUG_INFO = NO;
				SDKROOT = iphoneos;
				SWIFT_COMPILATION_MODE = wholemodule;
				SWIFT_OPTIMIZATION_LEVEL = "-O";
				SWIFT_VERSION = 5.0;
				VALIDATE_PRODUCT = YES;
				VERSIONING_SYSTEM = "apple-generic";
			};
			name = Release;
		};
		D3285F5520BD158F00644076 /* Debug */ = {
			isa = XCBuildConfiguration;
			baseConfigurationReference = 5026FFF721C3CA280023EEA2 /* Bank Dev T.debug.xcconfig */;
			buildSettings = {
				PRODUCT_BUNDLE_IDENTIFIER = "io.horizontalsystems.bank-wallet.dev.testnet";
				PRODUCT_MODULE_NAME = Bank_Dev_T;
				PRODUCT_NAME = "Unstoppable DT";
				PROVISIONING_PROFILE_SPECIFIER = "io.horizontalsystems.bank-wallet.dev.testnet Dev";
				ShowBuildNumber = true;
				TestMode = true;
			};
			name = Debug;
		};
		D3285F5620BD158F00644076 /* Release */ = {
			isa = XCBuildConfiguration;
			baseConfigurationReference = 5026FFF521C3CA280023EEA2 /* Bank Dev T.release.xcconfig */;
			buildSettings = {
				PRODUCT_BUNDLE_IDENTIFIER = "io.horizontalsystems.bank-wallet.dev.testnet";
				PRODUCT_MODULE_NAME = Bank_Dev_T;
				PRODUCT_NAME = "Unstoppable DT";
				PROVISIONING_PROFILE_SPECIFIER = "io.horizontalsystems.bank-wallet.dev.testnet AdHoc";
				ShowBuildNumber = true;
				TestMode = true;
			};
			name = Release;
		};
		D3373DC720C658660082BC4A /* Debug */ = {
			isa = XCBuildConfiguration;
			baseConfigurationReference = 3D955ABDB32C63409D8F97FC /* Pods-Bank Tests.debug.xcconfig */;
			buildSettings = {
				BUNDLE_LOADER = "$(TEST_HOST)";
				CODE_SIGN_IDENTITY = "iPhone Developer";
				CODE_SIGN_STYLE = Automatic;
				DEVELOPMENT_TEAM = HC4MCAXJ66;
				INFOPLIST_FILE = BankWalletTests/Info.plist;
				LD_RUNPATH_SEARCH_PATHS = (
					"$(inherited)",
					"@executable_path/Frameworks",
					"@loader_path/Frameworks",
				);
				PRODUCT_BUNDLE_IDENTIFIER = "io.horizontalsystems.bank-wallet-tests";
				PRODUCT_NAME = "$(TARGET_NAME)";
				PROVISIONING_PROFILE_SPECIFIER = "";
				TARGETED_DEVICE_FAMILY = "1,2";
				TEST_HOST = "$(BUILT_PRODUCTS_DIR)/Unstoppable DT.app/Unstoppable DT";
			};
			name = Debug;
		};
		D3373DC820C658660082BC4A /* Release */ = {
			isa = XCBuildConfiguration;
			baseConfigurationReference = DD7EA68C34A8C939459143B0 /* Pods-Bank Tests.release.xcconfig */;
			buildSettings = {
				BUNDLE_LOADER = "$(TEST_HOST)";
				CODE_SIGN_IDENTITY = "iPhone Developer";
				CODE_SIGN_STYLE = Automatic;
				DEVELOPMENT_TEAM = HC4MCAXJ66;
				INFOPLIST_FILE = BankWalletTests/Info.plist;
				LD_RUNPATH_SEARCH_PATHS = (
					"$(inherited)",
					"@executable_path/Frameworks",
					"@loader_path/Frameworks",
				);
				PRODUCT_BUNDLE_IDENTIFIER = "io.horizontalsystems.bank-wallet-tests";
				PRODUCT_NAME = "$(TARGET_NAME)";
				PROVISIONING_PROFILE_SPECIFIER = "";
				TARGETED_DEVICE_FAMILY = "1,2";
				TEST_HOST = "$(BUILT_PRODUCTS_DIR)/Unstoppable DT.app/Unstoppable DT";
			};
			name = Release;
		};
		D38405CC218317DF007D50AD /* Debug */ = {
			isa = XCBuildConfiguration;
			baseConfigurationReference = 5026FFF821C3CA280023EEA2 /* Bank Dev.debug.xcconfig */;
			buildSettings = {
				PRODUCT_BUNDLE_IDENTIFIER = "io.horizontalsystems.bank-wallet.dev";
				PRODUCT_MODULE_NAME = Bank_Dev;
				PRODUCT_NAME = "Unstoppable D";
				PROVISIONING_PROFILE_SPECIFIER = "io.horizontalsystems.bank-wallet.dev Dev";
				ShowBuildNumber = true;
			};
			name = Debug;
		};
		D38405CD218317DF007D50AD /* Release */ = {
			isa = XCBuildConfiguration;
			baseConfigurationReference = 5026FFF421C3CA280023EEA2 /* Bank Dev.release.xcconfig */;
			buildSettings = {
				PRODUCT_BUNDLE_IDENTIFIER = "io.horizontalsystems.bank-wallet.dev";
				PRODUCT_MODULE_NAME = Bank_Dev;
				PRODUCT_NAME = "Unstoppable D";
				PROVISIONING_PROFILE_SPECIFIER = "io.horizontalsystems.bank-wallet.dev AdHoc";
				ShowBuildNumber = true;
			};
			name = Release;
		};
		D38406BC21831B3D007D50AD /* Debug */ = {
			isa = XCBuildConfiguration;
			baseConfigurationReference = 5026FFF921C3CA280023EEA2 /* Bank.debug.xcconfig */;
			buildSettings = {
				PRODUCT_BUNDLE_IDENTIFIER = "io.horizontalsystems.bank-wallet";
				PRODUCT_MODULE_NAME = Bank;
				PRODUCT_NAME = Unstoppable;
				PROVISIONING_PROFILE_SPECIFIER = "io.horizontalsystems.bank-wallet Dev";
			};
			name = Debug;
		};
		D38406BD21831B3D007D50AD /* Release */ = {
			isa = XCBuildConfiguration;
			baseConfigurationReference = 5026FFF621C3CA280023EEA2 /* Bank.release.xcconfig */;
			buildSettings = {
				PRODUCT_BUNDLE_IDENTIFIER = "io.horizontalsystems.bank-wallet";
				PRODUCT_MODULE_NAME = Bank;
				PRODUCT_NAME = Unstoppable;
				PROVISIONING_PROFILE_SPECIFIER = "io.horizontalsystems.bank-wallet AppStore";
			};
			name = Release;
		};
/* End XCBuildConfiguration section */

/* Begin XCConfigurationList section */
		D3285F3D20BD158E00644076 /* Build configuration list for PBXProject "BankWallet" */ = {
			isa = XCConfigurationList;
			buildConfigurations = (
				D3285F5220BD158F00644076 /* Debug */,
				D3285F5320BD158F00644076 /* Release */,
			);
			defaultConfigurationIsVisible = 0;
			defaultConfigurationName = Release;
		};
		D3285F5420BD158F00644076 /* Build configuration list for PBXNativeTarget "Bank Dev T" */ = {
			isa = XCConfigurationList;
			buildConfigurations = (
				D3285F5520BD158F00644076 /* Debug */,
				D3285F5620BD158F00644076 /* Release */,
			);
			defaultConfigurationIsVisible = 0;
			defaultConfigurationName = Release;
		};
		D3373DC620C658660082BC4A /* Build configuration list for PBXNativeTarget "Bank Tests" */ = {
			isa = XCConfigurationList;
			buildConfigurations = (
				D3373DC720C658660082BC4A /* Debug */,
				D3373DC820C658660082BC4A /* Release */,
			);
			defaultConfigurationIsVisible = 0;
			defaultConfigurationName = Release;
		};
		D38405CB218317DF007D50AD /* Build configuration list for PBXNativeTarget "Bank Dev" */ = {
			isa = XCConfigurationList;
			buildConfigurations = (
				D38405CC218317DF007D50AD /* Debug */,
				D38405CD218317DF007D50AD /* Release */,
			);
			defaultConfigurationIsVisible = 0;
			defaultConfigurationName = Release;
		};
		D38406BB21831B3D007D50AD /* Build configuration list for PBXNativeTarget "Bank" */ = {
			isa = XCConfigurationList;
			buildConfigurations = (
				D38406BC21831B3D007D50AD /* Debug */,
				D38406BD21831B3D007D50AD /* Release */,
			);
			defaultConfigurationIsVisible = 0;
			defaultConfigurationName = Release;
		};
/* End XCConfigurationList section */
	};
	rootObject = D3285F3A20BD158E00644076 /* Project object */;
}<|MERGE_RESOLUTION|>--- conflicted
+++ resolved
@@ -3859,17 +3859,14 @@
 				11B35380D43AB1DAE136FD2B /* WalletRemover.swift in Sources */,
 				11B3536D5FF73EEC87DC34DE /* ManageWalletsInteractor.swift in Sources */,
 				1A564E71A18B471183E24F7A /* AddressInputField.swift in Sources */,
-<<<<<<< HEAD
 				1A56452DC8324E0088086B87 /* RestoreEosViewController.swift in Sources */,
 				1A5641CF1CBD3BBAEAB2777F /* RestoreEosRouter.swift in Sources */,
 				1A5641DAF68367AEEB994B16 /* RestoreEosModule.swift in Sources */,
 				1A5643DC7E7AFC0CE5285AD9 /* RestoreEosPresenter.swift in Sources */,
 				1A5644C9A74B5245C8412C65 /* RestoreEosInteractor.swift in Sources */,
 				1A564F505E9F7C2F783D43E0 /* RestoreEosPresenterState.swift in Sources */,
-=======
 				11B3566FA2A855E903F5A746 /* AccountRecord.swift in Sources */,
 				11B35FEB7788281AB6F42937 /* AccountStorage.swift in Sources */,
->>>>>>> 35d51a15
 			);
 			runOnlyForDeploymentPostprocessing = 0;
 		};
@@ -4323,17 +4320,14 @@
 				11B358279D59E7896705D1B1 /* WalletRemover.swift in Sources */,
 				11B35746914473E073DFE7EB /* ManageWalletsInteractor.swift in Sources */,
 				1A56481E9149AC144C3003C8 /* AddressInputField.swift in Sources */,
-<<<<<<< HEAD
 				1A5645DB413129670978BE82 /* RestoreEosViewController.swift in Sources */,
 				1A564E7F2D374D6FA3C2ED31 /* RestoreEosRouter.swift in Sources */,
 				1A5648BAB93DF778A48DEBBD /* RestoreEosModule.swift in Sources */,
 				1A5643907B4AFF75A0FBFCC4 /* RestoreEosPresenter.swift in Sources */,
 				1A564BEBE06DB3041F6B258B /* RestoreEosInteractor.swift in Sources */,
 				1A5648CD61AB6376055FF683 /* RestoreEosPresenterState.swift in Sources */,
-=======
 				11B356C6FEEFD7A1B854FB46 /* AccountRecord.swift in Sources */,
 				11B3513C8E7B2C3651F00F8F /* AccountStorage.swift in Sources */,
->>>>>>> 35d51a15
 			);
 			runOnlyForDeploymentPostprocessing = 0;
 		};
@@ -4736,17 +4730,14 @@
 				11B35B5F4B4DB1147E2080E7 /* WalletRemover.swift in Sources */,
 				11B355F9CAFB819820A6E8D0 /* ManageWalletsInteractor.swift in Sources */,
 				1A564CA81DACF03EC41899A4 /* AddressInputField.swift in Sources */,
-<<<<<<< HEAD
 				1A564F8A0C4A6B53D3D653BA /* RestoreEosViewController.swift in Sources */,
 				1A564E94112C801982CF89D3 /* RestoreEosRouter.swift in Sources */,
 				1A564A6AE0EB86B0827857F3 /* RestoreEosModule.swift in Sources */,
 				1A564E376AF3824614AF97EB /* RestoreEosPresenter.swift in Sources */,
 				1A564B3340086D250666A933 /* RestoreEosInteractor.swift in Sources */,
 				1A564749AB164D88DF4FB266 /* RestoreEosPresenterState.swift in Sources */,
-=======
 				11B3597622438E522E0F7AE1 /* AccountRecord.swift in Sources */,
 				11B35262A6D3AB8C41E2E245 /* AccountStorage.swift in Sources */,
->>>>>>> 35d51a15
 			);
 			runOnlyForDeploymentPostprocessing = 0;
 		};
