// !$*UTF8*$!
{
	archiveVersion = 1;
	classes = {
	};
	objectVersion = 50;
	objects = {

/* Begin PBXBuildFile section */
		0C1339B5AC2EF6308C530EFA /* Pods_Bank_Dev_T.framework in Frameworks */ = {isa = PBXBuildFile; fileRef = 57643D7C83C0E8939C422D13 /* Pods_Bank_Dev_T.framework */; };
		11B350021803A9BE10492F30 /* GuestRouter.swift in Sources */ = {isa = PBXBuildFile; fileRef = 11B35ADA6828A0EF11976938 /* GuestRouter.swift */; };
		11B3501B8ACAD89124C0C6B6 /* SendConfirmationValueItem.swift in Sources */ = {isa = PBXBuildFile; fileRef = 11B3572D1DA38AAD1A4429EB /* SendConfirmationValueItem.swift */; };
		11B3501C8BBD0D43D5CDD337 /* PeriodicTimer.swift in Sources */ = {isa = PBXBuildFile; fileRef = 11B35FA1C1FF965AA2EB6666 /* PeriodicTimer.swift */; };
		11B35034E4E93ACC8BFA0F51 /* SendAddressItemView.swift in Sources */ = {isa = PBXBuildFile; fileRef = 11B35AC7305FD5CEB5690DD9 /* SendAddressItemView.swift */; };
		11B3504D748B4AB83CC42B39 /* WalletNavigationController.swift in Sources */ = {isa = PBXBuildFile; fileRef = 11B353F1BD63011E1D536631 /* WalletNavigationController.swift */; };
		11B3505130AE50140070F82F /* CurrencyCell.swift in Sources */ = {isa = PBXBuildFile; fileRef = 11B35B0378C5EA6E02CB2E37 /* CurrencyCell.swift */; };
		11B35074B817C492D2534D71 /* SendFeeItem.swift in Sources */ = {isa = PBXBuildFile; fileRef = 11B357B45FC7216E5D1BA309 /* SendFeeItem.swift */; };
		11B3507B0D6688560D248A18 /* ConfirmationButtonItem.swift in Sources */ = {isa = PBXBuildFile; fileRef = 11B35CFDC5BD98BA40682DBD /* ConfirmationButtonItem.swift */; };
		11B3507CAA4C9F760712EB73 /* LanguageManagerTests.swift in Sources */ = {isa = PBXBuildFile; fileRef = 11B356347098BE98619962B4 /* LanguageManagerTests.swift */; };
		11B3507E93F1F8FBE21A9245 /* BaseCurrencySettingsModule.swift in Sources */ = {isa = PBXBuildFile; fileRef = 11B35C104035EBC5B0B13592 /* BaseCurrencySettingsModule.swift */; };
		11B3508A010ECAA51CBF980D /* SendFeeItem.swift in Sources */ = {isa = PBXBuildFile; fileRef = 11B357B45FC7216E5D1BA309 /* SendFeeItem.swift */; };
		11B3508D4D574217447418D5 /* UIColor.swift in Sources */ = {isa = PBXBuildFile; fileRef = 11B351FFC025462BB9F01184 /* UIColor.swift */; };
		11B35098303FE8D6F42FCF81 /* TransactionRateSyncer.swift in Sources */ = {isa = PBXBuildFile; fileRef = 11B356FC36735ABABB140C33 /* TransactionRateSyncer.swift */; };
		11B350A2996417A8E4683B68 /* DepositPresenterTests.swift in Sources */ = {isa = PBXBuildFile; fileRef = 11B35F2B655DA832E0761521 /* DepositPresenterTests.swift */; };
		11B350B7FE5660DE0BD3DA64 /* Satoshi.swift in Sources */ = {isa = PBXBuildFile; fileRef = 11B3522E7181FB5F0A647944 /* Satoshi.swift */; };
		11B350BDE65AE8059EB84D67 /* BackupConfirmationAlertModel.swift in Sources */ = {isa = PBXBuildFile; fileRef = 11B35DFF5136FA50CB5FBCA6 /* BackupConfirmationAlertModel.swift */; };
		11B350D872DA13413A850044 /* SendAmountItemView.swift in Sources */ = {isa = PBXBuildFile; fileRef = 11B35A56B7E8B8CCA04266B2 /* SendAmountItemView.swift */; };
		11B350F7731A09AC00AB8DC4 /* SendFeeItem.swift in Sources */ = {isa = PBXBuildFile; fileRef = 11B357B45FC7216E5D1BA309 /* SendFeeItem.swift */; };
		11B350FE91BF2919D84DFCE9 /* UnlinkButtonItem.swift in Sources */ = {isa = PBXBuildFile; fileRef = 11B3595B61F6978D745D9776 /* UnlinkButtonItem.swift */; };
		11B351147B9FA7CFB61D6F31 /* TransactionViewItemFactoryTests.swift in Sources */ = {isa = PBXBuildFile; fileRef = 11B35461B70501F290DFC166 /* TransactionViewItemFactoryTests.swift */; };
		11B351409751CBF5D7C55E05 /* BaseCurrencySettingsModule.swift in Sources */ = {isa = PBXBuildFile; fileRef = 11B35C104035EBC5B0B13592 /* BaseCurrencySettingsModule.swift */; };
		11B3515869AD00251DF53B57 /* ConfirmationButtonItem.swift in Sources */ = {isa = PBXBuildFile; fileRef = 11B35CFDC5BD98BA40682DBD /* ConfirmationButtonItem.swift */; };
		11B3516D955D9654B474C00C /* SendConfirmationAmounItem.swift in Sources */ = {isa = PBXBuildFile; fileRef = 11B350EB27AD6B432BD7DCD1 /* SendConfirmationAmounItem.swift */; };
		11B3516E2546ADC95238BD6D /* AlertButtonItemView.swift in Sources */ = {isa = PBXBuildFile; fileRef = 11B3566164D1D7C7898132E2 /* AlertButtonItemView.swift */; };
		11B3518E536A06DD6C10774D /* LanguageManager.swift in Sources */ = {isa = PBXBuildFile; fileRef = 11B35C4FFB99D10A8F343E9C /* LanguageManager.swift */; };
		11B351A15B4F92C0C0386FA2 /* TransactionManager.swift in Sources */ = {isa = PBXBuildFile; fileRef = 11B35F414DD593D0E64A1254 /* TransactionManager.swift */; };
		11B351BA94468F698A559E70 /* SendAmountItem.swift in Sources */ = {isa = PBXBuildFile; fileRef = 11B359DEE539B7406C382B80 /* SendAmountItem.swift */; };
		11B351C81028727569851233 /* EthereumAdapter.swift in Sources */ = {isa = PBXBuildFile; fileRef = 11B352D314A298B6B832F309 /* EthereumAdapter.swift */; };
		11B3521E233ECED0574C9681 /* ConfirmationCheckboxItem.swift in Sources */ = {isa = PBXBuildFile; fileRef = 11B35EC60329833B8D6CA1E0 /* ConfirmationCheckboxItem.swift */; };
		11B352273C07130833C63184 /* UIView.swift in Sources */ = {isa = PBXBuildFile; fileRef = 11B358414185C1B924E91A32 /* UIView.swift */; };
		11B3522E5E39F63EFB213358 /* ConfirmationButtonItem.swift in Sources */ = {isa = PBXBuildFile; fileRef = 11B35CFDC5BD98BA40682DBD /* ConfirmationButtonItem.swift */; };
		11B35236766B5CEA73043FE5 /* CurrencyCell.swift in Sources */ = {isa = PBXBuildFile; fileRef = 11B35B0378C5EA6E02CB2E37 /* CurrencyCell.swift */; };
		11B352414ACD41C8F5FA244A /* UnlinkConfirmationAlertModel.swift in Sources */ = {isa = PBXBuildFile; fileRef = 11B35F86873099E095869F7C /* UnlinkConfirmationAlertModel.swift */; };
		11B3524733E10970C85BE0B1 /* SendAmountItem.swift in Sources */ = {isa = PBXBuildFile; fileRef = 11B359DEE539B7406C382B80 /* SendAmountItem.swift */; };
		11B3524D24D3AE736839690A /* String.swift in Sources */ = {isa = PBXBuildFile; fileRef = 11B35F4AF52970B217AD4DC6 /* String.swift */; };
		11B352783ABAB4B503FE6DC7 /* RateSyncer.swift in Sources */ = {isa = PBXBuildFile; fileRef = 11B350C8341DFAF14D974ACC /* RateSyncer.swift */; };
		11B352FF572078C646A92322 /* SendConfirmationAddressItem.swift in Sources */ = {isa = PBXBuildFile; fileRef = 11B3522F9D6DB1D04EA92CCE /* SendConfirmationAddressItem.swift */; };
		11B35303EF169A14070D4AF9 /* RateSyncer.swift in Sources */ = {isa = PBXBuildFile; fileRef = 11B350C8341DFAF14D974ACC /* RateSyncer.swift */; };
		11B35319892846CB42A23599 /* GuestViewController.xib in Resources */ = {isa = PBXBuildFile; fileRef = 11B35119CB772BB43AE8B1D5 /* GuestViewController.xib */; };
		11B3531C51A0413CE9E255F2 /* GuestPresenter.swift in Sources */ = {isa = PBXBuildFile; fileRef = 11B350896FD41EC360BF7C25 /* GuestPresenter.swift */; };
		11B353495D45DFC2235A1BF0 /* ConfirmationCheckboxItem.swift in Sources */ = {isa = PBXBuildFile; fileRef = 11B35EC60329833B8D6CA1E0 /* ConfirmationCheckboxItem.swift */; };
		11B3536D947C186E1BD8E2A3 /* SendFeeItemView.swift in Sources */ = {isa = PBXBuildFile; fileRef = 11B3550B7B94CDF3DA89DBF1 /* SendFeeItemView.swift */; };
		11B3537533B970ED958BC21A /* UnlinkConfirmationAlertModel.swift in Sources */ = {isa = PBXBuildFile; fileRef = 11B35F86873099E095869F7C /* UnlinkConfirmationAlertModel.swift */; };
		11B353814993068D6DD2E3D6 /* MainModule.swift in Sources */ = {isa = PBXBuildFile; fileRef = 11B35B96D2BC5994AC8EC794 /* MainModule.swift */; };
		11B3538BCEB71A64DB75C141 /* TransactionsPresenter.swift in Sources */ = {isa = PBXBuildFile; fileRef = 11B3569AE7CDF7E217CAB4EE /* TransactionsPresenter.swift */; };
		11B3538EE12AC16D563701DD /* BitcoinAdapter.swift in Sources */ = {isa = PBXBuildFile; fileRef = 11B352D114BED753EEBA8B8D /* BitcoinAdapter.swift */; };
		11B353C550551A71D5AD3AAF /* NetworkManager.swift in Sources */ = {isa = PBXBuildFile; fileRef = 11B3535DD03F9264351E13A9 /* NetworkManager.swift */; };
		11B353CE3525B4AE83F0B993 /* DateHelper.swift in Sources */ = {isa = PBXBuildFile; fileRef = 11B35492B1162F69CA7A0597 /* DateHelper.swift */; };
		11B353FA170E276850F994F1 /* BaseCurrencySettingsViewController.swift in Sources */ = {isa = PBXBuildFile; fileRef = 11B35E4481DCD98BF2074797 /* BaseCurrencySettingsViewController.swift */; };
		11B3541F6B5316F3B373D1EA /* ValueFormatter.swift in Sources */ = {isa = PBXBuildFile; fileRef = 11B35EFB45ECC2D403CA6C89 /* ValueFormatter.swift */; };
		11B3542C6A82191F2384F5B9 /* AlertButtonItemView.swift in Sources */ = {isa = PBXBuildFile; fileRef = 11B3566164D1D7C7898132E2 /* AlertButtonItemView.swift */; };
		11B3544601D94D63EC87FE26 /* Currency.swift in Sources */ = {isa = PBXBuildFile; fileRef = 11B356DF243F6B9248E6AD42 /* Currency.swift */; };
		11B3546128004E2E5F3CD23A /* RestorePresenter.swift in Sources */ = {isa = PBXBuildFile; fileRef = 11B35BAEE22C144B33661819 /* RestorePresenter.swift */; };
		11B354A12A3BF8521C417171 /* SendAddressItemView.swift in Sources */ = {isa = PBXBuildFile; fileRef = 11B35AC7305FD5CEB5690DD9 /* SendAddressItemView.swift */; };
		11B354AD94C483A7D5E3DD1F /* ValueFormatter.swift in Sources */ = {isa = PBXBuildFile; fileRef = 11B35EFB45ECC2D403CA6C89 /* ValueFormatter.swift */; };
		11B354CEA50440885BDDFEFD /* KeychainStorage.swift in Sources */ = {isa = PBXBuildFile; fileRef = 11B3584E1C6B6FA22B89D82C /* KeychainStorage.swift */; };
		11B354D04599199832DDAC94 /* Protocols.swift in Sources */ = {isa = PBXBuildFile; fileRef = 11B35A5DE20DD6DD486FAFC0 /* Protocols.swift */; };
		11B354D394895E1FAFB2F116 /* NetworkManager.swift in Sources */ = {isa = PBXBuildFile; fileRef = 11B3535DD03F9264351E13A9 /* NetworkManager.swift */; };
		11B354E052C02470D2DB1F92 /* TransactionsInteractor.swift in Sources */ = {isa = PBXBuildFile; fileRef = 11B35BEF7ABBE155593B4DBE /* TransactionsInteractor.swift */; };
		11B35526BED48D17B07C3C46 /* ValueFormatter.swift in Sources */ = {isa = PBXBuildFile; fileRef = 11B35EFB45ECC2D403CA6C89 /* ValueFormatter.swift */; };
		11B35530C3166434FDD263FF /* SendConfirmationValueItem.swift in Sources */ = {isa = PBXBuildFile; fileRef = 11B3572D1DA38AAD1A4429EB /* SendConfirmationValueItem.swift */; };
		11B3553FE441E814B14A29F6 /* KeyboardObservingViewController.swift in Sources */ = {isa = PBXBuildFile; fileRef = 11B3535FC407BA20765EBCF4 /* KeyboardObservingViewController.swift */; };
		11B355591BDF5022FB33EB05 /* Date.swift in Sources */ = {isa = PBXBuildFile; fileRef = 11B355ABE89C2793563829BD /* Date.swift */; };
		11B3555A2881ED69B7F4D9C9 /* SendConfirmationValueItem.swift in Sources */ = {isa = PBXBuildFile; fileRef = 11B3572D1DA38AAD1A4429EB /* SendConfirmationValueItem.swift */; };
		11B35589969C6C5A0403F7B1 /* BaseCurrencySettingsRouter.swift in Sources */ = {isa = PBXBuildFile; fileRef = 11B35F3E6B957ECFF5D1CE2E /* BaseCurrencySettingsRouter.swift */; };
		11B355AACAD1D7C7FE73D7FF /* LanguageCell.swift in Sources */ = {isa = PBXBuildFile; fileRef = 11B357C9E0AA5CE75C3CC825 /* LanguageCell.swift */; };
		11B355B0F129C0E4B4731D3B /* TransactionViewItem.swift in Sources */ = {isa = PBXBuildFile; fileRef = 11B357776F706C10E8B14C4E /* TransactionViewItem.swift */; };
		11B355D0E3D67372D975FE21 /* UIAlertController.swift in Sources */ = {isa = PBXBuildFile; fileRef = 11B356D6300E64A1982BC9EB /* UIAlertController.swift */; };
		11B355D56C369543D15FFA2C /* SendConfirmationAlertModel.swift in Sources */ = {isa = PBXBuildFile; fileRef = 11B3522A841B5C2BEAA023DE /* SendConfirmationAlertModel.swift */; };
		11B355D7142B6A76B6A3502E /* BalanceInteractor.swift in Sources */ = {isa = PBXBuildFile; fileRef = 11B3511175F5F85BE5677E1A /* BalanceInteractor.swift */; };
		11B355D74C9D67C254B90297 /* IndexedInputField.swift in Sources */ = {isa = PBXBuildFile; fileRef = 11B35C8856A137E92441AF19 /* IndexedInputField.swift */; };
		11B355EC3FC64AAB8F417078 /* BaseCurrencySettingsRouter.swift in Sources */ = {isa = PBXBuildFile; fileRef = 11B35F3E6B957ECFF5D1CE2E /* BaseCurrencySettingsRouter.swift */; };
		11B3562C214D0245D43DFDE4 /* TransactionViewItemFactory.swift in Sources */ = {isa = PBXBuildFile; fileRef = 11B3569AD3ABD5F26CB51506 /* TransactionViewItemFactory.swift */; };
		11B3562F64946DE3E95788EE /* BaseCurrencySettingsInteractorTests.swift in Sources */ = {isa = PBXBuildFile; fileRef = 11B3581BC59DE52C60AED5F5 /* BaseCurrencySettingsInteractorTests.swift */; };
		11B356790A19174A2B516983 /* BaseTwinItemView.swift in Sources */ = {isa = PBXBuildFile; fileRef = 11B3513A0023455D438BAC4C /* BaseTwinItemView.swift */; };
		11B3567E18C314FB5793BBE5 /* ConfirmationCheckboxView.swift in Sources */ = {isa = PBXBuildFile; fileRef = 11B350AD0C5D210E06600D3F /* ConfirmationCheckboxView.swift */; };
		11B3568357940D499AEF1009 /* CurrencyManager.swift in Sources */ = {isa = PBXBuildFile; fileRef = 11B3598F5529D0939EE53A19 /* CurrencyManager.swift */; };
		11B35687D13433591FF7F037 /* AppConfigProvider.swift in Sources */ = {isa = PBXBuildFile; fileRef = 11B358A2ED820E5741F0701A /* AppConfigProvider.swift */; };
		11B356949FB74ACE63ABB6E0 /* GuestViewController.swift in Sources */ = {isa = PBXBuildFile; fileRef = 11B353D57AB36A9CF4DEE090 /* GuestViewController.swift */; };
		11B356ACDE9648AB1D98B466 /* BaseCurrencySettingsInteractor.swift in Sources */ = {isa = PBXBuildFile; fileRef = 11B3550630A9EC44B7157E6F /* BaseCurrencySettingsInteractor.swift */; };
		11B356B01A92AFE22DDB8754 /* SendConfirmationAmounItem.swift in Sources */ = {isa = PBXBuildFile; fileRef = 11B350EB27AD6B432BD7DCD1 /* SendConfirmationAmounItem.swift */; };
		11B356CA54463B4740A9E3AA /* BaseCurrencySettingsInteractor.swift in Sources */ = {isa = PBXBuildFile; fileRef = 11B3550630A9EC44B7157E6F /* BaseCurrencySettingsInteractor.swift */; };
		11B356D2F4655ACA22659DA2 /* SendConfirmationAmountItemView.swift in Sources */ = {isa = PBXBuildFile; fileRef = 11B356AA9A3DDA541D5EBEAC /* SendConfirmationAmountItemView.swift */; };
		11B356D8E38D7060C1945A98 /* SendConfirmationAddressItemView.swift in Sources */ = {isa = PBXBuildFile; fileRef = 11B3543C6E6212154344AD63 /* SendConfirmationAddressItemView.swift */; };
		11B356E5393EC07C9F35F60B /* RateManagerTests.swift in Sources */ = {isa = PBXBuildFile; fileRef = 11B35A03BE23E45AA8D94F70 /* RateManagerTests.swift */; };
		11B3571626DB661F65B12A67 /* TransactionViewItemFactory.swift in Sources */ = {isa = PBXBuildFile; fileRef = 11B3569AD3ABD5F26CB51506 /* TransactionViewItemFactory.swift */; };
		11B3571732539375DCFE67ED /* SendStateViewItemFactory.swift in Sources */ = {isa = PBXBuildFile; fileRef = 11B35072A029200FB9F86BCB /* SendStateViewItemFactory.swift */; };
		11B357207FF4B7C78556A335 /* LanguageCell.swift in Sources */ = {isa = PBXBuildFile; fileRef = 11B357C9E0AA5CE75C3CC825 /* LanguageCell.swift */; };
		11B357328A236064FC0B3DA7 /* SendAmountItemView.swift in Sources */ = {isa = PBXBuildFile; fileRef = 11B35A56B7E8B8CCA04266B2 /* SendAmountItemView.swift */; };
		11B35766672E6B9646B84389 /* SendAddressItem.swift in Sources */ = {isa = PBXBuildFile; fileRef = 11B35F54E966E33C901B1736 /* SendAddressItem.swift */; };
		11B3577B533AE378C8BFB992 /* SendConfirmationAlertModel.swift in Sources */ = {isa = PBXBuildFile; fileRef = 11B3522A841B5C2BEAA023DE /* SendConfirmationAlertModel.swift */; };
		11B3578A6B587E760D12B28E /* PermissionsHelper.swift in Sources */ = {isa = PBXBuildFile; fileRef = 11B354B43B5120F594318FDA /* PermissionsHelper.swift */; };
		11B357941D6FFB7AEF9CB45F /* TestExtensions.swift in Sources */ = {isa = PBXBuildFile; fileRef = 11B351C72700B40AB457AFA8 /* TestExtensions.swift */; };
		11B357CFFB630DFC08549D44 /* LanguageCell.swift in Sources */ = {isa = PBXBuildFile; fileRef = 11B357C9E0AA5CE75C3CC825 /* LanguageCell.swift */; };
		11B357FF0E2440D91193C476 /* NetworkManager.swift in Sources */ = {isa = PBXBuildFile; fileRef = 11B3535DD03F9264351E13A9 /* NetworkManager.swift */; };
		11B358174F4EECAD3CE3F293 /* BaseCurrencySettingsPresenter.swift in Sources */ = {isa = PBXBuildFile; fileRef = 11B35B7A44754508AEFDA9FD /* BaseCurrencySettingsPresenter.swift */; };
		11B3581B212DB1B428F85501 /* Rate.swift in Sources */ = {isa = PBXBuildFile; fileRef = 11B35BBAAAE1A3981B902E89 /* Rate.swift */; };
		11B3581B5F15B9F806F1CA8F /* BaseCurrencySettingsPresenterTests.swift in Sources */ = {isa = PBXBuildFile; fileRef = 11B359DA37B619C35AF93D2A /* BaseCurrencySettingsPresenterTests.swift */; };
		11B35848297F392FE9F72BF2 /* SendStateViewItemFactory.swift in Sources */ = {isa = PBXBuildFile; fileRef = 11B35072A029200FB9F86BCB /* SendStateViewItemFactory.swift */; };
		11B3584F38352B045CCBE958 /* BaseCurrencySettingsInteractor.swift in Sources */ = {isa = PBXBuildFile; fileRef = 11B3550630A9EC44B7157E6F /* BaseCurrencySettingsInteractor.swift */; };
		11B35891D2B5448227630380 /* SendInteractorTests.swift in Sources */ = {isa = PBXBuildFile; fileRef = 11B35FAF942FA80752EDBFA7 /* SendInteractorTests.swift */; };
		11B35895DA5403AE180E8A6B /* SystemInfoManager.swift in Sources */ = {isa = PBXBuildFile; fileRef = 11B357BA1A6AC79F07B54FB5 /* SystemInfoManager.swift */; };
		11B3589DB8ADBBF7D91CD2F5 /* UIFont.swift in Sources */ = {isa = PBXBuildFile; fileRef = 11B35A473B035F88BA0C09C1 /* UIFont.swift */; };
		11B358A1E4D92DE026CF2E22 /* RateSyncerTests.swift in Sources */ = {isa = PBXBuildFile; fileRef = 11B35C8CE85CE0CE4E323F97 /* RateSyncerTests.swift */; };
		11B358A543DE8BAC8A61C1A4 /* TransactionViewItem.swift in Sources */ = {isa = PBXBuildFile; fileRef = 11B357776F706C10E8B14C4E /* TransactionViewItem.swift */; };
		11B358AFFB725B9F5C5E612D /* TransactionViewItemFactory.swift in Sources */ = {isa = PBXBuildFile; fileRef = 11B3569AD3ABD5F26CB51506 /* TransactionViewItemFactory.swift */; };
		11B358B3933627FF90BABCE5 /* DepositInteractorTests.swift in Sources */ = {isa = PBXBuildFile; fileRef = 11B351D1EA6877358DABA00F /* DepositInteractorTests.swift */; };
		11B358B9171642B3FF30CD0B /* RealmStorage.swift in Sources */ = {isa = PBXBuildFile; fileRef = 11B354A7AB2C1276AAAAE9E6 /* RealmStorage.swift */; };
		11B358BCBAF4A9C9233C3FC0 /* SendConfirmationAddressItem.swift in Sources */ = {isa = PBXBuildFile; fileRef = 11B3522F9D6DB1D04EA92CCE /* SendConfirmationAddressItem.swift */; };
		11B358C53045F204FA0D12FB /* TransactionRecord.swift in Sources */ = {isa = PBXBuildFile; fileRef = 11B356738853E2305B5CC34B /* TransactionRecord.swift */; };
		11B358CB49FDCC89DBCD6449 /* RealmStorage.swift in Sources */ = {isa = PBXBuildFile; fileRef = 11B354A7AB2C1276AAAAE9E6 /* RealmStorage.swift */; };
		11B358CB8E47D049CC361084 /* ConfirmationCheckboxItem.swift in Sources */ = {isa = PBXBuildFile; fileRef = 11B35EC60329833B8D6CA1E0 /* ConfirmationCheckboxItem.swift */; };
		11B358EB4EC30EDFFEBFCF29 /* CoinManager.swift in Sources */ = {isa = PBXBuildFile; fileRef = 11B35570FD93AFB406434D20 /* CoinManager.swift */; };
		11B358EE1CB9C9740B526364 /* UnlinkConfirmationAlertModel.swift in Sources */ = {isa = PBXBuildFile; fileRef = 11B35F86873099E095869F7C /* UnlinkConfirmationAlertModel.swift */; };
		11B35901F6922FADADD0CC87 /* SendAddressItem.swift in Sources */ = {isa = PBXBuildFile; fileRef = 11B35F54E966E33C901B1736 /* SendAddressItem.swift */; };
		11B3590F4A4B907B7B6CD080 /* RestoreInteractor.swift in Sources */ = {isa = PBXBuildFile; fileRef = 11B354E15658C8BF7D5268D9 /* RestoreInteractor.swift */; };
		11B3592A6233A57BED217BD8 /* TransactionViewItem.swift in Sources */ = {isa = PBXBuildFile; fileRef = 11B357776F706C10E8B14C4E /* TransactionViewItem.swift */; };
		11B359418FEEF9A492482C73 /* SendConfirmationValueItemView.swift in Sources */ = {isa = PBXBuildFile; fileRef = 11B35BD5DC556C46CC3893B0 /* SendConfirmationValueItemView.swift */; };
		11B3595470C1BCEB5B77EBB4 /* BiometryType.swift in Sources */ = {isa = PBXBuildFile; fileRef = 11B35C182B944A7CD13EA163 /* BiometryType.swift */; };
		11B359733B304A1FB21E88AC /* AdapterFactory.swift in Sources */ = {isa = PBXBuildFile; fileRef = 11B3576492DE68F2507BB711 /* AdapterFactory.swift */; };
		11B359767079DCB28BFD53A4 /* BackupConfirmationAlertModel.swift in Sources */ = {isa = PBXBuildFile; fileRef = 11B35DFF5136FA50CB5FBCA6 /* BackupConfirmationAlertModel.swift */; };
		11B359A5EBE5F7BA65F36D0F /* BaseCurrencySettingsPresenter.swift in Sources */ = {isa = PBXBuildFile; fileRef = 11B35B7A44754508AEFDA9FD /* BaseCurrencySettingsPresenter.swift */; };
		11B359E31258E14C2D0B3FC1 /* ReachabilityManager.swift in Sources */ = {isa = PBXBuildFile; fileRef = 11B35788190D05AF5DBB9072 /* ReachabilityManager.swift */; };
		11B359F527246E329BAD3BC7 /* SendConfirmationAmounItem.swift in Sources */ = {isa = PBXBuildFile; fileRef = 11B350EB27AD6B432BD7DCD1 /* SendConfirmationAmounItem.swift */; };
		11B35A0FCD2E65066D22D984 /* BalanceViewItem.swift in Sources */ = {isa = PBXBuildFile; fileRef = 11B35458E7255EFB7BD0FB67 /* BalanceViewItem.swift */; };
		11B35A16172FC11FDCD26715 /* UserDefaultsStorage.swift in Sources */ = {isa = PBXBuildFile; fileRef = 11B352044BCE494491257933 /* UserDefaultsStorage.swift */; };
		11B35A37BC622612A85EF250 /* BaseButtonItem.swift in Sources */ = {isa = PBXBuildFile; fileRef = 11B3523AECA209106F192586 /* BaseButtonItem.swift */; };
		11B35A41779B30FEA1E59914 /* SendStateViewItemFactoryTests.swift in Sources */ = {isa = PBXBuildFile; fileRef = 11B352A3792AA46E98DDE5B6 /* SendStateViewItemFactoryTests.swift */; };
		11B35A7670A40CA38C30A12E /* SendConfirmationValueItemView.swift in Sources */ = {isa = PBXBuildFile; fileRef = 11B35BD5DC556C46CC3893B0 /* SendConfirmationValueItemView.swift */; };
		11B35A7C58D8D580201F463D /* BaseCurrencySettingsPresenter.swift in Sources */ = {isa = PBXBuildFile; fileRef = 11B35B7A44754508AEFDA9FD /* BaseCurrencySettingsPresenter.swift */; };
		11B35A801504D47FBE31CF40 /* PasteboardManager.swift in Sources */ = {isa = PBXBuildFile; fileRef = 11B35CEBC4B32E57AA2469AA /* PasteboardManager.swift */; };
		11B35A8A4A36E8309F11C551 /* SendAddressItemView.swift in Sources */ = {isa = PBXBuildFile; fileRef = 11B35AC7305FD5CEB5690DD9 /* SendAddressItemView.swift */; };
		11B35A9409FD0D29BCFF7CC6 /* MainRouter.swift in Sources */ = {isa = PBXBuildFile; fileRef = 11B35D163D12BE823AF54E97 /* MainRouter.swift */; };
		11B35ABDAEA48DEB4B94DCC2 /* TransactionRateSyncer.swift in Sources */ = {isa = PBXBuildFile; fileRef = 11B356FC36735ABABB140C33 /* TransactionRateSyncer.swift */; };
		11B35ACEE980EFD02BF9DF99 /* WalletManagerTests.swift in Sources */ = {isa = PBXBuildFile; fileRef = 11B357E4A859AC4A201F6ABB /* WalletManagerTests.swift */; };
		11B35ADC6467645C9545C89E /* BaseTwinItemView.xib in Resources */ = {isa = PBXBuildFile; fileRef = 11B35B5CE0ED32CD93DFBB56 /* BaseTwinItemView.xib */; };
		11B35ADC65D620B9F7C2608E /* CoinValue.swift in Sources */ = {isa = PBXBuildFile; fileRef = 11B35B466B8FF6754E47DACD /* CoinValue.swift */; };
		11B35AE4415D2C177DB96EC8 /* UnlinkButtonItem.swift in Sources */ = {isa = PBXBuildFile; fileRef = 11B3595B61F6978D745D9776 /* UnlinkButtonItem.swift */; };
		11B35AE6B9C546D84419F647 /* CurrencyCell.swift in Sources */ = {isa = PBXBuildFile; fileRef = 11B35B0378C5EA6E02CB2E37 /* CurrencyCell.swift */; };
		11B35AEA2BFBE165F797DCD2 /* RateSyncer.swift in Sources */ = {isa = PBXBuildFile; fileRef = 11B350C8341DFAF14D974ACC /* RateSyncer.swift */; };
		11B35B01618459D658E9A53F /* HudHelper.swift in Sources */ = {isa = PBXBuildFile; fileRef = 11B35C181EB4CA85BD80228C /* HudHelper.swift */; };
		11B35B13C3F8532568AE83E5 /* BalanceModule.swift in Sources */ = {isa = PBXBuildFile; fileRef = 11B35DC5A4019EA28C92B1E7 /* BalanceModule.swift */; };
		11B35B1E11D4EDE6C15BE862 /* AppConfigProvider.swift in Sources */ = {isa = PBXBuildFile; fileRef = 11B358A2ED820E5741F0701A /* AppConfigProvider.swift */; };
		11B35B32857AF891709857BD /* RandomManager.swift in Sources */ = {isa = PBXBuildFile; fileRef = 11B35A65D7F2EADB3618DA64 /* RandomManager.swift */; };
		11B35B3F32BFA82A66C4F797 /* SendStateViewItemFactory.swift in Sources */ = {isa = PBXBuildFile; fileRef = 11B35072A029200FB9F86BCB /* SendStateViewItemFactory.swift */; };
		11B35B550F8ACB190AFBA55C /* ConfirmationCheckboxView.swift in Sources */ = {isa = PBXBuildFile; fileRef = 11B350AD0C5D210E06600D3F /* ConfirmationCheckboxView.swift */; };
		11B35B69063AB2169EE50580 /* MainPresenter.swift in Sources */ = {isa = PBXBuildFile; fileRef = 11B359E7A75E6B92D1305F40 /* MainPresenter.swift */; };
		11B35B9482AB0524FE9F4DAA /* RealmFactory.swift in Sources */ = {isa = PBXBuildFile; fileRef = 11B359656C7DCCBCE1CDEF4C /* RealmFactory.swift */; };
		11B35B99F2CB665E76E66A91 /* TransactionsRouter.swift in Sources */ = {isa = PBXBuildFile; fileRef = 11B3520E9F70FFB8CC2D25A3 /* TransactionsRouter.swift */; };
		11B35BA21EAB383C3DE6FA5A /* BalanceRouter.swift in Sources */ = {isa = PBXBuildFile; fileRef = 11B35DDABED90E97417092F5 /* BalanceRouter.swift */; };
		11B35BAC335C6EED3C46E60E /* TransactionRateSyncerTests.swift in Sources */ = {isa = PBXBuildFile; fileRef = 11B35924A855AA25B6DC370E /* TransactionRateSyncerTests.swift */; };
		11B35BCBBF60CA8A041E97B0 /* BackupRouter.swift in Sources */ = {isa = PBXBuildFile; fileRef = 11B35D66E95B16C32E3796E8 /* BackupRouter.swift */; };
		11B35BCC6C00E857CE562F16 /* EthereumAdapter.swift in Sources */ = {isa = PBXBuildFile; fileRef = 11B352D314A298B6B832F309 /* EthereumAdapter.swift */; };
		11B35BCEC18400181DF64491 /* RestoreRouter.swift in Sources */ = {isa = PBXBuildFile; fileRef = 11B35142DB758C8B2397D115 /* RestoreRouter.swift */; };
		11B35BD066A268FB1B85B068 /* PasteboardManager.swift in Sources */ = {isa = PBXBuildFile; fileRef = 11B35CEBC4B32E57AA2469AA /* PasteboardManager.swift */; };
		11B35BDC437435B4EE7D9CED /* BaseCurrencySettingsRouter.swift in Sources */ = {isa = PBXBuildFile; fileRef = 11B35F3E6B957ECFF5D1CE2E /* BaseCurrencySettingsRouter.swift */; };
		11B35BE00F8891F220DECB76 /* SendConfirmationAddressItem.swift in Sources */ = {isa = PBXBuildFile; fileRef = 11B3522F9D6DB1D04EA92CCE /* SendConfirmationAddressItem.swift */; };
		11B35BE6009ABF3DF47A80BA /* RealmStorage.swift in Sources */ = {isa = PBXBuildFile; fileRef = 11B354A7AB2C1276AAAAE9E6 /* RealmStorage.swift */; };
		11B35BEA91C75D1203F99BBC /* SendConfirmationValueItemView.swift in Sources */ = {isa = PBXBuildFile; fileRef = 11B35BD5DC556C46CC3893B0 /* SendConfirmationValueItemView.swift */; };
		11B35BEF5EA4730B85DEA6C3 /* RespondButton.swift in Sources */ = {isa = PBXBuildFile; fileRef = 11B3570598EDE26F96BC5F41 /* RespondButton.swift */; };
		11B35BFADC930EF5007A177F /* RestoreModule.swift in Sources */ = {isa = PBXBuildFile; fileRef = 11B358586003E20B167B1442 /* RestoreModule.swift */; };
		11B35C03EAD382604B68F121 /* BaseButtonItemView.swift in Sources */ = {isa = PBXBuildFile; fileRef = 11B3564E0721887CEBDE39F2 /* BaseButtonItemView.swift */; };
		11B35C4CE230FC2D63CFE6F8 /* BaseTwinItem.swift in Sources */ = {isa = PBXBuildFile; fileRef = 11B3505BF644BCA7FD0F86F5 /* BaseTwinItem.swift */; };
		11B35C9177E1FE3794E4F5A4 /* BaseCurrencySettingsViewController.swift in Sources */ = {isa = PBXBuildFile; fileRef = 11B35E4481DCD98BF2074797 /* BaseCurrencySettingsViewController.swift */; };
		11B35C949E9A9ECE0CA5ADF6 /* SendFeeItemView.swift in Sources */ = {isa = PBXBuildFile; fileRef = 11B3550B7B94CDF3DA89DBF1 /* SendFeeItemView.swift */; };
		11B35C9618C04EE49DD0D1B3 /* SendConfirmationAddressItemView.swift in Sources */ = {isa = PBXBuildFile; fileRef = 11B3543C6E6212154344AD63 /* SendConfirmationAddressItemView.swift */; };
		11B35CB4B41774128BB7034A /* BaseCurrencySettingsModule.swift in Sources */ = {isa = PBXBuildFile; fileRef = 11B35C104035EBC5B0B13592 /* BaseCurrencySettingsModule.swift */; };
		11B35CBAB5F1BF7AAF6543A3 /* BalancePresenter.swift in Sources */ = {isa = PBXBuildFile; fileRef = 11B356A624E0982E0D90F9BB /* BalancePresenter.swift */; };
		11B35CCB29E73CAB6D26C949 /* TransactionsModule.swift in Sources */ = {isa = PBXBuildFile; fileRef = 11B35687F7521B1F22786638 /* TransactionsModule.swift */; };
		11B35CCCC38E551EBFD67DA9 /* SendFeeItemView.swift in Sources */ = {isa = PBXBuildFile; fileRef = 11B3550B7B94CDF3DA89DBF1 /* SendFeeItemView.swift */; };
		11B35CE4290254DCFF1D76A5 /* UnlinkButtonItem.swift in Sources */ = {isa = PBXBuildFile; fileRef = 11B3595B61F6978D745D9776 /* UnlinkButtonItem.swift */; };
		11B35CE6041F88972EBB3CDE /* CurrencyValue.swift in Sources */ = {isa = PBXBuildFile; fileRef = 11B3589DC1945CAFBEEB1EED /* CurrencyValue.swift */; };
		11B35D0A9EA408E35FF7062F /* CurrencyManager.swift in Sources */ = {isa = PBXBuildFile; fileRef = 11B3598F5529D0939EE53A19 /* CurrencyManager.swift */; };
		11B35D1E39102FA5DAA9F974 /* LaunchRouter.swift in Sources */ = {isa = PBXBuildFile; fileRef = 11B35C7DCF9B7894F7600623 /* LaunchRouter.swift */; };
		11B35D77A40B7BCA0F7D4ECE /* SendPresenterTests.swift in Sources */ = {isa = PBXBuildFile; fileRef = 11B35DC75FCA42F7A5FB1E65 /* SendPresenterTests.swift */; };
		11B35D891416C66FA7FAD434 /* AboutSettingsRouter.swift in Sources */ = {isa = PBXBuildFile; fileRef = 11B35BDC4FD741BE033D1956 /* AboutSettingsRouter.swift */; };
		11B35D9074EB55CC9CACE405 /* CurrencyManager.swift in Sources */ = {isa = PBXBuildFile; fileRef = 11B3598F5529D0939EE53A19 /* CurrencyManager.swift */; };
		11B35DA379AE43A774D84246 /* BackupModule.swift in Sources */ = {isa = PBXBuildFile; fileRef = 11B356CEB7192CE21DD1BC8B /* BackupModule.swift */; };
		11B35DB8BF076EECADC5274E /* SendConfirmationAddressItemView.swift in Sources */ = {isa = PBXBuildFile; fileRef = 11B3543C6E6212154344AD63 /* SendConfirmationAddressItemView.swift */; };
		11B35DC7196107932FE4F0DE /* PeriodicTimer.swift in Sources */ = {isa = PBXBuildFile; fileRef = 11B35FA1C1FF965AA2EB6666 /* PeriodicTimer.swift */; };
		11B35DCBB1358532C177333E /* WordsManager.swift in Sources */ = {isa = PBXBuildFile; fileRef = 11B35ADD30196056A9C6407C /* WordsManager.swift */; };
		11B35DD6FFE1E112E9FCC63E /* GuestModule.swift in Sources */ = {isa = PBXBuildFile; fileRef = 11B35BC220F1D90BF6BF3AAF /* GuestModule.swift */; };
		11B35E0A834CFBCB0AB1D5E1 /* ConfirmationCheckboxView.swift in Sources */ = {isa = PBXBuildFile; fileRef = 11B350AD0C5D210E06600D3F /* ConfirmationCheckboxView.swift */; };
		11B35E0BEC5BE604ACE59BC2 /* PasteboardManager.swift in Sources */ = {isa = PBXBuildFile; fileRef = 11B35CEBC4B32E57AA2469AA /* PasteboardManager.swift */; };
		11B35E1896281BA7F451F6EC /* Wallet.swift in Sources */ = {isa = PBXBuildFile; fileRef = 11B35D81B1CB74C0337214DC /* Wallet.swift */; };
		11B35E4D93574CAF730B47D9 /* EthereumAdapter.swift in Sources */ = {isa = PBXBuildFile; fileRef = 11B352D314A298B6B832F309 /* EthereumAdapter.swift */; };
		11B35E601055B8D8B8EE2039 /* UITableView.swift in Sources */ = {isa = PBXBuildFile; fileRef = 11B351D55B31D37B7194DE55 /* UITableView.swift */; };
		11B35E63A1AA24A27A21C0C9 /* ReachabilityManager.swift in Sources */ = {isa = PBXBuildFile; fileRef = 11B35788190D05AF5DBB9072 /* ReachabilityManager.swift */; };
		11B35E6719A2D149E062BE6C /* TransactionRateSyncer.swift in Sources */ = {isa = PBXBuildFile; fileRef = 11B356FC36735ABABB140C33 /* TransactionRateSyncer.swift */; };
		11B35E68F07D31BAE2E696A6 /* SendAmountItemView.swift in Sources */ = {isa = PBXBuildFile; fileRef = 11B35A56B7E8B8CCA04266B2 /* SendAmountItemView.swift */; };
		11B35E846A0F60A4BCF77B3B /* CurrencyManagerTests.swift in Sources */ = {isa = PBXBuildFile; fileRef = 11B3592BB989584CB1E4129B /* CurrencyManagerTests.swift */; };
		11B35E9C0E8F38C063A48367 /* BackupPresenter.swift in Sources */ = {isa = PBXBuildFile; fileRef = 11B355771A1D96DB96FBC975 /* BackupPresenter.swift */; };
		11B35E9D76B0EFAC4B49AB2A /* SendAmountItem.swift in Sources */ = {isa = PBXBuildFile; fileRef = 11B359DEE539B7406C382B80 /* SendAmountItem.swift */; };
		11B35EBB724E7ECC932BC762 /* BackupConfirmationAlertModel.swift in Sources */ = {isa = PBXBuildFile; fileRef = 11B35DFF5136FA50CB5FBCA6 /* BackupConfirmationAlertModel.swift */; };
		11B35EC72662D83DF2D55438 /* AppConfigProvider.swift in Sources */ = {isa = PBXBuildFile; fileRef = 11B358A2ED820E5741F0701A /* AppConfigProvider.swift */; };
		11B35ECFA9C3E5FA6DE0646D /* ReachabilityManager.swift in Sources */ = {isa = PBXBuildFile; fileRef = 11B35788190D05AF5DBB9072 /* ReachabilityManager.swift */; };
		11B35EF8F8B8F43987CC121C /* BaseCurrencySettingsViewController.swift in Sources */ = {isa = PBXBuildFile; fileRef = 11B35E4481DCD98BF2074797 /* BaseCurrencySettingsViewController.swift */; };
		11B35F037EFA396581A9624B /* SendAddressItem.swift in Sources */ = {isa = PBXBuildFile; fileRef = 11B35F54E966E33C901B1736 /* SendAddressItem.swift */; };
		11B35F06DCE410A2E3752679 /* SendConfirmationAlertModel.swift in Sources */ = {isa = PBXBuildFile; fileRef = 11B3522A841B5C2BEAA023DE /* SendConfirmationAlertModel.swift */; };
		11B35F09210E8E5EAFABEEA4 /* AboutSettingsRouter.swift in Sources */ = {isa = PBXBuildFile; fileRef = 11B35BDC4FD741BE033D1956 /* AboutSettingsRouter.swift */; };
		11B35F2D49204D34BA6C4EDB /* AlertButtonItemView.swift in Sources */ = {isa = PBXBuildFile; fileRef = 11B3566164D1D7C7898132E2 /* AlertButtonItemView.swift */; };
		11B35F318E009D7BCCCE1E1B /* WalletManager.swift in Sources */ = {isa = PBXBuildFile; fileRef = 11B357F5E2BDAAAE4E5446E3 /* WalletManager.swift */; };
		11B35F56DE01B03CCFB49E32 /* BackupInteractor.swift in Sources */ = {isa = PBXBuildFile; fileRef = 11B353A3B460BF1B24349F9F /* BackupInteractor.swift */; };
		11B35F8641C2F7F7FB23B181 /* GuestInteractor.swift in Sources */ = {isa = PBXBuildFile; fileRef = 11B3566ED622AE7606EF76B9 /* GuestInteractor.swift */; };
		11B35FACF36A8A986D01D1FC /* PeriodicTimer.swift in Sources */ = {isa = PBXBuildFile; fileRef = 11B35FA1C1FF965AA2EB6666 /* PeriodicTimer.swift */; };
		11B35FAE71A2259D4E4CBF0C /* SendConfirmationAmountItemView.swift in Sources */ = {isa = PBXBuildFile; fileRef = 11B356AA9A3DDA541D5EBEAC /* SendConfirmationAmountItemView.swift */; };
		11B35FB3EFDEE0DAD433D0AC /* SendConfirmationAmountItemView.swift in Sources */ = {isa = PBXBuildFile; fileRef = 11B356AA9A3DDA541D5EBEAC /* SendConfirmationAmountItemView.swift */; };
		11B35FB674D5ADB9301E529F /* AboutSettingsRouter.swift in Sources */ = {isa = PBXBuildFile; fileRef = 11B35BDC4FD741BE033D1956 /* AboutSettingsRouter.swift */; };
		11B35FE41FA9977CC36989D3 /* MainInteractor.swift in Sources */ = {isa = PBXBuildFile; fileRef = 11B35B88A2D6C85E1600F3AF /* MainInteractor.swift */; };
		1A56400E8DE9EF93F85C7F08 /* UnlockPinInteractor.swift in Sources */ = {isa = PBXBuildFile; fileRef = 1A5647E28DF774B3CE01D2C4 /* UnlockPinInteractor.swift */; };
		1A564016B4F3ACEBCBCF8194 /* LaunchPresenter.swift in Sources */ = {isa = PBXBuildFile; fileRef = 1A564F627224BDD3E99C582B /* LaunchPresenter.swift */; };
		1A564024E4BFE0259C6BED7A /* AddressItem.swift in Sources */ = {isa = PBXBuildFile; fileRef = 1A5648AB2D8BF212D891310D /* AddressItem.swift */; };
		1A5640387C3C38FC17FCBF47 /* SecuritySettingsViewController.swift in Sources */ = {isa = PBXBuildFile; fileRef = 1A5647AD931E3B90C974A6CB /* SecuritySettingsViewController.swift */; };
		1A56404A4E6577B10D66660F /* LanguageSettingsModule.swift in Sources */ = {isa = PBXBuildFile; fileRef = 1A5642A5A1B21FE92139766E /* LanguageSettingsModule.swift */; };
		1A56407B3608988E913C7E1B /* MainSettingsInteractorTests.swift in Sources */ = {isa = PBXBuildFile; fileRef = 1A56426438831456EF79DC47 /* MainSettingsInteractorTests.swift */; };
		1A5640845DFE26B0881C97B9 /* SendPresenter.swift in Sources */ = {isa = PBXBuildFile; fileRef = 1A5647EE51941D84607A9493 /* SendPresenter.swift */; };
		1A5640B712A4253399F52A3B /* BalanceTheme.swift in Sources */ = {isa = PBXBuildFile; fileRef = 1A564243436E5185205D0359 /* BalanceTheme.swift */; };
		1A5640E91AA1D79E1735F5FC /* TransactionStatusItem.swift in Sources */ = {isa = PBXBuildFile; fileRef = 1A5646C9024F054AE8115A30 /* TransactionStatusItem.swift */; };
		1A5641061673702B10D858BF /* TransactionInfoTheme.swift in Sources */ = {isa = PBXBuildFile; fileRef = 1A5645F926B14580B1644164 /* TransactionInfoTheme.swift */; };
		1A56411CFC8D9190B15323A4 /* ConfirmationTheme.swift in Sources */ = {isa = PBXBuildFile; fileRef = 1A564E77730537D108E31276 /* ConfirmationTheme.swift */; };
		1A564130F517CD26BF9E8A57 /* LanguageSettingsPresenter.swift in Sources */ = {isa = PBXBuildFile; fileRef = 1A564238192BEA3F5470E204 /* LanguageSettingsPresenter.swift */; };
		1A564191A16F15B25768FF30 /* SendTheme.swift in Sources */ = {isa = PBXBuildFile; fileRef = 1A564077BF075C35B6FF3BCB /* SendTheme.swift */; };
		1A5641BD2DA1FB1803D3B044 /* DepositInteractor.swift in Sources */ = {isa = PBXBuildFile; fileRef = 1A5648DA32EA5FC27E4CEF64 /* DepositInteractor.swift */; };
		1A5641C3B8E88DA8E54FEFEB /* PinDotsView.swift in Sources */ = {isa = PBXBuildFile; fileRef = 1A564326AB442FFB65E1CA29 /* PinDotsView.swift */; };
		1A5641D57A7D6928C9D0984D /* TransactionRecordDataSource.swift in Sources */ = {isa = PBXBuildFile; fileRef = 1A56425A421C1C9FB383DCDA /* TransactionRecordDataSource.swift */; };
		1A5641E8642AA6004640F15C /* SendButtonItem.swift in Sources */ = {isa = PBXBuildFile; fileRef = 1A56425E1873BC8574539D2B /* SendButtonItem.swift */; };
		1A5641EFE66E67F1FCFAABCF /* LatestRate.swift in Sources */ = {isa = PBXBuildFile; fileRef = 1A5640AA47846498D56A36E6 /* LatestRate.swift */; };
		1A5642019E9D4A25C650F453 /* UnlockPinInteractorTests.swift in Sources */ = {isa = PBXBuildFile; fileRef = 1A564083CF8DF7A89314820D /* UnlockPinInteractorTests.swift */; };
		1A56422B4DA1DE0ACD09C4BC /* TransactionInfoModule.swift in Sources */ = {isa = PBXBuildFile; fileRef = 1A5643996D67B74F800DFFE4 /* TransactionInfoModule.swift */; };
		1A564274EEC6A31D6B287B09 /* TransactionFromToHashItem.swift in Sources */ = {isa = PBXBuildFile; fileRef = 1A564C4C8EFE1B1BBE03C9E6 /* TransactionFromToHashItem.swift */; };
		1A56427D41F16B2D9C7B5F88 /* SendModule.swift in Sources */ = {isa = PBXBuildFile; fileRef = 1A5641C2FAD616C358A319A0 /* SendModule.swift */; };
		1A56429346081B64A56608FA /* SecuritySettingsInteractor.swift in Sources */ = {isa = PBXBuildFile; fileRef = 1A564082B28C17265B23D88A /* SecuritySettingsInteractor.swift */; };
		1A5642A7500FDC8E971D6C62 /* CoinValueHelper.swift in Sources */ = {isa = PBXBuildFile; fileRef = 1A5640B6691F4FD048C82A49 /* CoinValueHelper.swift */; };
		1A5642B379FFD0448FC18FB8 /* EditPinPresenter.swift in Sources */ = {isa = PBXBuildFile; fileRef = 1A5646F390EE2D74304C8CDA /* EditPinPresenter.swift */; };
		1A5642B4408B226121677590 /* SendInteractor.swift in Sources */ = {isa = PBXBuildFile; fileRef = 1A564260BF2C73B9F2450FB8 /* SendInteractor.swift */; };
		1A5642CC980FB2C41231BC8C /* ButtonTheme.swift in Sources */ = {isa = PBXBuildFile; fileRef = 1A564D7FA287326CBE96353A /* ButtonTheme.swift */; };
		1A5642E08D676598AE0F0F70 /* TransactionAmountItemView.swift in Sources */ = {isa = PBXBuildFile; fileRef = 1A5642EFA8A991436AED3B44 /* TransactionAmountItemView.swift */; };
		1A5642E42254187A5E8899DD /* EditPinRouter.swift in Sources */ = {isa = PBXBuildFile; fileRef = 1A564C08421D093D6E445D3A /* EditPinRouter.swift */; };
		1A5642EAD53DBB19C5B017A4 /* DepositCollectionItem.swift in Sources */ = {isa = PBXBuildFile; fileRef = 1A5645BE7DACEC78A2FAEFB5 /* DepositCollectionItem.swift */; };
		1A564353270BFA8C19B9195B /* SetPinRouter.swift in Sources */ = {isa = PBXBuildFile; fileRef = 1A564447850F619EDD37CBC3 /* SetPinRouter.swift */; };
		1A56435CD394F8E157937FAD /* PinView.swift in Sources */ = {isa = PBXBuildFile; fileRef = 1A564E32F66415F9A0586626 /* PinView.swift */; };
		1A56435EB26CCED1DB73B057 /* MainSettingsInteractor.swift in Sources */ = {isa = PBXBuildFile; fileRef = 1A564D73251DBFA0CFE34D12 /* MainSettingsInteractor.swift */; };
		1A56438249B462DB9B522C7A /* CurrencyHelper.swift in Sources */ = {isa = PBXBuildFile; fileRef = 1A564679937963085A8530F4 /* CurrencyHelper.swift */; };
		1A56439242405A16711956B3 /* PagingDotsItem.swift in Sources */ = {isa = PBXBuildFile; fileRef = 1A5640FFFD5B065D745208F1 /* PagingDotsItem.swift */; };
		1A56439A65488C8FAAEE7EAC /* DepositAlertModel.swift in Sources */ = {isa = PBXBuildFile; fileRef = 1A564C2A96B49F01C1EC645D /* DepositAlertModel.swift */; };
		1A5643AD05BA2D6E44DC6FCE /* FullTransactionInfoController.swift in Sources */ = {isa = PBXBuildFile; fileRef = 1A564A961EE2857B5283A996 /* FullTransactionInfoController.swift */; };
		1A5643EBCA934158AD7B4C4B /* DepositPresenter.swift in Sources */ = {isa = PBXBuildFile; fileRef = 1A5645371B2FC499500DCA93 /* DepositPresenter.swift */; };
		1A5643F99C8789B0DC9E5415 /* LanguageSettingsViewController.swift in Sources */ = {isa = PBXBuildFile; fileRef = 1A5644D3B094D4148F99F8A5 /* LanguageSettingsViewController.swift */; };
		1A5644221B70078D2AE40AF4 /* UnlockPinRouter.swift in Sources */ = {isa = PBXBuildFile; fileRef = 1A5644EDACA3F1843C8194F7 /* UnlockPinRouter.swift */; };
		1A5644359FCA67F99CE339CD /* LockManager.swift in Sources */ = {isa = PBXBuildFile; fileRef = 1A5648F910A01D14653C8B21 /* LockManager.swift */; };
		1A56443A54A6035FC2B7F485 /* SendButtonItemView.swift in Sources */ = {isa = PBXBuildFile; fileRef = 1A564CFA352D219E2D05D09F /* SendButtonItemView.swift */; };
		1A56444F92E79514DB155658 /* DepositRouter.swift in Sources */ = {isa = PBXBuildFile; fileRef = 1A564EDCEACE83D95F6AE528 /* DepositRouter.swift */; };
		1A564462CB4BF369442CE381 /* TransactionCloseItem.swift in Sources */ = {isa = PBXBuildFile; fileRef = 1A564181733CBC44EECFBBF3 /* TransactionCloseItem.swift */; };
		1A564467771724BAB0A3CD8A /* PinManager.swift in Sources */ = {isa = PBXBuildFile; fileRef = 1A5645B289EFBDB3EAB27E3A /* PinManager.swift */; };
		1A564497DCA3CD398FFF0045 /* DepositCopyButtonItemView.swift in Sources */ = {isa = PBXBuildFile; fileRef = 1A564DA173BE95B4681E5395 /* DepositCopyButtonItemView.swift */; };
		1A5645103DC28216716EB7A6 /* ScanQRController.swift in Sources */ = {isa = PBXBuildFile; fileRef = 1A5647D980D08E2E4359861B /* ScanQRController.swift */; };
		1A56452260661A815EEDEE1D /* RateManager.swift in Sources */ = {isa = PBXBuildFile; fileRef = 1A564CF82858F8E7F80E1835 /* RateManager.swift */; };
		1A5645402EEF16D58349A8D2 /* TransactionRecordDataSource.swift in Sources */ = {isa = PBXBuildFile; fileRef = 1A56425A421C1C9FB383DCDA /* TransactionRecordDataSource.swift */; };
		1A564568CE5F34BAC6602DCF /* LanguageSettingsInteractor.swift in Sources */ = {isa = PBXBuildFile; fileRef = 1A564DB37A289E1AEA981458 /* LanguageSettingsInteractor.swift */; };
		1A56456A4BBA401F04BB58C5 /* TransactionsInteractorTests.swift in Sources */ = {isa = PBXBuildFile; fileRef = 1A564C8D33CF4789C3167428 /* TransactionsInteractorTests.swift */; };
		1A56457504BE4C7269493002 /* TransactionAmountItem.swift in Sources */ = {isa = PBXBuildFile; fileRef = 1A56464DB0EEF75F63C91760 /* TransactionAmountItem.swift */; };
		1A56458ABE9CDDEB7F0643AA /* TransactionInfoRouter.swift in Sources */ = {isa = PBXBuildFile; fileRef = 1A5647FDE8383651F19C35C6 /* TransactionInfoRouter.swift */; };
		1A5645DC23C3FA0CF7A0FA9E /* SettingsRightLabelCell.swift in Sources */ = {isa = PBXBuildFile; fileRef = 1A56464E8EDBFB0B67DB593F /* SettingsRightLabelCell.swift */; };
		1A56460F1BB48D4E82C6E257 /* RestoreWordCell.swift in Sources */ = {isa = PBXBuildFile; fileRef = 1A5648D3CF09FF5EBE8321EC /* RestoreWordCell.swift */; };
		1A56462F0253A6C28ED4D610 /* LanguageSettingsInteractorTests.swift in Sources */ = {isa = PBXBuildFile; fileRef = 1A564C62CB1A633191738174 /* LanguageSettingsInteractorTests.swift */; };
		1A56464325366A495BD81C88 /* TransactionCurrenciesHeaderView.swift in Sources */ = {isa = PBXBuildFile; fileRef = 1A564FE8D247C36C2478C6B5 /* TransactionCurrenciesHeaderView.swift */; };
		1A56465CE6EFDADE3365DF98 /* AppTheme.swift in Sources */ = {isa = PBXBuildFile; fileRef = 1A5649DB879A57761C09842E /* AppTheme.swift */; };
		1A564685DDF41780A93B92E9 /* BlurManager.swift in Sources */ = {isa = PBXBuildFile; fileRef = 1A564BB88BF3ED779F8C21DC /* BlurManager.swift */; };
		1A5646C35E5492F629F1C025 /* PinModule.swift in Sources */ = {isa = PBXBuildFile; fileRef = 1A56490AEC0BDFCA98275B49 /* PinModule.swift */; };
		1A5646F6ED19CA9AA8F52C7F /* App.swift in Sources */ = {isa = PBXBuildFile; fileRef = 1A5646D49060C3EFF06D0479 /* App.swift */; };
		1A5647219D7DE64CE22C2B87 /* SetPinPresenter.swift in Sources */ = {isa = PBXBuildFile; fileRef = 1A5648311E0EA947B1446649 /* SetPinPresenter.swift */; };
		1A564724AB95855BFE8AE9E5 /* TransactionInfoAlertModel.swift in Sources */ = {isa = PBXBuildFile; fileRef = 1A5643010944D435B8BA2FD8 /* TransactionInfoAlertModel.swift */; };
		1A5647415054A078EF056315 /* UnlockPinPresenterTests.swift in Sources */ = {isa = PBXBuildFile; fileRef = 1A564FA5E8DDE76BF1257727 /* UnlockPinPresenterTests.swift */; };
		1A5647489DF968F20446631F /* TransactionInfoBaseValueItemView.swift in Sources */ = {isa = PBXBuildFile; fileRef = 1A5645282A89F1EE4A04D5DD /* TransactionInfoBaseValueItemView.swift */; };
		1A5647659F46A0512EE6A692 /* LockRouter.swift in Sources */ = {isa = PBXBuildFile; fileRef = 1A564A6CCF1B907F25255D2E /* LockRouter.swift */; };
		1A56477275C643C23A2281E7 /* MainSettingsRouter.swift in Sources */ = {isa = PBXBuildFile; fileRef = 1A5645D25F2DB148CD0C16B5 /* MainSettingsRouter.swift */; };
		1A56478710E69DB8ACD477D7 /* SendTitleItem.swift in Sources */ = {isa = PBXBuildFile; fileRef = 1A564AF060F532C77FB991C7 /* SendTitleItem.swift */; };
		1A5647968B12B0FB16F149B2 /* FullTransactionInfoTheme.swift in Sources */ = {isa = PBXBuildFile; fileRef = 1A56428DB7E042907CD4252D /* FullTransactionInfoTheme.swift */; };
		1A564822346BD715C453E612 /* SendRouter.swift in Sources */ = {isa = PBXBuildFile; fileRef = 1A56474B516F0AFBAAFB3AE2 /* SendRouter.swift */; };
		1A5648233C26CDC8F95CAC56 /* MainSettingsViewController.swift in Sources */ = {isa = PBXBuildFile; fileRef = 1A564879AD72301AAB78F8F5 /* MainSettingsViewController.swift */; };
		1A56483342FF07B40E53AD20 /* SetPinModule.swift in Sources */ = {isa = PBXBuildFile; fileRef = 1A56421310FCB8A4E19BDDB3 /* SetPinModule.swift */; };
		1A56483A6675677AA621FF79 /* PagingDotsItemView.swift in Sources */ = {isa = PBXBuildFile; fileRef = 1A56453E2F6ED44D46D84C49 /* PagingDotsItemView.swift */; };
		1A564891B0D0EABB5502C123 /* DepositAddressCollectionCell.swift in Sources */ = {isa = PBXBuildFile; fileRef = 1A5647F6F29405E571D70592 /* DepositAddressCollectionCell.swift */; };
		1A56489F5EEDEE6D7BB9BA7A /* TransactionInfoBaseHashValueItemView.swift in Sources */ = {isa = PBXBuildFile; fileRef = 1A564298191D07782DFF5B99 /* TransactionInfoBaseHashValueItemView.swift */; };
		1A5648CC60D79AAC561BBCB0 /* LanguageSettingsPresenterTests.swift in Sources */ = {isa = PBXBuildFile; fileRef = 1A56452493943328835585AC /* LanguageSettingsPresenterTests.swift */; };
		1A5648F83FC5E3954E406849 /* DepositCopyButtonItem.swift in Sources */ = {isa = PBXBuildFile; fileRef = 1A564F3B10EF814E1D330CAD /* DepositCopyButtonItem.swift */; };
		1A5648FE30868C38CBFEB362 /* UnlockPinModule.swift in Sources */ = {isa = PBXBuildFile; fileRef = 1A564E017B299CF4BA6F337C /* UnlockPinModule.swift */; };
		1A564928A28CAA37F4F42FF1 /* SecuritySettingsPresenter.swift in Sources */ = {isa = PBXBuildFile; fileRef = 1A56446DB62F52AC4C3C2C30 /* SecuritySettingsPresenter.swift */; };
		1A564939A8DCE6124D2141D3 /* SettingsCell.swift in Sources */ = {isa = PBXBuildFile; fileRef = 1A564F5FA00D064D9F3F0AF7 /* SettingsCell.swift */; };
		1A564947E6731A05DF6C19F4 /* FullTransactionInfoTextCell.swift in Sources */ = {isa = PBXBuildFile; fileRef = 1A56424F4DB6D8384D8F2489 /* FullTransactionInfoTextCell.swift */; };
		1A56497B4905D999F96E0461 /* SecuritySettingsRouter.swift in Sources */ = {isa = PBXBuildFile; fileRef = 1A5641B7D1079995F147F7D2 /* SecuritySettingsRouter.swift */; };
		1A56498EE4AF6DADD0A5939A /* TransactionFromToHashItemView.swift in Sources */ = {isa = PBXBuildFile; fileRef = 1A564E1F405D2D57FBC9E799 /* TransactionFromToHashItemView.swift */; };
		1A56499530070968BF68AA2D /* BiometricManager.swift in Sources */ = {isa = PBXBuildFile; fileRef = 1A564901BE8CB514936E47AF /* BiometricManager.swift */; };
		1A5649A92BA5A92EB2791B7F /* SettingsInfoFooter.swift in Sources */ = {isa = PBXBuildFile; fileRef = 1A56487BA5FFC1BC45D6F25C /* SettingsInfoFooter.swift */; };
		1A564A0F7A969658D13D8EDE /* TransactionCell.swift in Sources */ = {isa = PBXBuildFile; fileRef = 1A5643AAE35C8D8C5DA5924C /* TransactionCell.swift */; };
		1A564A1D5A4E50A8C5A86FEE /* UnlockPinPresenter.swift in Sources */ = {isa = PBXBuildFile; fileRef = 1A5641742308EC67C1292980 /* UnlockPinPresenter.swift */; };
		1A564A306E13E30771D2E823 /* TransactionRecordDataSource.swift in Sources */ = {isa = PBXBuildFile; fileRef = 1A56425A421C1C9FB383DCDA /* TransactionRecordDataSource.swift */; };
		1A564A44FF860429F91162ED /* DepositModule.swift in Sources */ = {isa = PBXBuildFile; fileRef = 1A564E1FBBCCA45BCDA557F4 /* DepositModule.swift */; };
		1A564A46D655BA99B1C0DAF7 /* DescriptionCollectionHeader.swift in Sources */ = {isa = PBXBuildFile; fileRef = 1A564E60ED94EDDE153519AA /* DescriptionCollectionHeader.swift */; };
		1A564A7ECE35A5A7A314D455 /* TransactionsTheme.swift in Sources */ = {isa = PBXBuildFile; fileRef = 1A5645ED6604E61C418C257E /* TransactionsTheme.swift */; };
		1A564A85241B5956B277FE8B /* SettingsToggleCell.swift in Sources */ = {isa = PBXBuildFile; fileRef = 1A564B3A1B7A6F432F72A811 /* SettingsToggleCell.swift */; };
		1A564A87C70D95E5B17DB9D2 /* TransactionCloseItemView.swift in Sources */ = {isa = PBXBuildFile; fileRef = 1A564B27FBA16D9EA22F0944 /* TransactionCloseItemView.swift */; };
		1A564AAE494C986DF8883E0B /* SecuritySettingsPresenterTests.swift in Sources */ = {isa = PBXBuildFile; fileRef = 1A56444A8B170E65EE00C33F /* SecuritySettingsPresenterTests.swift */; };
		1A564AB936D91E4E5FBBAA4C /* BalanceHeaderView.swift in Sources */ = {isa = PBXBuildFile; fileRef = 1A56463AFF1D05E33BA25C8A /* BalanceHeaderView.swift */; };
		1A564AFE8103BA974943D4E7 /* InputFieldTheme.swift in Sources */ = {isa = PBXBuildFile; fileRef = 1A564939814A9D9F47D41EEB /* InputFieldTheme.swift */; };
		1A564B096FFE228DF453A66D /* TransactionInfoPresenter.swift in Sources */ = {isa = PBXBuildFile; fileRef = 1A564091A9C12F224A18B740 /* TransactionInfoPresenter.swift */; };
		1A564B49C052D4BF6C53DE7F /* BalanceInteractorTests.swift in Sources */ = {isa = PBXBuildFile; fileRef = 1A564EA89D7182D3D3F669C3 /* BalanceInteractorTests.swift */; };
		1A564B955AE4E27AD7B232CC /* TransactionTitleItem.swift in Sources */ = {isa = PBXBuildFile; fileRef = 1A564C27C6CDAE6E692C4A14 /* TransactionTitleItem.swift */; };
		1A564BAAAD199DDF96A84006 /* SecuritySettingsInteractorTests.swift in Sources */ = {isa = PBXBuildFile; fileRef = 1A564258FC24334581197AC1 /* SecuritySettingsInteractorTests.swift */; };
		1A564BD5E7709C07FD063961 /* TransactionsFilterTheme.swift in Sources */ = {isa = PBXBuildFile; fileRef = 1A5647CE5852E959DA7EB89A /* TransactionsFilterTheme.swift */; };
		1A564BDABCF8EA54F5599FF7 /* LatestRate.swift in Sources */ = {isa = PBXBuildFile; fileRef = 1A5640AA47846498D56A36E6 /* LatestRate.swift */; };
		1A564BE00FB2C76EAA44A2E3 /* SettingsRightImageCell.swift in Sources */ = {isa = PBXBuildFile; fileRef = 1A56499AAEEED9EA3CE9E0A7 /* SettingsRightImageCell.swift */; };
		1A564BE5BF0E283B1758F2F0 /* BalanceHeaderView.xib in Resources */ = {isa = PBXBuildFile; fileRef = 1A5646B68188CD13969CE766 /* BalanceHeaderView.xib */; };
		1A564BF5CEF2800EF05EAAB0 /* BalancePresenterTests.swift in Sources */ = {isa = PBXBuildFile; fileRef = 1A5646AB24E23765AD12C83E /* BalancePresenterTests.swift */; };
		1A564C1405D8C21185B0D4C1 /* TransactionsCurrencyCell.swift in Sources */ = {isa = PBXBuildFile; fileRef = 1A5649C888E12C1A0B70EFA8 /* TransactionsCurrencyCell.swift */; };
		1A564C4890A7DCA6387FACC9 /* TransactionInfoBaseHashValueItem.swift in Sources */ = {isa = PBXBuildFile; fileRef = 1A564A8B8E07B97BA9910FDA /* TransactionInfoBaseHashValueItem.swift */; };
		1A564C84E08DE681615528E3 /* SendTitleItemView.swift in Sources */ = {isa = PBXBuildFile; fileRef = 1A5649BED7237B075AE7F8B8 /* SendTitleItemView.swift */; };
		1A564CC0C92C44E29FEA6642 /* SetPinPresenterTests.swift in Sources */ = {isa = PBXBuildFile; fileRef = 1A564E534927A26ACA3B1D83 /* SetPinPresenterTests.swift */; };
		1A564CD9828F0A269B25C800 /* TransactionIDHashItem.swift in Sources */ = {isa = PBXBuildFile; fileRef = 1A564D6EFBD1A8C9678288E6 /* TransactionIDHashItem.swift */; };
		1A564CDEE86EFCB66EB45FD6 /* DepositCollectionItemView.swift in Sources */ = {isa = PBXBuildFile; fileRef = 1A564B0A9AB0EAAB5574FDD0 /* DepositCollectionItemView.swift */; };
		1A564CE48F0132E494B7250C /* TransactionsPresenterTests.swift in Sources */ = {isa = PBXBuildFile; fileRef = 1A56401A0F6DB2F88A01ED73 /* TransactionsPresenterTests.swift */; };
		1A564CFF150F67077C950566 /* MainSettingsPresenter.swift in Sources */ = {isa = PBXBuildFile; fileRef = 1A5640528EFD15137E218EA3 /* MainSettingsPresenter.swift */; };
		1A564D08FE960CC2551A2D7F /* TransactionStatusItemView.swift in Sources */ = {isa = PBXBuildFile; fileRef = 1A564BD2D59794AD187F28ED /* TransactionStatusItemView.swift */; };
		1A564D21D1301F442EC55C2D /* LaunchModule.swift in Sources */ = {isa = PBXBuildFile; fileRef = 1A56408C8281C80FD365E5BE /* LaunchModule.swift */; };
		1A564D29C715EE06C30C8B2B /* LaunchInteractor.swift in Sources */ = {isa = PBXBuildFile; fileRef = 1A56458C7C29504755A09E00 /* LaunchInteractor.swift */; };
		1A564D6E1FB65C20AAD6C54B /* DepositTheme.swift in Sources */ = {isa = PBXBuildFile; fileRef = 1A56481E8D97841B12893D00 /* DepositTheme.swift */; };
		1A564D792EC5F9FA02762704 /* SendAlertModel.swift in Sources */ = {isa = PBXBuildFile; fileRef = 1A5644CAA65F6AF171D2D5AF /* SendAlertModel.swift */; };
		1A564D837A9AB8A7EA5EB71A /* LatestRate.swift in Sources */ = {isa = PBXBuildFile; fileRef = 1A5640AA47846498D56A36E6 /* LatestRate.swift */; };
		1A564D9038D65D88CF97329C /* TransactionTitleItemView.swift in Sources */ = {isa = PBXBuildFile; fileRef = 1A56469DF9D0C335228E88EE /* TransactionTitleItemView.swift */; };
		1A564E0A6E37A68995364D81 /* TransactionInfoInteractor.swift in Sources */ = {isa = PBXBuildFile; fileRef = 1A5647DBF15322999B5A1D04 /* TransactionInfoInteractor.swift */; };
		1A564E181F46CF98BC00CC30 /* EditPinPresenterTests.swift in Sources */ = {isa = PBXBuildFile; fileRef = 1A564996AA2AE3468D2992E5 /* EditPinPresenterTests.swift */; };
		1A564E268D7D4D01BD7B5078 /* MainSettingsPresenterTests.swift in Sources */ = {isa = PBXBuildFile; fileRef = 1A56445B53883A652362E9D6 /* MainSettingsPresenterTests.swift */; };
		1A564E3D1BD7610D43898DB6 /* MainSettingsModule.swift in Sources */ = {isa = PBXBuildFile; fileRef = 1A5647AD7481B36F20D4DDF9 /* MainSettingsModule.swift */; };
		1A564E3E29F0182A0230BC5D /* TransactionInfoBaseValueItem.swift in Sources */ = {isa = PBXBuildFile; fileRef = 1A564F2613ECE2DE4A6F9F79 /* TransactionInfoBaseValueItem.swift */; };
		1A564E608B71D5E8336BF7AA /* LanguageSettingsRouter.swift in Sources */ = {isa = PBXBuildFile; fileRef = 1A564094488F092EDA007FE9 /* LanguageSettingsRouter.swift */; };
		1A564E60E4500D62863F4353 /* PinViewController.swift in Sources */ = {isa = PBXBuildFile; fileRef = 1A564948450C4AADB2679AC0 /* PinViewController.swift */; };
		1A564E61E0EBDDA6006279F2 /* PinInteractorTests.swift in Sources */ = {isa = PBXBuildFile; fileRef = 1A564AA8BF74E16E91DC46D5 /* PinInteractorTests.swift */; };
		1A564E98E286D37F88D34F28 /* ManagePinPresenter.swift in Sources */ = {isa = PBXBuildFile; fileRef = 1A564A3E6B23CF04ECEB40DC /* ManagePinPresenter.swift */; };
		1A564EA01F3260DE1FB535EC /* EditPinModule.swift in Sources */ = {isa = PBXBuildFile; fileRef = 1A564D0BE1310BFCC7D8D774 /* EditPinModule.swift */; };
		1A564EBDB15B44C38136B645 /* SecuritySettingsModule.swift in Sources */ = {isa = PBXBuildFile; fileRef = 1A5641572B6E46E18B52A6A9 /* SecuritySettingsModule.swift */; };
		1A564F0F3119055C658B78A7 /* LocalizationManager.swift in Sources */ = {isa = PBXBuildFile; fileRef = 1A564F49E3B187A3564C0561 /* LocalizationManager.swift */; };
		1A564F4AA83DC47DC9840A69 /* SettingsTheme.swift in Sources */ = {isa = PBXBuildFile; fileRef = 1A564F747A4D0B78E5DF6F1B /* SettingsTheme.swift */; };
		1A564FB62EBBA50489895BEF /* BalanceCell.swift in Sources */ = {isa = PBXBuildFile; fileRef = 1A564B746C8A6451D81B27D4 /* BalanceCell.swift */; };
		1A564FBBE3324B1D8EDA3232 /* PinInteractor.swift in Sources */ = {isa = PBXBuildFile; fileRef = 1A5640B8B65EAECA3A36F89E /* PinInteractor.swift */; };
		41A22A9B2FA01C41637B3EB9 /* Pods_Bank_Tests.framework in Frameworks */ = {isa = PBXBuildFile; fileRef = C34C463CE4115A838C13EA33 /* Pods_Bank_Tests.framework */; };
		4BBB009736B540C47E50CE37 /* Pods_Bank.framework in Frameworks */ = {isa = PBXBuildFile; fileRef = 754FC632F3964D9EF1172D85 /* Pods_Bank.framework */; };
		503320AB214679EB00F64AAA /* PinTheme.swift in Sources */ = {isa = PBXBuildFile; fileRef = 503320AA214679EB00F64AAA /* PinTheme.swift */; };
		509E3D2420E398610095452C /* RestoreTheme.swift in Sources */ = {isa = PBXBuildFile; fileRef = 509E3D2320E398610095452C /* RestoreTheme.swift */; };
		50A83FC0213FEB0C008A5F4B /* LightTheme.xcassets in Resources */ = {isa = PBXBuildFile; fileRef = 50A83FBF213FEB0C008A5F4B /* LightTheme.xcassets */; };
		50AB06AE2158E2EE00A01E4A /* LocalAuthentication.framework in Frameworks */ = {isa = PBXBuildFile; fileRef = 50AB06AD2158E2EE00A01E4A /* LocalAuthentication.framework */; };
		50AB06B7215A269200A01E4A /* InfoPlist.strings in Resources */ = {isa = PBXBuildFile; fileRef = 50AB06B5215A269200A01E4A /* InfoPlist.strings */; };
		50EDB79F215B493000BFE8A5 /* GeneratedMocks.swift in Sources */ = {isa = PBXBuildFile; fileRef = 50EDB79E215B493000BFE8A5 /* GeneratedMocks.swift */; };
		D3285F4620BD158E00644076 /* AppDelegate.swift in Sources */ = {isa = PBXBuildFile; fileRef = D3285F4520BD158E00644076 /* AppDelegate.swift */; };
		D3373D9520BEC7B30082BC4A /* AVFoundation.framework in Frameworks */ = {isa = PBXBuildFile; fileRef = D3373D9420BEC7B30082BC4A /* AVFoundation.framework */; };
		D3373DB220C52F640082BC4A /* LaunchScreen.xib in Resources */ = {isa = PBXBuildFile; fileRef = D3373DB120C52F640082BC4A /* LaunchScreen.xib */; };
		D3373DB920C564450082BC4A /* BackupWordsController.swift in Sources */ = {isa = PBXBuildFile; fileRef = D3373DB720C564450082BC4A /* BackupWordsController.swift */; };
		D3373DBA20C564450082BC4A /* BackupWordsController.xib in Resources */ = {isa = PBXBuildFile; fileRef = D3373DB820C564450082BC4A /* BackupWordsController.xib */; };
		D3373DCE20C6B21C0082BC4A /* RestoreViewController.swift in Sources */ = {isa = PBXBuildFile; fileRef = D3373DCC20C6B21C0082BC4A /* RestoreViewController.swift */; };
		D3373DCF20C6B21C0082BC4A /* RestoreViewController.xib in Resources */ = {isa = PBXBuildFile; fileRef = D3373DCD20C6B21C0082BC4A /* RestoreViewController.xib */; };
		D348A76E20C7C44500803B9E /* BackupNavigationController.swift in Sources */ = {isa = PBXBuildFile; fileRef = D348A76C20C7C44500803B9E /* BackupNavigationController.swift */; };
		D348A77220C7C58900803B9E /* BackupIntroController.swift in Sources */ = {isa = PBXBuildFile; fileRef = D348A77020C7C58900803B9E /* BackupIntroController.swift */; };
		D348A77320C7C58900803B9E /* BackupIntroController.xib in Resources */ = {isa = PBXBuildFile; fileRef = D348A77120C7C58900803B9E /* BackupIntroController.xib */; };
		D348A77620C7D34100803B9E /* BackupConfirmationController.swift in Sources */ = {isa = PBXBuildFile; fileRef = D348A77420C7D34100803B9E /* BackupConfirmationController.swift */; };
		D348A77720C7D34100803B9E /* BackupConfirmationController.xib in Resources */ = {isa = PBXBuildFile; fileRef = D348A77520C7D34100803B9E /* BackupConfirmationController.xib */; };
		D35B518A21942E7A00504FBA /* AboutSettingsViewController.swift in Sources */ = {isa = PBXBuildFile; fileRef = D35B518821942E7A00504FBA /* AboutSettingsViewController.swift */; };
		D35B518B21942E7A00504FBA /* AboutSettingsViewController.swift in Sources */ = {isa = PBXBuildFile; fileRef = D35B518821942E7A00504FBA /* AboutSettingsViewController.swift */; };
		D35B518C21942E7A00504FBA /* AboutSettingsViewController.swift in Sources */ = {isa = PBXBuildFile; fileRef = D35B518821942E7A00504FBA /* AboutSettingsViewController.swift */; };
		D38404E4218317DF007D50AD /* AppDelegate.swift in Sources */ = {isa = PBXBuildFile; fileRef = D3285F4520BD158E00644076 /* AppDelegate.swift */; };
		D38404E5218317DF007D50AD /* BackupIntroController.swift in Sources */ = {isa = PBXBuildFile; fileRef = D348A77020C7C58900803B9E /* BackupIntroController.swift */; };
		D38404E6218317DF007D50AD /* TransactionsViewController.swift in Sources */ = {isa = PBXBuildFile; fileRef = D3B62A9020CA467E005A9F80 /* TransactionsViewController.swift */; };
		D38404E7218317DF007D50AD /* BackupNavigationController.swift in Sources */ = {isa = PBXBuildFile; fileRef = D348A76C20C7C44500803B9E /* BackupNavigationController.swift */; };
		D38404E8218317DF007D50AD /* MainViewController.swift in Sources */ = {isa = PBXBuildFile; fileRef = D3B62A8820CA40DC005A9F80 /* MainViewController.swift */; };
		D38404E9218317DF007D50AD /* BalanceViewController.swift in Sources */ = {isa = PBXBuildFile; fileRef = D3B62A8C20CA436F005A9F80 /* BalanceViewController.swift */; };
		D38404EA218317DF007D50AD /* BackupWordsController.swift in Sources */ = {isa = PBXBuildFile; fileRef = D3373DB720C564450082BC4A /* BackupWordsController.swift */; };
		D38404EB218317DF007D50AD /* GuestViewController.swift in Sources */ = {isa = PBXBuildFile; fileRef = 11B353D57AB36A9CF4DEE090 /* GuestViewController.swift */; };
		D38404EC218317DF007D50AD /* BackupConfirmationController.swift in Sources */ = {isa = PBXBuildFile; fileRef = D348A77420C7D34100803B9E /* BackupConfirmationController.swift */; };
		D38404ED218317DF007D50AD /* GuestRouter.swift in Sources */ = {isa = PBXBuildFile; fileRef = 11B35ADA6828A0EF11976938 /* GuestRouter.swift */; };
		D38404EE218317DF007D50AD /* RestoreTheme.swift in Sources */ = {isa = PBXBuildFile; fileRef = 509E3D2320E398610095452C /* RestoreTheme.swift */; };
		D38404EF218317DF007D50AD /* RestoreViewController.swift in Sources */ = {isa = PBXBuildFile; fileRef = D3373DCC20C6B21C0082BC4A /* RestoreViewController.swift */; };
		D38404F0218317DF007D50AD /* GuestPresenter.swift in Sources */ = {isa = PBXBuildFile; fileRef = 11B350896FD41EC360BF7C25 /* GuestPresenter.swift */; };
		D38404F1218317DF007D50AD /* BackupRouter.swift in Sources */ = {isa = PBXBuildFile; fileRef = 11B35D66E95B16C32E3796E8 /* BackupRouter.swift */; };
		D38404F2218317DF007D50AD /* BackupPresenter.swift in Sources */ = {isa = PBXBuildFile; fileRef = 11B355771A1D96DB96FBC975 /* BackupPresenter.swift */; };
		D38404F3218317DF007D50AD /* BackupInteractor.swift in Sources */ = {isa = PBXBuildFile; fileRef = 11B353A3B460BF1B24349F9F /* BackupInteractor.swift */; };
		D38404F4218317DF007D50AD /* RestoreRouter.swift in Sources */ = {isa = PBXBuildFile; fileRef = 11B35142DB758C8B2397D115 /* RestoreRouter.swift */; };
		D38404F5218317DF007D50AD /* RestorePresenter.swift in Sources */ = {isa = PBXBuildFile; fileRef = 11B35BAEE22C144B33661819 /* RestorePresenter.swift */; };
		D38404F6218317DF007D50AD /* BackupModule.swift in Sources */ = {isa = PBXBuildFile; fileRef = 11B356CEB7192CE21DD1BC8B /* BackupModule.swift */; };
		D38404F7218317DF007D50AD /* GuestModule.swift in Sources */ = {isa = PBXBuildFile; fileRef = 11B35BC220F1D90BF6BF3AAF /* GuestModule.swift */; };
		D38404F8218317DF007D50AD /* RestoreModule.swift in Sources */ = {isa = PBXBuildFile; fileRef = 11B358586003E20B167B1442 /* RestoreModule.swift */; };
		D38404F9218317DF007D50AD /* MainModule.swift in Sources */ = {isa = PBXBuildFile; fileRef = 11B35B96D2BC5994AC8EC794 /* MainModule.swift */; };
		D38404FA218317DF007D50AD /* MainRouter.swift in Sources */ = {isa = PBXBuildFile; fileRef = 11B35D163D12BE823AF54E97 /* MainRouter.swift */; };
		D38404FB218317DF007D50AD /* MainPresenter.swift in Sources */ = {isa = PBXBuildFile; fileRef = 11B359E7A75E6B92D1305F40 /* MainPresenter.swift */; };
		D38404FC218317DF007D50AD /* BalanceModule.swift in Sources */ = {isa = PBXBuildFile; fileRef = 11B35DC5A4019EA28C92B1E7 /* BalanceModule.swift */; };
		D38404FD218317DF007D50AD /* BalanceRouter.swift in Sources */ = {isa = PBXBuildFile; fileRef = 11B35DDABED90E97417092F5 /* BalanceRouter.swift */; };
		D38404FE218317DF007D50AD /* BalancePresenter.swift in Sources */ = {isa = PBXBuildFile; fileRef = 11B356A624E0982E0D90F9BB /* BalancePresenter.swift */; };
		D38404FF218317DF007D50AD /* TransactionsRouter.swift in Sources */ = {isa = PBXBuildFile; fileRef = 11B3520E9F70FFB8CC2D25A3 /* TransactionsRouter.swift */; };
		D3840500218317DF007D50AD /* TransactionsPresenter.swift in Sources */ = {isa = PBXBuildFile; fileRef = 11B3569AE7CDF7E217CAB4EE /* TransactionsPresenter.swift */; };
		D3840501218317DF007D50AD /* TransactionsModule.swift in Sources */ = {isa = PBXBuildFile; fileRef = 11B35687F7521B1F22786638 /* TransactionsModule.swift */; };
		D3840502218317DF007D50AD /* Protocols.swift in Sources */ = {isa = PBXBuildFile; fileRef = 11B35A5DE20DD6DD486FAFC0 /* Protocols.swift */; };
		D3840503218317DF007D50AD /* MainInteractor.swift in Sources */ = {isa = PBXBuildFile; fileRef = 11B35B88A2D6C85E1600F3AF /* MainInteractor.swift */; };
		D3840504218317DF007D50AD /* GuestInteractor.swift in Sources */ = {isa = PBXBuildFile; fileRef = 11B3566ED622AE7606EF76B9 /* GuestInteractor.swift */; };
		D3840505218317DF007D50AD /* LaunchRouter.swift in Sources */ = {isa = PBXBuildFile; fileRef = 11B35C7DCF9B7894F7600623 /* LaunchRouter.swift */; };
		D3840506218317DF007D50AD /* RestoreInteractor.swift in Sources */ = {isa = PBXBuildFile; fileRef = 11B354E15658C8BF7D5268D9 /* RestoreInteractor.swift */; };
		D3840507218317DF007D50AD /* BalanceInteractor.swift in Sources */ = {isa = PBXBuildFile; fileRef = 11B3511175F5F85BE5677E1A /* BalanceInteractor.swift */; };
		D3840508218317DF007D50AD /* BalanceViewItem.swift in Sources */ = {isa = PBXBuildFile; fileRef = 11B35458E7255EFB7BD0FB67 /* BalanceViewItem.swift */; };
		D3840509218317DF007D50AD /* Currency.swift in Sources */ = {isa = PBXBuildFile; fileRef = 11B356DF243F6B9248E6AD42 /* Currency.swift */; };
		D384050B218317DF007D50AD /* CurrencyValue.swift in Sources */ = {isa = PBXBuildFile; fileRef = 11B3589DC1945CAFBEEB1EED /* CurrencyValue.swift */; };
		D384050C218317DF007D50AD /* CoinValue.swift in Sources */ = {isa = PBXBuildFile; fileRef = 11B35B466B8FF6754E47DACD /* CoinValue.swift */; };
		D384050E218317DF007D50AD /* TransactionsInteractor.swift in Sources */ = {isa = PBXBuildFile; fileRef = 11B35BEF7ABBE155593B4DBE /* TransactionsInteractor.swift */; };
		D384050F218317DF007D50AD /* RestoreWordCell.swift in Sources */ = {isa = PBXBuildFile; fileRef = 1A5648D3CF09FF5EBE8321EC /* RestoreWordCell.swift */; };
		D3840510218317DF007D50AD /* DescriptionCollectionHeader.swift in Sources */ = {isa = PBXBuildFile; fileRef = 1A564E60ED94EDDE153519AA /* DescriptionCollectionHeader.swift */; };
		D3840511218317DF007D50AD /* InputFieldTheme.swift in Sources */ = {isa = PBXBuildFile; fileRef = 1A564939814A9D9F47D41EEB /* InputFieldTheme.swift */; };
		D3840512218317DF007D50AD /* AppTheme.swift in Sources */ = {isa = PBXBuildFile; fileRef = 1A5649DB879A57761C09842E /* AppTheme.swift */; };
		D3840513218317DF007D50AD /* BalanceCell.swift in Sources */ = {isa = PBXBuildFile; fileRef = 1A564B746C8A6451D81B27D4 /* BalanceCell.swift */; };
		D3840514218317DF007D50AD /* BalanceHeaderView.swift in Sources */ = {isa = PBXBuildFile; fileRef = 1A56463AFF1D05E33BA25C8A /* BalanceHeaderView.swift */; };
		D3840515218317DF007D50AD /* BalanceTheme.swift in Sources */ = {isa = PBXBuildFile; fileRef = 1A564243436E5185205D0359 /* BalanceTheme.swift */; };
		D3840516218317DF007D50AD /* CurrencyHelper.swift in Sources */ = {isa = PBXBuildFile; fileRef = 1A564679937963085A8530F4 /* CurrencyHelper.swift */; };
		D3840517218317DF007D50AD /* TransactionCurrenciesHeaderView.swift in Sources */ = {isa = PBXBuildFile; fileRef = 1A564FE8D247C36C2478C6B5 /* TransactionCurrenciesHeaderView.swift */; };
		D3840518218317DF007D50AD /* TransactionsCurrencyCell.swift in Sources */ = {isa = PBXBuildFile; fileRef = 1A5649C888E12C1A0B70EFA8 /* TransactionsCurrencyCell.swift */; };
		D3840519218317DF007D50AD /* TransactionsFilterTheme.swift in Sources */ = {isa = PBXBuildFile; fileRef = 1A5647CE5852E959DA7EB89A /* TransactionsFilterTheme.swift */; };
		D384051A218317DF007D50AD /* TransactionCell.swift in Sources */ = {isa = PBXBuildFile; fileRef = 1A5643AAE35C8D8C5DA5924C /* TransactionCell.swift */; };
		D384051B218317DF007D50AD /* TransactionsTheme.swift in Sources */ = {isa = PBXBuildFile; fileRef = 1A5645ED6604E61C418C257E /* TransactionsTheme.swift */; };
		D384051C218317DF007D50AD /* CoinValueHelper.swift in Sources */ = {isa = PBXBuildFile; fileRef = 1A5640B6691F4FD048C82A49 /* CoinValueHelper.swift */; };
		D3840520218317DF007D50AD /* ConfirmationTheme.swift in Sources */ = {isa = PBXBuildFile; fileRef = 1A564E77730537D108E31276 /* ConfirmationTheme.swift */; };
		D3840521218317DF007D50AD /* ButtonTheme.swift in Sources */ = {isa = PBXBuildFile; fileRef = 1A564D7FA287326CBE96353A /* ButtonTheme.swift */; };
		D3840524218317DF007D50AD /* DepositRouter.swift in Sources */ = {isa = PBXBuildFile; fileRef = 1A564EDCEACE83D95F6AE528 /* DepositRouter.swift */; };
		D3840525218317DF007D50AD /* DepositModule.swift in Sources */ = {isa = PBXBuildFile; fileRef = 1A564E1FBBCCA45BCDA557F4 /* DepositModule.swift */; };
		D3840526218317DF007D50AD /* DepositInteractor.swift in Sources */ = {isa = PBXBuildFile; fileRef = 1A5648DA32EA5FC27E4CEF64 /* DepositInteractor.swift */; };
		D3840527218317DF007D50AD /* DepositPresenter.swift in Sources */ = {isa = PBXBuildFile; fileRef = 1A5645371B2FC499500DCA93 /* DepositPresenter.swift */; };
		D3840528218317DF007D50AD /* DepositAlertModel.swift in Sources */ = {isa = PBXBuildFile; fileRef = 1A564C2A96B49F01C1EC645D /* DepositAlertModel.swift */; };
		D3840529218317DF007D50AD /* DepositTheme.swift in Sources */ = {isa = PBXBuildFile; fileRef = 1A56481E8D97841B12893D00 /* DepositTheme.swift */; };
		D384052A218317DF007D50AD /* DepositCollectionItemView.swift in Sources */ = {isa = PBXBuildFile; fileRef = 1A564B0A9AB0EAAB5574FDD0 /* DepositCollectionItemView.swift */; };
		D384052B218317DF007D50AD /* DepositCollectionItem.swift in Sources */ = {isa = PBXBuildFile; fileRef = 1A5645BE7DACEC78A2FAEFB5 /* DepositCollectionItem.swift */; };
		D384052C218317DF007D50AD /* DepositAddressCollectionCell.swift in Sources */ = {isa = PBXBuildFile; fileRef = 1A5647F6F29405E571D70592 /* DepositAddressCollectionCell.swift */; };
		D384052F218317DF007D50AD /* PagingDotsItem.swift in Sources */ = {isa = PBXBuildFile; fileRef = 1A5640FFFD5B065D745208F1 /* PagingDotsItem.swift */; };
		D3840530218317DF007D50AD /* PagingDotsItemView.swift in Sources */ = {isa = PBXBuildFile; fileRef = 1A56453E2F6ED44D46D84C49 /* PagingDotsItemView.swift */; };
		D3840531218317DF007D50AD /* DepositCopyButtonItem.swift in Sources */ = {isa = PBXBuildFile; fileRef = 1A564F3B10EF814E1D330CAD /* DepositCopyButtonItem.swift */; };
		D3840532218317DF007D50AD /* DepositCopyButtonItemView.swift in Sources */ = {isa = PBXBuildFile; fileRef = 1A564DA173BE95B4681E5395 /* DepositCopyButtonItemView.swift */; };
		D3840533218317DF007D50AD /* SendModule.swift in Sources */ = {isa = PBXBuildFile; fileRef = 1A5641C2FAD616C358A319A0 /* SendModule.swift */; };
		D3840534218317DF007D50AD /* SendInteractor.swift in Sources */ = {isa = PBXBuildFile; fileRef = 1A564260BF2C73B9F2450FB8 /* SendInteractor.swift */; };
		D3840535218317DF007D50AD /* SendAlertModel.swift in Sources */ = {isa = PBXBuildFile; fileRef = 1A5644CAA65F6AF171D2D5AF /* SendAlertModel.swift */; };
		D3840536218317DF007D50AD /* SendRouter.swift in Sources */ = {isa = PBXBuildFile; fileRef = 1A56474B516F0AFBAAFB3AE2 /* SendRouter.swift */; };
		D3840537218317DF007D50AD /* SendPresenter.swift in Sources */ = {isa = PBXBuildFile; fileRef = 1A5647EE51941D84607A9493 /* SendPresenter.swift */; };
		D3840538218317DF007D50AD /* SendTitleItemView.swift in Sources */ = {isa = PBXBuildFile; fileRef = 1A5649BED7237B075AE7F8B8 /* SendTitleItemView.swift */; };
		D3840539218317DF007D50AD /* SendTitleItem.swift in Sources */ = {isa = PBXBuildFile; fileRef = 1A564AF060F532C77FB991C7 /* SendTitleItem.swift */; };
		D384053A218317DF007D50AD /* SendTheme.swift in Sources */ = {isa = PBXBuildFile; fileRef = 1A564077BF075C35B6FF3BCB /* SendTheme.swift */; };
		D3840542218317DF007D50AD /* SendButtonItemView.swift in Sources */ = {isa = PBXBuildFile; fileRef = 1A564CFA352D219E2D05D09F /* SendButtonItemView.swift */; };
		D3840543218317DF007D50AD /* SendButtonItem.swift in Sources */ = {isa = PBXBuildFile; fileRef = 1A56425E1873BC8574539D2B /* SendButtonItem.swift */; };
		D3840545218317DF007D50AD /* ScanQRController.swift in Sources */ = {isa = PBXBuildFile; fileRef = 1A5647D980D08E2E4359861B /* ScanQRController.swift */; };
		D3840546218317DF007D50AD /* TransactionRecord.swift in Sources */ = {isa = PBXBuildFile; fileRef = 11B356738853E2305B5CC34B /* TransactionRecord.swift */; };
		D3840547218317DF007D50AD /* Rate.swift in Sources */ = {isa = PBXBuildFile; fileRef = 11B35BBAAAE1A3981B902E89 /* Rate.swift */; };
		D3840548218317DF007D50AD /* WordsManager.swift in Sources */ = {isa = PBXBuildFile; fileRef = 11B35ADD30196056A9C6407C /* WordsManager.swift */; };
		D3840549218317DF007D50AD /* TransactionInfoRouter.swift in Sources */ = {isa = PBXBuildFile; fileRef = 1A5647FDE8383651F19C35C6 /* TransactionInfoRouter.swift */; };
		D384054A218317DF007D50AD /* TransactionInfoAlertModel.swift in Sources */ = {isa = PBXBuildFile; fileRef = 1A5643010944D435B8BA2FD8 /* TransactionInfoAlertModel.swift */; };
		D384054B218317DF007D50AD /* TransactionTitleItem.swift in Sources */ = {isa = PBXBuildFile; fileRef = 1A564C27C6CDAE6E692C4A14 /* TransactionTitleItem.swift */; };
		D384054C218317DF007D50AD /* TransactionTitleItemView.swift in Sources */ = {isa = PBXBuildFile; fileRef = 1A56469DF9D0C335228E88EE /* TransactionTitleItemView.swift */; };
		D384054D218317DF007D50AD /* TransactionInfoTheme.swift in Sources */ = {isa = PBXBuildFile; fileRef = 1A5645F926B14580B1644164 /* TransactionInfoTheme.swift */; };
		D384054E218317DF007D50AD /* TransactionInfoBaseValueItem.swift in Sources */ = {isa = PBXBuildFile; fileRef = 1A564F2613ECE2DE4A6F9F79 /* TransactionInfoBaseValueItem.swift */; };
		D384054F218317DF007D50AD /* TransactionInfoBaseValueItemView.swift in Sources */ = {isa = PBXBuildFile; fileRef = 1A5645282A89F1EE4A04D5DD /* TransactionInfoBaseValueItemView.swift */; };
		D3840550218317DF007D50AD /* TransactionStatusItem.swift in Sources */ = {isa = PBXBuildFile; fileRef = 1A5646C9024F054AE8115A30 /* TransactionStatusItem.swift */; };
		D3840551218317DF007D50AD /* TransactionInfoBaseHashValueItemView.swift in Sources */ = {isa = PBXBuildFile; fileRef = 1A564298191D07782DFF5B99 /* TransactionInfoBaseHashValueItemView.swift */; };
		D3840552218317DF007D50AD /* TransactionInfoBaseHashValueItem.swift in Sources */ = {isa = PBXBuildFile; fileRef = 1A564A8B8E07B97BA9910FDA /* TransactionInfoBaseHashValueItem.swift */; };
		D3840553218317DF007D50AD /* TransactionFromToHashItem.swift in Sources */ = {isa = PBXBuildFile; fileRef = 1A564C4C8EFE1B1BBE03C9E6 /* TransactionFromToHashItem.swift */; };
		D3840554218317DF007D50AD /* PinTheme.swift in Sources */ = {isa = PBXBuildFile; fileRef = 503320AA214679EB00F64AAA /* PinTheme.swift */; };
		D3840555218317DF007D50AD /* TransactionIDHashItem.swift in Sources */ = {isa = PBXBuildFile; fileRef = 1A564D6EFBD1A8C9678288E6 /* TransactionIDHashItem.swift */; };
		D3840556218317DF007D50AD /* TransactionCloseItem.swift in Sources */ = {isa = PBXBuildFile; fileRef = 1A564181733CBC44EECFBBF3 /* TransactionCloseItem.swift */; };
		D3840557218317DF007D50AD /* TransactionCloseItemView.swift in Sources */ = {isa = PBXBuildFile; fileRef = 1A564B27FBA16D9EA22F0944 /* TransactionCloseItemView.swift */; };
		D3840558218317DF007D50AD /* TransactionInfoModule.swift in Sources */ = {isa = PBXBuildFile; fileRef = 1A5643996D67B74F800DFFE4 /* TransactionInfoModule.swift */; };
		D3840559218317DF007D50AD /* TransactionInfoInteractor.swift in Sources */ = {isa = PBXBuildFile; fileRef = 1A5647DBF15322999B5A1D04 /* TransactionInfoInteractor.swift */; };
		D384055A218317DF007D50AD /* TransactionInfoPresenter.swift in Sources */ = {isa = PBXBuildFile; fileRef = 1A564091A9C12F224A18B740 /* TransactionInfoPresenter.swift */; };
		D384055C218317DF007D50AD /* SettingsTheme.swift in Sources */ = {isa = PBXBuildFile; fileRef = 1A564F747A4D0B78E5DF6F1B /* SettingsTheme.swift */; };
		D384055D218317DF007D50AD /* TransactionAmountItem.swift in Sources */ = {isa = PBXBuildFile; fileRef = 1A56464DB0EEF75F63C91760 /* TransactionAmountItem.swift */; };
		D384055E218317DF007D50AD /* TransactionAmountItemView.swift in Sources */ = {isa = PBXBuildFile; fileRef = 1A5642EFA8A991436AED3B44 /* TransactionAmountItemView.swift */; };
		D384055F218317DF007D50AD /* FullTransactionInfoController.swift in Sources */ = {isa = PBXBuildFile; fileRef = 1A564A961EE2857B5283A996 /* FullTransactionInfoController.swift */; };
		D3840560218317DF007D50AD /* SettingsCell.swift in Sources */ = {isa = PBXBuildFile; fileRef = 1A564F5FA00D064D9F3F0AF7 /* SettingsCell.swift */; };
		D3840561218317DF007D50AD /* SettingsRightImageCell.swift in Sources */ = {isa = PBXBuildFile; fileRef = 1A56499AAEEED9EA3CE9E0A7 /* SettingsRightImageCell.swift */; };
		D3840562218317DF007D50AD /* SettingsRightLabelCell.swift in Sources */ = {isa = PBXBuildFile; fileRef = 1A56464E8EDBFB0B67DB593F /* SettingsRightLabelCell.swift */; };
		D3840563218317DF007D50AD /* SettingsToggleCell.swift in Sources */ = {isa = PBXBuildFile; fileRef = 1A564B3A1B7A6F432F72A811 /* SettingsToggleCell.swift */; };
		D3840564218317DF007D50AD /* SettingsInfoFooter.swift in Sources */ = {isa = PBXBuildFile; fileRef = 1A56487BA5FFC1BC45D6F25C /* SettingsInfoFooter.swift */; };
		D3840565218317DF007D50AD /* FullTransactionInfoTheme.swift in Sources */ = {isa = PBXBuildFile; fileRef = 1A56428DB7E042907CD4252D /* FullTransactionInfoTheme.swift */; };
		D3840566218317DF007D50AD /* FullTransactionInfoTextCell.swift in Sources */ = {isa = PBXBuildFile; fileRef = 1A56424F4DB6D8384D8F2489 /* FullTransactionInfoTextCell.swift */; };
		D3840567218317DF007D50AD /* TransactionFromToHashItemView.swift in Sources */ = {isa = PBXBuildFile; fileRef = 1A564E1F405D2D57FBC9E799 /* TransactionFromToHashItemView.swift */; };
		D3840568218317DF007D50AD /* AddressItem.swift in Sources */ = {isa = PBXBuildFile; fileRef = 1A5648AB2D8BF212D891310D /* AddressItem.swift */; };
		D384056A218317DF007D50AD /* TransactionStatusItemView.swift in Sources */ = {isa = PBXBuildFile; fileRef = 1A564BD2D59794AD187F28ED /* TransactionStatusItemView.swift */; };
		D384056B218317DF007D50AD /* LockManager.swift in Sources */ = {isa = PBXBuildFile; fileRef = 1A5648F910A01D14653C8B21 /* LockManager.swift */; };
		D384056C218317DF007D50AD /* PinViewController.swift in Sources */ = {isa = PBXBuildFile; fileRef = 1A564948450C4AADB2679AC0 /* PinViewController.swift */; };
		D384056D218317DF007D50AD /* PinManager.swift in Sources */ = {isa = PBXBuildFile; fileRef = 1A5645B289EFBDB3EAB27E3A /* PinManager.swift */; };
		D384056E218317DF007D50AD /* PinView.swift in Sources */ = {isa = PBXBuildFile; fileRef = 1A564E32F66415F9A0586626 /* PinView.swift */; };
		D384056F218317DF007D50AD /* SetPinRouter.swift in Sources */ = {isa = PBXBuildFile; fileRef = 1A564447850F619EDD37CBC3 /* SetPinRouter.swift */; };
		D3840570218317DF007D50AD /* SetPinPresenter.swift in Sources */ = {isa = PBXBuildFile; fileRef = 1A5648311E0EA947B1446649 /* SetPinPresenter.swift */; };
		D3840571218317DF007D50AD /* SetPinModule.swift in Sources */ = {isa = PBXBuildFile; fileRef = 1A56421310FCB8A4E19BDDB3 /* SetPinModule.swift */; };
		D3840572218317DF007D50AD /* PinDotsView.swift in Sources */ = {isa = PBXBuildFile; fileRef = 1A564326AB442FFB65E1CA29 /* PinDotsView.swift */; };
		D3840573218317DF007D50AD /* EditPinPresenter.swift in Sources */ = {isa = PBXBuildFile; fileRef = 1A5646F390EE2D74304C8CDA /* EditPinPresenter.swift */; };
		D3840574218317DF007D50AD /* EditPinRouter.swift in Sources */ = {isa = PBXBuildFile; fileRef = 1A564C08421D093D6E445D3A /* EditPinRouter.swift */; };
		D3840575218317DF007D50AD /* EditPinModule.swift in Sources */ = {isa = PBXBuildFile; fileRef = 1A564D0BE1310BFCC7D8D774 /* EditPinModule.swift */; };
		D3840576218317DF007D50AD /* PinModule.swift in Sources */ = {isa = PBXBuildFile; fileRef = 1A56490AEC0BDFCA98275B49 /* PinModule.swift */; };
		D3840577218317DF007D50AD /* PinInteractor.swift in Sources */ = {isa = PBXBuildFile; fileRef = 1A5640B8B65EAECA3A36F89E /* PinInteractor.swift */; };
		D3840578218317DF007D50AD /* UnlockPinPresenter.swift in Sources */ = {isa = PBXBuildFile; fileRef = 1A5641742308EC67C1292980 /* UnlockPinPresenter.swift */; };
		D3840579218317DF007D50AD /* UnlockPinRouter.swift in Sources */ = {isa = PBXBuildFile; fileRef = 1A5644EDACA3F1843C8194F7 /* UnlockPinRouter.swift */; };
		D384057A218317DF007D50AD /* UnlockPinModule.swift in Sources */ = {isa = PBXBuildFile; fileRef = 1A564E017B299CF4BA6F337C /* UnlockPinModule.swift */; };
		D384057B218317DF007D50AD /* BiometricManager.swift in Sources */ = {isa = PBXBuildFile; fileRef = 1A564901BE8CB514936E47AF /* BiometricManager.swift */; };
		D384057C218317DF007D50AD /* UnlockPinInteractor.swift in Sources */ = {isa = PBXBuildFile; fileRef = 1A5647E28DF774B3CE01D2C4 /* UnlockPinInteractor.swift */; };
		D384057D218317DF007D50AD /* ManagePinPresenter.swift in Sources */ = {isa = PBXBuildFile; fileRef = 1A564A3E6B23CF04ECEB40DC /* ManagePinPresenter.swift */; };
		D384057E218317DF007D50AD /* LaunchModule.swift in Sources */ = {isa = PBXBuildFile; fileRef = 1A56408C8281C80FD365E5BE /* LaunchModule.swift */; };
		D384057F218317DF007D50AD /* LaunchInteractor.swift in Sources */ = {isa = PBXBuildFile; fileRef = 1A56458C7C29504755A09E00 /* LaunchInteractor.swift */; };
		D3840580218317DF007D50AD /* LaunchPresenter.swift in Sources */ = {isa = PBXBuildFile; fileRef = 1A564F627224BDD3E99C582B /* LaunchPresenter.swift */; };
		D3840581218317DF007D50AD /* App.swift in Sources */ = {isa = PBXBuildFile; fileRef = 1A5646D49060C3EFF06D0479 /* App.swift */; };
		D3840582218317DF007D50AD /* LockRouter.swift in Sources */ = {isa = PBXBuildFile; fileRef = 1A564A6CCF1B907F25255D2E /* LockRouter.swift */; };
		D3840583218317DF007D50AD /* BlurManager.swift in Sources */ = {isa = PBXBuildFile; fileRef = 1A564BB88BF3ED779F8C21DC /* BlurManager.swift */; };
		D3840584218317DF007D50AD /* RateManager.swift in Sources */ = {isa = PBXBuildFile; fileRef = 1A564CF82858F8E7F80E1835 /* RateManager.swift */; };
		D3840585218317DF007D50AD /* MainSettingsModule.swift in Sources */ = {isa = PBXBuildFile; fileRef = 1A5647AD7481B36F20D4DDF9 /* MainSettingsModule.swift */; };
		D3840586218317DF007D50AD /* MainSettingsPresenter.swift in Sources */ = {isa = PBXBuildFile; fileRef = 1A5640528EFD15137E218EA3 /* MainSettingsPresenter.swift */; };
		D3840587218317DF007D50AD /* MainSettingsRouter.swift in Sources */ = {isa = PBXBuildFile; fileRef = 1A5645D25F2DB148CD0C16B5 /* MainSettingsRouter.swift */; };
		D3840588218317DF007D50AD /* MainSettingsInteractor.swift in Sources */ = {isa = PBXBuildFile; fileRef = 1A564D73251DBFA0CFE34D12 /* MainSettingsInteractor.swift */; };
		D3840589218317DF007D50AD /* MainSettingsViewController.swift in Sources */ = {isa = PBXBuildFile; fileRef = 1A564879AD72301AAB78F8F5 /* MainSettingsViewController.swift */; };
		D384058A218317DF007D50AD /* LocalizationManager.swift in Sources */ = {isa = PBXBuildFile; fileRef = 1A564F49E3B187A3564C0561 /* LocalizationManager.swift */; };
		D384058B218317DF007D50AD /* LanguageManager.swift in Sources */ = {isa = PBXBuildFile; fileRef = 11B35C4FFB99D10A8F343E9C /* LanguageManager.swift */; };
		D384058C218317DF007D50AD /* UserDefaultsStorage.swift in Sources */ = {isa = PBXBuildFile; fileRef = 11B352044BCE494491257933 /* UserDefaultsStorage.swift */; };
		D384058D218317DF007D50AD /* KeychainStorage.swift in Sources */ = {isa = PBXBuildFile; fileRef = 11B3584E1C6B6FA22B89D82C /* KeychainStorage.swift */; };
		D384058E218317DF007D50AD /* SecuritySettingsViewController.swift in Sources */ = {isa = PBXBuildFile; fileRef = 1A5647AD931E3B90C974A6CB /* SecuritySettingsViewController.swift */; };
		D384058F218317DF007D50AD /* SecuritySettingsModule.swift in Sources */ = {isa = PBXBuildFile; fileRef = 1A5641572B6E46E18B52A6A9 /* SecuritySettingsModule.swift */; };
		D3840590218317DF007D50AD /* SecuritySettingsInteractor.swift in Sources */ = {isa = PBXBuildFile; fileRef = 1A564082B28C17265B23D88A /* SecuritySettingsInteractor.swift */; };
		D3840591218317DF007D50AD /* SecuritySettingsRouter.swift in Sources */ = {isa = PBXBuildFile; fileRef = 1A5641B7D1079995F147F7D2 /* SecuritySettingsRouter.swift */; };
		D3840592218317DF007D50AD /* SecuritySettingsPresenter.swift in Sources */ = {isa = PBXBuildFile; fileRef = 1A56446DB62F52AC4C3C2C30 /* SecuritySettingsPresenter.swift */; };
		D3840593218317DF007D50AD /* BitcoinAdapter.swift in Sources */ = {isa = PBXBuildFile; fileRef = 11B352D114BED753EEBA8B8D /* BitcoinAdapter.swift */; };
		D3840594218317DF007D50AD /* BaseButtonItem.swift in Sources */ = {isa = PBXBuildFile; fileRef = 11B3523AECA209106F192586 /* BaseButtonItem.swift */; };
		D3840595218317DF007D50AD /* BaseButtonItemView.swift in Sources */ = {isa = PBXBuildFile; fileRef = 11B3564E0721887CEBDE39F2 /* BaseButtonItemView.swift */; };
		D3840596218317DF007D50AD /* BaseTwinItem.swift in Sources */ = {isa = PBXBuildFile; fileRef = 11B3505BF644BCA7FD0F86F5 /* BaseTwinItem.swift */; };
		D3840597218317DF007D50AD /* BaseTwinItemView.swift in Sources */ = {isa = PBXBuildFile; fileRef = 11B3513A0023455D438BAC4C /* BaseTwinItemView.swift */; };
		D3840598218317DF007D50AD /* IndexedInputField.swift in Sources */ = {isa = PBXBuildFile; fileRef = 11B35C8856A137E92441AF19 /* IndexedInputField.swift */; };
		D3840599218317DF007D50AD /* RespondButton.swift in Sources */ = {isa = PBXBuildFile; fileRef = 11B3570598EDE26F96BC5F41 /* RespondButton.swift */; };
		D384059A218317DF007D50AD /* KeyboardObservingViewController.swift in Sources */ = {isa = PBXBuildFile; fileRef = 11B3535FC407BA20765EBCF4 /* KeyboardObservingViewController.swift */; };
		D384059B218317DF007D50AD /* WalletNavigationController.swift in Sources */ = {isa = PBXBuildFile; fileRef = 11B353F1BD63011E1D536631 /* WalletNavigationController.swift */; };
		D384059C218317DF007D50AD /* UIColor.swift in Sources */ = {isa = PBXBuildFile; fileRef = 11B351FFC025462BB9F01184 /* UIColor.swift */; };
		D384059D218317DF007D50AD /* String.swift in Sources */ = {isa = PBXBuildFile; fileRef = 11B35F4AF52970B217AD4DC6 /* String.swift */; };
		D384059E218317DF007D50AD /* Satoshi.swift in Sources */ = {isa = PBXBuildFile; fileRef = 11B3522E7181FB5F0A647944 /* Satoshi.swift */; };
		D384059F218317DF007D50AD /* UIView.swift in Sources */ = {isa = PBXBuildFile; fileRef = 11B358414185C1B924E91A32 /* UIView.swift */; };
		D38405A0218317DF007D50AD /* UIFont.swift in Sources */ = {isa = PBXBuildFile; fileRef = 11B35A473B035F88BA0C09C1 /* UIFont.swift */; };
		D38405A1218317DF007D50AD /* Date.swift in Sources */ = {isa = PBXBuildFile; fileRef = 11B355ABE89C2793563829BD /* Date.swift */; };
		D38405A2218317DF007D50AD /* UIAlertController.swift in Sources */ = {isa = PBXBuildFile; fileRef = 11B356D6300E64A1982BC9EB /* UIAlertController.swift */; };
		D38405A3218317DF007D50AD /* UITableView.swift in Sources */ = {isa = PBXBuildFile; fileRef = 11B351D55B31D37B7194DE55 /* UITableView.swift */; };
		D38405A4218317DF007D50AD /* HudHelper.swift in Sources */ = {isa = PBXBuildFile; fileRef = 11B35C181EB4CA85BD80228C /* HudHelper.swift */; };
		D38405A5218317DF007D50AD /* DateHelper.swift in Sources */ = {isa = PBXBuildFile; fileRef = 11B35492B1162F69CA7A0597 /* DateHelper.swift */; };
		D38405A6218317DF007D50AD /* SystemInfoManager.swift in Sources */ = {isa = PBXBuildFile; fileRef = 11B357BA1A6AC79F07B54FB5 /* SystemInfoManager.swift */; };
		D38405A7218317DF007D50AD /* PermissionsHelper.swift in Sources */ = {isa = PBXBuildFile; fileRef = 11B354B43B5120F594318FDA /* PermissionsHelper.swift */; };
		D38405A8218317DF007D50AD /* RandomManager.swift in Sources */ = {isa = PBXBuildFile; fileRef = 11B35A65D7F2EADB3618DA64 /* RandomManager.swift */; };
		D38405A9218317DF007D50AD /* BiometryType.swift in Sources */ = {isa = PBXBuildFile; fileRef = 11B35C182B944A7CD13EA163 /* BiometryType.swift */; };
		D38405AB218317DF007D50AD /* LanguageSettingsViewController.swift in Sources */ = {isa = PBXBuildFile; fileRef = 1A5644D3B094D4148F99F8A5 /* LanguageSettingsViewController.swift */; };
		D38405AD218317DF007D50AD /* LanguageSettingsPresenter.swift in Sources */ = {isa = PBXBuildFile; fileRef = 1A564238192BEA3F5470E204 /* LanguageSettingsPresenter.swift */; };
		D38405AE218317DF007D50AD /* LanguageSettingsInteractor.swift in Sources */ = {isa = PBXBuildFile; fileRef = 1A564DB37A289E1AEA981458 /* LanguageSettingsInteractor.swift */; };
		D38405AF218317DF007D50AD /* LanguageSettingsModule.swift in Sources */ = {isa = PBXBuildFile; fileRef = 1A5642A5A1B21FE92139766E /* LanguageSettingsModule.swift */; };
		D38405B0218317DF007D50AD /* LanguageSettingsRouter.swift in Sources */ = {isa = PBXBuildFile; fileRef = 1A564094488F092EDA007FE9 /* LanguageSettingsRouter.swift */; };
		D38405B1218317DF007D50AD /* CoinManager.swift in Sources */ = {isa = PBXBuildFile; fileRef = 11B35570FD93AFB406434D20 /* CoinManager.swift */; };
		D38405B2218317DF007D50AD /* AdapterFactory.swift in Sources */ = {isa = PBXBuildFile; fileRef = 11B3576492DE68F2507BB711 /* AdapterFactory.swift */; };
		D38405B3218317DF007D50AD /* WalletManager.swift in Sources */ = {isa = PBXBuildFile; fileRef = 11B357F5E2BDAAAE4E5446E3 /* WalletManager.swift */; };
		D38405B4218317DF007D50AD /* Wallet.swift in Sources */ = {isa = PBXBuildFile; fileRef = 11B35D81B1CB74C0337214DC /* Wallet.swift */; };
		D38405B5218317DF007D50AD /* TransactionManager.swift in Sources */ = {isa = PBXBuildFile; fileRef = 11B35F414DD593D0E64A1254 /* TransactionManager.swift */; };
		D38405B6218317DF007D50AD /* RealmFactory.swift in Sources */ = {isa = PBXBuildFile; fileRef = 11B359656C7DCCBCE1CDEF4C /* RealmFactory.swift */; };
		D38405B8218317DF007D50AD /* LocalAuthentication.framework in Frameworks */ = {isa = PBXBuildFile; fileRef = 50AB06AD2158E2EE00A01E4A /* LocalAuthentication.framework */; };
		D38405B9218317DF007D50AD /* AVFoundation.framework in Frameworks */ = {isa = PBXBuildFile; fileRef = D3373D9420BEC7B30082BC4A /* AVFoundation.framework */; };
		D38405BC218317DF007D50AD /* LaunchScreen.xib in Resources */ = {isa = PBXBuildFile; fileRef = D3373DB120C52F640082BC4A /* LaunchScreen.xib */; };
		D38405BD218317DF007D50AD /* InfoPlist.strings in Resources */ = {isa = PBXBuildFile; fileRef = 50AB06B5215A269200A01E4A /* InfoPlist.strings */; };
		D38405BE218317DF007D50AD /* BackupConfirmationController.xib in Resources */ = {isa = PBXBuildFile; fileRef = D348A77520C7D34100803B9E /* BackupConfirmationController.xib */; };
		D38405BF218317DF007D50AD /* RestoreViewController.xib in Resources */ = {isa = PBXBuildFile; fileRef = D3373DCD20C6B21C0082BC4A /* RestoreViewController.xib */; };
		D38405C0218317DF007D50AD /* DarkTheme.xcassets in Resources */ = {isa = PBXBuildFile; fileRef = D3B62A9D20CA88BF005A9F80 /* DarkTheme.xcassets */; };
		D38405C1218317DF007D50AD /* MainViewController.xib in Resources */ = {isa = PBXBuildFile; fileRef = D3B62A8920CA40DC005A9F80 /* MainViewController.xib */; };
		D38405C2218317DF007D50AD /* BackupIntroController.xib in Resources */ = {isa = PBXBuildFile; fileRef = D348A77120C7C58900803B9E /* BackupIntroController.xib */; };
		D38405C3218317DF007D50AD /* Localizable.strings in Resources */ = {isa = PBXBuildFile; fileRef = D3B62A9C20CA73A0005A9F80 /* Localizable.strings */; };
		D38405C4218317DF007D50AD /* LightTheme.xcassets in Resources */ = {isa = PBXBuildFile; fileRef = 50A83FBF213FEB0C008A5F4B /* LightTheme.xcassets */; };
		D38405C6218317DF007D50AD /* GuestViewController.xib in Resources */ = {isa = PBXBuildFile; fileRef = 11B35119CB772BB43AE8B1D5 /* GuestViewController.xib */; };
		D38405C7218317DF007D50AD /* BackupWordsController.xib in Resources */ = {isa = PBXBuildFile; fileRef = D3373DB820C564450082BC4A /* BackupWordsController.xib */; };
		D38405C8218317DF007D50AD /* BalanceHeaderView.xib in Resources */ = {isa = PBXBuildFile; fileRef = 1A5646B68188CD13969CE766 /* BalanceHeaderView.xib */; };
		D38405C9218317DF007D50AD /* BaseTwinItemView.xib in Resources */ = {isa = PBXBuildFile; fileRef = 11B35B5CE0ED32CD93DFBB56 /* BaseTwinItemView.xib */; };
		D38405D321831B3D007D50AD /* AppDelegate.swift in Sources */ = {isa = PBXBuildFile; fileRef = D3285F4520BD158E00644076 /* AppDelegate.swift */; };
		D38405D421831B3D007D50AD /* BackupIntroController.swift in Sources */ = {isa = PBXBuildFile; fileRef = D348A77020C7C58900803B9E /* BackupIntroController.swift */; };
		D38405D521831B3D007D50AD /* TransactionsViewController.swift in Sources */ = {isa = PBXBuildFile; fileRef = D3B62A9020CA467E005A9F80 /* TransactionsViewController.swift */; };
		D38405D621831B3D007D50AD /* BackupNavigationController.swift in Sources */ = {isa = PBXBuildFile; fileRef = D348A76C20C7C44500803B9E /* BackupNavigationController.swift */; };
		D38405D721831B3D007D50AD /* MainViewController.swift in Sources */ = {isa = PBXBuildFile; fileRef = D3B62A8820CA40DC005A9F80 /* MainViewController.swift */; };
		D38405D821831B3D007D50AD /* BalanceViewController.swift in Sources */ = {isa = PBXBuildFile; fileRef = D3B62A8C20CA436F005A9F80 /* BalanceViewController.swift */; };
		D38405D921831B3D007D50AD /* BackupWordsController.swift in Sources */ = {isa = PBXBuildFile; fileRef = D3373DB720C564450082BC4A /* BackupWordsController.swift */; };
		D38405DA21831B3D007D50AD /* GuestViewController.swift in Sources */ = {isa = PBXBuildFile; fileRef = 11B353D57AB36A9CF4DEE090 /* GuestViewController.swift */; };
		D38405DB21831B3D007D50AD /* BackupConfirmationController.swift in Sources */ = {isa = PBXBuildFile; fileRef = D348A77420C7D34100803B9E /* BackupConfirmationController.swift */; };
		D38405DC21831B3D007D50AD /* GuestRouter.swift in Sources */ = {isa = PBXBuildFile; fileRef = 11B35ADA6828A0EF11976938 /* GuestRouter.swift */; };
		D38405DD21831B3D007D50AD /* RestoreTheme.swift in Sources */ = {isa = PBXBuildFile; fileRef = 509E3D2320E398610095452C /* RestoreTheme.swift */; };
		D38405DE21831B3D007D50AD /* RestoreViewController.swift in Sources */ = {isa = PBXBuildFile; fileRef = D3373DCC20C6B21C0082BC4A /* RestoreViewController.swift */; };
		D38405DF21831B3D007D50AD /* GuestPresenter.swift in Sources */ = {isa = PBXBuildFile; fileRef = 11B350896FD41EC360BF7C25 /* GuestPresenter.swift */; };
		D38405E021831B3D007D50AD /* BackupRouter.swift in Sources */ = {isa = PBXBuildFile; fileRef = 11B35D66E95B16C32E3796E8 /* BackupRouter.swift */; };
		D38405E121831B3D007D50AD /* BackupPresenter.swift in Sources */ = {isa = PBXBuildFile; fileRef = 11B355771A1D96DB96FBC975 /* BackupPresenter.swift */; };
		D38405E221831B3D007D50AD /* BackupInteractor.swift in Sources */ = {isa = PBXBuildFile; fileRef = 11B353A3B460BF1B24349F9F /* BackupInteractor.swift */; };
		D38405E321831B3D007D50AD /* RestoreRouter.swift in Sources */ = {isa = PBXBuildFile; fileRef = 11B35142DB758C8B2397D115 /* RestoreRouter.swift */; };
		D38405E421831B3D007D50AD /* RestorePresenter.swift in Sources */ = {isa = PBXBuildFile; fileRef = 11B35BAEE22C144B33661819 /* RestorePresenter.swift */; };
		D38405E521831B3D007D50AD /* BackupModule.swift in Sources */ = {isa = PBXBuildFile; fileRef = 11B356CEB7192CE21DD1BC8B /* BackupModule.swift */; };
		D38405E621831B3D007D50AD /* GuestModule.swift in Sources */ = {isa = PBXBuildFile; fileRef = 11B35BC220F1D90BF6BF3AAF /* GuestModule.swift */; };
		D38405E721831B3D007D50AD /* RestoreModule.swift in Sources */ = {isa = PBXBuildFile; fileRef = 11B358586003E20B167B1442 /* RestoreModule.swift */; };
		D38405E821831B3D007D50AD /* MainModule.swift in Sources */ = {isa = PBXBuildFile; fileRef = 11B35B96D2BC5994AC8EC794 /* MainModule.swift */; };
		D38405E921831B3D007D50AD /* MainRouter.swift in Sources */ = {isa = PBXBuildFile; fileRef = 11B35D163D12BE823AF54E97 /* MainRouter.swift */; };
		D38405EA21831B3D007D50AD /* MainPresenter.swift in Sources */ = {isa = PBXBuildFile; fileRef = 11B359E7A75E6B92D1305F40 /* MainPresenter.swift */; };
		D38405EB21831B3D007D50AD /* BalanceModule.swift in Sources */ = {isa = PBXBuildFile; fileRef = 11B35DC5A4019EA28C92B1E7 /* BalanceModule.swift */; };
		D38405EC21831B3D007D50AD /* BalanceRouter.swift in Sources */ = {isa = PBXBuildFile; fileRef = 11B35DDABED90E97417092F5 /* BalanceRouter.swift */; };
		D38405ED21831B3D007D50AD /* BalancePresenter.swift in Sources */ = {isa = PBXBuildFile; fileRef = 11B356A624E0982E0D90F9BB /* BalancePresenter.swift */; };
		D38405EE21831B3D007D50AD /* TransactionsRouter.swift in Sources */ = {isa = PBXBuildFile; fileRef = 11B3520E9F70FFB8CC2D25A3 /* TransactionsRouter.swift */; };
		D38405EF21831B3D007D50AD /* TransactionsPresenter.swift in Sources */ = {isa = PBXBuildFile; fileRef = 11B3569AE7CDF7E217CAB4EE /* TransactionsPresenter.swift */; };
		D38405F021831B3D007D50AD /* TransactionsModule.swift in Sources */ = {isa = PBXBuildFile; fileRef = 11B35687F7521B1F22786638 /* TransactionsModule.swift */; };
		D38405F121831B3D007D50AD /* Protocols.swift in Sources */ = {isa = PBXBuildFile; fileRef = 11B35A5DE20DD6DD486FAFC0 /* Protocols.swift */; };
		D38405F221831B3D007D50AD /* MainInteractor.swift in Sources */ = {isa = PBXBuildFile; fileRef = 11B35B88A2D6C85E1600F3AF /* MainInteractor.swift */; };
		D38405F321831B3D007D50AD /* GuestInteractor.swift in Sources */ = {isa = PBXBuildFile; fileRef = 11B3566ED622AE7606EF76B9 /* GuestInteractor.swift */; };
		D38405F421831B3D007D50AD /* LaunchRouter.swift in Sources */ = {isa = PBXBuildFile; fileRef = 11B35C7DCF9B7894F7600623 /* LaunchRouter.swift */; };
		D38405F521831B3D007D50AD /* RestoreInteractor.swift in Sources */ = {isa = PBXBuildFile; fileRef = 11B354E15658C8BF7D5268D9 /* RestoreInteractor.swift */; };
		D38405F621831B3D007D50AD /* BalanceInteractor.swift in Sources */ = {isa = PBXBuildFile; fileRef = 11B3511175F5F85BE5677E1A /* BalanceInteractor.swift */; };
		D38405F721831B3D007D50AD /* BalanceViewItem.swift in Sources */ = {isa = PBXBuildFile; fileRef = 11B35458E7255EFB7BD0FB67 /* BalanceViewItem.swift */; };
		D38405F821831B3D007D50AD /* Currency.swift in Sources */ = {isa = PBXBuildFile; fileRef = 11B356DF243F6B9248E6AD42 /* Currency.swift */; };
		D38405FA21831B3D007D50AD /* CurrencyValue.swift in Sources */ = {isa = PBXBuildFile; fileRef = 11B3589DC1945CAFBEEB1EED /* CurrencyValue.swift */; };
		D38405FB21831B3D007D50AD /* CoinValue.swift in Sources */ = {isa = PBXBuildFile; fileRef = 11B35B466B8FF6754E47DACD /* CoinValue.swift */; };
		D38405FD21831B3D007D50AD /* TransactionsInteractor.swift in Sources */ = {isa = PBXBuildFile; fileRef = 11B35BEF7ABBE155593B4DBE /* TransactionsInteractor.swift */; };
		D38405FE21831B3D007D50AD /* RestoreWordCell.swift in Sources */ = {isa = PBXBuildFile; fileRef = 1A5648D3CF09FF5EBE8321EC /* RestoreWordCell.swift */; };
		D38405FF21831B3D007D50AD /* DescriptionCollectionHeader.swift in Sources */ = {isa = PBXBuildFile; fileRef = 1A564E60ED94EDDE153519AA /* DescriptionCollectionHeader.swift */; };
		D384060021831B3D007D50AD /* InputFieldTheme.swift in Sources */ = {isa = PBXBuildFile; fileRef = 1A564939814A9D9F47D41EEB /* InputFieldTheme.swift */; };
		D384060121831B3D007D50AD /* AppTheme.swift in Sources */ = {isa = PBXBuildFile; fileRef = 1A5649DB879A57761C09842E /* AppTheme.swift */; };
		D384060221831B3D007D50AD /* BalanceCell.swift in Sources */ = {isa = PBXBuildFile; fileRef = 1A564B746C8A6451D81B27D4 /* BalanceCell.swift */; };
		D384060321831B3D007D50AD /* BalanceHeaderView.swift in Sources */ = {isa = PBXBuildFile; fileRef = 1A56463AFF1D05E33BA25C8A /* BalanceHeaderView.swift */; };
		D384060421831B3D007D50AD /* BalanceTheme.swift in Sources */ = {isa = PBXBuildFile; fileRef = 1A564243436E5185205D0359 /* BalanceTheme.swift */; };
		D384060521831B3D007D50AD /* CurrencyHelper.swift in Sources */ = {isa = PBXBuildFile; fileRef = 1A564679937963085A8530F4 /* CurrencyHelper.swift */; };
		D384060621831B3D007D50AD /* TransactionCurrenciesHeaderView.swift in Sources */ = {isa = PBXBuildFile; fileRef = 1A564FE8D247C36C2478C6B5 /* TransactionCurrenciesHeaderView.swift */; };
		D384060721831B3D007D50AD /* TransactionsCurrencyCell.swift in Sources */ = {isa = PBXBuildFile; fileRef = 1A5649C888E12C1A0B70EFA8 /* TransactionsCurrencyCell.swift */; };
		D384060821831B3D007D50AD /* TransactionsFilterTheme.swift in Sources */ = {isa = PBXBuildFile; fileRef = 1A5647CE5852E959DA7EB89A /* TransactionsFilterTheme.swift */; };
		D384060921831B3D007D50AD /* TransactionCell.swift in Sources */ = {isa = PBXBuildFile; fileRef = 1A5643AAE35C8D8C5DA5924C /* TransactionCell.swift */; };
		D384060A21831B3D007D50AD /* TransactionsTheme.swift in Sources */ = {isa = PBXBuildFile; fileRef = 1A5645ED6604E61C418C257E /* TransactionsTheme.swift */; };
		D384060B21831B3D007D50AD /* CoinValueHelper.swift in Sources */ = {isa = PBXBuildFile; fileRef = 1A5640B6691F4FD048C82A49 /* CoinValueHelper.swift */; };
		D384060F21831B3D007D50AD /* ConfirmationTheme.swift in Sources */ = {isa = PBXBuildFile; fileRef = 1A564E77730537D108E31276 /* ConfirmationTheme.swift */; };
		D384061021831B3D007D50AD /* ButtonTheme.swift in Sources */ = {isa = PBXBuildFile; fileRef = 1A564D7FA287326CBE96353A /* ButtonTheme.swift */; };
		D384061321831B3D007D50AD /* DepositRouter.swift in Sources */ = {isa = PBXBuildFile; fileRef = 1A564EDCEACE83D95F6AE528 /* DepositRouter.swift */; };
		D384061421831B3D007D50AD /* DepositModule.swift in Sources */ = {isa = PBXBuildFile; fileRef = 1A564E1FBBCCA45BCDA557F4 /* DepositModule.swift */; };
		D384061521831B3D007D50AD /* DepositInteractor.swift in Sources */ = {isa = PBXBuildFile; fileRef = 1A5648DA32EA5FC27E4CEF64 /* DepositInteractor.swift */; };
		D384061621831B3D007D50AD /* DepositPresenter.swift in Sources */ = {isa = PBXBuildFile; fileRef = 1A5645371B2FC499500DCA93 /* DepositPresenter.swift */; };
		D384061721831B3D007D50AD /* DepositAlertModel.swift in Sources */ = {isa = PBXBuildFile; fileRef = 1A564C2A96B49F01C1EC645D /* DepositAlertModel.swift */; };
		D384061821831B3D007D50AD /* DepositTheme.swift in Sources */ = {isa = PBXBuildFile; fileRef = 1A56481E8D97841B12893D00 /* DepositTheme.swift */; };
		D384061921831B3D007D50AD /* DepositCollectionItemView.swift in Sources */ = {isa = PBXBuildFile; fileRef = 1A564B0A9AB0EAAB5574FDD0 /* DepositCollectionItemView.swift */; };
		D384061A21831B3D007D50AD /* DepositCollectionItem.swift in Sources */ = {isa = PBXBuildFile; fileRef = 1A5645BE7DACEC78A2FAEFB5 /* DepositCollectionItem.swift */; };
		D384061B21831B3D007D50AD /* DepositAddressCollectionCell.swift in Sources */ = {isa = PBXBuildFile; fileRef = 1A5647F6F29405E571D70592 /* DepositAddressCollectionCell.swift */; };
		D384061E21831B3D007D50AD /* PagingDotsItem.swift in Sources */ = {isa = PBXBuildFile; fileRef = 1A5640FFFD5B065D745208F1 /* PagingDotsItem.swift */; };
		D384061F21831B3D007D50AD /* PagingDotsItemView.swift in Sources */ = {isa = PBXBuildFile; fileRef = 1A56453E2F6ED44D46D84C49 /* PagingDotsItemView.swift */; };
		D384062021831B3D007D50AD /* DepositCopyButtonItem.swift in Sources */ = {isa = PBXBuildFile; fileRef = 1A564F3B10EF814E1D330CAD /* DepositCopyButtonItem.swift */; };
		D384062121831B3D007D50AD /* DepositCopyButtonItemView.swift in Sources */ = {isa = PBXBuildFile; fileRef = 1A564DA173BE95B4681E5395 /* DepositCopyButtonItemView.swift */; };
		D384062221831B3D007D50AD /* SendModule.swift in Sources */ = {isa = PBXBuildFile; fileRef = 1A5641C2FAD616C358A319A0 /* SendModule.swift */; };
		D384062321831B3D007D50AD /* SendInteractor.swift in Sources */ = {isa = PBXBuildFile; fileRef = 1A564260BF2C73B9F2450FB8 /* SendInteractor.swift */; };
		D384062421831B3D007D50AD /* SendAlertModel.swift in Sources */ = {isa = PBXBuildFile; fileRef = 1A5644CAA65F6AF171D2D5AF /* SendAlertModel.swift */; };
		D384062521831B3D007D50AD /* SendRouter.swift in Sources */ = {isa = PBXBuildFile; fileRef = 1A56474B516F0AFBAAFB3AE2 /* SendRouter.swift */; };
		D384062621831B3D007D50AD /* SendPresenter.swift in Sources */ = {isa = PBXBuildFile; fileRef = 1A5647EE51941D84607A9493 /* SendPresenter.swift */; };
		D384062721831B3D007D50AD /* SendTitleItemView.swift in Sources */ = {isa = PBXBuildFile; fileRef = 1A5649BED7237B075AE7F8B8 /* SendTitleItemView.swift */; };
		D384062821831B3D007D50AD /* SendTitleItem.swift in Sources */ = {isa = PBXBuildFile; fileRef = 1A564AF060F532C77FB991C7 /* SendTitleItem.swift */; };
		D384062921831B3D007D50AD /* SendTheme.swift in Sources */ = {isa = PBXBuildFile; fileRef = 1A564077BF075C35B6FF3BCB /* SendTheme.swift */; };
		D384063121831B3D007D50AD /* SendButtonItemView.swift in Sources */ = {isa = PBXBuildFile; fileRef = 1A564CFA352D219E2D05D09F /* SendButtonItemView.swift */; };
		D384063221831B3D007D50AD /* SendButtonItem.swift in Sources */ = {isa = PBXBuildFile; fileRef = 1A56425E1873BC8574539D2B /* SendButtonItem.swift */; };
		D384063421831B3D007D50AD /* ScanQRController.swift in Sources */ = {isa = PBXBuildFile; fileRef = 1A5647D980D08E2E4359861B /* ScanQRController.swift */; };
		D384063521831B3D007D50AD /* TransactionRecord.swift in Sources */ = {isa = PBXBuildFile; fileRef = 11B356738853E2305B5CC34B /* TransactionRecord.swift */; };
		D384063621831B3D007D50AD /* Rate.swift in Sources */ = {isa = PBXBuildFile; fileRef = 11B35BBAAAE1A3981B902E89 /* Rate.swift */; };
		D384063721831B3D007D50AD /* WordsManager.swift in Sources */ = {isa = PBXBuildFile; fileRef = 11B35ADD30196056A9C6407C /* WordsManager.swift */; };
		D384063821831B3D007D50AD /* TransactionInfoRouter.swift in Sources */ = {isa = PBXBuildFile; fileRef = 1A5647FDE8383651F19C35C6 /* TransactionInfoRouter.swift */; };
		D384063921831B3D007D50AD /* TransactionInfoAlertModel.swift in Sources */ = {isa = PBXBuildFile; fileRef = 1A5643010944D435B8BA2FD8 /* TransactionInfoAlertModel.swift */; };
		D384063A21831B3D007D50AD /* TransactionTitleItem.swift in Sources */ = {isa = PBXBuildFile; fileRef = 1A564C27C6CDAE6E692C4A14 /* TransactionTitleItem.swift */; };
		D384063B21831B3D007D50AD /* TransactionTitleItemView.swift in Sources */ = {isa = PBXBuildFile; fileRef = 1A56469DF9D0C335228E88EE /* TransactionTitleItemView.swift */; };
		D384063C21831B3D007D50AD /* TransactionInfoTheme.swift in Sources */ = {isa = PBXBuildFile; fileRef = 1A5645F926B14580B1644164 /* TransactionInfoTheme.swift */; };
		D384063D21831B3D007D50AD /* TransactionInfoBaseValueItem.swift in Sources */ = {isa = PBXBuildFile; fileRef = 1A564F2613ECE2DE4A6F9F79 /* TransactionInfoBaseValueItem.swift */; };
		D384063E21831B3D007D50AD /* TransactionInfoBaseValueItemView.swift in Sources */ = {isa = PBXBuildFile; fileRef = 1A5645282A89F1EE4A04D5DD /* TransactionInfoBaseValueItemView.swift */; };
		D384063F21831B3D007D50AD /* TransactionStatusItem.swift in Sources */ = {isa = PBXBuildFile; fileRef = 1A5646C9024F054AE8115A30 /* TransactionStatusItem.swift */; };
		D384064021831B3D007D50AD /* TransactionInfoBaseHashValueItemView.swift in Sources */ = {isa = PBXBuildFile; fileRef = 1A564298191D07782DFF5B99 /* TransactionInfoBaseHashValueItemView.swift */; };
		D384064121831B3D007D50AD /* TransactionInfoBaseHashValueItem.swift in Sources */ = {isa = PBXBuildFile; fileRef = 1A564A8B8E07B97BA9910FDA /* TransactionInfoBaseHashValueItem.swift */; };
		D384064221831B3D007D50AD /* TransactionFromToHashItem.swift in Sources */ = {isa = PBXBuildFile; fileRef = 1A564C4C8EFE1B1BBE03C9E6 /* TransactionFromToHashItem.swift */; };
		D384064321831B3D007D50AD /* PinTheme.swift in Sources */ = {isa = PBXBuildFile; fileRef = 503320AA214679EB00F64AAA /* PinTheme.swift */; };
		D384064421831B3D007D50AD /* TransactionIDHashItem.swift in Sources */ = {isa = PBXBuildFile; fileRef = 1A564D6EFBD1A8C9678288E6 /* TransactionIDHashItem.swift */; };
		D384064521831B3D007D50AD /* TransactionCloseItem.swift in Sources */ = {isa = PBXBuildFile; fileRef = 1A564181733CBC44EECFBBF3 /* TransactionCloseItem.swift */; };
		D384064621831B3D007D50AD /* TransactionCloseItemView.swift in Sources */ = {isa = PBXBuildFile; fileRef = 1A564B27FBA16D9EA22F0944 /* TransactionCloseItemView.swift */; };
		D384064721831B3D007D50AD /* TransactionInfoModule.swift in Sources */ = {isa = PBXBuildFile; fileRef = 1A5643996D67B74F800DFFE4 /* TransactionInfoModule.swift */; };
		D384064821831B3D007D50AD /* TransactionInfoInteractor.swift in Sources */ = {isa = PBXBuildFile; fileRef = 1A5647DBF15322999B5A1D04 /* TransactionInfoInteractor.swift */; };
		D384064921831B3D007D50AD /* TransactionInfoPresenter.swift in Sources */ = {isa = PBXBuildFile; fileRef = 1A564091A9C12F224A18B740 /* TransactionInfoPresenter.swift */; };
		D384064B21831B3D007D50AD /* SettingsTheme.swift in Sources */ = {isa = PBXBuildFile; fileRef = 1A564F747A4D0B78E5DF6F1B /* SettingsTheme.swift */; };
		D384064C21831B3D007D50AD /* TransactionAmountItem.swift in Sources */ = {isa = PBXBuildFile; fileRef = 1A56464DB0EEF75F63C91760 /* TransactionAmountItem.swift */; };
		D384064D21831B3D007D50AD /* TransactionAmountItemView.swift in Sources */ = {isa = PBXBuildFile; fileRef = 1A5642EFA8A991436AED3B44 /* TransactionAmountItemView.swift */; };
		D384064E21831B3D007D50AD /* FullTransactionInfoController.swift in Sources */ = {isa = PBXBuildFile; fileRef = 1A564A961EE2857B5283A996 /* FullTransactionInfoController.swift */; };
		D384064F21831B3D007D50AD /* SettingsCell.swift in Sources */ = {isa = PBXBuildFile; fileRef = 1A564F5FA00D064D9F3F0AF7 /* SettingsCell.swift */; };
		D384065021831B3D007D50AD /* SettingsRightImageCell.swift in Sources */ = {isa = PBXBuildFile; fileRef = 1A56499AAEEED9EA3CE9E0A7 /* SettingsRightImageCell.swift */; };
		D384065121831B3D007D50AD /* SettingsRightLabelCell.swift in Sources */ = {isa = PBXBuildFile; fileRef = 1A56464E8EDBFB0B67DB593F /* SettingsRightLabelCell.swift */; };
		D384065221831B3D007D50AD /* SettingsToggleCell.swift in Sources */ = {isa = PBXBuildFile; fileRef = 1A564B3A1B7A6F432F72A811 /* SettingsToggleCell.swift */; };
		D384065321831B3D007D50AD /* SettingsInfoFooter.swift in Sources */ = {isa = PBXBuildFile; fileRef = 1A56487BA5FFC1BC45D6F25C /* SettingsInfoFooter.swift */; };
		D384065421831B3D007D50AD /* FullTransactionInfoTheme.swift in Sources */ = {isa = PBXBuildFile; fileRef = 1A56428DB7E042907CD4252D /* FullTransactionInfoTheme.swift */; };
		D384065521831B3D007D50AD /* FullTransactionInfoTextCell.swift in Sources */ = {isa = PBXBuildFile; fileRef = 1A56424F4DB6D8384D8F2489 /* FullTransactionInfoTextCell.swift */; };
		D384065621831B3D007D50AD /* TransactionFromToHashItemView.swift in Sources */ = {isa = PBXBuildFile; fileRef = 1A564E1F405D2D57FBC9E799 /* TransactionFromToHashItemView.swift */; };
		D384065721831B3D007D50AD /* AddressItem.swift in Sources */ = {isa = PBXBuildFile; fileRef = 1A5648AB2D8BF212D891310D /* AddressItem.swift */; };
		D384065921831B3D007D50AD /* TransactionStatusItemView.swift in Sources */ = {isa = PBXBuildFile; fileRef = 1A564BD2D59794AD187F28ED /* TransactionStatusItemView.swift */; };
		D384065A21831B3D007D50AD /* LockManager.swift in Sources */ = {isa = PBXBuildFile; fileRef = 1A5648F910A01D14653C8B21 /* LockManager.swift */; };
		D384065B21831B3D007D50AD /* PinViewController.swift in Sources */ = {isa = PBXBuildFile; fileRef = 1A564948450C4AADB2679AC0 /* PinViewController.swift */; };
		D384065C21831B3D007D50AD /* PinManager.swift in Sources */ = {isa = PBXBuildFile; fileRef = 1A5645B289EFBDB3EAB27E3A /* PinManager.swift */; };
		D384065D21831B3D007D50AD /* PinView.swift in Sources */ = {isa = PBXBuildFile; fileRef = 1A564E32F66415F9A0586626 /* PinView.swift */; };
		D384065E21831B3D007D50AD /* SetPinRouter.swift in Sources */ = {isa = PBXBuildFile; fileRef = 1A564447850F619EDD37CBC3 /* SetPinRouter.swift */; };
		D384065F21831B3D007D50AD /* SetPinPresenter.swift in Sources */ = {isa = PBXBuildFile; fileRef = 1A5648311E0EA947B1446649 /* SetPinPresenter.swift */; };
		D384066021831B3D007D50AD /* SetPinModule.swift in Sources */ = {isa = PBXBuildFile; fileRef = 1A56421310FCB8A4E19BDDB3 /* SetPinModule.swift */; };
		D384066121831B3D007D50AD /* PinDotsView.swift in Sources */ = {isa = PBXBuildFile; fileRef = 1A564326AB442FFB65E1CA29 /* PinDotsView.swift */; };
		D384066221831B3D007D50AD /* EditPinPresenter.swift in Sources */ = {isa = PBXBuildFile; fileRef = 1A5646F390EE2D74304C8CDA /* EditPinPresenter.swift */; };
		D384066321831B3D007D50AD /* EditPinRouter.swift in Sources */ = {isa = PBXBuildFile; fileRef = 1A564C08421D093D6E445D3A /* EditPinRouter.swift */; };
		D384066421831B3D007D50AD /* EditPinModule.swift in Sources */ = {isa = PBXBuildFile; fileRef = 1A564D0BE1310BFCC7D8D774 /* EditPinModule.swift */; };
		D384066521831B3D007D50AD /* PinModule.swift in Sources */ = {isa = PBXBuildFile; fileRef = 1A56490AEC0BDFCA98275B49 /* PinModule.swift */; };
		D384066621831B3D007D50AD /* PinInteractor.swift in Sources */ = {isa = PBXBuildFile; fileRef = 1A5640B8B65EAECA3A36F89E /* PinInteractor.swift */; };
		D384066721831B3D007D50AD /* UnlockPinPresenter.swift in Sources */ = {isa = PBXBuildFile; fileRef = 1A5641742308EC67C1292980 /* UnlockPinPresenter.swift */; };
		D384066821831B3D007D50AD /* UnlockPinRouter.swift in Sources */ = {isa = PBXBuildFile; fileRef = 1A5644EDACA3F1843C8194F7 /* UnlockPinRouter.swift */; };
		D384066921831B3D007D50AD /* UnlockPinModule.swift in Sources */ = {isa = PBXBuildFile; fileRef = 1A564E017B299CF4BA6F337C /* UnlockPinModule.swift */; };
		D384066A21831B3D007D50AD /* BiometricManager.swift in Sources */ = {isa = PBXBuildFile; fileRef = 1A564901BE8CB514936E47AF /* BiometricManager.swift */; };
		D384066B21831B3D007D50AD /* UnlockPinInteractor.swift in Sources */ = {isa = PBXBuildFile; fileRef = 1A5647E28DF774B3CE01D2C4 /* UnlockPinInteractor.swift */; };
		D384066C21831B3D007D50AD /* ManagePinPresenter.swift in Sources */ = {isa = PBXBuildFile; fileRef = 1A564A3E6B23CF04ECEB40DC /* ManagePinPresenter.swift */; };
		D384066D21831B3D007D50AD /* LaunchModule.swift in Sources */ = {isa = PBXBuildFile; fileRef = 1A56408C8281C80FD365E5BE /* LaunchModule.swift */; };
		D384066E21831B3D007D50AD /* LaunchInteractor.swift in Sources */ = {isa = PBXBuildFile; fileRef = 1A56458C7C29504755A09E00 /* LaunchInteractor.swift */; };
		D384066F21831B3D007D50AD /* LaunchPresenter.swift in Sources */ = {isa = PBXBuildFile; fileRef = 1A564F627224BDD3E99C582B /* LaunchPresenter.swift */; };
		D384067021831B3D007D50AD /* App.swift in Sources */ = {isa = PBXBuildFile; fileRef = 1A5646D49060C3EFF06D0479 /* App.swift */; };
		D384067121831B3D007D50AD /* LockRouter.swift in Sources */ = {isa = PBXBuildFile; fileRef = 1A564A6CCF1B907F25255D2E /* LockRouter.swift */; };
		D384067221831B3D007D50AD /* BlurManager.swift in Sources */ = {isa = PBXBuildFile; fileRef = 1A564BB88BF3ED779F8C21DC /* BlurManager.swift */; };
		D384067321831B3D007D50AD /* RateManager.swift in Sources */ = {isa = PBXBuildFile; fileRef = 1A564CF82858F8E7F80E1835 /* RateManager.swift */; };
		D384067421831B3D007D50AD /* MainSettingsModule.swift in Sources */ = {isa = PBXBuildFile; fileRef = 1A5647AD7481B36F20D4DDF9 /* MainSettingsModule.swift */; };
		D384067521831B3D007D50AD /* MainSettingsPresenter.swift in Sources */ = {isa = PBXBuildFile; fileRef = 1A5640528EFD15137E218EA3 /* MainSettingsPresenter.swift */; };
		D384067621831B3D007D50AD /* MainSettingsRouter.swift in Sources */ = {isa = PBXBuildFile; fileRef = 1A5645D25F2DB148CD0C16B5 /* MainSettingsRouter.swift */; };
		D384067721831B3D007D50AD /* MainSettingsInteractor.swift in Sources */ = {isa = PBXBuildFile; fileRef = 1A564D73251DBFA0CFE34D12 /* MainSettingsInteractor.swift */; };
		D384067821831B3D007D50AD /* MainSettingsViewController.swift in Sources */ = {isa = PBXBuildFile; fileRef = 1A564879AD72301AAB78F8F5 /* MainSettingsViewController.swift */; };
		D384067921831B3D007D50AD /* LocalizationManager.swift in Sources */ = {isa = PBXBuildFile; fileRef = 1A564F49E3B187A3564C0561 /* LocalizationManager.swift */; };
		D384067A21831B3D007D50AD /* LanguageManager.swift in Sources */ = {isa = PBXBuildFile; fileRef = 11B35C4FFB99D10A8F343E9C /* LanguageManager.swift */; };
		D384067B21831B3D007D50AD /* UserDefaultsStorage.swift in Sources */ = {isa = PBXBuildFile; fileRef = 11B352044BCE494491257933 /* UserDefaultsStorage.swift */; };
		D384067C21831B3D007D50AD /* KeychainStorage.swift in Sources */ = {isa = PBXBuildFile; fileRef = 11B3584E1C6B6FA22B89D82C /* KeychainStorage.swift */; };
		D384067D21831B3D007D50AD /* SecuritySettingsViewController.swift in Sources */ = {isa = PBXBuildFile; fileRef = 1A5647AD931E3B90C974A6CB /* SecuritySettingsViewController.swift */; };
		D384067E21831B3D007D50AD /* SecuritySettingsModule.swift in Sources */ = {isa = PBXBuildFile; fileRef = 1A5641572B6E46E18B52A6A9 /* SecuritySettingsModule.swift */; };
		D384067F21831B3D007D50AD /* SecuritySettingsInteractor.swift in Sources */ = {isa = PBXBuildFile; fileRef = 1A564082B28C17265B23D88A /* SecuritySettingsInteractor.swift */; };
		D384068021831B3D007D50AD /* SecuritySettingsRouter.swift in Sources */ = {isa = PBXBuildFile; fileRef = 1A5641B7D1079995F147F7D2 /* SecuritySettingsRouter.swift */; };
		D384068121831B3D007D50AD /* SecuritySettingsPresenter.swift in Sources */ = {isa = PBXBuildFile; fileRef = 1A56446DB62F52AC4C3C2C30 /* SecuritySettingsPresenter.swift */; };
		D384068221831B3D007D50AD /* BitcoinAdapter.swift in Sources */ = {isa = PBXBuildFile; fileRef = 11B352D114BED753EEBA8B8D /* BitcoinAdapter.swift */; };
		D384068321831B3D007D50AD /* BaseButtonItem.swift in Sources */ = {isa = PBXBuildFile; fileRef = 11B3523AECA209106F192586 /* BaseButtonItem.swift */; };
		D384068421831B3D007D50AD /* BaseButtonItemView.swift in Sources */ = {isa = PBXBuildFile; fileRef = 11B3564E0721887CEBDE39F2 /* BaseButtonItemView.swift */; };
		D384068521831B3D007D50AD /* BaseTwinItem.swift in Sources */ = {isa = PBXBuildFile; fileRef = 11B3505BF644BCA7FD0F86F5 /* BaseTwinItem.swift */; };
		D384068621831B3D007D50AD /* BaseTwinItemView.swift in Sources */ = {isa = PBXBuildFile; fileRef = 11B3513A0023455D438BAC4C /* BaseTwinItemView.swift */; };
		D384068721831B3D007D50AD /* IndexedInputField.swift in Sources */ = {isa = PBXBuildFile; fileRef = 11B35C8856A137E92441AF19 /* IndexedInputField.swift */; };
		D384068821831B3D007D50AD /* RespondButton.swift in Sources */ = {isa = PBXBuildFile; fileRef = 11B3570598EDE26F96BC5F41 /* RespondButton.swift */; };
		D384068921831B3D007D50AD /* KeyboardObservingViewController.swift in Sources */ = {isa = PBXBuildFile; fileRef = 11B3535FC407BA20765EBCF4 /* KeyboardObservingViewController.swift */; };
		D384068A21831B3D007D50AD /* WalletNavigationController.swift in Sources */ = {isa = PBXBuildFile; fileRef = 11B353F1BD63011E1D536631 /* WalletNavigationController.swift */; };
		D384068B21831B3D007D50AD /* UIColor.swift in Sources */ = {isa = PBXBuildFile; fileRef = 11B351FFC025462BB9F01184 /* UIColor.swift */; };
		D384068C21831B3D007D50AD /* String.swift in Sources */ = {isa = PBXBuildFile; fileRef = 11B35F4AF52970B217AD4DC6 /* String.swift */; };
		D384068D21831B3D007D50AD /* Satoshi.swift in Sources */ = {isa = PBXBuildFile; fileRef = 11B3522E7181FB5F0A647944 /* Satoshi.swift */; };
		D384068E21831B3D007D50AD /* UIView.swift in Sources */ = {isa = PBXBuildFile; fileRef = 11B358414185C1B924E91A32 /* UIView.swift */; };
		D384068F21831B3D007D50AD /* UIFont.swift in Sources */ = {isa = PBXBuildFile; fileRef = 11B35A473B035F88BA0C09C1 /* UIFont.swift */; };
		D384069021831B3D007D50AD /* Date.swift in Sources */ = {isa = PBXBuildFile; fileRef = 11B355ABE89C2793563829BD /* Date.swift */; };
		D384069121831B3D007D50AD /* UIAlertController.swift in Sources */ = {isa = PBXBuildFile; fileRef = 11B356D6300E64A1982BC9EB /* UIAlertController.swift */; };
		D384069221831B3D007D50AD /* UITableView.swift in Sources */ = {isa = PBXBuildFile; fileRef = 11B351D55B31D37B7194DE55 /* UITableView.swift */; };
		D384069321831B3D007D50AD /* HudHelper.swift in Sources */ = {isa = PBXBuildFile; fileRef = 11B35C181EB4CA85BD80228C /* HudHelper.swift */; };
		D384069421831B3D007D50AD /* DateHelper.swift in Sources */ = {isa = PBXBuildFile; fileRef = 11B35492B1162F69CA7A0597 /* DateHelper.swift */; };
		D384069521831B3D007D50AD /* SystemInfoManager.swift in Sources */ = {isa = PBXBuildFile; fileRef = 11B357BA1A6AC79F07B54FB5 /* SystemInfoManager.swift */; };
		D384069621831B3D007D50AD /* PermissionsHelper.swift in Sources */ = {isa = PBXBuildFile; fileRef = 11B354B43B5120F594318FDA /* PermissionsHelper.swift */; };
		D384069721831B3D007D50AD /* RandomManager.swift in Sources */ = {isa = PBXBuildFile; fileRef = 11B35A65D7F2EADB3618DA64 /* RandomManager.swift */; };
		D384069821831B3D007D50AD /* BiometryType.swift in Sources */ = {isa = PBXBuildFile; fileRef = 11B35C182B944A7CD13EA163 /* BiometryType.swift */; };
		D384069A21831B3D007D50AD /* LanguageSettingsViewController.swift in Sources */ = {isa = PBXBuildFile; fileRef = 1A5644D3B094D4148F99F8A5 /* LanguageSettingsViewController.swift */; };
		D384069C21831B3D007D50AD /* LanguageSettingsPresenter.swift in Sources */ = {isa = PBXBuildFile; fileRef = 1A564238192BEA3F5470E204 /* LanguageSettingsPresenter.swift */; };
		D384069D21831B3D007D50AD /* LanguageSettingsInteractor.swift in Sources */ = {isa = PBXBuildFile; fileRef = 1A564DB37A289E1AEA981458 /* LanguageSettingsInteractor.swift */; };
		D384069E21831B3D007D50AD /* LanguageSettingsModule.swift in Sources */ = {isa = PBXBuildFile; fileRef = 1A5642A5A1B21FE92139766E /* LanguageSettingsModule.swift */; };
		D384069F21831B3D007D50AD /* LanguageSettingsRouter.swift in Sources */ = {isa = PBXBuildFile; fileRef = 1A564094488F092EDA007FE9 /* LanguageSettingsRouter.swift */; };
		D38406A021831B3D007D50AD /* CoinManager.swift in Sources */ = {isa = PBXBuildFile; fileRef = 11B35570FD93AFB406434D20 /* CoinManager.swift */; };
		D38406A121831B3D007D50AD /* AdapterFactory.swift in Sources */ = {isa = PBXBuildFile; fileRef = 11B3576492DE68F2507BB711 /* AdapterFactory.swift */; };
		D38406A221831B3D007D50AD /* WalletManager.swift in Sources */ = {isa = PBXBuildFile; fileRef = 11B357F5E2BDAAAE4E5446E3 /* WalletManager.swift */; };
		D38406A321831B3D007D50AD /* Wallet.swift in Sources */ = {isa = PBXBuildFile; fileRef = 11B35D81B1CB74C0337214DC /* Wallet.swift */; };
		D38406A421831B3D007D50AD /* TransactionManager.swift in Sources */ = {isa = PBXBuildFile; fileRef = 11B35F414DD593D0E64A1254 /* TransactionManager.swift */; };
		D38406A521831B3D007D50AD /* RealmFactory.swift in Sources */ = {isa = PBXBuildFile; fileRef = 11B359656C7DCCBCE1CDEF4C /* RealmFactory.swift */; };
		D38406A721831B3D007D50AD /* LocalAuthentication.framework in Frameworks */ = {isa = PBXBuildFile; fileRef = 50AB06AD2158E2EE00A01E4A /* LocalAuthentication.framework */; };
		D38406A821831B3D007D50AD /* AVFoundation.framework in Frameworks */ = {isa = PBXBuildFile; fileRef = D3373D9420BEC7B30082BC4A /* AVFoundation.framework */; };
		D38406AC21831B3D007D50AD /* LaunchScreen.xib in Resources */ = {isa = PBXBuildFile; fileRef = D3373DB120C52F640082BC4A /* LaunchScreen.xib */; };
		D38406AD21831B3D007D50AD /* InfoPlist.strings in Resources */ = {isa = PBXBuildFile; fileRef = 50AB06B5215A269200A01E4A /* InfoPlist.strings */; };
		D38406AE21831B3D007D50AD /* BackupConfirmationController.xib in Resources */ = {isa = PBXBuildFile; fileRef = D348A77520C7D34100803B9E /* BackupConfirmationController.xib */; };
		D38406AF21831B3D007D50AD /* RestoreViewController.xib in Resources */ = {isa = PBXBuildFile; fileRef = D3373DCD20C6B21C0082BC4A /* RestoreViewController.xib */; };
		D38406B021831B3D007D50AD /* DarkTheme.xcassets in Resources */ = {isa = PBXBuildFile; fileRef = D3B62A9D20CA88BF005A9F80 /* DarkTheme.xcassets */; };
		D38406B121831B3D007D50AD /* MainViewController.xib in Resources */ = {isa = PBXBuildFile; fileRef = D3B62A8920CA40DC005A9F80 /* MainViewController.xib */; };
		D38406B221831B3D007D50AD /* BackupIntroController.xib in Resources */ = {isa = PBXBuildFile; fileRef = D348A77120C7C58900803B9E /* BackupIntroController.xib */; };
		D38406B321831B3D007D50AD /* Localizable.strings in Resources */ = {isa = PBXBuildFile; fileRef = D3B62A9C20CA73A0005A9F80 /* Localizable.strings */; };
		D38406B421831B3D007D50AD /* LightTheme.xcassets in Resources */ = {isa = PBXBuildFile; fileRef = 50A83FBF213FEB0C008A5F4B /* LightTheme.xcassets */; };
		D38406B521831B3D007D50AD /* Assets.xcassets in Resources */ = {isa = PBXBuildFile; fileRef = D3285F4C20BD158F00644076 /* Assets.xcassets */; };
		D38406B621831B3D007D50AD /* GuestViewController.xib in Resources */ = {isa = PBXBuildFile; fileRef = 11B35119CB772BB43AE8B1D5 /* GuestViewController.xib */; };
		D38406B721831B3D007D50AD /* BackupWordsController.xib in Resources */ = {isa = PBXBuildFile; fileRef = D3373DB820C564450082BC4A /* BackupWordsController.xib */; };
		D38406B821831B3D007D50AD /* BalanceHeaderView.xib in Resources */ = {isa = PBXBuildFile; fileRef = 1A5646B68188CD13969CE766 /* BalanceHeaderView.xib */; };
		D38406B921831B3D007D50AD /* BaseTwinItemView.xib in Resources */ = {isa = PBXBuildFile; fileRef = 11B35B5CE0ED32CD93DFBB56 /* BaseTwinItemView.xib */; };
		D38406C021832751007D50AD /* Assets.xcassets in Resources */ = {isa = PBXBuildFile; fileRef = D3285F4C20BD158F00644076 /* Assets.xcassets */; };
		D38406C221832757007D50AD /* Assets.xcassets in Resources */ = {isa = PBXBuildFile; fileRef = D3285F4C20BD158F00644076 /* Assets.xcassets */; };
		D38406C5218327E3007D50AD /* AppIcon.xcassets in Resources */ = {isa = PBXBuildFile; fileRef = D38406C3218327B1007D50AD /* AppIcon.xcassets */; };
		D38406C721832862007D50AD /* AppIconDevT.xcassets in Resources */ = {isa = PBXBuildFile; fileRef = D38406C621832862007D50AD /* AppIconDevT.xcassets */; };
		D38406C921832968007D50AD /* AppIconDev.xcassets in Resources */ = {isa = PBXBuildFile; fileRef = D38406C821832968007D50AD /* AppIconDev.xcassets */; };
		D3A298A64B963F9CD9841DBF /* Pods_Bank_Dev.framework in Frameworks */ = {isa = PBXBuildFile; fileRef = 2CDA251F7039B6388B930003 /* Pods_Bank_Dev.framework */; };
		D3A6D6BB219430BA00D11AFE /* AboutCell.swift in Sources */ = {isa = PBXBuildFile; fileRef = D3A6D6B9219430BA00D11AFE /* AboutCell.swift */; };
		D3A6D6BC219430BA00D11AFE /* AboutCell.swift in Sources */ = {isa = PBXBuildFile; fileRef = D3A6D6B9219430BA00D11AFE /* AboutCell.swift */; };
		D3A6D6BD219430BA00D11AFE /* AboutCell.swift in Sources */ = {isa = PBXBuildFile; fileRef = D3A6D6B9219430BA00D11AFE /* AboutCell.swift */; };
		D3A6D6BE219430BA00D11AFE /* AboutCell.xib in Resources */ = {isa = PBXBuildFile; fileRef = D3A6D6BA219430BA00D11AFE /* AboutCell.xib */; };
		D3A6D6BF219430BA00D11AFE /* AboutCell.xib in Resources */ = {isa = PBXBuildFile; fileRef = D3A6D6BA219430BA00D11AFE /* AboutCell.xib */; };
		D3A6D6C0219430BA00D11AFE /* AboutCell.xib in Resources */ = {isa = PBXBuildFile; fileRef = D3A6D6BA219430BA00D11AFE /* AboutCell.xib */; };
		D3B62A8A20CA40DC005A9F80 /* MainViewController.swift in Sources */ = {isa = PBXBuildFile; fileRef = D3B62A8820CA40DC005A9F80 /* MainViewController.swift */; };
		D3B62A8B20CA40DC005A9F80 /* MainViewController.xib in Resources */ = {isa = PBXBuildFile; fileRef = D3B62A8920CA40DC005A9F80 /* MainViewController.xib */; };
		D3B62A8E20CA436F005A9F80 /* BalanceViewController.swift in Sources */ = {isa = PBXBuildFile; fileRef = D3B62A8C20CA436F005A9F80 /* BalanceViewController.swift */; };
		D3B62A9220CA467E005A9F80 /* TransactionsViewController.swift in Sources */ = {isa = PBXBuildFile; fileRef = D3B62A9020CA467E005A9F80 /* TransactionsViewController.swift */; };
		D3B62A9A20CA73A0005A9F80 /* Localizable.strings in Resources */ = {isa = PBXBuildFile; fileRef = D3B62A9C20CA73A0005A9F80 /* Localizable.strings */; };
		D3B62A9E20CA88BF005A9F80 /* DarkTheme.xcassets in Resources */ = {isa = PBXBuildFile; fileRef = D3B62A9D20CA88BF005A9F80 /* DarkTheme.xcassets */; };
/* End PBXBuildFile section */

/* Begin PBXContainerItemProxy section */
		D3373DC420C658660082BC4A /* PBXContainerItemProxy */ = {
			isa = PBXContainerItemProxy;
			containerPortal = D3285F3A20BD158E00644076 /* Project object */;
			proxyType = 1;
			remoteGlobalIDString = D3285F4120BD158E00644076;
			remoteInfo = Wallet;
		};
/* End PBXContainerItemProxy section */

/* Begin PBXFileReference section */
		11B3505BF644BCA7FD0F86F5 /* BaseTwinItem.swift */ = {isa = PBXFileReference; fileEncoding = 4; lastKnownFileType = sourcecode.swift; path = BaseTwinItem.swift; sourceTree = "<group>"; };
		11B35072A029200FB9F86BCB /* SendStateViewItemFactory.swift */ = {isa = PBXFileReference; fileEncoding = 4; lastKnownFileType = sourcecode.swift; path = SendStateViewItemFactory.swift; sourceTree = "<group>"; };
		11B350896FD41EC360BF7C25 /* GuestPresenter.swift */ = {isa = PBXFileReference; fileEncoding = 4; lastKnownFileType = sourcecode.swift; path = GuestPresenter.swift; sourceTree = "<group>"; };
		11B350AD0C5D210E06600D3F /* ConfirmationCheckboxView.swift */ = {isa = PBXFileReference; fileEncoding = 4; lastKnownFileType = sourcecode.swift; path = ConfirmationCheckboxView.swift; sourceTree = "<group>"; };
		11B350C8341DFAF14D974ACC /* RateSyncer.swift */ = {isa = PBXFileReference; fileEncoding = 4; lastKnownFileType = sourcecode.swift; path = RateSyncer.swift; sourceTree = "<group>"; };
		11B350EB27AD6B432BD7DCD1 /* SendConfirmationAmounItem.swift */ = {isa = PBXFileReference; fileEncoding = 4; lastKnownFileType = sourcecode.swift; path = SendConfirmationAmounItem.swift; sourceTree = "<group>"; };
		11B3511175F5F85BE5677E1A /* BalanceInteractor.swift */ = {isa = PBXFileReference; fileEncoding = 4; lastKnownFileType = sourcecode.swift; path = BalanceInteractor.swift; sourceTree = "<group>"; };
		11B35119CB772BB43AE8B1D5 /* GuestViewController.xib */ = {isa = PBXFileReference; lastKnownFileType = file.xib; path = GuestViewController.xib; sourceTree = "<group>"; };
		11B3513A0023455D438BAC4C /* BaseTwinItemView.swift */ = {isa = PBXFileReference; fileEncoding = 4; lastKnownFileType = sourcecode.swift; path = BaseTwinItemView.swift; sourceTree = "<group>"; };
		11B35142DB758C8B2397D115 /* RestoreRouter.swift */ = {isa = PBXFileReference; fileEncoding = 4; lastKnownFileType = sourcecode.swift; path = RestoreRouter.swift; sourceTree = "<group>"; };
		11B351C72700B40AB457AFA8 /* TestExtensions.swift */ = {isa = PBXFileReference; fileEncoding = 4; lastKnownFileType = sourcecode.swift; path = TestExtensions.swift; sourceTree = "<group>"; };
		11B351D1EA6877358DABA00F /* DepositInteractorTests.swift */ = {isa = PBXFileReference; fileEncoding = 4; lastKnownFileType = sourcecode.swift; path = DepositInteractorTests.swift; sourceTree = "<group>"; };
		11B351D55B31D37B7194DE55 /* UITableView.swift */ = {isa = PBXFileReference; fileEncoding = 4; lastKnownFileType = sourcecode.swift; path = UITableView.swift; sourceTree = "<group>"; };
		11B351FFC025462BB9F01184 /* UIColor.swift */ = {isa = PBXFileReference; fileEncoding = 4; lastKnownFileType = sourcecode.swift; path = UIColor.swift; sourceTree = "<group>"; };
		11B352044BCE494491257933 /* UserDefaultsStorage.swift */ = {isa = PBXFileReference; fileEncoding = 4; lastKnownFileType = sourcecode.swift; path = UserDefaultsStorage.swift; sourceTree = "<group>"; };
		11B3520E9F70FFB8CC2D25A3 /* TransactionsRouter.swift */ = {isa = PBXFileReference; fileEncoding = 4; lastKnownFileType = sourcecode.swift; path = TransactionsRouter.swift; sourceTree = "<group>"; };
		11B3522A841B5C2BEAA023DE /* SendConfirmationAlertModel.swift */ = {isa = PBXFileReference; fileEncoding = 4; lastKnownFileType = sourcecode.swift; path = SendConfirmationAlertModel.swift; sourceTree = "<group>"; };
		11B3522E7181FB5F0A647944 /* Satoshi.swift */ = {isa = PBXFileReference; fileEncoding = 4; lastKnownFileType = sourcecode.swift; path = Satoshi.swift; sourceTree = "<group>"; };
		11B3522F9D6DB1D04EA92CCE /* SendConfirmationAddressItem.swift */ = {isa = PBXFileReference; fileEncoding = 4; lastKnownFileType = sourcecode.swift; path = SendConfirmationAddressItem.swift; sourceTree = "<group>"; };
		11B3523AECA209106F192586 /* BaseButtonItem.swift */ = {isa = PBXFileReference; fileEncoding = 4; lastKnownFileType = sourcecode.swift; path = BaseButtonItem.swift; sourceTree = "<group>"; };
		11B352A3792AA46E98DDE5B6 /* SendStateViewItemFactoryTests.swift */ = {isa = PBXFileReference; fileEncoding = 4; lastKnownFileType = sourcecode.swift; path = SendStateViewItemFactoryTests.swift; sourceTree = "<group>"; };
		11B352D114BED753EEBA8B8D /* BitcoinAdapter.swift */ = {isa = PBXFileReference; fileEncoding = 4; lastKnownFileType = sourcecode.swift; path = BitcoinAdapter.swift; sourceTree = "<group>"; };
		11B352D314A298B6B832F309 /* EthereumAdapter.swift */ = {isa = PBXFileReference; fileEncoding = 4; lastKnownFileType = sourcecode.swift; path = EthereumAdapter.swift; sourceTree = "<group>"; };
		11B3535DD03F9264351E13A9 /* NetworkManager.swift */ = {isa = PBXFileReference; fileEncoding = 4; lastKnownFileType = sourcecode.swift; path = NetworkManager.swift; sourceTree = "<group>"; };
		11B3535FC407BA20765EBCF4 /* KeyboardObservingViewController.swift */ = {isa = PBXFileReference; fileEncoding = 4; lastKnownFileType = sourcecode.swift; path = KeyboardObservingViewController.swift; sourceTree = "<group>"; };
		11B353A3B460BF1B24349F9F /* BackupInteractor.swift */ = {isa = PBXFileReference; fileEncoding = 4; lastKnownFileType = sourcecode.swift; path = BackupInteractor.swift; sourceTree = "<group>"; };
		11B353D57AB36A9CF4DEE090 /* GuestViewController.swift */ = {isa = PBXFileReference; fileEncoding = 4; lastKnownFileType = sourcecode.swift; path = GuestViewController.swift; sourceTree = "<group>"; };
		11B353F1BD63011E1D536631 /* WalletNavigationController.swift */ = {isa = PBXFileReference; fileEncoding = 4; lastKnownFileType = sourcecode.swift; path = WalletNavigationController.swift; sourceTree = "<group>"; };
		11B3543C6E6212154344AD63 /* SendConfirmationAddressItemView.swift */ = {isa = PBXFileReference; fileEncoding = 4; lastKnownFileType = sourcecode.swift; path = SendConfirmationAddressItemView.swift; sourceTree = "<group>"; };
		11B35458E7255EFB7BD0FB67 /* BalanceViewItem.swift */ = {isa = PBXFileReference; fileEncoding = 4; lastKnownFileType = sourcecode.swift; path = BalanceViewItem.swift; sourceTree = "<group>"; };
		11B35461B70501F290DFC166 /* TransactionViewItemFactoryTests.swift */ = {isa = PBXFileReference; fileEncoding = 4; lastKnownFileType = sourcecode.swift; path = TransactionViewItemFactoryTests.swift; sourceTree = "<group>"; };
		11B35492B1162F69CA7A0597 /* DateHelper.swift */ = {isa = PBXFileReference; fileEncoding = 4; lastKnownFileType = sourcecode.swift; path = DateHelper.swift; sourceTree = "<group>"; };
		11B354A7AB2C1276AAAAE9E6 /* RealmStorage.swift */ = {isa = PBXFileReference; fileEncoding = 4; lastKnownFileType = sourcecode.swift; path = RealmStorage.swift; sourceTree = "<group>"; };
		11B354B43B5120F594318FDA /* PermissionsHelper.swift */ = {isa = PBXFileReference; fileEncoding = 4; lastKnownFileType = sourcecode.swift; path = PermissionsHelper.swift; sourceTree = "<group>"; };
		11B354E15658C8BF7D5268D9 /* RestoreInteractor.swift */ = {isa = PBXFileReference; fileEncoding = 4; lastKnownFileType = sourcecode.swift; path = RestoreInteractor.swift; sourceTree = "<group>"; };
		11B3550630A9EC44B7157E6F /* BaseCurrencySettingsInteractor.swift */ = {isa = PBXFileReference; fileEncoding = 4; lastKnownFileType = sourcecode.swift; path = BaseCurrencySettingsInteractor.swift; sourceTree = "<group>"; };
		11B3550B7B94CDF3DA89DBF1 /* SendFeeItemView.swift */ = {isa = PBXFileReference; fileEncoding = 4; lastKnownFileType = sourcecode.swift; path = SendFeeItemView.swift; sourceTree = "<group>"; };
		11B35570FD93AFB406434D20 /* CoinManager.swift */ = {isa = PBXFileReference; fileEncoding = 4; lastKnownFileType = sourcecode.swift; path = CoinManager.swift; sourceTree = "<group>"; };
		11B355771A1D96DB96FBC975 /* BackupPresenter.swift */ = {isa = PBXFileReference; fileEncoding = 4; lastKnownFileType = sourcecode.swift; path = BackupPresenter.swift; sourceTree = "<group>"; };
		11B355ABE89C2793563829BD /* Date.swift */ = {isa = PBXFileReference; fileEncoding = 4; lastKnownFileType = sourcecode.swift; path = Date.swift; sourceTree = "<group>"; };
		11B356347098BE98619962B4 /* LanguageManagerTests.swift */ = {isa = PBXFileReference; fileEncoding = 4; lastKnownFileType = sourcecode.swift; path = LanguageManagerTests.swift; sourceTree = "<group>"; };
		11B3564E0721887CEBDE39F2 /* BaseButtonItemView.swift */ = {isa = PBXFileReference; fileEncoding = 4; lastKnownFileType = sourcecode.swift; path = BaseButtonItemView.swift; sourceTree = "<group>"; };
		11B3566164D1D7C7898132E2 /* AlertButtonItemView.swift */ = {isa = PBXFileReference; fileEncoding = 4; lastKnownFileType = sourcecode.swift; path = AlertButtonItemView.swift; sourceTree = "<group>"; };
		11B3566ED622AE7606EF76B9 /* GuestInteractor.swift */ = {isa = PBXFileReference; fileEncoding = 4; lastKnownFileType = sourcecode.swift; path = GuestInteractor.swift; sourceTree = "<group>"; };
		11B356738853E2305B5CC34B /* TransactionRecord.swift */ = {isa = PBXFileReference; fileEncoding = 4; lastKnownFileType = sourcecode.swift; path = TransactionRecord.swift; sourceTree = "<group>"; };
		11B35687F7521B1F22786638 /* TransactionsModule.swift */ = {isa = PBXFileReference; fileEncoding = 4; lastKnownFileType = sourcecode.swift; path = TransactionsModule.swift; sourceTree = "<group>"; };
		11B3569AD3ABD5F26CB51506 /* TransactionViewItemFactory.swift */ = {isa = PBXFileReference; fileEncoding = 4; lastKnownFileType = sourcecode.swift; path = TransactionViewItemFactory.swift; sourceTree = "<group>"; };
		11B3569AE7CDF7E217CAB4EE /* TransactionsPresenter.swift */ = {isa = PBXFileReference; fileEncoding = 4; lastKnownFileType = sourcecode.swift; path = TransactionsPresenter.swift; sourceTree = "<group>"; };
		11B356A624E0982E0D90F9BB /* BalancePresenter.swift */ = {isa = PBXFileReference; fileEncoding = 4; lastKnownFileType = sourcecode.swift; path = BalancePresenter.swift; sourceTree = "<group>"; };
		11B356AA9A3DDA541D5EBEAC /* SendConfirmationAmountItemView.swift */ = {isa = PBXFileReference; fileEncoding = 4; lastKnownFileType = sourcecode.swift; path = SendConfirmationAmountItemView.swift; sourceTree = "<group>"; };
		11B356CEB7192CE21DD1BC8B /* BackupModule.swift */ = {isa = PBXFileReference; fileEncoding = 4; lastKnownFileType = sourcecode.swift; path = BackupModule.swift; sourceTree = "<group>"; };
		11B356D6300E64A1982BC9EB /* UIAlertController.swift */ = {isa = PBXFileReference; fileEncoding = 4; lastKnownFileType = sourcecode.swift; path = UIAlertController.swift; sourceTree = "<group>"; };
		11B356DF243F6B9248E6AD42 /* Currency.swift */ = {isa = PBXFileReference; fileEncoding = 4; lastKnownFileType = sourcecode.swift; path = Currency.swift; sourceTree = "<group>"; };
		11B356FC36735ABABB140C33 /* TransactionRateSyncer.swift */ = {isa = PBXFileReference; fileEncoding = 4; lastKnownFileType = sourcecode.swift; path = TransactionRateSyncer.swift; sourceTree = "<group>"; };
		11B3570598EDE26F96BC5F41 /* RespondButton.swift */ = {isa = PBXFileReference; fileEncoding = 4; lastKnownFileType = sourcecode.swift; path = RespondButton.swift; sourceTree = "<group>"; };
		11B3572D1DA38AAD1A4429EB /* SendConfirmationValueItem.swift */ = {isa = PBXFileReference; fileEncoding = 4; lastKnownFileType = sourcecode.swift; path = SendConfirmationValueItem.swift; sourceTree = "<group>"; };
		11B3576492DE68F2507BB711 /* AdapterFactory.swift */ = {isa = PBXFileReference; fileEncoding = 4; lastKnownFileType = sourcecode.swift; path = AdapterFactory.swift; sourceTree = "<group>"; };
		11B357776F706C10E8B14C4E /* TransactionViewItem.swift */ = {isa = PBXFileReference; fileEncoding = 4; lastKnownFileType = sourcecode.swift; path = TransactionViewItem.swift; sourceTree = "<group>"; };
		11B35788190D05AF5DBB9072 /* ReachabilityManager.swift */ = {isa = PBXFileReference; fileEncoding = 4; lastKnownFileType = sourcecode.swift; path = ReachabilityManager.swift; sourceTree = "<group>"; };
		11B357B45FC7216E5D1BA309 /* SendFeeItem.swift */ = {isa = PBXFileReference; fileEncoding = 4; lastKnownFileType = sourcecode.swift; path = SendFeeItem.swift; sourceTree = "<group>"; };
		11B357BA1A6AC79F07B54FB5 /* SystemInfoManager.swift */ = {isa = PBXFileReference; fileEncoding = 4; lastKnownFileType = sourcecode.swift; path = SystemInfoManager.swift; sourceTree = "<group>"; };
		11B357C9E0AA5CE75C3CC825 /* LanguageCell.swift */ = {isa = PBXFileReference; fileEncoding = 4; lastKnownFileType = sourcecode.swift; path = LanguageCell.swift; sourceTree = "<group>"; };
		11B357E4A859AC4A201F6ABB /* WalletManagerTests.swift */ = {isa = PBXFileReference; fileEncoding = 4; lastKnownFileType = sourcecode.swift; path = WalletManagerTests.swift; sourceTree = "<group>"; };
		11B357F5E2BDAAAE4E5446E3 /* WalletManager.swift */ = {isa = PBXFileReference; fileEncoding = 4; lastKnownFileType = sourcecode.swift; path = WalletManager.swift; sourceTree = "<group>"; };
		11B3581BC59DE52C60AED5F5 /* BaseCurrencySettingsInteractorTests.swift */ = {isa = PBXFileReference; fileEncoding = 4; lastKnownFileType = sourcecode.swift; path = BaseCurrencySettingsInteractorTests.swift; sourceTree = "<group>"; };
		11B358414185C1B924E91A32 /* UIView.swift */ = {isa = PBXFileReference; fileEncoding = 4; lastKnownFileType = sourcecode.swift; path = UIView.swift; sourceTree = "<group>"; };
		11B3584E1C6B6FA22B89D82C /* KeychainStorage.swift */ = {isa = PBXFileReference; fileEncoding = 4; lastKnownFileType = sourcecode.swift; path = KeychainStorage.swift; sourceTree = "<group>"; };
		11B358586003E20B167B1442 /* RestoreModule.swift */ = {isa = PBXFileReference; fileEncoding = 4; lastKnownFileType = sourcecode.swift; path = RestoreModule.swift; sourceTree = "<group>"; };
		11B3589DC1945CAFBEEB1EED /* CurrencyValue.swift */ = {isa = PBXFileReference; fileEncoding = 4; lastKnownFileType = sourcecode.swift; path = CurrencyValue.swift; sourceTree = "<group>"; };
		11B358A2ED820E5741F0701A /* AppConfigProvider.swift */ = {isa = PBXFileReference; fileEncoding = 4; lastKnownFileType = sourcecode.swift; path = AppConfigProvider.swift; sourceTree = "<group>"; };
		11B35924A855AA25B6DC370E /* TransactionRateSyncerTests.swift */ = {isa = PBXFileReference; fileEncoding = 4; lastKnownFileType = sourcecode.swift; path = TransactionRateSyncerTests.swift; sourceTree = "<group>"; };
		11B3592BB989584CB1E4129B /* CurrencyManagerTests.swift */ = {isa = PBXFileReference; fileEncoding = 4; lastKnownFileType = sourcecode.swift; path = CurrencyManagerTests.swift; sourceTree = "<group>"; };
		11B3595B61F6978D745D9776 /* UnlinkButtonItem.swift */ = {isa = PBXFileReference; fileEncoding = 4; lastKnownFileType = sourcecode.swift; path = UnlinkButtonItem.swift; sourceTree = "<group>"; };
		11B359656C7DCCBCE1CDEF4C /* RealmFactory.swift */ = {isa = PBXFileReference; fileEncoding = 4; lastKnownFileType = sourcecode.swift; path = RealmFactory.swift; sourceTree = "<group>"; };
		11B3598F5529D0939EE53A19 /* CurrencyManager.swift */ = {isa = PBXFileReference; fileEncoding = 4; lastKnownFileType = sourcecode.swift; path = CurrencyManager.swift; sourceTree = "<group>"; };
		11B359DA37B619C35AF93D2A /* BaseCurrencySettingsPresenterTests.swift */ = {isa = PBXFileReference; fileEncoding = 4; lastKnownFileType = sourcecode.swift; path = BaseCurrencySettingsPresenterTests.swift; sourceTree = "<group>"; };
		11B359DEE539B7406C382B80 /* SendAmountItem.swift */ = {isa = PBXFileReference; fileEncoding = 4; lastKnownFileType = sourcecode.swift; path = SendAmountItem.swift; sourceTree = "<group>"; };
		11B359E7A75E6B92D1305F40 /* MainPresenter.swift */ = {isa = PBXFileReference; fileEncoding = 4; lastKnownFileType = sourcecode.swift; path = MainPresenter.swift; sourceTree = "<group>"; };
		11B35A03BE23E45AA8D94F70 /* RateManagerTests.swift */ = {isa = PBXFileReference; fileEncoding = 4; lastKnownFileType = sourcecode.swift; path = RateManagerTests.swift; sourceTree = "<group>"; };
		11B35A473B035F88BA0C09C1 /* UIFont.swift */ = {isa = PBXFileReference; fileEncoding = 4; lastKnownFileType = sourcecode.swift; path = UIFont.swift; sourceTree = "<group>"; };
		11B35A56B7E8B8CCA04266B2 /* SendAmountItemView.swift */ = {isa = PBXFileReference; fileEncoding = 4; lastKnownFileType = sourcecode.swift; path = SendAmountItemView.swift; sourceTree = "<group>"; };
		11B35A5DE20DD6DD486FAFC0 /* Protocols.swift */ = {isa = PBXFileReference; fileEncoding = 4; lastKnownFileType = sourcecode.swift; path = Protocols.swift; sourceTree = "<group>"; };
		11B35A65D7F2EADB3618DA64 /* RandomManager.swift */ = {isa = PBXFileReference; fileEncoding = 4; lastKnownFileType = sourcecode.swift; path = RandomManager.swift; sourceTree = "<group>"; };
		11B35AC7305FD5CEB5690DD9 /* SendAddressItemView.swift */ = {isa = PBXFileReference; fileEncoding = 4; lastKnownFileType = sourcecode.swift; path = SendAddressItemView.swift; sourceTree = "<group>"; };
		11B35ADA6828A0EF11976938 /* GuestRouter.swift */ = {isa = PBXFileReference; fileEncoding = 4; lastKnownFileType = sourcecode.swift; path = GuestRouter.swift; sourceTree = "<group>"; };
		11B35ADD30196056A9C6407C /* WordsManager.swift */ = {isa = PBXFileReference; fileEncoding = 4; lastKnownFileType = sourcecode.swift; path = WordsManager.swift; sourceTree = "<group>"; };
		11B35B0378C5EA6E02CB2E37 /* CurrencyCell.swift */ = {isa = PBXFileReference; fileEncoding = 4; lastKnownFileType = sourcecode.swift; path = CurrencyCell.swift; sourceTree = "<group>"; };
		11B35B466B8FF6754E47DACD /* CoinValue.swift */ = {isa = PBXFileReference; fileEncoding = 4; lastKnownFileType = sourcecode.swift; path = CoinValue.swift; sourceTree = "<group>"; };
		11B35B5CE0ED32CD93DFBB56 /* BaseTwinItemView.xib */ = {isa = PBXFileReference; lastKnownFileType = file.xib; path = BaseTwinItemView.xib; sourceTree = "<group>"; };
		11B35B7A44754508AEFDA9FD /* BaseCurrencySettingsPresenter.swift */ = {isa = PBXFileReference; fileEncoding = 4; lastKnownFileType = sourcecode.swift; path = BaseCurrencySettingsPresenter.swift; sourceTree = "<group>"; };
		11B35B88A2D6C85E1600F3AF /* MainInteractor.swift */ = {isa = PBXFileReference; fileEncoding = 4; lastKnownFileType = sourcecode.swift; path = MainInteractor.swift; sourceTree = "<group>"; };
		11B35B96D2BC5994AC8EC794 /* MainModule.swift */ = {isa = PBXFileReference; fileEncoding = 4; lastKnownFileType = sourcecode.swift; path = MainModule.swift; sourceTree = "<group>"; };
		11B35BAEE22C144B33661819 /* RestorePresenter.swift */ = {isa = PBXFileReference; fileEncoding = 4; lastKnownFileType = sourcecode.swift; path = RestorePresenter.swift; sourceTree = "<group>"; };
		11B35BBAAAE1A3981B902E89 /* Rate.swift */ = {isa = PBXFileReference; fileEncoding = 4; lastKnownFileType = sourcecode.swift; path = Rate.swift; sourceTree = "<group>"; };
		11B35BC220F1D90BF6BF3AAF /* GuestModule.swift */ = {isa = PBXFileReference; fileEncoding = 4; lastKnownFileType = sourcecode.swift; path = GuestModule.swift; sourceTree = "<group>"; };
		11B35BD5DC556C46CC3893B0 /* SendConfirmationValueItemView.swift */ = {isa = PBXFileReference; fileEncoding = 4; lastKnownFileType = sourcecode.swift; path = SendConfirmationValueItemView.swift; sourceTree = "<group>"; };
		11B35BDC4FD741BE033D1956 /* AboutSettingsRouter.swift */ = {isa = PBXFileReference; fileEncoding = 4; lastKnownFileType = sourcecode.swift; path = AboutSettingsRouter.swift; sourceTree = "<group>"; };
		11B35BEF7ABBE155593B4DBE /* TransactionsInteractor.swift */ = {isa = PBXFileReference; fileEncoding = 4; lastKnownFileType = sourcecode.swift; path = TransactionsInteractor.swift; sourceTree = "<group>"; };
		11B35C104035EBC5B0B13592 /* BaseCurrencySettingsModule.swift */ = {isa = PBXFileReference; fileEncoding = 4; lastKnownFileType = sourcecode.swift; path = BaseCurrencySettingsModule.swift; sourceTree = "<group>"; };
		11B35C181EB4CA85BD80228C /* HudHelper.swift */ = {isa = PBXFileReference; fileEncoding = 4; lastKnownFileType = sourcecode.swift; path = HudHelper.swift; sourceTree = "<group>"; };
		11B35C182B944A7CD13EA163 /* BiometryType.swift */ = {isa = PBXFileReference; fileEncoding = 4; lastKnownFileType = sourcecode.swift; path = BiometryType.swift; sourceTree = "<group>"; };
		11B35C4FFB99D10A8F343E9C /* LanguageManager.swift */ = {isa = PBXFileReference; fileEncoding = 4; lastKnownFileType = sourcecode.swift; path = LanguageManager.swift; sourceTree = "<group>"; };
		11B35C7DCF9B7894F7600623 /* LaunchRouter.swift */ = {isa = PBXFileReference; fileEncoding = 4; lastKnownFileType = sourcecode.swift; path = LaunchRouter.swift; sourceTree = "<group>"; };
		11B35C8856A137E92441AF19 /* IndexedInputField.swift */ = {isa = PBXFileReference; fileEncoding = 4; lastKnownFileType = sourcecode.swift; path = IndexedInputField.swift; sourceTree = "<group>"; };
		11B35C8CE85CE0CE4E323F97 /* RateSyncerTests.swift */ = {isa = PBXFileReference; fileEncoding = 4; lastKnownFileType = sourcecode.swift; path = RateSyncerTests.swift; sourceTree = "<group>"; };
		11B35CEBC4B32E57AA2469AA /* PasteboardManager.swift */ = {isa = PBXFileReference; fileEncoding = 4; lastKnownFileType = sourcecode.swift; path = PasteboardManager.swift; sourceTree = "<group>"; };
		11B35CFDC5BD98BA40682DBD /* ConfirmationButtonItem.swift */ = {isa = PBXFileReference; fileEncoding = 4; lastKnownFileType = sourcecode.swift; path = ConfirmationButtonItem.swift; sourceTree = "<group>"; };
		11B35D163D12BE823AF54E97 /* MainRouter.swift */ = {isa = PBXFileReference; fileEncoding = 4; lastKnownFileType = sourcecode.swift; path = MainRouter.swift; sourceTree = "<group>"; };
		11B35D66E95B16C32E3796E8 /* BackupRouter.swift */ = {isa = PBXFileReference; fileEncoding = 4; lastKnownFileType = sourcecode.swift; path = BackupRouter.swift; sourceTree = "<group>"; };
		11B35D81B1CB74C0337214DC /* Wallet.swift */ = {isa = PBXFileReference; fileEncoding = 4; lastKnownFileType = sourcecode.swift; path = Wallet.swift; sourceTree = "<group>"; };
		11B35DC5A4019EA28C92B1E7 /* BalanceModule.swift */ = {isa = PBXFileReference; fileEncoding = 4; lastKnownFileType = sourcecode.swift; path = BalanceModule.swift; sourceTree = "<group>"; };
		11B35DC75FCA42F7A5FB1E65 /* SendPresenterTests.swift */ = {isa = PBXFileReference; fileEncoding = 4; lastKnownFileType = sourcecode.swift; path = SendPresenterTests.swift; sourceTree = "<group>"; };
		11B35DDABED90E97417092F5 /* BalanceRouter.swift */ = {isa = PBXFileReference; fileEncoding = 4; lastKnownFileType = sourcecode.swift; path = BalanceRouter.swift; sourceTree = "<group>"; };
		11B35DFF5136FA50CB5FBCA6 /* BackupConfirmationAlertModel.swift */ = {isa = PBXFileReference; fileEncoding = 4; lastKnownFileType = sourcecode.swift; path = BackupConfirmationAlertModel.swift; sourceTree = "<group>"; };
		11B35E4481DCD98BF2074797 /* BaseCurrencySettingsViewController.swift */ = {isa = PBXFileReference; fileEncoding = 4; lastKnownFileType = sourcecode.swift; path = BaseCurrencySettingsViewController.swift; sourceTree = "<group>"; };
		11B35EC60329833B8D6CA1E0 /* ConfirmationCheckboxItem.swift */ = {isa = PBXFileReference; fileEncoding = 4; lastKnownFileType = sourcecode.swift; path = ConfirmationCheckboxItem.swift; sourceTree = "<group>"; };
		11B35EFB45ECC2D403CA6C89 /* ValueFormatter.swift */ = {isa = PBXFileReference; fileEncoding = 4; lastKnownFileType = sourcecode.swift; path = ValueFormatter.swift; sourceTree = "<group>"; };
		11B35F2B655DA832E0761521 /* DepositPresenterTests.swift */ = {isa = PBXFileReference; fileEncoding = 4; lastKnownFileType = sourcecode.swift; path = DepositPresenterTests.swift; sourceTree = "<group>"; };
		11B35F3E6B957ECFF5D1CE2E /* BaseCurrencySettingsRouter.swift */ = {isa = PBXFileReference; fileEncoding = 4; lastKnownFileType = sourcecode.swift; path = BaseCurrencySettingsRouter.swift; sourceTree = "<group>"; };
		11B35F414DD593D0E64A1254 /* TransactionManager.swift */ = {isa = PBXFileReference; fileEncoding = 4; lastKnownFileType = sourcecode.swift; path = TransactionManager.swift; sourceTree = "<group>"; };
		11B35F4AF52970B217AD4DC6 /* String.swift */ = {isa = PBXFileReference; fileEncoding = 4; lastKnownFileType = sourcecode.swift; path = String.swift; sourceTree = "<group>"; };
		11B35F54E966E33C901B1736 /* SendAddressItem.swift */ = {isa = PBXFileReference; fileEncoding = 4; lastKnownFileType = sourcecode.swift; path = SendAddressItem.swift; sourceTree = "<group>"; };
		11B35F86873099E095869F7C /* UnlinkConfirmationAlertModel.swift */ = {isa = PBXFileReference; fileEncoding = 4; lastKnownFileType = sourcecode.swift; path = UnlinkConfirmationAlertModel.swift; sourceTree = "<group>"; };
		11B35FA1C1FF965AA2EB6666 /* PeriodicTimer.swift */ = {isa = PBXFileReference; fileEncoding = 4; lastKnownFileType = sourcecode.swift; path = PeriodicTimer.swift; sourceTree = "<group>"; };
		11B35FAF942FA80752EDBFA7 /* SendInteractorTests.swift */ = {isa = PBXFileReference; fileEncoding = 4; lastKnownFileType = sourcecode.swift; path = SendInteractorTests.swift; sourceTree = "<group>"; };
		1A56401A0F6DB2F88A01ED73 /* TransactionsPresenterTests.swift */ = {isa = PBXFileReference; fileEncoding = 4; lastKnownFileType = sourcecode.swift; path = TransactionsPresenterTests.swift; sourceTree = "<group>"; };
		1A5640528EFD15137E218EA3 /* MainSettingsPresenter.swift */ = {isa = PBXFileReference; fileEncoding = 4; lastKnownFileType = sourcecode.swift; path = MainSettingsPresenter.swift; sourceTree = "<group>"; };
		1A564077BF075C35B6FF3BCB /* SendTheme.swift */ = {isa = PBXFileReference; fileEncoding = 4; lastKnownFileType = sourcecode.swift; path = SendTheme.swift; sourceTree = "<group>"; };
		1A564082B28C17265B23D88A /* SecuritySettingsInteractor.swift */ = {isa = PBXFileReference; fileEncoding = 4; lastKnownFileType = sourcecode.swift; path = SecuritySettingsInteractor.swift; sourceTree = "<group>"; };
		1A564083CF8DF7A89314820D /* UnlockPinInteractorTests.swift */ = {isa = PBXFileReference; fileEncoding = 4; lastKnownFileType = sourcecode.swift; path = UnlockPinInteractorTests.swift; sourceTree = "<group>"; };
		1A56408C8281C80FD365E5BE /* LaunchModule.swift */ = {isa = PBXFileReference; fileEncoding = 4; lastKnownFileType = sourcecode.swift; path = LaunchModule.swift; sourceTree = "<group>"; };
		1A564091A9C12F224A18B740 /* TransactionInfoPresenter.swift */ = {isa = PBXFileReference; fileEncoding = 4; lastKnownFileType = sourcecode.swift; path = TransactionInfoPresenter.swift; sourceTree = "<group>"; };
		1A564094488F092EDA007FE9 /* LanguageSettingsRouter.swift */ = {isa = PBXFileReference; fileEncoding = 4; lastKnownFileType = sourcecode.swift; path = LanguageSettingsRouter.swift; sourceTree = "<group>"; };
		1A5640AA47846498D56A36E6 /* LatestRate.swift */ = {isa = PBXFileReference; fileEncoding = 4; lastKnownFileType = sourcecode.swift; path = LatestRate.swift; sourceTree = "<group>"; };
		1A5640B6691F4FD048C82A49 /* CoinValueHelper.swift */ = {isa = PBXFileReference; fileEncoding = 4; lastKnownFileType = sourcecode.swift; path = CoinValueHelper.swift; sourceTree = "<group>"; };
		1A5640B8B65EAECA3A36F89E /* PinInteractor.swift */ = {isa = PBXFileReference; fileEncoding = 4; lastKnownFileType = sourcecode.swift; path = PinInteractor.swift; sourceTree = "<group>"; };
		1A5640FFFD5B065D745208F1 /* PagingDotsItem.swift */ = {isa = PBXFileReference; fileEncoding = 4; lastKnownFileType = sourcecode.swift; path = PagingDotsItem.swift; sourceTree = "<group>"; };
		1A5641572B6E46E18B52A6A9 /* SecuritySettingsModule.swift */ = {isa = PBXFileReference; fileEncoding = 4; lastKnownFileType = sourcecode.swift; path = SecuritySettingsModule.swift; sourceTree = "<group>"; };
		1A5641742308EC67C1292980 /* UnlockPinPresenter.swift */ = {isa = PBXFileReference; fileEncoding = 4; lastKnownFileType = sourcecode.swift; path = UnlockPinPresenter.swift; sourceTree = "<group>"; };
		1A564181733CBC44EECFBBF3 /* TransactionCloseItem.swift */ = {isa = PBXFileReference; fileEncoding = 4; lastKnownFileType = sourcecode.swift; path = TransactionCloseItem.swift; sourceTree = "<group>"; };
		1A5641B7D1079995F147F7D2 /* SecuritySettingsRouter.swift */ = {isa = PBXFileReference; fileEncoding = 4; lastKnownFileType = sourcecode.swift; path = SecuritySettingsRouter.swift; sourceTree = "<group>"; };
		1A5641C2FAD616C358A319A0 /* SendModule.swift */ = {isa = PBXFileReference; fileEncoding = 4; lastKnownFileType = sourcecode.swift; path = SendModule.swift; sourceTree = "<group>"; };
		1A56421310FCB8A4E19BDDB3 /* SetPinModule.swift */ = {isa = PBXFileReference; fileEncoding = 4; lastKnownFileType = sourcecode.swift; path = SetPinModule.swift; sourceTree = "<group>"; };
		1A564238192BEA3F5470E204 /* LanguageSettingsPresenter.swift */ = {isa = PBXFileReference; fileEncoding = 4; lastKnownFileType = sourcecode.swift; path = LanguageSettingsPresenter.swift; sourceTree = "<group>"; };
		1A564243436E5185205D0359 /* BalanceTheme.swift */ = {isa = PBXFileReference; fileEncoding = 4; lastKnownFileType = sourcecode.swift; path = BalanceTheme.swift; sourceTree = "<group>"; };
		1A56424F4DB6D8384D8F2489 /* FullTransactionInfoTextCell.swift */ = {isa = PBXFileReference; fileEncoding = 4; lastKnownFileType = sourcecode.swift; path = FullTransactionInfoTextCell.swift; sourceTree = "<group>"; };
		1A564258FC24334581197AC1 /* SecuritySettingsInteractorTests.swift */ = {isa = PBXFileReference; fileEncoding = 4; lastKnownFileType = sourcecode.swift; path = SecuritySettingsInteractorTests.swift; sourceTree = "<group>"; };
		1A56425A421C1C9FB383DCDA /* TransactionRecordDataSource.swift */ = {isa = PBXFileReference; fileEncoding = 4; lastKnownFileType = sourcecode.swift; path = TransactionRecordDataSource.swift; sourceTree = "<group>"; };
		1A56425E1873BC8574539D2B /* SendButtonItem.swift */ = {isa = PBXFileReference; fileEncoding = 4; lastKnownFileType = sourcecode.swift; path = SendButtonItem.swift; sourceTree = "<group>"; };
		1A564260BF2C73B9F2450FB8 /* SendInteractor.swift */ = {isa = PBXFileReference; fileEncoding = 4; lastKnownFileType = sourcecode.swift; path = SendInteractor.swift; sourceTree = "<group>"; };
		1A56426438831456EF79DC47 /* MainSettingsInteractorTests.swift */ = {isa = PBXFileReference; fileEncoding = 4; lastKnownFileType = sourcecode.swift; path = MainSettingsInteractorTests.swift; sourceTree = "<group>"; };
		1A56428DB7E042907CD4252D /* FullTransactionInfoTheme.swift */ = {isa = PBXFileReference; fileEncoding = 4; lastKnownFileType = sourcecode.swift; path = FullTransactionInfoTheme.swift; sourceTree = "<group>"; };
		1A564298191D07782DFF5B99 /* TransactionInfoBaseHashValueItemView.swift */ = {isa = PBXFileReference; fileEncoding = 4; lastKnownFileType = sourcecode.swift; path = TransactionInfoBaseHashValueItemView.swift; sourceTree = "<group>"; };
		1A5642A5A1B21FE92139766E /* LanguageSettingsModule.swift */ = {isa = PBXFileReference; fileEncoding = 4; lastKnownFileType = sourcecode.swift; path = LanguageSettingsModule.swift; sourceTree = "<group>"; };
		1A5642EFA8A991436AED3B44 /* TransactionAmountItemView.swift */ = {isa = PBXFileReference; fileEncoding = 4; lastKnownFileType = sourcecode.swift; path = TransactionAmountItemView.swift; sourceTree = "<group>"; };
		1A5643010944D435B8BA2FD8 /* TransactionInfoAlertModel.swift */ = {isa = PBXFileReference; fileEncoding = 4; lastKnownFileType = sourcecode.swift; path = TransactionInfoAlertModel.swift; sourceTree = "<group>"; };
		1A564326AB442FFB65E1CA29 /* PinDotsView.swift */ = {isa = PBXFileReference; fileEncoding = 4; lastKnownFileType = sourcecode.swift; path = PinDotsView.swift; sourceTree = "<group>"; };
		1A5643996D67B74F800DFFE4 /* TransactionInfoModule.swift */ = {isa = PBXFileReference; fileEncoding = 4; lastKnownFileType = sourcecode.swift; path = TransactionInfoModule.swift; sourceTree = "<group>"; };
		1A5643AAE35C8D8C5DA5924C /* TransactionCell.swift */ = {isa = PBXFileReference; fileEncoding = 4; lastKnownFileType = sourcecode.swift; path = TransactionCell.swift; sourceTree = "<group>"; };
		1A564447850F619EDD37CBC3 /* SetPinRouter.swift */ = {isa = PBXFileReference; fileEncoding = 4; lastKnownFileType = sourcecode.swift; path = SetPinRouter.swift; sourceTree = "<group>"; };
		1A56444A8B170E65EE00C33F /* SecuritySettingsPresenterTests.swift */ = {isa = PBXFileReference; fileEncoding = 4; lastKnownFileType = sourcecode.swift; path = SecuritySettingsPresenterTests.swift; sourceTree = "<group>"; };
		1A56445B53883A652362E9D6 /* MainSettingsPresenterTests.swift */ = {isa = PBXFileReference; fileEncoding = 4; lastKnownFileType = sourcecode.swift; path = MainSettingsPresenterTests.swift; sourceTree = "<group>"; };
		1A56446DB62F52AC4C3C2C30 /* SecuritySettingsPresenter.swift */ = {isa = PBXFileReference; fileEncoding = 4; lastKnownFileType = sourcecode.swift; path = SecuritySettingsPresenter.swift; sourceTree = "<group>"; };
		1A5644CAA65F6AF171D2D5AF /* SendAlertModel.swift */ = {isa = PBXFileReference; fileEncoding = 4; lastKnownFileType = sourcecode.swift; path = SendAlertModel.swift; sourceTree = "<group>"; };
		1A5644D3B094D4148F99F8A5 /* LanguageSettingsViewController.swift */ = {isa = PBXFileReference; fileEncoding = 4; lastKnownFileType = sourcecode.swift; path = LanguageSettingsViewController.swift; sourceTree = "<group>"; };
		1A5644EDACA3F1843C8194F7 /* UnlockPinRouter.swift */ = {isa = PBXFileReference; fileEncoding = 4; lastKnownFileType = sourcecode.swift; path = UnlockPinRouter.swift; sourceTree = "<group>"; };
		1A56452493943328835585AC /* LanguageSettingsPresenterTests.swift */ = {isa = PBXFileReference; fileEncoding = 4; lastKnownFileType = sourcecode.swift; path = LanguageSettingsPresenterTests.swift; sourceTree = "<group>"; };
		1A5645282A89F1EE4A04D5DD /* TransactionInfoBaseValueItemView.swift */ = {isa = PBXFileReference; fileEncoding = 4; lastKnownFileType = sourcecode.swift; path = TransactionInfoBaseValueItemView.swift; sourceTree = "<group>"; };
		1A5645371B2FC499500DCA93 /* DepositPresenter.swift */ = {isa = PBXFileReference; fileEncoding = 4; lastKnownFileType = sourcecode.swift; path = DepositPresenter.swift; sourceTree = "<group>"; };
		1A56453E2F6ED44D46D84C49 /* PagingDotsItemView.swift */ = {isa = PBXFileReference; fileEncoding = 4; lastKnownFileType = sourcecode.swift; path = PagingDotsItemView.swift; sourceTree = "<group>"; };
		1A56458C7C29504755A09E00 /* LaunchInteractor.swift */ = {isa = PBXFileReference; fileEncoding = 4; lastKnownFileType = sourcecode.swift; path = LaunchInteractor.swift; sourceTree = "<group>"; };
		1A5645B289EFBDB3EAB27E3A /* PinManager.swift */ = {isa = PBXFileReference; fileEncoding = 4; lastKnownFileType = sourcecode.swift; path = PinManager.swift; sourceTree = "<group>"; };
		1A5645BE7DACEC78A2FAEFB5 /* DepositCollectionItem.swift */ = {isa = PBXFileReference; fileEncoding = 4; lastKnownFileType = sourcecode.swift; path = DepositCollectionItem.swift; sourceTree = "<group>"; };
		1A5645D25F2DB148CD0C16B5 /* MainSettingsRouter.swift */ = {isa = PBXFileReference; fileEncoding = 4; lastKnownFileType = sourcecode.swift; path = MainSettingsRouter.swift; sourceTree = "<group>"; };
		1A5645ED6604E61C418C257E /* TransactionsTheme.swift */ = {isa = PBXFileReference; fileEncoding = 4; lastKnownFileType = sourcecode.swift; path = TransactionsTheme.swift; sourceTree = "<group>"; };
		1A5645F926B14580B1644164 /* TransactionInfoTheme.swift */ = {isa = PBXFileReference; fileEncoding = 4; lastKnownFileType = sourcecode.swift; path = TransactionInfoTheme.swift; sourceTree = "<group>"; };
		1A56463AFF1D05E33BA25C8A /* BalanceHeaderView.swift */ = {isa = PBXFileReference; fileEncoding = 4; lastKnownFileType = sourcecode.swift; path = BalanceHeaderView.swift; sourceTree = "<group>"; };
		1A56464DB0EEF75F63C91760 /* TransactionAmountItem.swift */ = {isa = PBXFileReference; fileEncoding = 4; lastKnownFileType = sourcecode.swift; path = TransactionAmountItem.swift; sourceTree = "<group>"; };
		1A56464E8EDBFB0B67DB593F /* SettingsRightLabelCell.swift */ = {isa = PBXFileReference; fileEncoding = 4; lastKnownFileType = sourcecode.swift; path = SettingsRightLabelCell.swift; sourceTree = "<group>"; };
		1A564679937963085A8530F4 /* CurrencyHelper.swift */ = {isa = PBXFileReference; fileEncoding = 4; lastKnownFileType = sourcecode.swift; path = CurrencyHelper.swift; sourceTree = "<group>"; };
		1A56469DF9D0C335228E88EE /* TransactionTitleItemView.swift */ = {isa = PBXFileReference; fileEncoding = 4; lastKnownFileType = sourcecode.swift; path = TransactionTitleItemView.swift; sourceTree = "<group>"; };
		1A5646AB24E23765AD12C83E /* BalancePresenterTests.swift */ = {isa = PBXFileReference; fileEncoding = 4; lastKnownFileType = sourcecode.swift; path = BalancePresenterTests.swift; sourceTree = "<group>"; };
		1A5646B68188CD13969CE766 /* BalanceHeaderView.xib */ = {isa = PBXFileReference; lastKnownFileType = file.xib; path = BalanceHeaderView.xib; sourceTree = "<group>"; };
		1A5646C9024F054AE8115A30 /* TransactionStatusItem.swift */ = {isa = PBXFileReference; fileEncoding = 4; lastKnownFileType = sourcecode.swift; path = TransactionStatusItem.swift; sourceTree = "<group>"; };
		1A5646D49060C3EFF06D0479 /* App.swift */ = {isa = PBXFileReference; fileEncoding = 4; lastKnownFileType = sourcecode.swift; path = App.swift; sourceTree = "<group>"; };
		1A5646F390EE2D74304C8CDA /* EditPinPresenter.swift */ = {isa = PBXFileReference; fileEncoding = 4; lastKnownFileType = sourcecode.swift; path = EditPinPresenter.swift; sourceTree = "<group>"; };
		1A56474B516F0AFBAAFB3AE2 /* SendRouter.swift */ = {isa = PBXFileReference; fileEncoding = 4; lastKnownFileType = sourcecode.swift; path = SendRouter.swift; sourceTree = "<group>"; };
		1A5647AD7481B36F20D4DDF9 /* MainSettingsModule.swift */ = {isa = PBXFileReference; fileEncoding = 4; lastKnownFileType = sourcecode.swift; path = MainSettingsModule.swift; sourceTree = "<group>"; };
		1A5647AD931E3B90C974A6CB /* SecuritySettingsViewController.swift */ = {isa = PBXFileReference; fileEncoding = 4; lastKnownFileType = sourcecode.swift; path = SecuritySettingsViewController.swift; sourceTree = "<group>"; };
		1A5647CE5852E959DA7EB89A /* TransactionsFilterTheme.swift */ = {isa = PBXFileReference; fileEncoding = 4; lastKnownFileType = sourcecode.swift; path = TransactionsFilterTheme.swift; sourceTree = "<group>"; };
		1A5647D980D08E2E4359861B /* ScanQRController.swift */ = {isa = PBXFileReference; fileEncoding = 4; lastKnownFileType = sourcecode.swift; path = ScanQRController.swift; sourceTree = "<group>"; };
		1A5647DBF15322999B5A1D04 /* TransactionInfoInteractor.swift */ = {isa = PBXFileReference; fileEncoding = 4; lastKnownFileType = sourcecode.swift; path = TransactionInfoInteractor.swift; sourceTree = "<group>"; };
		1A5647E28DF774B3CE01D2C4 /* UnlockPinInteractor.swift */ = {isa = PBXFileReference; fileEncoding = 4; lastKnownFileType = sourcecode.swift; path = UnlockPinInteractor.swift; sourceTree = "<group>"; };
		1A5647EE51941D84607A9493 /* SendPresenter.swift */ = {isa = PBXFileReference; fileEncoding = 4; lastKnownFileType = sourcecode.swift; path = SendPresenter.swift; sourceTree = "<group>"; };
		1A5647F6F29405E571D70592 /* DepositAddressCollectionCell.swift */ = {isa = PBXFileReference; fileEncoding = 4; lastKnownFileType = sourcecode.swift; path = DepositAddressCollectionCell.swift; sourceTree = "<group>"; };
		1A5647FDE8383651F19C35C6 /* TransactionInfoRouter.swift */ = {isa = PBXFileReference; fileEncoding = 4; lastKnownFileType = sourcecode.swift; path = TransactionInfoRouter.swift; sourceTree = "<group>"; };
		1A56481E8D97841B12893D00 /* DepositTheme.swift */ = {isa = PBXFileReference; fileEncoding = 4; lastKnownFileType = sourcecode.swift; path = DepositTheme.swift; sourceTree = "<group>"; };
		1A5648311E0EA947B1446649 /* SetPinPresenter.swift */ = {isa = PBXFileReference; fileEncoding = 4; lastKnownFileType = sourcecode.swift; path = SetPinPresenter.swift; sourceTree = "<group>"; };
		1A564879AD72301AAB78F8F5 /* MainSettingsViewController.swift */ = {isa = PBXFileReference; fileEncoding = 4; lastKnownFileType = sourcecode.swift; path = MainSettingsViewController.swift; sourceTree = "<group>"; };
		1A56487BA5FFC1BC45D6F25C /* SettingsInfoFooter.swift */ = {isa = PBXFileReference; fileEncoding = 4; lastKnownFileType = sourcecode.swift; path = SettingsInfoFooter.swift; sourceTree = "<group>"; };
		1A5648AB2D8BF212D891310D /* AddressItem.swift */ = {isa = PBXFileReference; fileEncoding = 4; lastKnownFileType = sourcecode.swift; path = AddressItem.swift; sourceTree = "<group>"; };
		1A5648D3CF09FF5EBE8321EC /* RestoreWordCell.swift */ = {isa = PBXFileReference; fileEncoding = 4; lastKnownFileType = sourcecode.swift; path = RestoreWordCell.swift; sourceTree = "<group>"; };
		1A5648DA32EA5FC27E4CEF64 /* DepositInteractor.swift */ = {isa = PBXFileReference; fileEncoding = 4; lastKnownFileType = sourcecode.swift; path = DepositInteractor.swift; sourceTree = "<group>"; };
		1A5648F910A01D14653C8B21 /* LockManager.swift */ = {isa = PBXFileReference; fileEncoding = 4; lastKnownFileType = sourcecode.swift; path = LockManager.swift; sourceTree = "<group>"; };
		1A564901BE8CB514936E47AF /* BiometricManager.swift */ = {isa = PBXFileReference; fileEncoding = 4; lastKnownFileType = sourcecode.swift; path = BiometricManager.swift; sourceTree = "<group>"; };
		1A56490AEC0BDFCA98275B49 /* PinModule.swift */ = {isa = PBXFileReference; fileEncoding = 4; lastKnownFileType = sourcecode.swift; path = PinModule.swift; sourceTree = "<group>"; };
		1A564939814A9D9F47D41EEB /* InputFieldTheme.swift */ = {isa = PBXFileReference; fileEncoding = 4; lastKnownFileType = sourcecode.swift; path = InputFieldTheme.swift; sourceTree = "<group>"; };
		1A564948450C4AADB2679AC0 /* PinViewController.swift */ = {isa = PBXFileReference; fileEncoding = 4; lastKnownFileType = sourcecode.swift; path = PinViewController.swift; sourceTree = "<group>"; };
		1A564996AA2AE3468D2992E5 /* EditPinPresenterTests.swift */ = {isa = PBXFileReference; fileEncoding = 4; lastKnownFileType = sourcecode.swift; path = EditPinPresenterTests.swift; sourceTree = "<group>"; };
		1A56499AAEEED9EA3CE9E0A7 /* SettingsRightImageCell.swift */ = {isa = PBXFileReference; fileEncoding = 4; lastKnownFileType = sourcecode.swift; path = SettingsRightImageCell.swift; sourceTree = "<group>"; };
		1A5649BED7237B075AE7F8B8 /* SendTitleItemView.swift */ = {isa = PBXFileReference; fileEncoding = 4; lastKnownFileType = sourcecode.swift; path = SendTitleItemView.swift; sourceTree = "<group>"; };
		1A5649C888E12C1A0B70EFA8 /* TransactionsCurrencyCell.swift */ = {isa = PBXFileReference; fileEncoding = 4; lastKnownFileType = sourcecode.swift; path = TransactionsCurrencyCell.swift; sourceTree = "<group>"; };
		1A5649DB879A57761C09842E /* AppTheme.swift */ = {isa = PBXFileReference; fileEncoding = 4; lastKnownFileType = sourcecode.swift; path = AppTheme.swift; sourceTree = "<group>"; };
		1A564A3E6B23CF04ECEB40DC /* ManagePinPresenter.swift */ = {isa = PBXFileReference; fileEncoding = 4; lastKnownFileType = sourcecode.swift; path = ManagePinPresenter.swift; sourceTree = "<group>"; };
		1A564A6CCF1B907F25255D2E /* LockRouter.swift */ = {isa = PBXFileReference; fileEncoding = 4; lastKnownFileType = sourcecode.swift; path = LockRouter.swift; sourceTree = "<group>"; };
		1A564A8B8E07B97BA9910FDA /* TransactionInfoBaseHashValueItem.swift */ = {isa = PBXFileReference; fileEncoding = 4; lastKnownFileType = sourcecode.swift; path = TransactionInfoBaseHashValueItem.swift; sourceTree = "<group>"; };
		1A564A961EE2857B5283A996 /* FullTransactionInfoController.swift */ = {isa = PBXFileReference; fileEncoding = 4; lastKnownFileType = sourcecode.swift; path = FullTransactionInfoController.swift; sourceTree = "<group>"; };
		1A564AA8BF74E16E91DC46D5 /* PinInteractorTests.swift */ = {isa = PBXFileReference; fileEncoding = 4; lastKnownFileType = sourcecode.swift; path = PinInteractorTests.swift; sourceTree = "<group>"; };
		1A564AF060F532C77FB991C7 /* SendTitleItem.swift */ = {isa = PBXFileReference; fileEncoding = 4; lastKnownFileType = sourcecode.swift; path = SendTitleItem.swift; sourceTree = "<group>"; };
		1A564B0A9AB0EAAB5574FDD0 /* DepositCollectionItemView.swift */ = {isa = PBXFileReference; fileEncoding = 4; lastKnownFileType = sourcecode.swift; path = DepositCollectionItemView.swift; sourceTree = "<group>"; };
		1A564B27FBA16D9EA22F0944 /* TransactionCloseItemView.swift */ = {isa = PBXFileReference; fileEncoding = 4; lastKnownFileType = sourcecode.swift; path = TransactionCloseItemView.swift; sourceTree = "<group>"; };
		1A564B3A1B7A6F432F72A811 /* SettingsToggleCell.swift */ = {isa = PBXFileReference; fileEncoding = 4; lastKnownFileType = sourcecode.swift; path = SettingsToggleCell.swift; sourceTree = "<group>"; };
		1A564B746C8A6451D81B27D4 /* BalanceCell.swift */ = {isa = PBXFileReference; fileEncoding = 4; lastKnownFileType = sourcecode.swift; path = BalanceCell.swift; sourceTree = "<group>"; };
		1A564BB88BF3ED779F8C21DC /* BlurManager.swift */ = {isa = PBXFileReference; fileEncoding = 4; lastKnownFileType = sourcecode.swift; path = BlurManager.swift; sourceTree = "<group>"; };
		1A564BD2D59794AD187F28ED /* TransactionStatusItemView.swift */ = {isa = PBXFileReference; fileEncoding = 4; lastKnownFileType = sourcecode.swift; path = TransactionStatusItemView.swift; sourceTree = "<group>"; };
		1A564C08421D093D6E445D3A /* EditPinRouter.swift */ = {isa = PBXFileReference; fileEncoding = 4; lastKnownFileType = sourcecode.swift; path = EditPinRouter.swift; sourceTree = "<group>"; };
		1A564C27C6CDAE6E692C4A14 /* TransactionTitleItem.swift */ = {isa = PBXFileReference; fileEncoding = 4; lastKnownFileType = sourcecode.swift; path = TransactionTitleItem.swift; sourceTree = "<group>"; };
		1A564C2A96B49F01C1EC645D /* DepositAlertModel.swift */ = {isa = PBXFileReference; fileEncoding = 4; lastKnownFileType = sourcecode.swift; path = DepositAlertModel.swift; sourceTree = "<group>"; };
		1A564C4C8EFE1B1BBE03C9E6 /* TransactionFromToHashItem.swift */ = {isa = PBXFileReference; fileEncoding = 4; lastKnownFileType = sourcecode.swift; path = TransactionFromToHashItem.swift; sourceTree = "<group>"; };
		1A564C62CB1A633191738174 /* LanguageSettingsInteractorTests.swift */ = {isa = PBXFileReference; fileEncoding = 4; lastKnownFileType = sourcecode.swift; path = LanguageSettingsInteractorTests.swift; sourceTree = "<group>"; };
		1A564C8D33CF4789C3167428 /* TransactionsInteractorTests.swift */ = {isa = PBXFileReference; fileEncoding = 4; lastKnownFileType = sourcecode.swift; path = TransactionsInteractorTests.swift; sourceTree = "<group>"; };
		1A564CF82858F8E7F80E1835 /* RateManager.swift */ = {isa = PBXFileReference; fileEncoding = 4; lastKnownFileType = sourcecode.swift; path = RateManager.swift; sourceTree = "<group>"; };
		1A564CFA352D219E2D05D09F /* SendButtonItemView.swift */ = {isa = PBXFileReference; fileEncoding = 4; lastKnownFileType = sourcecode.swift; path = SendButtonItemView.swift; sourceTree = "<group>"; };
		1A564D0BE1310BFCC7D8D774 /* EditPinModule.swift */ = {isa = PBXFileReference; fileEncoding = 4; lastKnownFileType = sourcecode.swift; path = EditPinModule.swift; sourceTree = "<group>"; };
		1A564D6EFBD1A8C9678288E6 /* TransactionIDHashItem.swift */ = {isa = PBXFileReference; fileEncoding = 4; lastKnownFileType = sourcecode.swift; path = TransactionIDHashItem.swift; sourceTree = "<group>"; };
		1A564D73251DBFA0CFE34D12 /* MainSettingsInteractor.swift */ = {isa = PBXFileReference; fileEncoding = 4; lastKnownFileType = sourcecode.swift; path = MainSettingsInteractor.swift; sourceTree = "<group>"; };
		1A564D7FA287326CBE96353A /* ButtonTheme.swift */ = {isa = PBXFileReference; fileEncoding = 4; lastKnownFileType = sourcecode.swift; path = ButtonTheme.swift; sourceTree = "<group>"; };
		1A564DA173BE95B4681E5395 /* DepositCopyButtonItemView.swift */ = {isa = PBXFileReference; fileEncoding = 4; lastKnownFileType = sourcecode.swift; path = DepositCopyButtonItemView.swift; sourceTree = "<group>"; };
		1A564DB37A289E1AEA981458 /* LanguageSettingsInteractor.swift */ = {isa = PBXFileReference; fileEncoding = 4; lastKnownFileType = sourcecode.swift; path = LanguageSettingsInteractor.swift; sourceTree = "<group>"; };
		1A564E017B299CF4BA6F337C /* UnlockPinModule.swift */ = {isa = PBXFileReference; fileEncoding = 4; lastKnownFileType = sourcecode.swift; path = UnlockPinModule.swift; sourceTree = "<group>"; };
		1A564E1F405D2D57FBC9E799 /* TransactionFromToHashItemView.swift */ = {isa = PBXFileReference; fileEncoding = 4; lastKnownFileType = sourcecode.swift; path = TransactionFromToHashItemView.swift; sourceTree = "<group>"; };
		1A564E1FBBCCA45BCDA557F4 /* DepositModule.swift */ = {isa = PBXFileReference; fileEncoding = 4; lastKnownFileType = sourcecode.swift; path = DepositModule.swift; sourceTree = "<group>"; };
		1A564E32F66415F9A0586626 /* PinView.swift */ = {isa = PBXFileReference; fileEncoding = 4; lastKnownFileType = sourcecode.swift; path = PinView.swift; sourceTree = "<group>"; };
		1A564E534927A26ACA3B1D83 /* SetPinPresenterTests.swift */ = {isa = PBXFileReference; fileEncoding = 4; lastKnownFileType = sourcecode.swift; path = SetPinPresenterTests.swift; sourceTree = "<group>"; };
		1A564E60ED94EDDE153519AA /* DescriptionCollectionHeader.swift */ = {isa = PBXFileReference; fileEncoding = 4; lastKnownFileType = sourcecode.swift; path = DescriptionCollectionHeader.swift; sourceTree = "<group>"; };
		1A564E77730537D108E31276 /* ConfirmationTheme.swift */ = {isa = PBXFileReference; fileEncoding = 4; lastKnownFileType = sourcecode.swift; path = ConfirmationTheme.swift; sourceTree = "<group>"; };
		1A564EA89D7182D3D3F669C3 /* BalanceInteractorTests.swift */ = {isa = PBXFileReference; fileEncoding = 4; lastKnownFileType = sourcecode.swift; path = BalanceInteractorTests.swift; sourceTree = "<group>"; };
		1A564EDCEACE83D95F6AE528 /* DepositRouter.swift */ = {isa = PBXFileReference; fileEncoding = 4; lastKnownFileType = sourcecode.swift; path = DepositRouter.swift; sourceTree = "<group>"; };
		1A564F2613ECE2DE4A6F9F79 /* TransactionInfoBaseValueItem.swift */ = {isa = PBXFileReference; fileEncoding = 4; lastKnownFileType = sourcecode.swift; path = TransactionInfoBaseValueItem.swift; sourceTree = "<group>"; };
		1A564F3B10EF814E1D330CAD /* DepositCopyButtonItem.swift */ = {isa = PBXFileReference; fileEncoding = 4; lastKnownFileType = sourcecode.swift; path = DepositCopyButtonItem.swift; sourceTree = "<group>"; };
		1A564F49E3B187A3564C0561 /* LocalizationManager.swift */ = {isa = PBXFileReference; fileEncoding = 4; lastKnownFileType = sourcecode.swift; path = LocalizationManager.swift; sourceTree = "<group>"; };
		1A564F5FA00D064D9F3F0AF7 /* SettingsCell.swift */ = {isa = PBXFileReference; fileEncoding = 4; lastKnownFileType = sourcecode.swift; path = SettingsCell.swift; sourceTree = "<group>"; };
		1A564F627224BDD3E99C582B /* LaunchPresenter.swift */ = {isa = PBXFileReference; fileEncoding = 4; lastKnownFileType = sourcecode.swift; path = LaunchPresenter.swift; sourceTree = "<group>"; };
		1A564F747A4D0B78E5DF6F1B /* SettingsTheme.swift */ = {isa = PBXFileReference; fileEncoding = 4; lastKnownFileType = sourcecode.swift; path = SettingsTheme.swift; sourceTree = "<group>"; };
		1A564FA5E8DDE76BF1257727 /* UnlockPinPresenterTests.swift */ = {isa = PBXFileReference; fileEncoding = 4; lastKnownFileType = sourcecode.swift; path = UnlockPinPresenterTests.swift; sourceTree = "<group>"; };
		1A564FE8D247C36C2478C6B5 /* TransactionCurrenciesHeaderView.swift */ = {isa = PBXFileReference; fileEncoding = 4; lastKnownFileType = sourcecode.swift; path = TransactionCurrenciesHeaderView.swift; sourceTree = "<group>"; };
		2CDA251F7039B6388B930003 /* Pods_Bank_Dev.framework */ = {isa = PBXFileReference; explicitFileType = wrapper.framework; includeInIndex = 0; path = Pods_Bank_Dev.framework; sourceTree = BUILT_PRODUCTS_DIR; };
		3D955ABDB32C63409D8F97FC /* Pods-Bank Tests.debug.xcconfig */ = {isa = PBXFileReference; includeInIndex = 1; lastKnownFileType = text.xcconfig; name = "Pods-Bank Tests.debug.xcconfig"; path = "../Pods/Target Support Files/Pods-Bank Tests/Pods-Bank Tests.debug.xcconfig"; sourceTree = "<group>"; };
		417B3999AB813D9B5AE50F08 /* Pods-Bank Dev T.debug.xcconfig */ = {isa = PBXFileReference; includeInIndex = 1; lastKnownFileType = text.xcconfig; name = "Pods-Bank Dev T.debug.xcconfig"; path = "../Pods/Target Support Files/Pods-Bank Dev T/Pods-Bank Dev T.debug.xcconfig"; sourceTree = "<group>"; };
		49A4A4EC5EC2A6D4253FB66D /* Pods-Bank Dev.release.xcconfig */ = {isa = PBXFileReference; includeInIndex = 1; lastKnownFileType = text.xcconfig; name = "Pods-Bank Dev.release.xcconfig"; path = "../Pods/Target Support Files/Pods-Bank Dev/Pods-Bank Dev.release.xcconfig"; sourceTree = "<group>"; };
		503320AA214679EB00F64AAA /* PinTheme.swift */ = {isa = PBXFileReference; fileEncoding = 4; lastKnownFileType = sourcecode.swift; path = PinTheme.swift; sourceTree = "<group>"; };
		509E3D2320E398610095452C /* RestoreTheme.swift */ = {isa = PBXFileReference; lastKnownFileType = sourcecode.swift; path = RestoreTheme.swift; sourceTree = "<group>"; };
		50A83FBE213FCB4B008A5F4B /* ru */ = {isa = PBXFileReference; lastKnownFileType = text.plist.strings; name = ru; path = ru.lproj/Localizable.strings; sourceTree = "<group>"; };
		50A83FBF213FEB0C008A5F4B /* LightTheme.xcassets */ = {isa = PBXFileReference; lastKnownFileType = folder.assetcatalog; path = LightTheme.xcassets; sourceTree = "<group>"; };
		50AB06AD2158E2EE00A01E4A /* LocalAuthentication.framework */ = {isa = PBXFileReference; lastKnownFileType = wrapper.framework; name = LocalAuthentication.framework; path = System/Library/Frameworks/LocalAuthentication.framework; sourceTree = SDKROOT; };
		50AB06B6215A269200A01E4A /* en */ = {isa = PBXFileReference; lastKnownFileType = text.plist.strings; name = en; path = en.lproj/InfoPlist.strings; sourceTree = "<group>"; };
		50AB06B8215A269700A01E4A /* ru */ = {isa = PBXFileReference; lastKnownFileType = text.plist.strings; name = ru; path = ru.lproj/InfoPlist.strings; sourceTree = "<group>"; };
		50AB06B9215A269900A01E4A /* de */ = {isa = PBXFileReference; lastKnownFileType = text.plist.strings; name = de; path = de.lproj/InfoPlist.strings; sourceTree = "<group>"; };
		50E2A266214A67B400C51413 /* de */ = {isa = PBXFileReference; lastKnownFileType = text.plist.strings; name = de; path = de.lproj/Localizable.strings; sourceTree = "<group>"; };
		50EDB79E215B493000BFE8A5 /* GeneratedMocks.swift */ = {isa = PBXFileReference; fileEncoding = 4; lastKnownFileType = sourcecode.swift; path = GeneratedMocks.swift; sourceTree = "<group>"; };
		50EED18F218822E200E200AD /* fr */ = {isa = PBXFileReference; lastKnownFileType = text.plist.strings; name = fr; path = fr.lproj/InfoPlist.strings; sourceTree = "<group>"; };
		50EED190218822E200E200AD /* fr */ = {isa = PBXFileReference; lastKnownFileType = text.plist.strings; name = fr; path = fr.lproj/Localizable.strings; sourceTree = "<group>"; };
		50EED191218822FA00E200AD /* tr */ = {isa = PBXFileReference; lastKnownFileType = text.plist.strings; name = tr; path = tr.lproj/InfoPlist.strings; sourceTree = "<group>"; };
		50EED192218822FA00E200AD /* tr */ = {isa = PBXFileReference; lastKnownFileType = text.plist.strings; name = tr; path = tr.lproj/Localizable.strings; sourceTree = "<group>"; };
		57643D7C83C0E8939C422D13 /* Pods_Bank_Dev_T.framework */ = {isa = PBXFileReference; explicitFileType = wrapper.framework; includeInIndex = 0; path = Pods_Bank_Dev_T.framework; sourceTree = BUILT_PRODUCTS_DIR; };
		754FC632F3964D9EF1172D85 /* Pods_Bank.framework */ = {isa = PBXFileReference; explicitFileType = wrapper.framework; includeInIndex = 0; path = Pods_Bank.framework; sourceTree = BUILT_PRODUCTS_DIR; };
		7B87DD80F1B5F49E1A17D48A /* Pods-Bank.release.xcconfig */ = {isa = PBXFileReference; includeInIndex = 1; lastKnownFileType = text.xcconfig; name = "Pods-Bank.release.xcconfig"; path = "../Pods/Target Support Files/Pods-Bank/Pods-Bank.release.xcconfig"; sourceTree = "<group>"; };
		A79CC9D3E472AD6CDB9E17EC /* Pods-Bank.debug.xcconfig */ = {isa = PBXFileReference; includeInIndex = 1; lastKnownFileType = text.xcconfig; name = "Pods-Bank.debug.xcconfig"; path = "../Pods/Target Support Files/Pods-Bank/Pods-Bank.debug.xcconfig"; sourceTree = "<group>"; };
		C34C463CE4115A838C13EA33 /* Pods_Bank_Tests.framework */ = {isa = PBXFileReference; explicitFileType = wrapper.framework; includeInIndex = 0; path = Pods_Bank_Tests.framework; sourceTree = BUILT_PRODUCTS_DIR; };
		D24DBEAA7A654C8075B634B6 /* Pods-Bank Dev.debug.xcconfig */ = {isa = PBXFileReference; includeInIndex = 1; lastKnownFileType = text.xcconfig; name = "Pods-Bank Dev.debug.xcconfig"; path = "../Pods/Target Support Files/Pods-Bank Dev/Pods-Bank Dev.debug.xcconfig"; sourceTree = "<group>"; };
		D3285F4220BD158E00644076 /* Bank Dev T.app */ = {isa = PBXFileReference; explicitFileType = wrapper.application; includeInIndex = 0; path = "Bank Dev T.app"; sourceTree = BUILT_PRODUCTS_DIR; };
		D3285F4520BD158E00644076 /* AppDelegate.swift */ = {isa = PBXFileReference; lastKnownFileType = sourcecode.swift; path = AppDelegate.swift; sourceTree = "<group>"; };
		D3285F4C20BD158F00644076 /* Assets.xcassets */ = {isa = PBXFileReference; lastKnownFileType = folder.assetcatalog; path = Assets.xcassets; sourceTree = "<group>"; };
		D3285F5120BD158F00644076 /* Info.plist */ = {isa = PBXFileReference; lastKnownFileType = text.plist.xml; path = Info.plist; sourceTree = "<group>"; };
		D3373D9420BEC7B30082BC4A /* AVFoundation.framework */ = {isa = PBXFileReference; lastKnownFileType = wrapper.framework; name = AVFoundation.framework; path = System/Library/Frameworks/AVFoundation.framework; sourceTree = SDKROOT; };
		D3373DB120C52F640082BC4A /* LaunchScreen.xib */ = {isa = PBXFileReference; lastKnownFileType = file.xib; path = LaunchScreen.xib; sourceTree = "<group>"; };
		D3373DB720C564450082BC4A /* BackupWordsController.swift */ = {isa = PBXFileReference; lastKnownFileType = sourcecode.swift; path = BackupWordsController.swift; sourceTree = "<group>"; };
		D3373DB820C564450082BC4A /* BackupWordsController.xib */ = {isa = PBXFileReference; lastKnownFileType = file.xib; path = BackupWordsController.xib; sourceTree = "<group>"; };
		D3373DBF20C658660082BC4A /* Bank Tests.xctest */ = {isa = PBXFileReference; explicitFileType = wrapper.cfbundle; includeInIndex = 0; path = "Bank Tests.xctest"; sourceTree = BUILT_PRODUCTS_DIR; };
		D3373DC320C658660082BC4A /* Info.plist */ = {isa = PBXFileReference; lastKnownFileType = text.plist.xml; path = Info.plist; sourceTree = "<group>"; };
		D3373DCC20C6B21C0082BC4A /* RestoreViewController.swift */ = {isa = PBXFileReference; lastKnownFileType = sourcecode.swift; path = RestoreViewController.swift; sourceTree = "<group>"; };
		D3373DCD20C6B21C0082BC4A /* RestoreViewController.xib */ = {isa = PBXFileReference; lastKnownFileType = file.xib; path = RestoreViewController.xib; sourceTree = "<group>"; };
		D348A76C20C7C44500803B9E /* BackupNavigationController.swift */ = {isa = PBXFileReference; lastKnownFileType = sourcecode.swift; path = BackupNavigationController.swift; sourceTree = "<group>"; };
		D348A77020C7C58900803B9E /* BackupIntroController.swift */ = {isa = PBXFileReference; lastKnownFileType = sourcecode.swift; path = BackupIntroController.swift; sourceTree = "<group>"; };
		D348A77120C7C58900803B9E /* BackupIntroController.xib */ = {isa = PBXFileReference; lastKnownFileType = file.xib; path = BackupIntroController.xib; sourceTree = "<group>"; };
		D348A77420C7D34100803B9E /* BackupConfirmationController.swift */ = {isa = PBXFileReference; lastKnownFileType = sourcecode.swift; path = BackupConfirmationController.swift; sourceTree = "<group>"; };
		D348A77520C7D34100803B9E /* BackupConfirmationController.xib */ = {isa = PBXFileReference; lastKnownFileType = file.xib; path = BackupConfirmationController.xib; sourceTree = "<group>"; };
		D35B518821942E7A00504FBA /* AboutSettingsViewController.swift */ = {isa = PBXFileReference; lastKnownFileType = sourcecode.swift; path = AboutSettingsViewController.swift; sourceTree = "<group>"; };
		D38405CE218317DF007D50AD /* Bank Dev.app */ = {isa = PBXFileReference; explicitFileType = wrapper.application; includeInIndex = 0; path = "Bank Dev.app"; sourceTree = BUILT_PRODUCTS_DIR; };
		D38406BE21831B3D007D50AD /* Bank.app */ = {isa = PBXFileReference; explicitFileType = wrapper.application; includeInIndex = 0; path = Bank.app; sourceTree = BUILT_PRODUCTS_DIR; };
		D38406C3218327B1007D50AD /* AppIcon.xcassets */ = {isa = PBXFileReference; lastKnownFileType = folder.assetcatalog; path = AppIcon.xcassets; sourceTree = "<group>"; };
		D38406C621832862007D50AD /* AppIconDevT.xcassets */ = {isa = PBXFileReference; lastKnownFileType = folder.assetcatalog; path = AppIconDevT.xcassets; sourceTree = "<group>"; };
		D38406C821832968007D50AD /* AppIconDev.xcassets */ = {isa = PBXFileReference; lastKnownFileType = folder.assetcatalog; path = AppIconDev.xcassets; sourceTree = "<group>"; };
		D3A6D6B9219430BA00D11AFE /* AboutCell.swift */ = {isa = PBXFileReference; lastKnownFileType = sourcecode.swift; path = AboutCell.swift; sourceTree = "<group>"; };
		D3A6D6BA219430BA00D11AFE /* AboutCell.xib */ = {isa = PBXFileReference; lastKnownFileType = file.xib; path = AboutCell.xib; sourceTree = "<group>"; };
		D3B62A8820CA40DC005A9F80 /* MainViewController.swift */ = {isa = PBXFileReference; lastKnownFileType = sourcecode.swift; path = MainViewController.swift; sourceTree = "<group>"; };
		D3B62A8920CA40DC005A9F80 /* MainViewController.xib */ = {isa = PBXFileReference; lastKnownFileType = file.xib; path = MainViewController.xib; sourceTree = "<group>"; };
		D3B62A8C20CA436F005A9F80 /* BalanceViewController.swift */ = {isa = PBXFileReference; lastKnownFileType = sourcecode.swift; path = BalanceViewController.swift; sourceTree = "<group>"; };
		D3B62A9020CA467E005A9F80 /* TransactionsViewController.swift */ = {isa = PBXFileReference; lastKnownFileType = sourcecode.swift; path = TransactionsViewController.swift; sourceTree = "<group>"; };
		D3B62A9B20CA73A0005A9F80 /* en */ = {isa = PBXFileReference; lastKnownFileType = text.plist.strings; name = en; path = en.lproj/Localizable.strings; sourceTree = "<group>"; };
		D3B62A9D20CA88BF005A9F80 /* DarkTheme.xcassets */ = {isa = PBXFileReference; lastKnownFileType = folder.assetcatalog; path = DarkTheme.xcassets; sourceTree = "<group>"; };
		DD7EA68C34A8C939459143B0 /* Pods-Bank Tests.release.xcconfig */ = {isa = PBXFileReference; includeInIndex = 1; lastKnownFileType = text.xcconfig; name = "Pods-Bank Tests.release.xcconfig"; path = "../Pods/Target Support Files/Pods-Bank Tests/Pods-Bank Tests.release.xcconfig"; sourceTree = "<group>"; };
		EF86DBB23152BD1358F766CE /* Pods-Bank Dev T.release.xcconfig */ = {isa = PBXFileReference; includeInIndex = 1; lastKnownFileType = text.xcconfig; name = "Pods-Bank Dev T.release.xcconfig"; path = "../Pods/Target Support Files/Pods-Bank Dev T/Pods-Bank Dev T.release.xcconfig"; sourceTree = "<group>"; };
/* End PBXFileReference section */

/* Begin PBXFrameworksBuildPhase section */
		D3285F3F20BD158E00644076 /* Frameworks */ = {
			isa = PBXFrameworksBuildPhase;
			buildActionMask = 2147483647;
			files = (
				50AB06AE2158E2EE00A01E4A /* LocalAuthentication.framework in Frameworks */,
				D3373D9520BEC7B30082BC4A /* AVFoundation.framework in Frameworks */,
				0C1339B5AC2EF6308C530EFA /* Pods_Bank_Dev_T.framework in Frameworks */,
			);
			runOnlyForDeploymentPostprocessing = 0;
		};
		D3373DBC20C658660082BC4A /* Frameworks */ = {
			isa = PBXFrameworksBuildPhase;
			buildActionMask = 2147483647;
			files = (
				41A22A9B2FA01C41637B3EB9 /* Pods_Bank_Tests.framework in Frameworks */,
			);
			runOnlyForDeploymentPostprocessing = 0;
		};
		D38405B7218317DF007D50AD /* Frameworks */ = {
			isa = PBXFrameworksBuildPhase;
			buildActionMask = 2147483647;
			files = (
				D38405B8218317DF007D50AD /* LocalAuthentication.framework in Frameworks */,
				D38405B9218317DF007D50AD /* AVFoundation.framework in Frameworks */,
				D3A298A64B963F9CD9841DBF /* Pods_Bank_Dev.framework in Frameworks */,
			);
			runOnlyForDeploymentPostprocessing = 0;
		};
		D38406A621831B3D007D50AD /* Frameworks */ = {
			isa = PBXFrameworksBuildPhase;
			buildActionMask = 2147483647;
			files = (
				D38406A721831B3D007D50AD /* LocalAuthentication.framework in Frameworks */,
				D38406A821831B3D007D50AD /* AVFoundation.framework in Frameworks */,
				4BBB009736B540C47E50CE37 /* Pods_Bank.framework in Frameworks */,
			);
			runOnlyForDeploymentPostprocessing = 0;
		};
/* End PBXFrameworksBuildPhase section */

/* Begin PBXGroup section */
		11B35039F6DE905E901EDFA9 /* Currencies */ = {
			isa = PBXGroup;
			children = (
				11B356DF243F6B9248E6AD42 /* Currency.swift */,
				1A564679937963085A8530F4 /* CurrencyHelper.swift */,
			);
			path = Currencies;
			sourceTree = "<group>";
		};
		11B351A958188BFC3A37003F /* Balance */ = {
			isa = PBXGroup;
			children = (
				1A564422F8945526DC6866E0 /* Views */,
				11B35DC5A4019EA28C92B1E7 /* BalanceModule.swift */,
				11B35DDABED90E97417092F5 /* BalanceRouter.swift */,
				11B3511175F5F85BE5677E1A /* BalanceInteractor.swift */,
				11B356A624E0982E0D90F9BB /* BalancePresenter.swift */,
				D3B62A8C20CA436F005A9F80 /* BalanceViewController.swift */,
				11B35458E7255EFB7BD0FB67 /* BalanceViewItem.swift */,
			);
			path = Balance;
			sourceTree = "<group>";
		};
		11B351DB654E3B13593BF465 /* Restore */ = {
			isa = PBXGroup;
			children = (
				1A5640A450479CFD91C0413A /* Views */,
				11B358586003E20B167B1442 /* RestoreModule.swift */,
				11B35142DB758C8B2397D115 /* RestoreRouter.swift */,
				11B354E15658C8BF7D5268D9 /* RestoreInteractor.swift */,
				11B35BAEE22C144B33661819 /* RestorePresenter.swift */,
				D3373DCC20C6B21C0082BC4A /* RestoreViewController.swift */,
				D3373DCD20C6B21C0082BC4A /* RestoreViewController.xib */,
			);
			path = Restore;
			sourceTree = "<group>";
		};
		11B3522E3A62CE13EB0C958B /* Backup */ = {
			isa = PBXGroup;
			children = (
				11B356CEB7192CE21DD1BC8B /* BackupModule.swift */,
				11B35D66E95B16C32E3796E8 /* BackupRouter.swift */,
				11B353A3B460BF1B24349F9F /* BackupInteractor.swift */,
				11B355771A1D96DB96FBC975 /* BackupPresenter.swift */,
				D348A76C20C7C44500803B9E /* BackupNavigationController.swift */,
				D348A77020C7C58900803B9E /* BackupIntroController.swift */,
				D348A77120C7C58900803B9E /* BackupIntroController.xib */,
				D3373DB720C564450082BC4A /* BackupWordsController.swift */,
				D3373DB820C564450082BC4A /* BackupWordsController.xib */,
				D348A77420C7D34100803B9E /* BackupConfirmationController.swift */,
				D348A77520C7D34100803B9E /* BackupConfirmationController.xib */,
				11B35DFF5136FA50CB5FBCA6 /* BackupConfirmationAlertModel.swift */,
			);
			path = Backup;
			sourceTree = "<group>";
		};
		11B352926E3B01F819D344DF /* Extensions */ = {
			isa = PBXGroup;
			children = (
				11B351FFC025462BB9F01184 /* UIColor.swift */,
				11B35F4AF52970B217AD4DC6 /* String.swift */,
				11B3522E7181FB5F0A647944 /* Satoshi.swift */,
				11B358414185C1B924E91A32 /* UIView.swift */,
				11B35A473B035F88BA0C09C1 /* UIFont.swift */,
				11B355ABE89C2793563829BD /* Date.swift */,
				11B356D6300E64A1982BC9EB /* UIAlertController.swift */,
				11B351D55B31D37B7194DE55 /* UITableView.swift */,
			);
			path = Extensions;
			sourceTree = "<group>";
		};
		11B35344CEA8CF35257A6975 /* Launch */ = {
			isa = PBXGroup;
			children = (
				11B35C7DCF9B7894F7600623 /* LaunchRouter.swift */,
				1A56408C8281C80FD365E5BE /* LaunchModule.swift */,
				1A56458C7C29504755A09E00 /* LaunchInteractor.swift */,
				1A564F627224BDD3E99C582B /* LaunchPresenter.swift */,
			);
			path = Launch;
			sourceTree = "<group>";
		};
		11B3537337963E192F823FF5 /* UserInterface */ = {
			isa = PBXGroup;
			children = (
				11B35C84DC7991111CB6AF2F /* Controls */,
				11B353F2C2D228FDCCDE913F /* Controllers */,
				11B352926E3B01F819D344DF /* Extensions */,
				11B35C181EB4CA85BD80228C /* HudHelper.swift */,
				11B35492B1162F69CA7A0597 /* DateHelper.swift */,
				11B354B43B5120F594318FDA /* PermissionsHelper.swift */,
				11B35EFB45ECC2D403CA6C89 /* ValueFormatter.swift */,
			);
			path = UserInterface;
			sourceTree = "<group>";
		};
		11B35397696E98FF415A1562 /* Deposit */ = {
			isa = PBXGroup;
			children = (
				11B35F2B655DA832E0761521 /* DepositPresenterTests.swift */,
				11B351D1EA6877358DABA00F /* DepositInteractorTests.swift */,
			);
			path = Deposit;
			sourceTree = "<group>";
		};
		11B353F2C2D228FDCCDE913F /* Controllers */ = {
			isa = PBXGroup;
			children = (
				11B3535FC407BA20765EBCF4 /* KeyboardObservingViewController.swift */,
				11B353F1BD63011E1D536631 /* WalletNavigationController.swift */,
			);
			path = Controllers;
			sourceTree = "<group>";
		};
		11B3546BA60E06900F58BA94 /* Core */ = {
			isa = PBXGroup;
			children = (
				11B35E1EBCA59D0D1DD9ABCD /* Adapters */,
				11B35480153660045A6CF9AC /* Managers */,
				11B3573D2F4B70997D4BBAD3 /* Storage */,
				11B35703146B7401E5D5170E /* Factories */,
				1A5646D49060C3EFF06D0479 /* App.swift */,
				11B35A5DE20DD6DD486FAFC0 /* Protocols.swift */,
				11B35C182B944A7CD13EA163 /* BiometryType.swift */,
			);
			path = Core;
			sourceTree = "<group>";
		};
		11B35480153660045A6CF9AC /* Managers */ = {
			isa = PBXGroup;
			children = (
				1A5648F910A01D14653C8B21 /* LockManager.swift */,
				1A564A6CCF1B907F25255D2E /* LockRouter.swift */,
				11B35ADD30196056A9C6407C /* WordsManager.swift */,
				1A5645B289EFBDB3EAB27E3A /* PinManager.swift */,
				1A564901BE8CB514936E47AF /* BiometricManager.swift */,
				1A564BB88BF3ED779F8C21DC /* BlurManager.swift */,
				1A564CF82858F8E7F80E1835 /* RateManager.swift */,
				1A564F49E3B187A3564C0561 /* LocalizationManager.swift */,
				11B35C4FFB99D10A8F343E9C /* LanguageManager.swift */,
				11B357BA1A6AC79F07B54FB5 /* SystemInfoManager.swift */,
				11B35A65D7F2EADB3618DA64 /* RandomManager.swift */,
				11B35570FD93AFB406434D20 /* CoinManager.swift */,
				11B357F5E2BDAAAE4E5446E3 /* WalletManager.swift */,
				11B35F414DD593D0E64A1254 /* TransactionManager.swift */,
				11B358A2ED820E5741F0701A /* AppConfigProvider.swift */,
				11B3598F5529D0939EE53A19 /* CurrencyManager.swift */,
				11B3535DD03F9264351E13A9 /* NetworkManager.swift */,
				11B350C8341DFAF14D974ACC /* RateSyncer.swift */,
				11B35FA1C1FF965AA2EB6666 /* PeriodicTimer.swift */,
				11B35788190D05AF5DBB9072 /* ReachabilityManager.swift */,
				11B356FC36735ABABB140C33 /* TransactionRateSyncer.swift */,
				11B35CEBC4B32E57AA2469AA /* PasteboardManager.swift */,
			);
			path = Managers;
			sourceTree = "<group>";
		};
		11B354AB3C3435F2D5F39EE6 /* Modules */ = {
			isa = PBXGroup;
			children = (
				11B35344CEA8CF35257A6975 /* Launch */,
				11B35E6ACAC42984FD7E8BA4 /* Guest */,
				11B3522E3A62CE13EB0C958B /* Backup */,
				11B351DB654E3B13593BF465 /* Restore */,
				11B35597F6C8570E3C7ABFBF /* Main */,
				11B351A958188BFC3A37003F /* Balance */,
				11B3564BD80DA937DE5060DD /* Transactions */,
				11B358D87B2EDEB8BE8F133B /* Settings */,
				1A564B7337E79315F1CC3B49 /* Deposit */,
				1A5646EDEC415756075A968B /* Send */,
				1A564B6D22A2CD659257C4DF /* TransactionInfo */,
				1A564B0EE9610C12018EEF64 /* FullTransactionInfo */,
				1A56458BF237D871E8BE0F40 /* Pin */,
			);
			path = Modules;
			sourceTree = "<group>";
		};
		11B35597F6C8570E3C7ABFBF /* Main */ = {
			isa = PBXGroup;
			children = (
				11B35B96D2BC5994AC8EC794 /* MainModule.swift */,
				11B35D163D12BE823AF54E97 /* MainRouter.swift */,
				11B35B88A2D6C85E1600F3AF /* MainInteractor.swift */,
				11B359E7A75E6B92D1305F40 /* MainPresenter.swift */,
				D3B62A8820CA40DC005A9F80 /* MainViewController.swift */,
				D3B62A8920CA40DC005A9F80 /* MainViewController.xib */,
			);
			path = Main;
			sourceTree = "<group>";
		};
		11B3564BD80DA937DE5060DD /* Transactions */ = {
			isa = PBXGroup;
			children = (
				1A56463D46E59369F3C2AC13 /* Views */,
				11B35687F7521B1F22786638 /* TransactionsModule.swift */,
				11B3520E9F70FFB8CC2D25A3 /* TransactionsRouter.swift */,
				11B35BEF7ABBE155593B4DBE /* TransactionsInteractor.swift */,
				11B3569AE7CDF7E217CAB4EE /* TransactionsPresenter.swift */,
				D3B62A9020CA467E005A9F80 /* TransactionsViewController.swift */,
				1A56425A421C1C9FB383DCDA /* TransactionRecordDataSource.swift */,
			);
			path = Transactions;
			sourceTree = "<group>";
		};
		11B356605394189E9B5EBEE0 /* Models */ = {
			isa = PBXGroup;
			children = (
				11B35039F6DE905E901EDFA9 /* Currencies */,
				11B35B466B8FF6754E47DACD /* CoinValue.swift */,
				1A5640B6691F4FD048C82A49 /* CoinValueHelper.swift */,
				11B3589DC1945CAFBEEB1EED /* CurrencyValue.swift */,
				11B356738853E2305B5CC34B /* TransactionRecord.swift */,
				11B35BBAAAE1A3981B902E89 /* Rate.swift */,
				11B35D81B1CB74C0337214DC /* Wallet.swift */,
				1A5640AA47846498D56A36E6 /* LatestRate.swift */,
			);
			path = Models;
			sourceTree = "<group>";
		};
		11B356942087C7A57857D287 /* ActionSheet */ = {
			isa = PBXGroup;
			children = (
				11B3523AECA209106F192586 /* BaseButtonItem.swift */,
				11B3564E0721887CEBDE39F2 /* BaseButtonItemView.swift */,
				11B3505BF644BCA7FD0F86F5 /* BaseTwinItem.swift */,
				11B3513A0023455D438BAC4C /* BaseTwinItemView.swift */,
				11B35B5CE0ED32CD93DFBB56 /* BaseTwinItemView.xib */,
				11B35CFDC5BD98BA40682DBD /* ConfirmationButtonItem.swift */,
				11B3566164D1D7C7898132E2 /* AlertButtonItemView.swift */,
				11B35EC60329833B8D6CA1E0 /* ConfirmationCheckboxItem.swift */,
				11B350AD0C5D210E06600D3F /* ConfirmationCheckboxView.swift */,
			);
			path = ActionSheet;
			sourceTree = "<group>";
		};
		11B35703146B7401E5D5170E /* Factories */ = {
			isa = PBXGroup;
			children = (
				11B3576492DE68F2507BB711 /* AdapterFactory.swift */,
				11B3569AD3ABD5F26CB51506 /* TransactionViewItemFactory.swift */,
				11B357776F706C10E8B14C4E /* TransactionViewItem.swift */,
			);
			path = Factories;
			sourceTree = "<group>";
		};
		11B3573D2F4B70997D4BBAD3 /* Storage */ = {
			isa = PBXGroup;
			children = (
				11B352044BCE494491257933 /* UserDefaultsStorage.swift */,
				11B3584E1C6B6FA22B89D82C /* KeychainStorage.swift */,
				11B359656C7DCCBCE1CDEF4C /* RealmFactory.swift */,
				11B354A7AB2C1276AAAAE9E6 /* RealmStorage.swift */,
			);
			path = Storage;
			sourceTree = "<group>";
		};
		11B358D87B2EDEB8BE8F133B /* Settings */ = {
			isa = PBXGroup;
			children = (
				1A564533BEABADF4DC5F8A25 /* Main */,
				1A56463750A2B2C557B399E7 /* Security */,
				11B35C89D6DFA823F5F2D65D /* BaseCurrency */,
				1A5640A281A00EB0CE8A1A8B /* Language */,
				1A564CDA3F20A49140C993C1 /* Views */,
				11B35E1B51E123DEB9F71E96 /* About */,
			);
			path = Settings;
			sourceTree = "<group>";
		};
		11B35A033A93C4EDDC3079F3 /* BaseCurrency */ = {
			isa = PBXGroup;
			children = (
				11B3581BC59DE52C60AED5F5 /* BaseCurrencySettingsInteractorTests.swift */,
				11B359DA37B619C35AF93D2A /* BaseCurrencySettingsPresenterTests.swift */,
			);
			path = BaseCurrency;
			sourceTree = "<group>";
		};
		11B35A1D12389D09984007C1 /* Modules */ = {
			isa = PBXGroup;
			children = (
				1A564387C2E130D390213811 /* Settings */,
				1A564B2390BF0C3D6886E8E7 /* Pin */,
				1A564AFD44EE99E8E072D775 /* Balance */,
				1A56487C85FAE2EF37D2DB59 /* Transactions */,
				11B35397696E98FF415A1562 /* Deposit */,
				11B35C4F9F2F6428518CD6CA /* Send */,
			);
			path = Modules;
			sourceTree = "<group>";
		};
		11B35C4F9F2F6428518CD6CA /* Send */ = {
			isa = PBXGroup;
			children = (
				11B35DC75FCA42F7A5FB1E65 /* SendPresenterTests.swift */,
				11B35FAF942FA80752EDBFA7 /* SendInteractorTests.swift */,
				11B352A3792AA46E98DDE5B6 /* SendStateViewItemFactoryTests.swift */,
			);
			path = Send;
			sourceTree = "<group>";
		};
		11B35C84DC7991111CB6AF2F /* Controls */ = {
			isa = PBXGroup;
			children = (
				11B356942087C7A57857D287 /* ActionSheet */,
				11B35C8856A137E92441AF19 /* IndexedInputField.swift */,
				11B3570598EDE26F96BC5F41 /* RespondButton.swift */,
			);
			path = Controls;
			sourceTree = "<group>";
		};
		11B35C89D6DFA823F5F2D65D /* BaseCurrency */ = {
			isa = PBXGroup;
			children = (
				11B35C104035EBC5B0B13592 /* BaseCurrencySettingsModule.swift */,
				11B35F3E6B957ECFF5D1CE2E /* BaseCurrencySettingsRouter.swift */,
				11B3550630A9EC44B7157E6F /* BaseCurrencySettingsInteractor.swift */,
				11B35B7A44754508AEFDA9FD /* BaseCurrencySettingsPresenter.swift */,
				11B35E4481DCD98BF2074797 /* BaseCurrencySettingsViewController.swift */,
				11B35B0378C5EA6E02CB2E37 /* CurrencyCell.swift */,
			);
			path = BaseCurrency;
			sourceTree = "<group>";
		};
		11B35E1B51E123DEB9F71E96 /* About */ = {
			isa = PBXGroup;
			children = (
				11B35BDC4FD741BE033D1956 /* AboutSettingsRouter.swift */,
				D35B518821942E7A00504FBA /* AboutSettingsViewController.swift */,
				D3A6D6B9219430BA00D11AFE /* AboutCell.swift */,
				D3A6D6BA219430BA00D11AFE /* AboutCell.xib */,
			);
			path = About;
			sourceTree = "<group>";
		};
		11B35E1EBCA59D0D1DD9ABCD /* Adapters */ = {
			isa = PBXGroup;
			children = (
				11B352D114BED753EEBA8B8D /* BitcoinAdapter.swift */,
				11B352D314A298B6B832F309 /* EthereumAdapter.swift */,
			);
			path = Adapters;
			sourceTree = "<group>";
		};
		11B35E3C220B3D16C2003788 /* Managers */ = {
			isa = PBXGroup;
			children = (
				11B356347098BE98619962B4 /* LanguageManagerTests.swift */,
				11B357E4A859AC4A201F6ABB /* WalletManagerTests.swift */,
				11B35A03BE23E45AA8D94F70 /* RateManagerTests.swift */,
				11B3592BB989584CB1E4129B /* CurrencyManagerTests.swift */,
				11B35C8CE85CE0CE4E323F97 /* RateSyncerTests.swift */,
				11B35924A855AA25B6DC370E /* TransactionRateSyncerTests.swift */,
			);
			path = Managers;
			sourceTree = "<group>";
		};
		11B35E5AA6902106BBB1C8BE /* Factories */ = {
			isa = PBXGroup;
			children = (
				11B35461B70501F290DFC166 /* TransactionViewItemFactoryTests.swift */,
			);
			path = Factories;
			sourceTree = "<group>";
		};
		11B35E6ACAC42984FD7E8BA4 /* Guest */ = {
			isa = PBXGroup;
			children = (
				11B35BC220F1D90BF6BF3AAF /* GuestModule.swift */,
				11B35ADA6828A0EF11976938 /* GuestRouter.swift */,
				11B3566ED622AE7606EF76B9 /* GuestInteractor.swift */,
				11B350896FD41EC360BF7C25 /* GuestPresenter.swift */,
				11B353D57AB36A9CF4DEE090 /* GuestViewController.swift */,
				11B35119CB772BB43AE8B1D5 /* GuestViewController.xib */,
			);
			path = Guest;
			sourceTree = "<group>";
		};
		11B35FCA2349D95A84142C52 /* Core */ = {
			isa = PBXGroup;
			children = (
				11B35E3C220B3D16C2003788 /* Managers */,
				11B35E5AA6902106BBB1C8BE /* Factories */,
			);
			path = Core;
			sourceTree = "<group>";
		};
		1A5640A281A00EB0CE8A1A8B /* Language */ = {
			isa = PBXGroup;
			children = (
				1A5642A5A1B21FE92139766E /* LanguageSettingsModule.swift */,
				1A564094488F092EDA007FE9 /* LanguageSettingsRouter.swift */,
				1A564DB37A289E1AEA981458 /* LanguageSettingsInteractor.swift */,
				1A564238192BEA3F5470E204 /* LanguageSettingsPresenter.swift */,
				1A5644D3B094D4148F99F8A5 /* LanguageSettingsViewController.swift */,
				11B357C9E0AA5CE75C3CC825 /* LanguageCell.swift */,
			);
			path = Language;
			sourceTree = "<group>";
		};
		1A5640A450479CFD91C0413A /* Views */ = {
			isa = PBXGroup;
			children = (
				1A5648D3CF09FF5EBE8321EC /* RestoreWordCell.swift */,
				1A564E60ED94EDDE153519AA /* DescriptionCollectionHeader.swift */,
			);
			path = Views;
			sourceTree = "<group>";
		};
		1A56415657D01394FAD66CB6 /* Main */ = {
			isa = PBXGroup;
			children = (
				1A56445B53883A652362E9D6 /* MainSettingsPresenterTests.swift */,
				1A56426438831456EF79DC47 /* MainSettingsInteractorTests.swift */,
			);
			path = Main;
			sourceTree = "<group>";
		};
		1A564384C132B1AF74258D4A /* ViewItems */ = {
			isa = PBXGroup;
			children = (
				1A5643EADEFDE29AF3CB9BE2 /* CollectionView */,
				1A5640FFFD5B065D745208F1 /* PagingDotsItem.swift */,
				1A56453E2F6ED44D46D84C49 /* PagingDotsItemView.swift */,
				1A564F3B10EF814E1D330CAD /* DepositCopyButtonItem.swift */,
				1A564DA173BE95B4681E5395 /* DepositCopyButtonItemView.swift */,
			);
			path = ViewItems;
			sourceTree = "<group>";
		};
		1A564387C2E130D390213811 /* Settings */ = {
			isa = PBXGroup;
			children = (
				1A56415657D01394FAD66CB6 /* Main */,
				1A564C06CDEC39F5C2224385 /* Security */,
				1A5649CC17A01D2A0745C4FB /* Language */,
				11B35A033A93C4EDDC3079F3 /* BaseCurrency */,
			);
			path = Settings;
			sourceTree = "<group>";
		};
		1A5643D714CA2AC21A38668E /* Theme */ = {
			isa = PBXGroup;
			children = (
				D3B62A9D20CA88BF005A9F80 /* DarkTheme.xcassets */,
				50A83FBF213FEB0C008A5F4B /* LightTheme.xcassets */,
				1A5649DB879A57761C09842E /* AppTheme.swift */,
				509E3D2320E398610095452C /* RestoreTheme.swift */,
				1A564939814A9D9F47D41EEB /* InputFieldTheme.swift */,
				1A564243436E5185205D0359 /* BalanceTheme.swift */,
				1A5647CE5852E959DA7EB89A /* TransactionsFilterTheme.swift */,
				1A5645ED6604E61C418C257E /* TransactionsTheme.swift */,
				1A564E77730537D108E31276 /* ConfirmationTheme.swift */,
				1A564D7FA287326CBE96353A /* ButtonTheme.swift */,
				1A56481E8D97841B12893D00 /* DepositTheme.swift */,
				1A564077BF075C35B6FF3BCB /* SendTheme.swift */,
				1A5645F926B14580B1644164 /* TransactionInfoTheme.swift */,
				1A564F747A4D0B78E5DF6F1B /* SettingsTheme.swift */,
				1A56428DB7E042907CD4252D /* FullTransactionInfoTheme.swift */,
				503320AA214679EB00F64AAA /* PinTheme.swift */,
			);
			path = Theme;
			sourceTree = "<group>";
		};
		1A5643EADEFDE29AF3CB9BE2 /* CollectionView */ = {
			isa = PBXGroup;
			children = (
				1A5645BE7DACEC78A2FAEFB5 /* DepositCollectionItem.swift */,
				1A564B0A9AB0EAAB5574FDD0 /* DepositCollectionItemView.swift */,
				1A5647F6F29405E571D70592 /* DepositAddressCollectionCell.swift */,
				1A5648AB2D8BF212D891310D /* AddressItem.swift */,
			);
			path = CollectionView;
			sourceTree = "<group>";
		};
		1A564422F8945526DC6866E0 /* Views */ = {
			isa = PBXGroup;
			children = (
				1A564B746C8A6451D81B27D4 /* BalanceCell.swift */,
				1A56463AFF1D05E33BA25C8A /* BalanceHeaderView.swift */,
				1A5646B68188CD13969CE766 /* BalanceHeaderView.xib */,
			);
			path = Views;
			sourceTree = "<group>";
		};
		1A564533BEABADF4DC5F8A25 /* Main */ = {
			isa = PBXGroup;
			children = (
				1A5647AD7481B36F20D4DDF9 /* MainSettingsModule.swift */,
				1A5645D25F2DB148CD0C16B5 /* MainSettingsRouter.swift */,
				1A564D73251DBFA0CFE34D12 /* MainSettingsInteractor.swift */,
				1A5640528EFD15137E218EA3 /* MainSettingsPresenter.swift */,
				1A564879AD72301AAB78F8F5 /* MainSettingsViewController.swift */,
			);
			path = Main;
			sourceTree = "<group>";
		};
		1A56458BF237D871E8BE0F40 /* Pin */ = {
			isa = PBXGroup;
			children = (
				1A564C4F05F93B265A7012A6 /* Set */,
				1A56464BA039FC9B1E2C3FBB /* Edit */,
				1A5645F1C808BE89EDB67F4D /* Unlock */,
				1A56490AEC0BDFCA98275B49 /* PinModule.swift */,
				1A5640B8B65EAECA3A36F89E /* PinInteractor.swift */,
				1A564948450C4AADB2679AC0 /* PinViewController.swift */,
				1A564E32F66415F9A0586626 /* PinView.swift */,
				1A564326AB442FFB65E1CA29 /* PinDotsView.swift */,
				1A564A3E6B23CF04ECEB40DC /* ManagePinPresenter.swift */,
			);
			path = Pin;
			sourceTree = "<group>";
		};
		1A5645F1C808BE89EDB67F4D /* Unlock */ = {
			isa = PBXGroup;
			children = (
				1A5644EDACA3F1843C8194F7 /* UnlockPinRouter.swift */,
				1A564E017B299CF4BA6F337C /* UnlockPinModule.swift */,
				1A5641742308EC67C1292980 /* UnlockPinPresenter.swift */,
				1A5647E28DF774B3CE01D2C4 /* UnlockPinInteractor.swift */,
			);
			path = Unlock;
			sourceTree = "<group>";
		};
		1A56460D4431FCCDB0BDEC5A /* Set */ = {
			isa = PBXGroup;
			children = (
				1A564E534927A26ACA3B1D83 /* SetPinPresenterTests.swift */,
			);
			path = Set;
			sourceTree = "<group>";
		};
		1A56463750A2B2C557B399E7 /* Security */ = {
			isa = PBXGroup;
			children = (
				1A5641572B6E46E18B52A6A9 /* SecuritySettingsModule.swift */,
				1A5641B7D1079995F147F7D2 /* SecuritySettingsRouter.swift */,
				1A564082B28C17265B23D88A /* SecuritySettingsInteractor.swift */,
				1A56446DB62F52AC4C3C2C30 /* SecuritySettingsPresenter.swift */,
				1A5647AD931E3B90C974A6CB /* SecuritySettingsViewController.swift */,
				11B35F86873099E095869F7C /* UnlinkConfirmationAlertModel.swift */,
				11B3595B61F6978D745D9776 /* UnlinkButtonItem.swift */,
			);
			path = Security;
			sourceTree = "<group>";
		};
		1A56463D46E59369F3C2AC13 /* Views */ = {
			isa = PBXGroup;
			children = (
				1A564FE8D247C36C2478C6B5 /* TransactionCurrenciesHeaderView.swift */,
				1A5649C888E12C1A0B70EFA8 /* TransactionsCurrencyCell.swift */,
				1A5643AAE35C8D8C5DA5924C /* TransactionCell.swift */,
			);
			path = Views;
			sourceTree = "<group>";
		};
		1A56464BA039FC9B1E2C3FBB /* Edit */ = {
			isa = PBXGroup;
			children = (
				1A564C08421D093D6E445D3A /* EditPinRouter.swift */,
				1A564D0BE1310BFCC7D8D774 /* EditPinModule.swift */,
				1A5646F390EE2D74304C8CDA /* EditPinPresenter.swift */,
			);
			path = Edit;
			sourceTree = "<group>";
		};
		1A5646EDEC415756075A968B /* Send */ = {
			isa = PBXGroup;
			children = (
				1A5648623A4BAD3D5EB22E1C /* ViewItems */,
				1A56474B516F0AFBAAFB3AE2 /* SendRouter.swift */,
				1A5641C2FAD616C358A319A0 /* SendModule.swift */,
				1A564260BF2C73B9F2450FB8 /* SendInteractor.swift */,
				1A5647EE51941D84607A9493 /* SendPresenter.swift */,
				1A5644CAA65F6AF171D2D5AF /* SendAlertModel.swift */,
				1A5647D980D08E2E4359861B /* ScanQRController.swift */,
				11B35072A029200FB9F86BCB /* SendStateViewItemFactory.swift */,
				11B3522A841B5C2BEAA023DE /* SendConfirmationAlertModel.swift */,
			);
			path = Send;
			sourceTree = "<group>";
		};
		1A5648623A4BAD3D5EB22E1C /* ViewItems */ = {
			isa = PBXGroup;
			children = (
				1A564AF060F532C77FB991C7 /* SendTitleItem.swift */,
				1A5649BED7237B075AE7F8B8 /* SendTitleItemView.swift */,
				11B359DEE539B7406C382B80 /* SendAmountItem.swift */,
				11B35A56B7E8B8CCA04266B2 /* SendAmountItemView.swift */,
				11B35F54E966E33C901B1736 /* SendAddressItem.swift */,
				11B35AC7305FD5CEB5690DD9 /* SendAddressItemView.swift */,
				11B357B45FC7216E5D1BA309 /* SendFeeItem.swift */,
				11B3550B7B94CDF3DA89DBF1 /* SendFeeItemView.swift */,
				1A56425E1873BC8574539D2B /* SendButtonItem.swift */,
				1A564CFA352D219E2D05D09F /* SendButtonItemView.swift */,
				11B350EB27AD6B432BD7DCD1 /* SendConfirmationAmounItem.swift */,
				11B356AA9A3DDA541D5EBEAC /* SendConfirmationAmountItemView.swift */,
				11B3522F9D6DB1D04EA92CCE /* SendConfirmationAddressItem.swift */,
				11B3543C6E6212154344AD63 /* SendConfirmationAddressItemView.swift */,
				11B35BD5DC556C46CC3893B0 /* SendConfirmationValueItemView.swift */,
				11B3572D1DA38AAD1A4429EB /* SendConfirmationValueItem.swift */,
			);
			path = ViewItems;
			sourceTree = "<group>";
		};
		1A56487C85FAE2EF37D2DB59 /* Transactions */ = {
			isa = PBXGroup;
			children = (
				1A564C8D33CF4789C3167428 /* TransactionsInteractorTests.swift */,
				1A56401A0F6DB2F88A01ED73 /* TransactionsPresenterTests.swift */,
			);
			path = Transactions;
			sourceTree = "<group>";
		};
		1A5649CC17A01D2A0745C4FB /* Language */ = {
			isa = PBXGroup;
			children = (
				1A564C62CB1A633191738174 /* LanguageSettingsInteractorTests.swift */,
				1A56452493943328835585AC /* LanguageSettingsPresenterTests.swift */,
			);
			path = Language;
			sourceTree = "<group>";
		};
		1A564AFD44EE99E8E072D775 /* Balance */ = {
			isa = PBXGroup;
			children = (
				1A5646AB24E23765AD12C83E /* BalancePresenterTests.swift */,
				1A564EA89D7182D3D3F669C3 /* BalanceInteractorTests.swift */,
			);
			path = Balance;
			sourceTree = "<group>";
		};
		1A564B0EE9610C12018EEF64 /* FullTransactionInfo */ = {
			isa = PBXGroup;
			children = (
				1A564E6974FB8DFDB840ACF7 /* Views */,
				1A564A961EE2857B5283A996 /* FullTransactionInfoController.swift */,
			);
			path = FullTransactionInfo;
			sourceTree = "<group>";
		};
		1A564B2390BF0C3D6886E8E7 /* Pin */ = {
			isa = PBXGroup;
			children = (
				1A56460D4431FCCDB0BDEC5A /* Set */,
				1A564FAD354BF7E3F63BB312 /* Edit */,
				1A564F9C09760B1B37E35B81 /* Unlock */,
				1A564AA8BF74E16E91DC46D5 /* PinInteractorTests.swift */,
			);
			path = Pin;
			sourceTree = "<group>";
		};
		1A564B6D22A2CD659257C4DF /* TransactionInfo */ = {
			isa = PBXGroup;
			children = (
				1A564E504EC232DB60836114 /* ViewItems */,
				1A5647FDE8383651F19C35C6 /* TransactionInfoRouter.swift */,
				1A5643996D67B74F800DFFE4 /* TransactionInfoModule.swift */,
				1A5647DBF15322999B5A1D04 /* TransactionInfoInteractor.swift */,
				1A564091A9C12F224A18B740 /* TransactionInfoPresenter.swift */,
				1A5643010944D435B8BA2FD8 /* TransactionInfoAlertModel.swift */,
			);
			path = TransactionInfo;
			sourceTree = "<group>";
		};
		1A564B7337E79315F1CC3B49 /* Deposit */ = {
			isa = PBXGroup;
			children = (
				1A564384C132B1AF74258D4A /* ViewItems */,
				1A564EDCEACE83D95F6AE528 /* DepositRouter.swift */,
				1A564E1FBBCCA45BCDA557F4 /* DepositModule.swift */,
				1A5648DA32EA5FC27E4CEF64 /* DepositInteractor.swift */,
				1A5645371B2FC499500DCA93 /* DepositPresenter.swift */,
				1A564C2A96B49F01C1EC645D /* DepositAlertModel.swift */,
			);
			path = Deposit;
			sourceTree = "<group>";
		};
		1A564C06CDEC39F5C2224385 /* Security */ = {
			isa = PBXGroup;
			children = (
				1A564258FC24334581197AC1 /* SecuritySettingsInteractorTests.swift */,
				1A56444A8B170E65EE00C33F /* SecuritySettingsPresenterTests.swift */,
			);
			path = Security;
			sourceTree = "<group>";
		};
		1A564C4F05F93B265A7012A6 /* Set */ = {
			isa = PBXGroup;
			children = (
				1A564447850F619EDD37CBC3 /* SetPinRouter.swift */,
				1A56421310FCB8A4E19BDDB3 /* SetPinModule.swift */,
				1A5648311E0EA947B1446649 /* SetPinPresenter.swift */,
			);
			path = Set;
			sourceTree = "<group>";
		};
		1A564CDA3F20A49140C993C1 /* Views */ = {
			isa = PBXGroup;
			children = (
				1A564F5FA00D064D9F3F0AF7 /* SettingsCell.swift */,
				1A56499AAEEED9EA3CE9E0A7 /* SettingsRightImageCell.swift */,
				1A56464E8EDBFB0B67DB593F /* SettingsRightLabelCell.swift */,
				1A564B3A1B7A6F432F72A811 /* SettingsToggleCell.swift */,
				1A56487BA5FFC1BC45D6F25C /* SettingsInfoFooter.swift */,
			);
			path = Views;
			sourceTree = "<group>";
		};
		1A564E504EC232DB60836114 /* ViewItems */ = {
			isa = PBXGroup;
			children = (
				1A564C27C6CDAE6E692C4A14 /* TransactionTitleItem.swift */,
				1A56469DF9D0C335228E88EE /* TransactionTitleItemView.swift */,
				1A56464DB0EEF75F63C91760 /* TransactionAmountItem.swift */,
				1A5642EFA8A991436AED3B44 /* TransactionAmountItemView.swift */,
				1A564F2613ECE2DE4A6F9F79 /* TransactionInfoBaseValueItem.swift */,
				1A5645282A89F1EE4A04D5DD /* TransactionInfoBaseValueItemView.swift */,
				1A5646C9024F054AE8115A30 /* TransactionStatusItem.swift */,
				1A564BD2D59794AD187F28ED /* TransactionStatusItemView.swift */,
				1A564A8B8E07B97BA9910FDA /* TransactionInfoBaseHashValueItem.swift */,
				1A564298191D07782DFF5B99 /* TransactionInfoBaseHashValueItemView.swift */,
				1A564C4C8EFE1B1BBE03C9E6 /* TransactionFromToHashItem.swift */,
				1A564E1F405D2D57FBC9E799 /* TransactionFromToHashItemView.swift */,
				1A564D6EFBD1A8C9678288E6 /* TransactionIDHashItem.swift */,
				1A564181733CBC44EECFBBF3 /* TransactionCloseItem.swift */,
				1A564B27FBA16D9EA22F0944 /* TransactionCloseItemView.swift */,
			);
			path = ViewItems;
			sourceTree = "<group>";
		};
		1A564E6974FB8DFDB840ACF7 /* Views */ = {
			isa = PBXGroup;
			children = (
				1A56424F4DB6D8384D8F2489 /* FullTransactionInfoTextCell.swift */,
			);
			path = Views;
			sourceTree = "<group>";
		};
		1A564F9C09760B1B37E35B81 /* Unlock */ = {
			isa = PBXGroup;
			children = (
				1A564FA5E8DDE76BF1257727 /* UnlockPinPresenterTests.swift */,
				1A564083CF8DF7A89314820D /* UnlockPinInteractorTests.swift */,
			);
			path = Unlock;
			sourceTree = "<group>";
		};
		1A564FAD354BF7E3F63BB312 /* Edit */ = {
			isa = PBXGroup;
			children = (
				1A564996AA2AE3468D2992E5 /* EditPinPresenterTests.swift */,
			);
			path = Edit;
			sourceTree = "<group>";
		};
		95AD93BB0A2D5F5C4A435252 /* Frameworks */ = {
			isa = PBXGroup;
			children = (
				50AB06AD2158E2EE00A01E4A /* LocalAuthentication.framework */,
				D3373D9420BEC7B30082BC4A /* AVFoundation.framework */,
				754FC632F3964D9EF1172D85 /* Pods_Bank.framework */,
				2CDA251F7039B6388B930003 /* Pods_Bank_Dev.framework */,
				57643D7C83C0E8939C422D13 /* Pods_Bank_Dev_T.framework */,
				C34C463CE4115A838C13EA33 /* Pods_Bank_Tests.framework */,
			);
			name = Frameworks;
			sourceTree = "<group>";
		};
		D3285F3920BD158E00644076 = {
			isa = PBXGroup;
			children = (
				D3285F4420BD158E00644076 /* BankWallet */,
				D3373DC020C658660082BC4A /* BankWalletTests */,
				D3285F4320BD158E00644076 /* Products */,
				95AD93BB0A2D5F5C4A435252 /* Frameworks */,
				FF934B9A2A7879D9DB6E42AA /* Pods */,
			);
			sourceTree = "<group>";
		};
		D3285F4320BD158E00644076 /* Products */ = {
			isa = PBXGroup;
			children = (
				D3285F4220BD158E00644076 /* Bank Dev T.app */,
				D3373DBF20C658660082BC4A /* Bank Tests.xctest */,
				D38405CE218317DF007D50AD /* Bank Dev.app */,
				D38406BE21831B3D007D50AD /* Bank.app */,
			);
			name = Products;
			sourceTree = "<group>";
		};
		D3285F4420BD158E00644076 /* BankWallet */ = {
			isa = PBXGroup;
			children = (
				11B3546BA60E06900F58BA94 /* Core */,
				11B356605394189E9B5EBEE0 /* Models */,
				11B354AB3C3435F2D5F39EE6 /* Modules */,
				11B3537337963E192F823FF5 /* UserInterface */,
				1A5643D714CA2AC21A38668E /* Theme */,
				D3285F4C20BD158F00644076 /* Assets.xcassets */,
				D38406C621832862007D50AD /* AppIconDevT.xcassets */,
				D38406C821832968007D50AD /* AppIconDev.xcassets */,
				D38406C3218327B1007D50AD /* AppIcon.xcassets */,
				D3285F4520BD158E00644076 /* AppDelegate.swift */,
				D3373DB120C52F640082BC4A /* LaunchScreen.xib */,
				D3285F5120BD158F00644076 /* Info.plist */,
				50AB06B5215A269200A01E4A /* InfoPlist.strings */,
				D3B62A9C20CA73A0005A9F80 /* Localizable.strings */,
			);
			path = BankWallet;
			sourceTree = "<group>";
		};
		D3373DC020C658660082BC4A /* BankWalletTests */ = {
			isa = PBXGroup;
			children = (
				11B35FCA2349D95A84142C52 /* Core */,
				11B35A1D12389D09984007C1 /* Modules */,
				50EDB79E215B493000BFE8A5 /* GeneratedMocks.swift */,
				11B351C72700B40AB457AFA8 /* TestExtensions.swift */,
				D3373DC320C658660082BC4A /* Info.plist */,
			);
			path = BankWalletTests;
			sourceTree = "<group>";
		};
		FF934B9A2A7879D9DB6E42AA /* Pods */ = {
			isa = PBXGroup;
			children = (
				A79CC9D3E472AD6CDB9E17EC /* Pods-Bank.debug.xcconfig */,
				7B87DD80F1B5F49E1A17D48A /* Pods-Bank.release.xcconfig */,
				D24DBEAA7A654C8075B634B6 /* Pods-Bank Dev.debug.xcconfig */,
				49A4A4EC5EC2A6D4253FB66D /* Pods-Bank Dev.release.xcconfig */,
				417B3999AB813D9B5AE50F08 /* Pods-Bank Dev T.debug.xcconfig */,
				EF86DBB23152BD1358F766CE /* Pods-Bank Dev T.release.xcconfig */,
				3D955ABDB32C63409D8F97FC /* Pods-Bank Tests.debug.xcconfig */,
				DD7EA68C34A8C939459143B0 /* Pods-Bank Tests.release.xcconfig */,
			);
			name = Pods;
			sourceTree = "<group>";
		};
/* End PBXGroup section */

/* Begin PBXNativeTarget section */
		D3285F4120BD158E00644076 /* Bank Dev T */ = {
			isa = PBXNativeTarget;
			buildConfigurationList = D3285F5420BD158F00644076 /* Build configuration list for PBXNativeTarget "Bank Dev T" */;
			buildPhases = (
				844FAA8C052EB7D2B973377D /* [CP] Check Pods Manifest.lock */,
				D3285F3E20BD158E00644076 /* Sources */,
				D3285F3F20BD158E00644076 /* Frameworks */,
				D3285F4020BD158E00644076 /* Resources */,
				3ACF832FB23D8AD8E42304DA /* [CP] Embed Pods Frameworks */,
			);
			buildRules = (
			);
			dependencies = (
			);
			name = "Bank Dev T";
			productName = Wallet;
			productReference = D3285F4220BD158E00644076 /* Bank Dev T.app */;
			productType = "com.apple.product-type.application";
		};
		D3373DBE20C658660082BC4A /* Bank Tests */ = {
			isa = PBXNativeTarget;
			buildConfigurationList = D3373DC620C658660082BC4A /* Build configuration list for PBXNativeTarget "Bank Tests" */;
			buildPhases = (
				4A67E4F81F8124712A76FB49 /* [CP] Check Pods Manifest.lock */,
				D3373DC920C67A250082BC4A /* Cuckoo */,
				D3373DBB20C658660082BC4A /* Sources */,
				D3373DBC20C658660082BC4A /* Frameworks */,
				D3373DBD20C658660082BC4A /* Resources */,
				AFC8692189ECF3F0ACC4E869 /* [CP] Embed Pods Frameworks */,
			);
			buildRules = (
			);
			dependencies = (
				D3373DC520C658660082BC4A /* PBXTargetDependency */,
			);
			name = "Bank Tests";
			productName = WalletTests;
			productReference = D3373DBF20C658660082BC4A /* Bank Tests.xctest */;
			productType = "com.apple.product-type.bundle.unit-test";
		};
		D38404E1218317DF007D50AD /* Bank Dev */ = {
			isa = PBXNativeTarget;
			buildConfigurationList = D38405CB218317DF007D50AD /* Build configuration list for PBXNativeTarget "Bank Dev" */;
			buildPhases = (
				C83CCEFF6AFC3F0F097853DF /* [CP] Check Pods Manifest.lock */,
				D38404E3218317DF007D50AD /* Sources */,
				D38405B7218317DF007D50AD /* Frameworks */,
				D38405BB218317DF007D50AD /* Resources */,
				120B80195B154DFE9BDFA614 /* [CP] Embed Pods Frameworks */,
			);
			buildRules = (
			);
			dependencies = (
			);
			name = "Bank Dev";
			productName = Wallet;
			productReference = D38405CE218317DF007D50AD /* Bank Dev.app */;
			productType = "com.apple.product-type.application";
		};
		D38405D021831B3D007D50AD /* Bank */ = {
			isa = PBXNativeTarget;
			buildConfigurationList = D38406BB21831B3D007D50AD /* Build configuration list for PBXNativeTarget "Bank" */;
			buildPhases = (
				79C3EDBC6313C06571C6504B /* [CP] Check Pods Manifest.lock */,
				D38405D221831B3D007D50AD /* Sources */,
				D38406A621831B3D007D50AD /* Frameworks */,
				D38406AB21831B3D007D50AD /* Resources */,
				4B97FAA6422B9E1B32C9DD73 /* [CP] Embed Pods Frameworks */,
			);
			buildRules = (
			);
			dependencies = (
			);
			name = Bank;
			productName = Wallet;
			productReference = D38406BE21831B3D007D50AD /* Bank.app */;
			productType = "com.apple.product-type.application";
		};
/* End PBXNativeTarget section */

/* Begin PBXProject section */
		D3285F3A20BD158E00644076 /* Project object */ = {
			isa = PBXProject;
			attributes = {
				LastSwiftUpdateCheck = 0930;
				LastUpgradeCheck = 0930;
				ORGANIZATIONNAME = Grouvi;
				TargetAttributes = {
					D3285F4120BD158E00644076 = {
						CreatedOnToolsVersion = 9.3.1;
						LastSwiftMigration = 0930;
					};
					D3373DBE20C658660082BC4A = {
						CreatedOnToolsVersion = 9.3.1;
						TestTargetID = D3285F4120BD158E00644076;
					};
				};
			};
			buildConfigurationList = D3285F3D20BD158E00644076 /* Build configuration list for PBXProject "BankWallet" */;
			compatibilityVersion = "Xcode 9.3";
			developmentRegion = en;
			hasScannedForEncodings = 0;
			knownRegions = (
				en,
				Base,
				ru,
				de,
				fr,
				tr,
			);
			mainGroup = D3285F3920BD158E00644076;
			productRefGroup = D3285F4320BD158E00644076 /* Products */;
			projectDirPath = "";
			projectRoot = "";
			targets = (
				D3285F4120BD158E00644076 /* Bank Dev T */,
				D38404E1218317DF007D50AD /* Bank Dev */,
				D38405D021831B3D007D50AD /* Bank */,
				D3373DBE20C658660082BC4A /* Bank Tests */,
			);
		};
/* End PBXProject section */

/* Begin PBXResourcesBuildPhase section */
		D3285F4020BD158E00644076 /* Resources */ = {
			isa = PBXResourcesBuildPhase;
			buildActionMask = 2147483647;
			files = (
				D3373DB220C52F640082BC4A /* LaunchScreen.xib in Resources */,
				50AB06B7215A269200A01E4A /* InfoPlist.strings in Resources */,
				D348A77720C7D34100803B9E /* BackupConfirmationController.xib in Resources */,
				D3373DCF20C6B21C0082BC4A /* RestoreViewController.xib in Resources */,
				D38406C021832751007D50AD /* Assets.xcassets in Resources */,
				D38406C721832862007D50AD /* AppIconDevT.xcassets in Resources */,
				D3B62A9E20CA88BF005A9F80 /* DarkTheme.xcassets in Resources */,
				D3B62A8B20CA40DC005A9F80 /* MainViewController.xib in Resources */,
				D348A77320C7C58900803B9E /* BackupIntroController.xib in Resources */,
				D3A6D6BE219430BA00D11AFE /* AboutCell.xib in Resources */,
				D3B62A9A20CA73A0005A9F80 /* Localizable.strings in Resources */,
				50A83FC0213FEB0C008A5F4B /* LightTheme.xcassets in Resources */,
				11B35319892846CB42A23599 /* GuestViewController.xib in Resources */,
				D3373DBA20C564450082BC4A /* BackupWordsController.xib in Resources */,
				1A564BE5BF0E283B1758F2F0 /* BalanceHeaderView.xib in Resources */,
				11B35ADC6467645C9545C89E /* BaseTwinItemView.xib in Resources */,
			);
			runOnlyForDeploymentPostprocessing = 0;
		};
		D3373DBD20C658660082BC4A /* Resources */ = {
			isa = PBXResourcesBuildPhase;
			buildActionMask = 2147483647;
			files = (
			);
			runOnlyForDeploymentPostprocessing = 0;
		};
		D38405BB218317DF007D50AD /* Resources */ = {
			isa = PBXResourcesBuildPhase;
			buildActionMask = 2147483647;
			files = (
				D38405BC218317DF007D50AD /* LaunchScreen.xib in Resources */,
				D38405BD218317DF007D50AD /* InfoPlist.strings in Resources */,
				D38405BE218317DF007D50AD /* BackupConfirmationController.xib in Resources */,
				D38405BF218317DF007D50AD /* RestoreViewController.xib in Resources */,
				D38406C221832757007D50AD /* Assets.xcassets in Resources */,
				D38405C0218317DF007D50AD /* DarkTheme.xcassets in Resources */,
				D38405C1218317DF007D50AD /* MainViewController.xib in Resources */,
				D38405C2218317DF007D50AD /* BackupIntroController.xib in Resources */,
				D38405C3218317DF007D50AD /* Localizable.strings in Resources */,
				D3A6D6BF219430BA00D11AFE /* AboutCell.xib in Resources */,
				D38405C4218317DF007D50AD /* LightTheme.xcassets in Resources */,
				D38405C6218317DF007D50AD /* GuestViewController.xib in Resources */,
				D38405C7218317DF007D50AD /* BackupWordsController.xib in Resources */,
				D38405C8218317DF007D50AD /* BalanceHeaderView.xib in Resources */,
				D38406C921832968007D50AD /* AppIconDev.xcassets in Resources */,
				D38405C9218317DF007D50AD /* BaseTwinItemView.xib in Resources */,
			);
			runOnlyForDeploymentPostprocessing = 0;
		};
		D38406AB21831B3D007D50AD /* Resources */ = {
			isa = PBXResourcesBuildPhase;
			buildActionMask = 2147483647;
			files = (
				D38406AC21831B3D007D50AD /* LaunchScreen.xib in Resources */,
				D38406AD21831B3D007D50AD /* InfoPlist.strings in Resources */,
				D38406AE21831B3D007D50AD /* BackupConfirmationController.xib in Resources */,
				D38406AF21831B3D007D50AD /* RestoreViewController.xib in Resources */,
				D38406B021831B3D007D50AD /* DarkTheme.xcassets in Resources */,
				D38406C5218327E3007D50AD /* AppIcon.xcassets in Resources */,
				D38406B121831B3D007D50AD /* MainViewController.xib in Resources */,
				D38406B221831B3D007D50AD /* BackupIntroController.xib in Resources */,
				D38406B321831B3D007D50AD /* Localizable.strings in Resources */,
				D3A6D6C0219430BA00D11AFE /* AboutCell.xib in Resources */,
				D38406B421831B3D007D50AD /* LightTheme.xcassets in Resources */,
				D38406B521831B3D007D50AD /* Assets.xcassets in Resources */,
				D38406B621831B3D007D50AD /* GuestViewController.xib in Resources */,
				D38406B721831B3D007D50AD /* BackupWordsController.xib in Resources */,
				D38406B821831B3D007D50AD /* BalanceHeaderView.xib in Resources */,
				D38406B921831B3D007D50AD /* BaseTwinItemView.xib in Resources */,
			);
			runOnlyForDeploymentPostprocessing = 0;
		};
/* End PBXResourcesBuildPhase section */

/* Begin PBXShellScriptBuildPhase section */
		120B80195B154DFE9BDFA614 /* [CP] Embed Pods Frameworks */ = {
			isa = PBXShellScriptBuildPhase;
			buildActionMask = 2147483647;
			files = (
			);
			inputFileListPaths = (
			);
			inputPaths = (
				"${SRCROOT}/../Pods/Target Support Files/Pods-Bank Dev/Pods-Bank Dev-frameworks.sh",
				"${BUILT_PRODUCTS_DIR}/Alamofire/Alamofire.framework",
				"${BUILT_PRODUCTS_DIR}/BigInt/BigInt.framework",
				"${BUILT_PRODUCTS_DIR}/CryptoSwift/CryptoSwift.framework",
				"${BUILT_PRODUCTS_DIR}/GrouviActionSheet/GrouviActionSheet.framework",
				"${BUILT_PRODUCTS_DIR}/GrouviExtensions/GrouviExtensions.framework",
				"${BUILT_PRODUCTS_DIR}/GrouviHUD/GrouviHUD.framework",
				"${BUILT_PRODUCTS_DIR}/HSBitcoinKit/HSBitcoinKit.framework",
				"${BUILT_PRODUCTS_DIR}/HSCryptoKit/HSCryptoKit.framework",
				"${BUILT_PRODUCTS_DIR}/HSEthereumKit/HSEthereumKit.framework",
				"${BUILT_PRODUCTS_DIR}/HSHDWalletKit/HSHDWalletKit.framework",
				"${BUILT_PRODUCTS_DIR}/KeychainAccess/KeychainAccess.framework",
				"${BUILT_PRODUCTS_DIR}/ObjectMapper/ObjectMapper.framework",
				"${BUILT_PRODUCTS_DIR}/Realm/Realm.framework",
				"${BUILT_PRODUCTS_DIR}/RealmSwift/RealmSwift.framework",
				"${BUILT_PRODUCTS_DIR}/RxCocoa/RxCocoa.framework",
				"${BUILT_PRODUCTS_DIR}/RxRealm/RxRealm.framework",
				"${BUILT_PRODUCTS_DIR}/RxSwift/RxSwift.framework",
				"${BUILT_PRODUCTS_DIR}/SectionsTableViewKit/SectionsTableViewKit.framework",
				"${BUILT_PRODUCTS_DIR}/SipHash/SipHash.framework",
				"${BUILT_PRODUCTS_DIR}/SnapKit/SnapKit.framework",
			);
			name = "[CP] Embed Pods Frameworks";
			outputFileListPaths = (
			);
			outputPaths = (
				"${TARGET_BUILD_DIR}/${FRAMEWORKS_FOLDER_PATH}/Alamofire.framework",
				"${TARGET_BUILD_DIR}/${FRAMEWORKS_FOLDER_PATH}/BigInt.framework",
				"${TARGET_BUILD_DIR}/${FRAMEWORKS_FOLDER_PATH}/CryptoSwift.framework",
				"${TARGET_BUILD_DIR}/${FRAMEWORKS_FOLDER_PATH}/GrouviActionSheet.framework",
				"${TARGET_BUILD_DIR}/${FRAMEWORKS_FOLDER_PATH}/GrouviExtensions.framework",
				"${TARGET_BUILD_DIR}/${FRAMEWORKS_FOLDER_PATH}/GrouviHUD.framework",
				"${TARGET_BUILD_DIR}/${FRAMEWORKS_FOLDER_PATH}/HSBitcoinKit.framework",
				"${TARGET_BUILD_DIR}/${FRAMEWORKS_FOLDER_PATH}/HSCryptoKit.framework",
				"${TARGET_BUILD_DIR}/${FRAMEWORKS_FOLDER_PATH}/HSEthereumKit.framework",
				"${TARGET_BUILD_DIR}/${FRAMEWORKS_FOLDER_PATH}/HSHDWalletKit.framework",
				"${TARGET_BUILD_DIR}/${FRAMEWORKS_FOLDER_PATH}/KeychainAccess.framework",
				"${TARGET_BUILD_DIR}/${FRAMEWORKS_FOLDER_PATH}/ObjectMapper.framework",
				"${TARGET_BUILD_DIR}/${FRAMEWORKS_FOLDER_PATH}/Realm.framework",
				"${TARGET_BUILD_DIR}/${FRAMEWORKS_FOLDER_PATH}/RealmSwift.framework",
				"${TARGET_BUILD_DIR}/${FRAMEWORKS_FOLDER_PATH}/RxCocoa.framework",
				"${TARGET_BUILD_DIR}/${FRAMEWORKS_FOLDER_PATH}/RxRealm.framework",
				"${TARGET_BUILD_DIR}/${FRAMEWORKS_FOLDER_PATH}/RxSwift.framework",
				"${TARGET_BUILD_DIR}/${FRAMEWORKS_FOLDER_PATH}/SectionsTableViewKit.framework",
				"${TARGET_BUILD_DIR}/${FRAMEWORKS_FOLDER_PATH}/SipHash.framework",
				"${TARGET_BUILD_DIR}/${FRAMEWORKS_FOLDER_PATH}/SnapKit.framework",
			);
			runOnlyForDeploymentPostprocessing = 0;
			shellPath = /bin/sh;
			shellScript = "\"${SRCROOT}/../Pods/Target Support Files/Pods-Bank Dev/Pods-Bank Dev-frameworks.sh\"\n";
			showEnvVarsInLog = 0;
		};
		3ACF832FB23D8AD8E42304DA /* [CP] Embed Pods Frameworks */ = {
			isa = PBXShellScriptBuildPhase;
			buildActionMask = 2147483647;
			files = (
			);
			inputFileListPaths = (
			);
			inputPaths = (
				"${SRCROOT}/../Pods/Target Support Files/Pods-Bank Dev T/Pods-Bank Dev T-frameworks.sh",
				"${BUILT_PRODUCTS_DIR}/Alamofire/Alamofire.framework",
				"${BUILT_PRODUCTS_DIR}/BigInt/BigInt.framework",
				"${BUILT_PRODUCTS_DIR}/CryptoSwift/CryptoSwift.framework",
				"${BUILT_PRODUCTS_DIR}/GrouviActionSheet/GrouviActionSheet.framework",
				"${BUILT_PRODUCTS_DIR}/GrouviExtensions/GrouviExtensions.framework",
				"${BUILT_PRODUCTS_DIR}/GrouviHUD/GrouviHUD.framework",
				"${BUILT_PRODUCTS_DIR}/HSBitcoinKit/HSBitcoinKit.framework",
				"${BUILT_PRODUCTS_DIR}/HSCryptoKit/HSCryptoKit.framework",
				"${BUILT_PRODUCTS_DIR}/HSEthereumKit/HSEthereumKit.framework",
				"${BUILT_PRODUCTS_DIR}/HSHDWalletKit/HSHDWalletKit.framework",
				"${BUILT_PRODUCTS_DIR}/KeychainAccess/KeychainAccess.framework",
				"${BUILT_PRODUCTS_DIR}/ObjectMapper/ObjectMapper.framework",
				"${BUILT_PRODUCTS_DIR}/Realm/Realm.framework",
				"${BUILT_PRODUCTS_DIR}/RealmSwift/RealmSwift.framework",
				"${BUILT_PRODUCTS_DIR}/RxCocoa/RxCocoa.framework",
				"${BUILT_PRODUCTS_DIR}/RxRealm/RxRealm.framework",
				"${BUILT_PRODUCTS_DIR}/RxSwift/RxSwift.framework",
				"${BUILT_PRODUCTS_DIR}/SectionsTableViewKit/SectionsTableViewKit.framework",
				"${BUILT_PRODUCTS_DIR}/SipHash/SipHash.framework",
				"${BUILT_PRODUCTS_DIR}/SnapKit/SnapKit.framework",
			);
			name = "[CP] Embed Pods Frameworks";
			outputFileListPaths = (
			);
			outputPaths = (
				"${TARGET_BUILD_DIR}/${FRAMEWORKS_FOLDER_PATH}/Alamofire.framework",
				"${TARGET_BUILD_DIR}/${FRAMEWORKS_FOLDER_PATH}/BigInt.framework",
				"${TARGET_BUILD_DIR}/${FRAMEWORKS_FOLDER_PATH}/CryptoSwift.framework",
				"${TARGET_BUILD_DIR}/${FRAMEWORKS_FOLDER_PATH}/GrouviActionSheet.framework",
				"${TARGET_BUILD_DIR}/${FRAMEWORKS_FOLDER_PATH}/GrouviExtensions.framework",
				"${TARGET_BUILD_DIR}/${FRAMEWORKS_FOLDER_PATH}/GrouviHUD.framework",
				"${TARGET_BUILD_DIR}/${FRAMEWORKS_FOLDER_PATH}/HSBitcoinKit.framework",
				"${TARGET_BUILD_DIR}/${FRAMEWORKS_FOLDER_PATH}/HSCryptoKit.framework",
				"${TARGET_BUILD_DIR}/${FRAMEWORKS_FOLDER_PATH}/HSEthereumKit.framework",
				"${TARGET_BUILD_DIR}/${FRAMEWORKS_FOLDER_PATH}/HSHDWalletKit.framework",
				"${TARGET_BUILD_DIR}/${FRAMEWORKS_FOLDER_PATH}/KeychainAccess.framework",
				"${TARGET_BUILD_DIR}/${FRAMEWORKS_FOLDER_PATH}/ObjectMapper.framework",
				"${TARGET_BUILD_DIR}/${FRAMEWORKS_FOLDER_PATH}/Realm.framework",
				"${TARGET_BUILD_DIR}/${FRAMEWORKS_FOLDER_PATH}/RealmSwift.framework",
				"${TARGET_BUILD_DIR}/${FRAMEWORKS_FOLDER_PATH}/RxCocoa.framework",
				"${TARGET_BUILD_DIR}/${FRAMEWORKS_FOLDER_PATH}/RxRealm.framework",
				"${TARGET_BUILD_DIR}/${FRAMEWORKS_FOLDER_PATH}/RxSwift.framework",
				"${TARGET_BUILD_DIR}/${FRAMEWORKS_FOLDER_PATH}/SectionsTableViewKit.framework",
				"${TARGET_BUILD_DIR}/${FRAMEWORKS_FOLDER_PATH}/SipHash.framework",
				"${TARGET_BUILD_DIR}/${FRAMEWORKS_FOLDER_PATH}/SnapKit.framework",
			);
			runOnlyForDeploymentPostprocessing = 0;
			shellPath = /bin/sh;
			shellScript = "\"${SRCROOT}/../Pods/Target Support Files/Pods-Bank Dev T/Pods-Bank Dev T-frameworks.sh\"\n";
			showEnvVarsInLog = 0;
		};
		4A67E4F81F8124712A76FB49 /* [CP] Check Pods Manifest.lock */ = {
			isa = PBXShellScriptBuildPhase;
			buildActionMask = 2147483647;
			files = (
			);
			inputFileListPaths = (
			);
			inputPaths = (
				"${PODS_PODFILE_DIR_PATH}/Podfile.lock",
				"${PODS_ROOT}/Manifest.lock",
			);
			name = "[CP] Check Pods Manifest.lock";
			outputFileListPaths = (
			);
			outputPaths = (
				"$(DERIVED_FILE_DIR)/Pods-Bank Tests-checkManifestLockResult.txt",
			);
			runOnlyForDeploymentPostprocessing = 0;
			shellPath = /bin/sh;
			shellScript = "diff \"${PODS_PODFILE_DIR_PATH}/Podfile.lock\" \"${PODS_ROOT}/Manifest.lock\" > /dev/null\nif [ $? != 0 ] ; then\n    # print error to STDERR\n    echo \"error: The sandbox is not in sync with the Podfile.lock. Run 'pod install' or update your CocoaPods installation.\" >&2\n    exit 1\nfi\n# This output is used by Xcode 'outputs' to avoid re-running this script phase.\necho \"SUCCESS\" > \"${SCRIPT_OUTPUT_FILE_0}\"\n";
			showEnvVarsInLog = 0;
		};
		4B97FAA6422B9E1B32C9DD73 /* [CP] Embed Pods Frameworks */ = {
			isa = PBXShellScriptBuildPhase;
			buildActionMask = 2147483647;
			files = (
			);
			inputFileListPaths = (
			);
			inputPaths = (
				"${SRCROOT}/../Pods/Target Support Files/Pods-Bank/Pods-Bank-frameworks.sh",
				"${BUILT_PRODUCTS_DIR}/Alamofire/Alamofire.framework",
				"${BUILT_PRODUCTS_DIR}/BigInt/BigInt.framework",
				"${BUILT_PRODUCTS_DIR}/CryptoSwift/CryptoSwift.framework",
				"${BUILT_PRODUCTS_DIR}/GrouviActionSheet/GrouviActionSheet.framework",
				"${BUILT_PRODUCTS_DIR}/GrouviExtensions/GrouviExtensions.framework",
				"${BUILT_PRODUCTS_DIR}/GrouviHUD/GrouviHUD.framework",
				"${BUILT_PRODUCTS_DIR}/HSBitcoinKit/HSBitcoinKit.framework",
				"${BUILT_PRODUCTS_DIR}/HSCryptoKit/HSCryptoKit.framework",
				"${BUILT_PRODUCTS_DIR}/HSEthereumKit/HSEthereumKit.framework",
				"${BUILT_PRODUCTS_DIR}/HSHDWalletKit/HSHDWalletKit.framework",
				"${BUILT_PRODUCTS_DIR}/KeychainAccess/KeychainAccess.framework",
				"${BUILT_PRODUCTS_DIR}/ObjectMapper/ObjectMapper.framework",
				"${BUILT_PRODUCTS_DIR}/Realm/Realm.framework",
				"${BUILT_PRODUCTS_DIR}/RealmSwift/RealmSwift.framework",
				"${BUILT_PRODUCTS_DIR}/RxCocoa/RxCocoa.framework",
				"${BUILT_PRODUCTS_DIR}/RxRealm/RxRealm.framework",
				"${BUILT_PRODUCTS_DIR}/RxSwift/RxSwift.framework",
				"${BUILT_PRODUCTS_DIR}/SectionsTableViewKit/SectionsTableViewKit.framework",
				"${BUILT_PRODUCTS_DIR}/SipHash/SipHash.framework",
				"${BUILT_PRODUCTS_DIR}/SnapKit/SnapKit.framework",
			);
			name = "[CP] Embed Pods Frameworks";
			outputFileListPaths = (
			);
			outputPaths = (
				"${TARGET_BUILD_DIR}/${FRAMEWORKS_FOLDER_PATH}/Alamofire.framework",
				"${TARGET_BUILD_DIR}/${FRAMEWORKS_FOLDER_PATH}/BigInt.framework",
				"${TARGET_BUILD_DIR}/${FRAMEWORKS_FOLDER_PATH}/CryptoSwift.framework",
				"${TARGET_BUILD_DIR}/${FRAMEWORKS_FOLDER_PATH}/GrouviActionSheet.framework",
				"${TARGET_BUILD_DIR}/${FRAMEWORKS_FOLDER_PATH}/GrouviExtensions.framework",
				"${TARGET_BUILD_DIR}/${FRAMEWORKS_FOLDER_PATH}/GrouviHUD.framework",
				"${TARGET_BUILD_DIR}/${FRAMEWORKS_FOLDER_PATH}/HSBitcoinKit.framework",
				"${TARGET_BUILD_DIR}/${FRAMEWORKS_FOLDER_PATH}/HSCryptoKit.framework",
				"${TARGET_BUILD_DIR}/${FRAMEWORKS_FOLDER_PATH}/HSEthereumKit.framework",
				"${TARGET_BUILD_DIR}/${FRAMEWORKS_FOLDER_PATH}/HSHDWalletKit.framework",
				"${TARGET_BUILD_DIR}/${FRAMEWORKS_FOLDER_PATH}/KeychainAccess.framework",
				"${TARGET_BUILD_DIR}/${FRAMEWORKS_FOLDER_PATH}/ObjectMapper.framework",
				"${TARGET_BUILD_DIR}/${FRAMEWORKS_FOLDER_PATH}/Realm.framework",
				"${TARGET_BUILD_DIR}/${FRAMEWORKS_FOLDER_PATH}/RealmSwift.framework",
				"${TARGET_BUILD_DIR}/${FRAMEWORKS_FOLDER_PATH}/RxCocoa.framework",
				"${TARGET_BUILD_DIR}/${FRAMEWORKS_FOLDER_PATH}/RxRealm.framework",
				"${TARGET_BUILD_DIR}/${FRAMEWORKS_FOLDER_PATH}/RxSwift.framework",
				"${TARGET_BUILD_DIR}/${FRAMEWORKS_FOLDER_PATH}/SectionsTableViewKit.framework",
				"${TARGET_BUILD_DIR}/${FRAMEWORKS_FOLDER_PATH}/SipHash.framework",
				"${TARGET_BUILD_DIR}/${FRAMEWORKS_FOLDER_PATH}/SnapKit.framework",
			);
			runOnlyForDeploymentPostprocessing = 0;
			shellPath = /bin/sh;
			shellScript = "\"${SRCROOT}/../Pods/Target Support Files/Pods-Bank/Pods-Bank-frameworks.sh\"\n";
			showEnvVarsInLog = 0;
		};
		79C3EDBC6313C06571C6504B /* [CP] Check Pods Manifest.lock */ = {
			isa = PBXShellScriptBuildPhase;
			buildActionMask = 2147483647;
			files = (
			);
			inputFileListPaths = (
			);
			inputPaths = (
<<<<<<< HEAD
				"${PODS_PODFILE_DIR_PATH}/Podfile.lock",
				"${PODS_ROOT}/Manifest.lock",
			);
			name = "[CP] Check Pods Manifest.lock";
			outputFileListPaths = (
=======
				"$(SRCROOT)/${PROJECT_NAME}/Modules/Pin/Set/SetPinModule.swift",
				"$(SRCROOT)/${PROJECT_NAME}/Modules/Pin/PinModule.swift",
				"$(SRCROOT)/${PROJECT_NAME}/Modules/Pin/Edit/EditPinModule.swift",
				"$(SRCROOT)/${PROJECT_NAME}/Modules/Pin/Unlock/UnlockPinModule.swift",
				"$(SRCROOT)/${PROJECT_NAME}/Modules/Settings/Main/MainSettingsModule.swift",
				"$(SRCROOT)/${PROJECT_NAME}/Core/Protocols.swift",
				"$(SRCROOT)/${PROJECT_NAME}/Modules/Settings/Security/SecuritySettingsModule.swift",
				"$(SRCROOT)/${PROJECT_NAME}/Modules/Settings/Language/LanguageSettingsModule.swift",
				"$(SRCROOT)/${PROJECT_NAME}/Modules/Balance/BalanceModule.swift",
				"$(SRCROOT)/${PROJECT_NAME}/Modules/Transactions/TransactionsModule.swift",
				"$(SRCROOT)/${PROJECT_NAME}/Modules/Settings/BaseCurrency/BaseCurrencySettingsModule.swift",
				"$(SRCROOT)/${PROJECT_NAME}/Modules/Deposit/DepositModule.swift",
				"$(SRCROOT)/${PROJECT_NAME}/Modules/Send/SendModule.swift",
				"$(SRCROOT)/${PROJECT_NAME}/Models/Rate.swift",
>>>>>>> e8e31f05
			);
			outputPaths = (
				"$(DERIVED_FILE_DIR)/Pods-Bank-checkManifestLockResult.txt",
			);
			runOnlyForDeploymentPostprocessing = 0;
			shellPath = /bin/sh;
			shellScript = "diff \"${PODS_PODFILE_DIR_PATH}/Podfile.lock\" \"${PODS_ROOT}/Manifest.lock\" > /dev/null\nif [ $? != 0 ] ; then\n    # print error to STDERR\n    echo \"error: The sandbox is not in sync with the Podfile.lock. Run 'pod install' or update your CocoaPods installation.\" >&2\n    exit 1\nfi\n# This output is used by Xcode 'outputs' to avoid re-running this script phase.\necho \"SUCCESS\" > \"${SCRIPT_OUTPUT_FILE_0}\"\n";
			showEnvVarsInLog = 0;
		};
		844FAA8C052EB7D2B973377D /* [CP] Check Pods Manifest.lock */ = {
			isa = PBXShellScriptBuildPhase;
			buildActionMask = 2147483647;
			files = (
			);
			inputFileListPaths = (
			);
			inputPaths = (
				"${PODS_PODFILE_DIR_PATH}/Podfile.lock",
				"${PODS_ROOT}/Manifest.lock",
			);
			name = "[CP] Check Pods Manifest.lock";
			outputFileListPaths = (
			);
			outputPaths = (
				"$(DERIVED_FILE_DIR)/Pods-Bank Dev T-checkManifestLockResult.txt",
			);
			runOnlyForDeploymentPostprocessing = 0;
			shellPath = /bin/sh;
			shellScript = "diff \"${PODS_PODFILE_DIR_PATH}/Podfile.lock\" \"${PODS_ROOT}/Manifest.lock\" > /dev/null\nif [ $? != 0 ] ; then\n    # print error to STDERR\n    echo \"error: The sandbox is not in sync with the Podfile.lock. Run 'pod install' or update your CocoaPods installation.\" >&2\n    exit 1\nfi\n# This output is used by Xcode 'outputs' to avoid re-running this script phase.\necho \"SUCCESS\" > \"${SCRIPT_OUTPUT_FILE_0}\"\n";
			showEnvVarsInLog = 0;
		};
		AFC8692189ECF3F0ACC4E869 /* [CP] Embed Pods Frameworks */ = {
			isa = PBXShellScriptBuildPhase;
			buildActionMask = 2147483647;
			files = (
			);
			inputFileListPaths = (
			);
			inputPaths = (
				"${SRCROOT}/../Pods/Target Support Files/Pods-Bank Tests/Pods-Bank Tests-frameworks.sh",
				"${BUILT_PRODUCTS_DIR}/Realm/Realm.framework",
				"${BUILT_PRODUCTS_DIR}/RealmSwift/RealmSwift.framework",
				"${BUILT_PRODUCTS_DIR}/RxSwift/RxSwift.framework",
				"${BUILT_PRODUCTS_DIR}/Cuckoo/Cuckoo.framework",
			);
			name = "[CP] Embed Pods Frameworks";
			outputFileListPaths = (
			);
			outputPaths = (
				"${TARGET_BUILD_DIR}/${FRAMEWORKS_FOLDER_PATH}/Realm.framework",
				"${TARGET_BUILD_DIR}/${FRAMEWORKS_FOLDER_PATH}/RealmSwift.framework",
				"${TARGET_BUILD_DIR}/${FRAMEWORKS_FOLDER_PATH}/RxSwift.framework",
				"${TARGET_BUILD_DIR}/${FRAMEWORKS_FOLDER_PATH}/Cuckoo.framework",
			);
			runOnlyForDeploymentPostprocessing = 0;
			shellPath = /bin/sh;
			shellScript = "\"${SRCROOT}/../Pods/Target Support Files/Pods-Bank Tests/Pods-Bank Tests-frameworks.sh\"\n";
			showEnvVarsInLog = 0;
		};
		C83CCEFF6AFC3F0F097853DF /* [CP] Check Pods Manifest.lock */ = {
			isa = PBXShellScriptBuildPhase;
			buildActionMask = 2147483647;
			files = (
			);
			inputFileListPaths = (
			);
			inputPaths = (
				"${PODS_PODFILE_DIR_PATH}/Podfile.lock",
				"${PODS_ROOT}/Manifest.lock",
			);
			name = "[CP] Check Pods Manifest.lock";
			outputFileListPaths = (
			);
			outputPaths = (
				"$(DERIVED_FILE_DIR)/Pods-Bank Dev-checkManifestLockResult.txt",
			);
			runOnlyForDeploymentPostprocessing = 0;
			shellPath = /bin/sh;
			shellScript = "diff \"${PODS_PODFILE_DIR_PATH}/Podfile.lock\" \"${PODS_ROOT}/Manifest.lock\" > /dev/null\nif [ $? != 0 ] ; then\n    # print error to STDERR\n    echo \"error: The sandbox is not in sync with the Podfile.lock. Run 'pod install' or update your CocoaPods installation.\" >&2\n    exit 1\nfi\n# This output is used by Xcode 'outputs' to avoid re-running this script phase.\necho \"SUCCESS\" > \"${SCRIPT_OUTPUT_FILE_0}\"\n";
			showEnvVarsInLog = 0;
		};
		D3373DC920C67A250082BC4A /* Cuckoo */ = {
			isa = PBXShellScriptBuildPhase;
			buildActionMask = 2147483647;
			files = (
			);
			inputPaths = (
				"$(SRCROOT)/${PROJECT_NAME}/Modules/Pin/Set/SetPinModule.swift",
				"$(SRCROOT)/${PROJECT_NAME}/Modules/Pin/PinModule.swift",
				"$(SRCROOT)/${PROJECT_NAME}/Modules/Pin/Edit/EditPinModule.swift",
				"$(SRCROOT)/${PROJECT_NAME}/Modules/Pin/Unlock/UnlockPinModule.swift",
				"$(SRCROOT)/${PROJECT_NAME}/Modules/Settings/Main/MainSettingsModule.swift",
				"$(SRCROOT)/${PROJECT_NAME}/Core/Protocols.swift",
				"$(SRCROOT)/${PROJECT_NAME}/Modules/Settings/Security/SecuritySettingsModule.swift",
				"$(SRCROOT)/${PROJECT_NAME}/Modules/Settings/Language/LanguageSettingsModule.swift",
				"$(SRCROOT)/${PROJECT_NAME}/Modules/Balance/BalanceModule.swift",
				"$(SRCROOT)/${PROJECT_NAME}/Modules/Transactions/TransactionsModule.swift",
				"$(SRCROOT)/${PROJECT_NAME}/Modules/Settings/BaseCurrency/BaseCurrencySettingsModule.swift",
				"$(SRCROOT)/${PROJECT_NAME}/Modules/Deposit/DepositModule.swift",
				"$(SRCROOT)/${PROJECT_NAME}/Modules/Send/SendModule.swift",
			);
			name = Cuckoo;
			outputPaths = (
			);
			runOnlyForDeploymentPostprocessing = 0;
			shellPath = /bin/sh;
			shellScript = "# Define output file. Change \"$PROJECT_DIR/${PROJECT_NAME}Tests\" to your test's root source folder, if it's not the default name.\nOUTPUT_FILE=\"$PROJECT_DIR/${PROJECT_NAME}Tests/GeneratedMocks.swift\"\necho \"Generated Mocks File = $OUTPUT_FILE\"\n\n# Define input directory. Change \"${PROJECT_DIR}/${PROJECT_NAME}\" to your project's root source folder, if it's not the default name.\nINPUT_DIR=\"${PROJECT_DIR}/${PROJECT_NAME}\"\necho \"Mocks Input Directory = $INPUT_DIR\"\n\n# Generate mock files, include as many input files as you'd like to create mocks for.\n\"${PODS_ROOT}/Cuckoo/run\" generate --testable \"Bank_Dev_T\" \\\n--output \"${OUTPUT_FILE}\"\n";
		};
/* End PBXShellScriptBuildPhase section */

/* Begin PBXSourcesBuildPhase section */
		D3285F3E20BD158E00644076 /* Sources */ = {
			isa = PBXSourcesBuildPhase;
			buildActionMask = 2147483647;
			files = (
				D3285F4620BD158E00644076 /* AppDelegate.swift in Sources */,
				D348A77220C7C58900803B9E /* BackupIntroController.swift in Sources */,
				D3B62A9220CA467E005A9F80 /* TransactionsViewController.swift in Sources */,
				D348A76E20C7C44500803B9E /* BackupNavigationController.swift in Sources */,
				D3B62A8A20CA40DC005A9F80 /* MainViewController.swift in Sources */,
				D3B62A8E20CA436F005A9F80 /* BalanceViewController.swift in Sources */,
				D3373DB920C564450082BC4A /* BackupWordsController.swift in Sources */,
				11B356949FB74ACE63ABB6E0 /* GuestViewController.swift in Sources */,
				D348A77620C7D34100803B9E /* BackupConfirmationController.swift in Sources */,
				11B350021803A9BE10492F30 /* GuestRouter.swift in Sources */,
				509E3D2420E398610095452C /* RestoreTheme.swift in Sources */,
				D3373DCE20C6B21C0082BC4A /* RestoreViewController.swift in Sources */,
				11B3531C51A0413CE9E255F2 /* GuestPresenter.swift in Sources */,
				11B35BCBBF60CA8A041E97B0 /* BackupRouter.swift in Sources */,
				11B35E9C0E8F38C063A48367 /* BackupPresenter.swift in Sources */,
				11B35F56DE01B03CCFB49E32 /* BackupInteractor.swift in Sources */,
				11B35BCEC18400181DF64491 /* RestoreRouter.swift in Sources */,
				11B3546128004E2E5F3CD23A /* RestorePresenter.swift in Sources */,
				11B35DA379AE43A774D84246 /* BackupModule.swift in Sources */,
				11B35DD6FFE1E112E9FCC63E /* GuestModule.swift in Sources */,
				11B35BFADC930EF5007A177F /* RestoreModule.swift in Sources */,
				11B353814993068D6DD2E3D6 /* MainModule.swift in Sources */,
				11B35A9409FD0D29BCFF7CC6 /* MainRouter.swift in Sources */,
				11B35B69063AB2169EE50580 /* MainPresenter.swift in Sources */,
				11B35B13C3F8532568AE83E5 /* BalanceModule.swift in Sources */,
				11B35BA21EAB383C3DE6FA5A /* BalanceRouter.swift in Sources */,
				11B35CBAB5F1BF7AAF6543A3 /* BalancePresenter.swift in Sources */,
				11B35B99F2CB665E76E66A91 /* TransactionsRouter.swift in Sources */,
				11B3538BCEB71A64DB75C141 /* TransactionsPresenter.swift in Sources */,
				11B35CCB29E73CAB6D26C949 /* TransactionsModule.swift in Sources */,
				11B354D04599199832DDAC94 /* Protocols.swift in Sources */,
				11B35FE41FA9977CC36989D3 /* MainInteractor.swift in Sources */,
				11B35F8641C2F7F7FB23B181 /* GuestInteractor.swift in Sources */,
				11B35D1E39102FA5DAA9F974 /* LaunchRouter.swift in Sources */,
				11B3590F4A4B907B7B6CD080 /* RestoreInteractor.swift in Sources */,
				11B355D7142B6A76B6A3502E /* BalanceInteractor.swift in Sources */,
				11B35A0FCD2E65066D22D984 /* BalanceViewItem.swift in Sources */,
				11B3544601D94D63EC87FE26 /* Currency.swift in Sources */,
				11B35CE6041F88972EBB3CDE /* CurrencyValue.swift in Sources */,
				11B35ADC65D620B9F7C2608E /* CoinValue.swift in Sources */,
				11B354E052C02470D2DB1F92 /* TransactionsInteractor.swift in Sources */,
				1A56460F1BB48D4E82C6E257 /* RestoreWordCell.swift in Sources */,
				1A564A46D655BA99B1C0DAF7 /* DescriptionCollectionHeader.swift in Sources */,
				1A564AFE8103BA974943D4E7 /* InputFieldTheme.swift in Sources */,
				1A56465CE6EFDADE3365DF98 /* AppTheme.swift in Sources */,
				1A564FB62EBBA50489895BEF /* BalanceCell.swift in Sources */,
				1A564AB936D91E4E5FBBAA4C /* BalanceHeaderView.swift in Sources */,
				1A5640B712A4253399F52A3B /* BalanceTheme.swift in Sources */,
				1A56438249B462DB9B522C7A /* CurrencyHelper.swift in Sources */,
				1A56464325366A495BD81C88 /* TransactionCurrenciesHeaderView.swift in Sources */,
				1A564C1405D8C21185B0D4C1 /* TransactionsCurrencyCell.swift in Sources */,
				1A564BD5E7709C07FD063961 /* TransactionsFilterTheme.swift in Sources */,
				1A564A0F7A969658D13D8EDE /* TransactionCell.swift in Sources */,
				1A564A7ECE35A5A7A314D455 /* TransactionsTheme.swift in Sources */,
				1A5642A7500FDC8E971D6C62 /* CoinValueHelper.swift in Sources */,
				1A56411CFC8D9190B15323A4 /* ConfirmationTheme.swift in Sources */,
				1A5642CC980FB2C41231BC8C /* ButtonTheme.swift in Sources */,
				1A56444F92E79514DB155658 /* DepositRouter.swift in Sources */,
				1A564A44FF860429F91162ED /* DepositModule.swift in Sources */,
				1A5641BD2DA1FB1803D3B044 /* DepositInteractor.swift in Sources */,
				1A5643EBCA934158AD7B4C4B /* DepositPresenter.swift in Sources */,
				1A56439A65488C8FAAEE7EAC /* DepositAlertModel.swift in Sources */,
				1A564D6E1FB65C20AAD6C54B /* DepositTheme.swift in Sources */,
				1A564CDEE86EFCB66EB45FD6 /* DepositCollectionItemView.swift in Sources */,
				1A5642EAD53DBB19C5B017A4 /* DepositCollectionItem.swift in Sources */,
				1A564891B0D0EABB5502C123 /* DepositAddressCollectionCell.swift in Sources */,
				1A56439242405A16711956B3 /* PagingDotsItem.swift in Sources */,
				1A56483A6675677AA621FF79 /* PagingDotsItemView.swift in Sources */,
				1A5648F83FC5E3954E406849 /* DepositCopyButtonItem.swift in Sources */,
				1A564497DCA3CD398FFF0045 /* DepositCopyButtonItemView.swift in Sources */,
				1A56427D41F16B2D9C7B5F88 /* SendModule.swift in Sources */,
				D3A6D6BB219430BA00D11AFE /* AboutCell.swift in Sources */,
				1A5642B4408B226121677590 /* SendInteractor.swift in Sources */,
				1A564D792EC5F9FA02762704 /* SendAlertModel.swift in Sources */,
				1A564822346BD715C453E612 /* SendRouter.swift in Sources */,
				1A5640845DFE26B0881C97B9 /* SendPresenter.swift in Sources */,
				1A564C84E08DE681615528E3 /* SendTitleItemView.swift in Sources */,
				1A56478710E69DB8ACD477D7 /* SendTitleItem.swift in Sources */,
				1A564191A16F15B25768FF30 /* SendTheme.swift in Sources */,
				D35B518A21942E7A00504FBA /* AboutSettingsViewController.swift in Sources */,
				1A56443A54A6035FC2B7F485 /* SendButtonItemView.swift in Sources */,
				1A5641E8642AA6004640F15C /* SendButtonItem.swift in Sources */,
				1A5645103DC28216716EB7A6 /* ScanQRController.swift in Sources */,
				11B358C53045F204FA0D12FB /* TransactionRecord.swift in Sources */,
				11B3581B212DB1B428F85501 /* Rate.swift in Sources */,
				11B35DCBB1358532C177333E /* WordsManager.swift in Sources */,
				1A56458ABE9CDDEB7F0643AA /* TransactionInfoRouter.swift in Sources */,
				1A564724AB95855BFE8AE9E5 /* TransactionInfoAlertModel.swift in Sources */,
				1A564B955AE4E27AD7B232CC /* TransactionTitleItem.swift in Sources */,
				1A564D9038D65D88CF97329C /* TransactionTitleItemView.swift in Sources */,
				1A5641061673702B10D858BF /* TransactionInfoTheme.swift in Sources */,
				1A564E3E29F0182A0230BC5D /* TransactionInfoBaseValueItem.swift in Sources */,
				1A5647489DF968F20446631F /* TransactionInfoBaseValueItemView.swift in Sources */,
				1A5640E91AA1D79E1735F5FC /* TransactionStatusItem.swift in Sources */,
				1A56489F5EEDEE6D7BB9BA7A /* TransactionInfoBaseHashValueItemView.swift in Sources */,
				1A564C4890A7DCA6387FACC9 /* TransactionInfoBaseHashValueItem.swift in Sources */,
				1A564274EEC6A31D6B287B09 /* TransactionFromToHashItem.swift in Sources */,
				503320AB214679EB00F64AAA /* PinTheme.swift in Sources */,
				1A564CD9828F0A269B25C800 /* TransactionIDHashItem.swift in Sources */,
				1A564462CB4BF369442CE381 /* TransactionCloseItem.swift in Sources */,
				1A564A87C70D95E5B17DB9D2 /* TransactionCloseItemView.swift in Sources */,
				1A56422B4DA1DE0ACD09C4BC /* TransactionInfoModule.swift in Sources */,
				1A564E0A6E37A68995364D81 /* TransactionInfoInteractor.swift in Sources */,
				1A564B096FFE228DF453A66D /* TransactionInfoPresenter.swift in Sources */,
				1A564F4AA83DC47DC9840A69 /* SettingsTheme.swift in Sources */,
				1A56457504BE4C7269493002 /* TransactionAmountItem.swift in Sources */,
				1A5642E08D676598AE0F0F70 /* TransactionAmountItemView.swift in Sources */,
				1A5643AD05BA2D6E44DC6FCE /* FullTransactionInfoController.swift in Sources */,
				1A564939A8DCE6124D2141D3 /* SettingsCell.swift in Sources */,
				1A564BE00FB2C76EAA44A2E3 /* SettingsRightImageCell.swift in Sources */,
				1A5645DC23C3FA0CF7A0FA9E /* SettingsRightLabelCell.swift in Sources */,
				1A564A85241B5956B277FE8B /* SettingsToggleCell.swift in Sources */,
				1A5649A92BA5A92EB2791B7F /* SettingsInfoFooter.swift in Sources */,
				1A5647968B12B0FB16F149B2 /* FullTransactionInfoTheme.swift in Sources */,
				1A564947E6731A05DF6C19F4 /* FullTransactionInfoTextCell.swift in Sources */,
				1A56498EE4AF6DADD0A5939A /* TransactionFromToHashItemView.swift in Sources */,
				1A564024E4BFE0259C6BED7A /* AddressItem.swift in Sources */,
				1A564D08FE960CC2551A2D7F /* TransactionStatusItemView.swift in Sources */,
				1A5644359FCA67F99CE339CD /* LockManager.swift in Sources */,
				1A564E60E4500D62863F4353 /* PinViewController.swift in Sources */,
				1A564467771724BAB0A3CD8A /* PinManager.swift in Sources */,
				1A56435CD394F8E157937FAD /* PinView.swift in Sources */,
				1A564353270BFA8C19B9195B /* SetPinRouter.swift in Sources */,
				1A5647219D7DE64CE22C2B87 /* SetPinPresenter.swift in Sources */,
				1A56483342FF07B40E53AD20 /* SetPinModule.swift in Sources */,
				1A5641C3B8E88DA8E54FEFEB /* PinDotsView.swift in Sources */,
				1A5642B379FFD0448FC18FB8 /* EditPinPresenter.swift in Sources */,
				1A5642E42254187A5E8899DD /* EditPinRouter.swift in Sources */,
				1A564EA01F3260DE1FB535EC /* EditPinModule.swift in Sources */,
				1A5646C35E5492F629F1C025 /* PinModule.swift in Sources */,
				1A564FBBE3324B1D8EDA3232 /* PinInteractor.swift in Sources */,
				1A564A1D5A4E50A8C5A86FEE /* UnlockPinPresenter.swift in Sources */,
				1A5644221B70078D2AE40AF4 /* UnlockPinRouter.swift in Sources */,
				1A5648FE30868C38CBFEB362 /* UnlockPinModule.swift in Sources */,
				1A56499530070968BF68AA2D /* BiometricManager.swift in Sources */,
				1A56400E8DE9EF93F85C7F08 /* UnlockPinInteractor.swift in Sources */,
				1A564E98E286D37F88D34F28 /* ManagePinPresenter.swift in Sources */,
				1A564D21D1301F442EC55C2D /* LaunchModule.swift in Sources */,
				1A564D29C715EE06C30C8B2B /* LaunchInteractor.swift in Sources */,
				1A564016B4F3ACEBCBCF8194 /* LaunchPresenter.swift in Sources */,
				1A5646F6ED19CA9AA8F52C7F /* App.swift in Sources */,
				1A5647659F46A0512EE6A692 /* LockRouter.swift in Sources */,
				1A564685DDF41780A93B92E9 /* BlurManager.swift in Sources */,
				1A56452260661A815EEDEE1D /* RateManager.swift in Sources */,
				1A564E3D1BD7610D43898DB6 /* MainSettingsModule.swift in Sources */,
				1A564CFF150F67077C950566 /* MainSettingsPresenter.swift in Sources */,
				1A56477275C643C23A2281E7 /* MainSettingsRouter.swift in Sources */,
				1A56435EB26CCED1DB73B057 /* MainSettingsInteractor.swift in Sources */,
				1A5648233C26CDC8F95CAC56 /* MainSettingsViewController.swift in Sources */,
				1A564F0F3119055C658B78A7 /* LocalizationManager.swift in Sources */,
				11B3518E536A06DD6C10774D /* LanguageManager.swift in Sources */,
				11B35A16172FC11FDCD26715 /* UserDefaultsStorage.swift in Sources */,
				11B354CEA50440885BDDFEFD /* KeychainStorage.swift in Sources */,
				1A5640387C3C38FC17FCBF47 /* SecuritySettingsViewController.swift in Sources */,
				1A564EBDB15B44C38136B645 /* SecuritySettingsModule.swift in Sources */,
				1A56429346081B64A56608FA /* SecuritySettingsInteractor.swift in Sources */,
				1A56497B4905D999F96E0461 /* SecuritySettingsRouter.swift in Sources */,
				1A564928A28CAA37F4F42FF1 /* SecuritySettingsPresenter.swift in Sources */,
				11B3538EE12AC16D563701DD /* BitcoinAdapter.swift in Sources */,
				11B35A37BC622612A85EF250 /* BaseButtonItem.swift in Sources */,
				11B35C03EAD382604B68F121 /* BaseButtonItemView.swift in Sources */,
				11B35C4CE230FC2D63CFE6F8 /* BaseTwinItem.swift in Sources */,
				11B356790A19174A2B516983 /* BaseTwinItemView.swift in Sources */,
				11B355D74C9D67C254B90297 /* IndexedInputField.swift in Sources */,
				11B35BEF5EA4730B85DEA6C3 /* RespondButton.swift in Sources */,
				11B3553FE441E814B14A29F6 /* KeyboardObservingViewController.swift in Sources */,
				11B3504D748B4AB83CC42B39 /* WalletNavigationController.swift in Sources */,
				11B3508D4D574217447418D5 /* UIColor.swift in Sources */,
				11B3524D24D3AE736839690A /* String.swift in Sources */,
				11B350B7FE5660DE0BD3DA64 /* Satoshi.swift in Sources */,
				11B352273C07130833C63184 /* UIView.swift in Sources */,
				11B3589DB8ADBBF7D91CD2F5 /* UIFont.swift in Sources */,
				11B355591BDF5022FB33EB05 /* Date.swift in Sources */,
				11B355D0E3D67372D975FE21 /* UIAlertController.swift in Sources */,
				11B35E601055B8D8B8EE2039 /* UITableView.swift in Sources */,
				11B35B01618459D658E9A53F /* HudHelper.swift in Sources */,
				11B353CE3525B4AE83F0B993 /* DateHelper.swift in Sources */,
				11B35895DA5403AE180E8A6B /* SystemInfoManager.swift in Sources */,
				11B3578A6B587E760D12B28E /* PermissionsHelper.swift in Sources */,
				11B35B32857AF891709857BD /* RandomManager.swift in Sources */,
				11B3595470C1BCEB5B77EBB4 /* BiometryType.swift in Sources */,
				1A5643F99C8789B0DC9E5415 /* LanguageSettingsViewController.swift in Sources */,
				1A564130F517CD26BF9E8A57 /* LanguageSettingsPresenter.swift in Sources */,
				1A564568CE5F34BAC6602DCF /* LanguageSettingsInteractor.swift in Sources */,
				1A56404A4E6577B10D66660F /* LanguageSettingsModule.swift in Sources */,
				1A564E608B71D5E8336BF7AA /* LanguageSettingsRouter.swift in Sources */,
				11B358EB4EC30EDFFEBFCF29 /* CoinManager.swift in Sources */,
				11B359733B304A1FB21E88AC /* AdapterFactory.swift in Sources */,
				11B35F318E009D7BCCCE1E1B /* WalletManager.swift in Sources */,
				11B35E1896281BA7F451F6EC /* Wallet.swift in Sources */,
				11B351A15B4F92C0C0386FA2 /* TransactionManager.swift in Sources */,
				11B35B9482AB0524FE9F4DAA /* RealmFactory.swift in Sources */,
				11B35687D13433591FF7F037 /* AppConfigProvider.swift in Sources */,
				11B358CB49FDCC89DBCD6449 /* RealmStorage.swift in Sources */,
				11B35D0A9EA408E35FF7062F /* CurrencyManager.swift in Sources */,
				11B354D394895E1FAFB2F116 /* NetworkManager.swift in Sources */,
				1A5645402EEF16D58349A8D2 /* TransactionRecordDataSource.swift in Sources */,
				11B35AEA2BFBE165F797DCD2 /* RateSyncer.swift in Sources */,
				11B35DC7196107932FE4F0DE /* PeriodicTimer.swift in Sources */,
				11B35ECFA9C3E5FA6DE0646D /* ReachabilityManager.swift in Sources */,
				11B35526BED48D17B07C3C46 /* ValueFormatter.swift in Sources */,
				11B356CA54463B4740A9E3AA /* BaseCurrencySettingsInteractor.swift in Sources */,
				11B35A7C58D8D580201F463D /* BaseCurrencySettingsPresenter.swift in Sources */,
				11B35EF8F8B8F43987CC121C /* BaseCurrencySettingsViewController.swift in Sources */,
				11B355EC3FC64AAB8F417078 /* BaseCurrencySettingsRouter.swift in Sources */,
				11B35CB4B41774128BB7034A /* BaseCurrencySettingsModule.swift in Sources */,
				11B35AE6B9C546D84419F647 /* CurrencyCell.swift in Sources */,
				11B35098303FE8D6F42FCF81 /* TransactionRateSyncer.swift in Sources */,
				11B35E4D93574CAF730B47D9 /* EthereumAdapter.swift in Sources */,
				11B35BD066A268FB1B85B068 /* PasteboardManager.swift in Sources */,
				11B35FB674D5ADB9301E529F /* AboutSettingsRouter.swift in Sources */,
				11B357207FF4B7C78556A335 /* LanguageCell.swift in Sources */,
				11B3507B0D6688560D248A18 /* ConfirmationButtonItem.swift in Sources */,
				11B3542C6A82191F2384F5B9 /* AlertButtonItemView.swift in Sources */,
				11B3521E233ECED0574C9681 /* ConfirmationCheckboxItem.swift in Sources */,
				11B35B550F8ACB190AFBA55C /* ConfirmationCheckboxView.swift in Sources */,
				11B35EBB724E7ECC932BC762 /* BackupConfirmationAlertModel.swift in Sources */,
				11B358EE1CB9C9740B526364 /* UnlinkConfirmationAlertModel.swift in Sources */,
				11B35CE4290254DCFF1D76A5 /* UnlinkButtonItem.swift in Sources */,
				11B358AFFB725B9F5C5E612D /* TransactionViewItemFactory.swift in Sources */,
				11B3592A6233A57BED217BD8 /* TransactionViewItem.swift in Sources */,
				11B354A12A3BF8521C417171 /* SendAddressItemView.swift in Sources */,
				11B3536D947C186E1BD8E2A3 /* SendFeeItemView.swift in Sources */,
				11B350F7731A09AC00AB8DC4 /* SendFeeItem.swift in Sources */,
				11B351BA94468F698A559E70 /* SendAmountItem.swift in Sources */,
				11B350D872DA13413A850044 /* SendAmountItemView.swift in Sources */,
				11B35766672E6B9646B84389 /* SendAddressItem.swift in Sources */,
				11B35848297F392FE9F72BF2 /* SendStateViewItemFactory.swift in Sources */,
				1A564BDABCF8EA54F5599FF7 /* LatestRate.swift in Sources */,
				11B35F06DCE410A2E3752679 /* SendConfirmationAlertModel.swift in Sources */,
				11B3516D955D9654B474C00C /* SendConfirmationAmounItem.swift in Sources */,
				11B35FB3EFDEE0DAD433D0AC /* SendConfirmationAmountItemView.swift in Sources */,
				11B352FF572078C646A92322 /* SendConfirmationAddressItem.swift in Sources */,
				11B35DB8BF076EECADC5274E /* SendConfirmationAddressItemView.swift in Sources */,
				11B359418FEEF9A492482C73 /* SendConfirmationValueItemView.swift in Sources */,
				11B3555A2881ED69B7F4D9C9 /* SendConfirmationValueItem.swift in Sources */,
			);
			runOnlyForDeploymentPostprocessing = 0;
		};
		D3373DBB20C658660082BC4A /* Sources */ = {
			isa = PBXSourcesBuildPhase;
			buildActionMask = 2147483647;
			files = (
				11B357941D6FFB7AEF9CB45F /* TestExtensions.swift in Sources */,
				50EDB79F215B493000BFE8A5 /* GeneratedMocks.swift in Sources */,
				1A564CC0C92C44E29FEA6642 /* SetPinPresenterTests.swift in Sources */,
				1A564E181F46CF98BC00CC30 /* EditPinPresenterTests.swift in Sources */,
				1A564E61E0EBDDA6006279F2 /* PinInteractorTests.swift in Sources */,
				1A5647415054A078EF056315 /* UnlockPinPresenterTests.swift in Sources */,
				1A5642019E9D4A25C650F453 /* UnlockPinInteractorTests.swift in Sources */,
				11B3507CAA4C9F760712EB73 /* LanguageManagerTests.swift in Sources */,
				1A564E268D7D4D01BD7B5078 /* MainSettingsPresenterTests.swift in Sources */,
				1A56407B3608988E913C7E1B /* MainSettingsInteractorTests.swift in Sources */,
				1A564BAAAD199DDF96A84006 /* SecuritySettingsInteractorTests.swift in Sources */,
				1A564AAE494C986DF8883E0B /* SecuritySettingsPresenterTests.swift in Sources */,
				1A56462F0253A6C28ED4D610 /* LanguageSettingsInteractorTests.swift in Sources */,
				1A5648CC60D79AAC561BBCB0 /* LanguageSettingsPresenterTests.swift in Sources */,
				1A564B49C052D4BF6C53DE7F /* BalanceInteractorTests.swift in Sources */,
				1A564BF5CEF2800EF05EAAB0 /* BalancePresenterTests.swift in Sources */,
				11B35ACEE980EFD02BF9DF99 /* WalletManagerTests.swift in Sources */,
				11B356E5393EC07C9F35F60B /* RateManagerTests.swift in Sources */,
				1A56456A4BBA401F04BB58C5 /* TransactionsInteractorTests.swift in Sources */,
				1A564CE48F0132E494B7250C /* TransactionsPresenterTests.swift in Sources */,
				11B3562F64946DE3E95788EE /* BaseCurrencySettingsInteractorTests.swift in Sources */,
				11B3581B5F15B9F806F1CA8F /* BaseCurrencySettingsPresenterTests.swift in Sources */,
				11B35E846A0F60A4BCF77B3B /* CurrencyManagerTests.swift in Sources */,
				11B358A1E4D92DE026CF2E22 /* RateSyncerTests.swift in Sources */,
				11B35BAC335C6EED3C46E60E /* TransactionRateSyncerTests.swift in Sources */,
				11B350A2996417A8E4683B68 /* DepositPresenterTests.swift in Sources */,
				11B358B3933627FF90BABCE5 /* DepositInteractorTests.swift in Sources */,
				11B351147B9FA7CFB61D6F31 /* TransactionViewItemFactoryTests.swift in Sources */,
				11B35D77A40B7BCA0F7D4ECE /* SendPresenterTests.swift in Sources */,
				11B35891D2B5448227630380 /* SendInteractorTests.swift in Sources */,
				11B35A41779B30FEA1E59914 /* SendStateViewItemFactoryTests.swift in Sources */,
			);
			runOnlyForDeploymentPostprocessing = 0;
		};
		D38404E3218317DF007D50AD /* Sources */ = {
			isa = PBXSourcesBuildPhase;
			buildActionMask = 2147483647;
			files = (
				D38404E4218317DF007D50AD /* AppDelegate.swift in Sources */,
				D38404E5218317DF007D50AD /* BackupIntroController.swift in Sources */,
				D38404E6218317DF007D50AD /* TransactionsViewController.swift in Sources */,
				D38404E7218317DF007D50AD /* BackupNavigationController.swift in Sources */,
				D38404E8218317DF007D50AD /* MainViewController.swift in Sources */,
				D38404E9218317DF007D50AD /* BalanceViewController.swift in Sources */,
				D38404EA218317DF007D50AD /* BackupWordsController.swift in Sources */,
				D38404EB218317DF007D50AD /* GuestViewController.swift in Sources */,
				D38404EC218317DF007D50AD /* BackupConfirmationController.swift in Sources */,
				D38404ED218317DF007D50AD /* GuestRouter.swift in Sources */,
				D38404EE218317DF007D50AD /* RestoreTheme.swift in Sources */,
				D38404EF218317DF007D50AD /* RestoreViewController.swift in Sources */,
				D38404F0218317DF007D50AD /* GuestPresenter.swift in Sources */,
				D38404F1218317DF007D50AD /* BackupRouter.swift in Sources */,
				D38404F2218317DF007D50AD /* BackupPresenter.swift in Sources */,
				D38404F3218317DF007D50AD /* BackupInteractor.swift in Sources */,
				D38404F4218317DF007D50AD /* RestoreRouter.swift in Sources */,
				D38404F5218317DF007D50AD /* RestorePresenter.swift in Sources */,
				D38404F6218317DF007D50AD /* BackupModule.swift in Sources */,
				D38404F7218317DF007D50AD /* GuestModule.swift in Sources */,
				D38404F8218317DF007D50AD /* RestoreModule.swift in Sources */,
				D38404F9218317DF007D50AD /* MainModule.swift in Sources */,
				D38404FA218317DF007D50AD /* MainRouter.swift in Sources */,
				D38404FB218317DF007D50AD /* MainPresenter.swift in Sources */,
				D38404FC218317DF007D50AD /* BalanceModule.swift in Sources */,
				D38404FD218317DF007D50AD /* BalanceRouter.swift in Sources */,
				D38404FE218317DF007D50AD /* BalancePresenter.swift in Sources */,
				D38404FF218317DF007D50AD /* TransactionsRouter.swift in Sources */,
				D3840500218317DF007D50AD /* TransactionsPresenter.swift in Sources */,
				D3840501218317DF007D50AD /* TransactionsModule.swift in Sources */,
				D3840502218317DF007D50AD /* Protocols.swift in Sources */,
				D3840503218317DF007D50AD /* MainInteractor.swift in Sources */,
				D3840504218317DF007D50AD /* GuestInteractor.swift in Sources */,
				D3840505218317DF007D50AD /* LaunchRouter.swift in Sources */,
				D3840506218317DF007D50AD /* RestoreInteractor.swift in Sources */,
				D3840507218317DF007D50AD /* BalanceInteractor.swift in Sources */,
				D3840508218317DF007D50AD /* BalanceViewItem.swift in Sources */,
				D3840509218317DF007D50AD /* Currency.swift in Sources */,
				D384050B218317DF007D50AD /* CurrencyValue.swift in Sources */,
				D384050C218317DF007D50AD /* CoinValue.swift in Sources */,
				D384050E218317DF007D50AD /* TransactionsInteractor.swift in Sources */,
				D384050F218317DF007D50AD /* RestoreWordCell.swift in Sources */,
				D3840510218317DF007D50AD /* DescriptionCollectionHeader.swift in Sources */,
				D3840511218317DF007D50AD /* InputFieldTheme.swift in Sources */,
				D3840512218317DF007D50AD /* AppTheme.swift in Sources */,
				D3840513218317DF007D50AD /* BalanceCell.swift in Sources */,
				D3840514218317DF007D50AD /* BalanceHeaderView.swift in Sources */,
				D3840515218317DF007D50AD /* BalanceTheme.swift in Sources */,
				D3840516218317DF007D50AD /* CurrencyHelper.swift in Sources */,
				D3840517218317DF007D50AD /* TransactionCurrenciesHeaderView.swift in Sources */,
				D3840518218317DF007D50AD /* TransactionsCurrencyCell.swift in Sources */,
				D3840519218317DF007D50AD /* TransactionsFilterTheme.swift in Sources */,
				D384051A218317DF007D50AD /* TransactionCell.swift in Sources */,
				D384051B218317DF007D50AD /* TransactionsTheme.swift in Sources */,
				D384051C218317DF007D50AD /* CoinValueHelper.swift in Sources */,
				D3840520218317DF007D50AD /* ConfirmationTheme.swift in Sources */,
				D3840521218317DF007D50AD /* ButtonTheme.swift in Sources */,
				D3840524218317DF007D50AD /* DepositRouter.swift in Sources */,
				D3840525218317DF007D50AD /* DepositModule.swift in Sources */,
				D3840526218317DF007D50AD /* DepositInteractor.swift in Sources */,
				D3840527218317DF007D50AD /* DepositPresenter.swift in Sources */,
				D3840528218317DF007D50AD /* DepositAlertModel.swift in Sources */,
				D3840529218317DF007D50AD /* DepositTheme.swift in Sources */,
				D384052A218317DF007D50AD /* DepositCollectionItemView.swift in Sources */,
				D384052B218317DF007D50AD /* DepositCollectionItem.swift in Sources */,
				D384052C218317DF007D50AD /* DepositAddressCollectionCell.swift in Sources */,
				D384052F218317DF007D50AD /* PagingDotsItem.swift in Sources */,
				D3840530218317DF007D50AD /* PagingDotsItemView.swift in Sources */,
				D3840531218317DF007D50AD /* DepositCopyButtonItem.swift in Sources */,
				D3840532218317DF007D50AD /* DepositCopyButtonItemView.swift in Sources */,
				D3840533218317DF007D50AD /* SendModule.swift in Sources */,
				D3A6D6BC219430BA00D11AFE /* AboutCell.swift in Sources */,
				D3840534218317DF007D50AD /* SendInteractor.swift in Sources */,
				D3840535218317DF007D50AD /* SendAlertModel.swift in Sources */,
				D3840536218317DF007D50AD /* SendRouter.swift in Sources */,
				D3840537218317DF007D50AD /* SendPresenter.swift in Sources */,
				D3840538218317DF007D50AD /* SendTitleItemView.swift in Sources */,
				D3840539218317DF007D50AD /* SendTitleItem.swift in Sources */,
				D384053A218317DF007D50AD /* SendTheme.swift in Sources */,
				D35B518B21942E7A00504FBA /* AboutSettingsViewController.swift in Sources */,
				D3840542218317DF007D50AD /* SendButtonItemView.swift in Sources */,
				D3840543218317DF007D50AD /* SendButtonItem.swift in Sources */,
				D3840545218317DF007D50AD /* ScanQRController.swift in Sources */,
				D3840546218317DF007D50AD /* TransactionRecord.swift in Sources */,
				D3840547218317DF007D50AD /* Rate.swift in Sources */,
				D3840548218317DF007D50AD /* WordsManager.swift in Sources */,
				D3840549218317DF007D50AD /* TransactionInfoRouter.swift in Sources */,
				D384054A218317DF007D50AD /* TransactionInfoAlertModel.swift in Sources */,
				D384054B218317DF007D50AD /* TransactionTitleItem.swift in Sources */,
				D384054C218317DF007D50AD /* TransactionTitleItemView.swift in Sources */,
				D384054D218317DF007D50AD /* TransactionInfoTheme.swift in Sources */,
				D384054E218317DF007D50AD /* TransactionInfoBaseValueItem.swift in Sources */,
				D384054F218317DF007D50AD /* TransactionInfoBaseValueItemView.swift in Sources */,
				D3840550218317DF007D50AD /* TransactionStatusItem.swift in Sources */,
				D3840551218317DF007D50AD /* TransactionInfoBaseHashValueItemView.swift in Sources */,
				D3840552218317DF007D50AD /* TransactionInfoBaseHashValueItem.swift in Sources */,
				D3840553218317DF007D50AD /* TransactionFromToHashItem.swift in Sources */,
				D3840554218317DF007D50AD /* PinTheme.swift in Sources */,
				D3840555218317DF007D50AD /* TransactionIDHashItem.swift in Sources */,
				D3840556218317DF007D50AD /* TransactionCloseItem.swift in Sources */,
				D3840557218317DF007D50AD /* TransactionCloseItemView.swift in Sources */,
				D3840558218317DF007D50AD /* TransactionInfoModule.swift in Sources */,
				D3840559218317DF007D50AD /* TransactionInfoInteractor.swift in Sources */,
				D384055A218317DF007D50AD /* TransactionInfoPresenter.swift in Sources */,
				D384055C218317DF007D50AD /* SettingsTheme.swift in Sources */,
				D384055D218317DF007D50AD /* TransactionAmountItem.swift in Sources */,
				D384055E218317DF007D50AD /* TransactionAmountItemView.swift in Sources */,
				D384055F218317DF007D50AD /* FullTransactionInfoController.swift in Sources */,
				D3840560218317DF007D50AD /* SettingsCell.swift in Sources */,
				D3840561218317DF007D50AD /* SettingsRightImageCell.swift in Sources */,
				D3840562218317DF007D50AD /* SettingsRightLabelCell.swift in Sources */,
				D3840563218317DF007D50AD /* SettingsToggleCell.swift in Sources */,
				D3840564218317DF007D50AD /* SettingsInfoFooter.swift in Sources */,
				D3840565218317DF007D50AD /* FullTransactionInfoTheme.swift in Sources */,
				D3840566218317DF007D50AD /* FullTransactionInfoTextCell.swift in Sources */,
				D3840567218317DF007D50AD /* TransactionFromToHashItemView.swift in Sources */,
				D3840568218317DF007D50AD /* AddressItem.swift in Sources */,
				D384056A218317DF007D50AD /* TransactionStatusItemView.swift in Sources */,
				D384056B218317DF007D50AD /* LockManager.swift in Sources */,
				D384056C218317DF007D50AD /* PinViewController.swift in Sources */,
				D384056D218317DF007D50AD /* PinManager.swift in Sources */,
				D384056E218317DF007D50AD /* PinView.swift in Sources */,
				D384056F218317DF007D50AD /* SetPinRouter.swift in Sources */,
				D3840570218317DF007D50AD /* SetPinPresenter.swift in Sources */,
				D3840571218317DF007D50AD /* SetPinModule.swift in Sources */,
				D3840572218317DF007D50AD /* PinDotsView.swift in Sources */,
				D3840573218317DF007D50AD /* EditPinPresenter.swift in Sources */,
				D3840574218317DF007D50AD /* EditPinRouter.swift in Sources */,
				D3840575218317DF007D50AD /* EditPinModule.swift in Sources */,
				D3840576218317DF007D50AD /* PinModule.swift in Sources */,
				D3840577218317DF007D50AD /* PinInteractor.swift in Sources */,
				D3840578218317DF007D50AD /* UnlockPinPresenter.swift in Sources */,
				D3840579218317DF007D50AD /* UnlockPinRouter.swift in Sources */,
				D384057A218317DF007D50AD /* UnlockPinModule.swift in Sources */,
				D384057B218317DF007D50AD /* BiometricManager.swift in Sources */,
				D384057C218317DF007D50AD /* UnlockPinInteractor.swift in Sources */,
				D384057D218317DF007D50AD /* ManagePinPresenter.swift in Sources */,
				D384057E218317DF007D50AD /* LaunchModule.swift in Sources */,
				D384057F218317DF007D50AD /* LaunchInteractor.swift in Sources */,
				D3840580218317DF007D50AD /* LaunchPresenter.swift in Sources */,
				D3840581218317DF007D50AD /* App.swift in Sources */,
				D3840582218317DF007D50AD /* LockRouter.swift in Sources */,
				D3840583218317DF007D50AD /* BlurManager.swift in Sources */,
				D3840584218317DF007D50AD /* RateManager.swift in Sources */,
				D3840585218317DF007D50AD /* MainSettingsModule.swift in Sources */,
				D3840586218317DF007D50AD /* MainSettingsPresenter.swift in Sources */,
				D3840587218317DF007D50AD /* MainSettingsRouter.swift in Sources */,
				D3840588218317DF007D50AD /* MainSettingsInteractor.swift in Sources */,
				D3840589218317DF007D50AD /* MainSettingsViewController.swift in Sources */,
				D384058A218317DF007D50AD /* LocalizationManager.swift in Sources */,
				D384058B218317DF007D50AD /* LanguageManager.swift in Sources */,
				D384058C218317DF007D50AD /* UserDefaultsStorage.swift in Sources */,
				D384058D218317DF007D50AD /* KeychainStorage.swift in Sources */,
				D384058E218317DF007D50AD /* SecuritySettingsViewController.swift in Sources */,
				D384058F218317DF007D50AD /* SecuritySettingsModule.swift in Sources */,
				D3840590218317DF007D50AD /* SecuritySettingsInteractor.swift in Sources */,
				D3840591218317DF007D50AD /* SecuritySettingsRouter.swift in Sources */,
				D3840592218317DF007D50AD /* SecuritySettingsPresenter.swift in Sources */,
				D3840593218317DF007D50AD /* BitcoinAdapter.swift in Sources */,
				D3840594218317DF007D50AD /* BaseButtonItem.swift in Sources */,
				D3840595218317DF007D50AD /* BaseButtonItemView.swift in Sources */,
				D3840596218317DF007D50AD /* BaseTwinItem.swift in Sources */,
				D3840597218317DF007D50AD /* BaseTwinItemView.swift in Sources */,
				D3840598218317DF007D50AD /* IndexedInputField.swift in Sources */,
				D3840599218317DF007D50AD /* RespondButton.swift in Sources */,
				D384059A218317DF007D50AD /* KeyboardObservingViewController.swift in Sources */,
				D384059B218317DF007D50AD /* WalletNavigationController.swift in Sources */,
				D384059C218317DF007D50AD /* UIColor.swift in Sources */,
				D384059D218317DF007D50AD /* String.swift in Sources */,
				D384059E218317DF007D50AD /* Satoshi.swift in Sources */,
				D384059F218317DF007D50AD /* UIView.swift in Sources */,
				D38405A0218317DF007D50AD /* UIFont.swift in Sources */,
				D38405A1218317DF007D50AD /* Date.swift in Sources */,
				D38405A2218317DF007D50AD /* UIAlertController.swift in Sources */,
				D38405A3218317DF007D50AD /* UITableView.swift in Sources */,
				D38405A4218317DF007D50AD /* HudHelper.swift in Sources */,
				D38405A5218317DF007D50AD /* DateHelper.swift in Sources */,
				D38405A6218317DF007D50AD /* SystemInfoManager.swift in Sources */,
				D38405A7218317DF007D50AD /* PermissionsHelper.swift in Sources */,
				D38405A8218317DF007D50AD /* RandomManager.swift in Sources */,
				D38405A9218317DF007D50AD /* BiometryType.swift in Sources */,
				D38405AB218317DF007D50AD /* LanguageSettingsViewController.swift in Sources */,
				D38405AD218317DF007D50AD /* LanguageSettingsPresenter.swift in Sources */,
				D38405AE218317DF007D50AD /* LanguageSettingsInteractor.swift in Sources */,
				D38405AF218317DF007D50AD /* LanguageSettingsModule.swift in Sources */,
				D38405B0218317DF007D50AD /* LanguageSettingsRouter.swift in Sources */,
				D38405B1218317DF007D50AD /* CoinManager.swift in Sources */,
				D38405B2218317DF007D50AD /* AdapterFactory.swift in Sources */,
				D38405B3218317DF007D50AD /* WalletManager.swift in Sources */,
				D38405B4218317DF007D50AD /* Wallet.swift in Sources */,
				D38405B5218317DF007D50AD /* TransactionManager.swift in Sources */,
				D38405B6218317DF007D50AD /* RealmFactory.swift in Sources */,
				11B35B1E11D4EDE6C15BE862 /* AppConfigProvider.swift in Sources */,
				11B358B9171642B3FF30CD0B /* RealmStorage.swift in Sources */,
				11B3568357940D499AEF1009 /* CurrencyManager.swift in Sources */,
				11B353C550551A71D5AD3AAF /* NetworkManager.swift in Sources */,
				1A564A306E13E30771D2E823 /* TransactionRecordDataSource.swift in Sources */,
				11B35303EF169A14070D4AF9 /* RateSyncer.swift in Sources */,
				11B35FACF36A8A986D01D1FC /* PeriodicTimer.swift in Sources */,
				11B35E63A1AA24A27A21C0C9 /* ReachabilityManager.swift in Sources */,
				11B354AD94C483A7D5E3DD1F /* ValueFormatter.swift in Sources */,
				11B356ACDE9648AB1D98B466 /* BaseCurrencySettingsInteractor.swift in Sources */,
				11B358174F4EECAD3CE3F293 /* BaseCurrencySettingsPresenter.swift in Sources */,
				11B353FA170E276850F994F1 /* BaseCurrencySettingsViewController.swift in Sources */,
				11B35BDC437435B4EE7D9CED /* BaseCurrencySettingsRouter.swift in Sources */,
				11B3507E93F1F8FBE21A9245 /* BaseCurrencySettingsModule.swift in Sources */,
				11B35236766B5CEA73043FE5 /* CurrencyCell.swift in Sources */,
				11B35E6719A2D149E062BE6C /* TransactionRateSyncer.swift in Sources */,
				11B35BCC6C00E857CE562F16 /* EthereumAdapter.swift in Sources */,
				11B35E0BEC5BE604ACE59BC2 /* PasteboardManager.swift in Sources */,
				11B35D891416C66FA7FAD434 /* AboutSettingsRouter.swift in Sources */,
				11B355AACAD1D7C7FE73D7FF /* LanguageCell.swift in Sources */,
				11B3522E5E39F63EFB213358 /* ConfirmationButtonItem.swift in Sources */,
				11B35F2D49204D34BA6C4EDB /* AlertButtonItemView.swift in Sources */,
				11B358CB8E47D049CC361084 /* ConfirmationCheckboxItem.swift in Sources */,
				11B3567E18C314FB5793BBE5 /* ConfirmationCheckboxView.swift in Sources */,
				11B359767079DCB28BFD53A4 /* BackupConfirmationAlertModel.swift in Sources */,
				11B352414ACD41C8F5FA244A /* UnlinkConfirmationAlertModel.swift in Sources */,
				11B35AE4415D2C177DB96EC8 /* UnlinkButtonItem.swift in Sources */,
				11B3562C214D0245D43DFDE4 /* TransactionViewItemFactory.swift in Sources */,
				11B358A543DE8BAC8A61C1A4 /* TransactionViewItem.swift in Sources */,
				11B35034E4E93ACC8BFA0F51 /* SendAddressItemView.swift in Sources */,
				11B35CCCC38E551EBFD67DA9 /* SendFeeItemView.swift in Sources */,
				11B35074B817C492D2534D71 /* SendFeeItem.swift in Sources */,
				11B35E9D76B0EFAC4B49AB2A /* SendAmountItem.swift in Sources */,
				11B35E68F07D31BAE2E696A6 /* SendAmountItemView.swift in Sources */,
				11B35F037EFA396581A9624B /* SendAddressItem.swift in Sources */,
				11B35B3F32BFA82A66C4F797 /* SendStateViewItemFactory.swift in Sources */,
				1A564D837A9AB8A7EA5EB71A /* LatestRate.swift in Sources */,
				11B3577B533AE378C8BFB992 /* SendConfirmationAlertModel.swift in Sources */,
				11B359F527246E329BAD3BC7 /* SendConfirmationAmounItem.swift in Sources */,
				11B356D2F4655ACA22659DA2 /* SendConfirmationAmountItemView.swift in Sources */,
				11B358BCBAF4A9C9233C3FC0 /* SendConfirmationAddressItem.swift in Sources */,
				11B356D8E38D7060C1945A98 /* SendConfirmationAddressItemView.swift in Sources */,
				11B35BEA91C75D1203F99BBC /* SendConfirmationValueItemView.swift in Sources */,
				11B3501B8ACAD89124C0C6B6 /* SendConfirmationValueItem.swift in Sources */,
			);
			runOnlyForDeploymentPostprocessing = 0;
		};
		D38405D221831B3D007D50AD /* Sources */ = {
			isa = PBXSourcesBuildPhase;
			buildActionMask = 2147483647;
			files = (
				D38405D321831B3D007D50AD /* AppDelegate.swift in Sources */,
				D38405D421831B3D007D50AD /* BackupIntroController.swift in Sources */,
				D38405D521831B3D007D50AD /* TransactionsViewController.swift in Sources */,
				D38405D621831B3D007D50AD /* BackupNavigationController.swift in Sources */,
				D38405D721831B3D007D50AD /* MainViewController.swift in Sources */,
				D38405D821831B3D007D50AD /* BalanceViewController.swift in Sources */,
				D38405D921831B3D007D50AD /* BackupWordsController.swift in Sources */,
				D38405DA21831B3D007D50AD /* GuestViewController.swift in Sources */,
				D38405DB21831B3D007D50AD /* BackupConfirmationController.swift in Sources */,
				D38405DC21831B3D007D50AD /* GuestRouter.swift in Sources */,
				D38405DD21831B3D007D50AD /* RestoreTheme.swift in Sources */,
				D38405DE21831B3D007D50AD /* RestoreViewController.swift in Sources */,
				D38405DF21831B3D007D50AD /* GuestPresenter.swift in Sources */,
				D38405E021831B3D007D50AD /* BackupRouter.swift in Sources */,
				D38405E121831B3D007D50AD /* BackupPresenter.swift in Sources */,
				D38405E221831B3D007D50AD /* BackupInteractor.swift in Sources */,
				D38405E321831B3D007D50AD /* RestoreRouter.swift in Sources */,
				D38405E421831B3D007D50AD /* RestorePresenter.swift in Sources */,
				D38405E521831B3D007D50AD /* BackupModule.swift in Sources */,
				D38405E621831B3D007D50AD /* GuestModule.swift in Sources */,
				D38405E721831B3D007D50AD /* RestoreModule.swift in Sources */,
				D38405E821831B3D007D50AD /* MainModule.swift in Sources */,
				D38405E921831B3D007D50AD /* MainRouter.swift in Sources */,
				D38405EA21831B3D007D50AD /* MainPresenter.swift in Sources */,
				D38405EB21831B3D007D50AD /* BalanceModule.swift in Sources */,
				D38405EC21831B3D007D50AD /* BalanceRouter.swift in Sources */,
				D38405ED21831B3D007D50AD /* BalancePresenter.swift in Sources */,
				D38405EE21831B3D007D50AD /* TransactionsRouter.swift in Sources */,
				D38405EF21831B3D007D50AD /* TransactionsPresenter.swift in Sources */,
				D38405F021831B3D007D50AD /* TransactionsModule.swift in Sources */,
				D38405F121831B3D007D50AD /* Protocols.swift in Sources */,
				D38405F221831B3D007D50AD /* MainInteractor.swift in Sources */,
				D38405F321831B3D007D50AD /* GuestInteractor.swift in Sources */,
				D38405F421831B3D007D50AD /* LaunchRouter.swift in Sources */,
				D38405F521831B3D007D50AD /* RestoreInteractor.swift in Sources */,
				D38405F621831B3D007D50AD /* BalanceInteractor.swift in Sources */,
				D38405F721831B3D007D50AD /* BalanceViewItem.swift in Sources */,
				D38405F821831B3D007D50AD /* Currency.swift in Sources */,
				D38405FA21831B3D007D50AD /* CurrencyValue.swift in Sources */,
				D38405FB21831B3D007D50AD /* CoinValue.swift in Sources */,
				D38405FD21831B3D007D50AD /* TransactionsInteractor.swift in Sources */,
				D38405FE21831B3D007D50AD /* RestoreWordCell.swift in Sources */,
				D38405FF21831B3D007D50AD /* DescriptionCollectionHeader.swift in Sources */,
				D384060021831B3D007D50AD /* InputFieldTheme.swift in Sources */,
				D384060121831B3D007D50AD /* AppTheme.swift in Sources */,
				D384060221831B3D007D50AD /* BalanceCell.swift in Sources */,
				D384060321831B3D007D50AD /* BalanceHeaderView.swift in Sources */,
				D384060421831B3D007D50AD /* BalanceTheme.swift in Sources */,
				D384060521831B3D007D50AD /* CurrencyHelper.swift in Sources */,
				D384060621831B3D007D50AD /* TransactionCurrenciesHeaderView.swift in Sources */,
				D384060721831B3D007D50AD /* TransactionsCurrencyCell.swift in Sources */,
				D384060821831B3D007D50AD /* TransactionsFilterTheme.swift in Sources */,
				D384060921831B3D007D50AD /* TransactionCell.swift in Sources */,
				D384060A21831B3D007D50AD /* TransactionsTheme.swift in Sources */,
				D384060B21831B3D007D50AD /* CoinValueHelper.swift in Sources */,
				D384060F21831B3D007D50AD /* ConfirmationTheme.swift in Sources */,
				D384061021831B3D007D50AD /* ButtonTheme.swift in Sources */,
				D384061321831B3D007D50AD /* DepositRouter.swift in Sources */,
				D384061421831B3D007D50AD /* DepositModule.swift in Sources */,
				D384061521831B3D007D50AD /* DepositInteractor.swift in Sources */,
				D384061621831B3D007D50AD /* DepositPresenter.swift in Sources */,
				D384061721831B3D007D50AD /* DepositAlertModel.swift in Sources */,
				D384061821831B3D007D50AD /* DepositTheme.swift in Sources */,
				D384061921831B3D007D50AD /* DepositCollectionItemView.swift in Sources */,
				D384061A21831B3D007D50AD /* DepositCollectionItem.swift in Sources */,
				D384061B21831B3D007D50AD /* DepositAddressCollectionCell.swift in Sources */,
				D384061E21831B3D007D50AD /* PagingDotsItem.swift in Sources */,
				D384061F21831B3D007D50AD /* PagingDotsItemView.swift in Sources */,
				D384062021831B3D007D50AD /* DepositCopyButtonItem.swift in Sources */,
				D384062121831B3D007D50AD /* DepositCopyButtonItemView.swift in Sources */,
				D384062221831B3D007D50AD /* SendModule.swift in Sources */,
				D3A6D6BD219430BA00D11AFE /* AboutCell.swift in Sources */,
				D384062321831B3D007D50AD /* SendInteractor.swift in Sources */,
				D384062421831B3D007D50AD /* SendAlertModel.swift in Sources */,
				D384062521831B3D007D50AD /* SendRouter.swift in Sources */,
				D384062621831B3D007D50AD /* SendPresenter.swift in Sources */,
				D384062721831B3D007D50AD /* SendTitleItemView.swift in Sources */,
				D384062821831B3D007D50AD /* SendTitleItem.swift in Sources */,
				D384062921831B3D007D50AD /* SendTheme.swift in Sources */,
				D35B518C21942E7A00504FBA /* AboutSettingsViewController.swift in Sources */,
				D384063121831B3D007D50AD /* SendButtonItemView.swift in Sources */,
				D384063221831B3D007D50AD /* SendButtonItem.swift in Sources */,
				D384063421831B3D007D50AD /* ScanQRController.swift in Sources */,
				D384063521831B3D007D50AD /* TransactionRecord.swift in Sources */,
				D384063621831B3D007D50AD /* Rate.swift in Sources */,
				D384063721831B3D007D50AD /* WordsManager.swift in Sources */,
				D384063821831B3D007D50AD /* TransactionInfoRouter.swift in Sources */,
				D384063921831B3D007D50AD /* TransactionInfoAlertModel.swift in Sources */,
				D384063A21831B3D007D50AD /* TransactionTitleItem.swift in Sources */,
				D384063B21831B3D007D50AD /* TransactionTitleItemView.swift in Sources */,
				D384063C21831B3D007D50AD /* TransactionInfoTheme.swift in Sources */,
				D384063D21831B3D007D50AD /* TransactionInfoBaseValueItem.swift in Sources */,
				D384063E21831B3D007D50AD /* TransactionInfoBaseValueItemView.swift in Sources */,
				D384063F21831B3D007D50AD /* TransactionStatusItem.swift in Sources */,
				D384064021831B3D007D50AD /* TransactionInfoBaseHashValueItemView.swift in Sources */,
				D384064121831B3D007D50AD /* TransactionInfoBaseHashValueItem.swift in Sources */,
				D384064221831B3D007D50AD /* TransactionFromToHashItem.swift in Sources */,
				D384064321831B3D007D50AD /* PinTheme.swift in Sources */,
				D384064421831B3D007D50AD /* TransactionIDHashItem.swift in Sources */,
				D384064521831B3D007D50AD /* TransactionCloseItem.swift in Sources */,
				D384064621831B3D007D50AD /* TransactionCloseItemView.swift in Sources */,
				D384064721831B3D007D50AD /* TransactionInfoModule.swift in Sources */,
				D384064821831B3D007D50AD /* TransactionInfoInteractor.swift in Sources */,
				D384064921831B3D007D50AD /* TransactionInfoPresenter.swift in Sources */,
				D384064B21831B3D007D50AD /* SettingsTheme.swift in Sources */,
				D384064C21831B3D007D50AD /* TransactionAmountItem.swift in Sources */,
				D384064D21831B3D007D50AD /* TransactionAmountItemView.swift in Sources */,
				D384064E21831B3D007D50AD /* FullTransactionInfoController.swift in Sources */,
				D384064F21831B3D007D50AD /* SettingsCell.swift in Sources */,
				D384065021831B3D007D50AD /* SettingsRightImageCell.swift in Sources */,
				D384065121831B3D007D50AD /* SettingsRightLabelCell.swift in Sources */,
				D384065221831B3D007D50AD /* SettingsToggleCell.swift in Sources */,
				D384065321831B3D007D50AD /* SettingsInfoFooter.swift in Sources */,
				D384065421831B3D007D50AD /* FullTransactionInfoTheme.swift in Sources */,
				D384065521831B3D007D50AD /* FullTransactionInfoTextCell.swift in Sources */,
				D384065621831B3D007D50AD /* TransactionFromToHashItemView.swift in Sources */,
				D384065721831B3D007D50AD /* AddressItem.swift in Sources */,
				D384065921831B3D007D50AD /* TransactionStatusItemView.swift in Sources */,
				D384065A21831B3D007D50AD /* LockManager.swift in Sources */,
				D384065B21831B3D007D50AD /* PinViewController.swift in Sources */,
				D384065C21831B3D007D50AD /* PinManager.swift in Sources */,
				D384065D21831B3D007D50AD /* PinView.swift in Sources */,
				D384065E21831B3D007D50AD /* SetPinRouter.swift in Sources */,
				D384065F21831B3D007D50AD /* SetPinPresenter.swift in Sources */,
				D384066021831B3D007D50AD /* SetPinModule.swift in Sources */,
				D384066121831B3D007D50AD /* PinDotsView.swift in Sources */,
				D384066221831B3D007D50AD /* EditPinPresenter.swift in Sources */,
				D384066321831B3D007D50AD /* EditPinRouter.swift in Sources */,
				D384066421831B3D007D50AD /* EditPinModule.swift in Sources */,
				D384066521831B3D007D50AD /* PinModule.swift in Sources */,
				D384066621831B3D007D50AD /* PinInteractor.swift in Sources */,
				D384066721831B3D007D50AD /* UnlockPinPresenter.swift in Sources */,
				D384066821831B3D007D50AD /* UnlockPinRouter.swift in Sources */,
				D384066921831B3D007D50AD /* UnlockPinModule.swift in Sources */,
				D384066A21831B3D007D50AD /* BiometricManager.swift in Sources */,
				D384066B21831B3D007D50AD /* UnlockPinInteractor.swift in Sources */,
				D384066C21831B3D007D50AD /* ManagePinPresenter.swift in Sources */,
				D384066D21831B3D007D50AD /* LaunchModule.swift in Sources */,
				D384066E21831B3D007D50AD /* LaunchInteractor.swift in Sources */,
				D384066F21831B3D007D50AD /* LaunchPresenter.swift in Sources */,
				D384067021831B3D007D50AD /* App.swift in Sources */,
				D384067121831B3D007D50AD /* LockRouter.swift in Sources */,
				D384067221831B3D007D50AD /* BlurManager.swift in Sources */,
				D384067321831B3D007D50AD /* RateManager.swift in Sources */,
				D384067421831B3D007D50AD /* MainSettingsModule.swift in Sources */,
				D384067521831B3D007D50AD /* MainSettingsPresenter.swift in Sources */,
				D384067621831B3D007D50AD /* MainSettingsRouter.swift in Sources */,
				D384067721831B3D007D50AD /* MainSettingsInteractor.swift in Sources */,
				D384067821831B3D007D50AD /* MainSettingsViewController.swift in Sources */,
				D384067921831B3D007D50AD /* LocalizationManager.swift in Sources */,
				D384067A21831B3D007D50AD /* LanguageManager.swift in Sources */,
				D384067B21831B3D007D50AD /* UserDefaultsStorage.swift in Sources */,
				D384067C21831B3D007D50AD /* KeychainStorage.swift in Sources */,
				D384067D21831B3D007D50AD /* SecuritySettingsViewController.swift in Sources */,
				D384067E21831B3D007D50AD /* SecuritySettingsModule.swift in Sources */,
				D384067F21831B3D007D50AD /* SecuritySettingsInteractor.swift in Sources */,
				D384068021831B3D007D50AD /* SecuritySettingsRouter.swift in Sources */,
				D384068121831B3D007D50AD /* SecuritySettingsPresenter.swift in Sources */,
				D384068221831B3D007D50AD /* BitcoinAdapter.swift in Sources */,
				D384068321831B3D007D50AD /* BaseButtonItem.swift in Sources */,
				D384068421831B3D007D50AD /* BaseButtonItemView.swift in Sources */,
				D384068521831B3D007D50AD /* BaseTwinItem.swift in Sources */,
				D384068621831B3D007D50AD /* BaseTwinItemView.swift in Sources */,
				D384068721831B3D007D50AD /* IndexedInputField.swift in Sources */,
				D384068821831B3D007D50AD /* RespondButton.swift in Sources */,
				D384068921831B3D007D50AD /* KeyboardObservingViewController.swift in Sources */,
				D384068A21831B3D007D50AD /* WalletNavigationController.swift in Sources */,
				D384068B21831B3D007D50AD /* UIColor.swift in Sources */,
				D384068C21831B3D007D50AD /* String.swift in Sources */,
				D384068D21831B3D007D50AD /* Satoshi.swift in Sources */,
				D384068E21831B3D007D50AD /* UIView.swift in Sources */,
				D384068F21831B3D007D50AD /* UIFont.swift in Sources */,
				D384069021831B3D007D50AD /* Date.swift in Sources */,
				D384069121831B3D007D50AD /* UIAlertController.swift in Sources */,
				D384069221831B3D007D50AD /* UITableView.swift in Sources */,
				D384069321831B3D007D50AD /* HudHelper.swift in Sources */,
				D384069421831B3D007D50AD /* DateHelper.swift in Sources */,
				D384069521831B3D007D50AD /* SystemInfoManager.swift in Sources */,
				D384069621831B3D007D50AD /* PermissionsHelper.swift in Sources */,
				D384069721831B3D007D50AD /* RandomManager.swift in Sources */,
				D384069821831B3D007D50AD /* BiometryType.swift in Sources */,
				D384069A21831B3D007D50AD /* LanguageSettingsViewController.swift in Sources */,
				D384069C21831B3D007D50AD /* LanguageSettingsPresenter.swift in Sources */,
				D384069D21831B3D007D50AD /* LanguageSettingsInteractor.swift in Sources */,
				D384069E21831B3D007D50AD /* LanguageSettingsModule.swift in Sources */,
				D384069F21831B3D007D50AD /* LanguageSettingsRouter.swift in Sources */,
				D38406A021831B3D007D50AD /* CoinManager.swift in Sources */,
				D38406A121831B3D007D50AD /* AdapterFactory.swift in Sources */,
				D38406A221831B3D007D50AD /* WalletManager.swift in Sources */,
				D38406A321831B3D007D50AD /* Wallet.swift in Sources */,
				D38406A421831B3D007D50AD /* TransactionManager.swift in Sources */,
				D38406A521831B3D007D50AD /* RealmFactory.swift in Sources */,
				11B35EC72662D83DF2D55438 /* AppConfigProvider.swift in Sources */,
				11B35BE6009ABF3DF47A80BA /* RealmStorage.swift in Sources */,
				11B35D9074EB55CC9CACE405 /* CurrencyManager.swift in Sources */,
				11B357FF0E2440D91193C476 /* NetworkManager.swift in Sources */,
				1A5641D57A7D6928C9D0984D /* TransactionRecordDataSource.swift in Sources */,
				11B352783ABAB4B503FE6DC7 /* RateSyncer.swift in Sources */,
				11B3501C8BBD0D43D5CDD337 /* PeriodicTimer.swift in Sources */,
				11B359E31258E14C2D0B3FC1 /* ReachabilityManager.swift in Sources */,
				11B3541F6B5316F3B373D1EA /* ValueFormatter.swift in Sources */,
				11B3584F38352B045CCBE958 /* BaseCurrencySettingsInteractor.swift in Sources */,
				11B359A5EBE5F7BA65F36D0F /* BaseCurrencySettingsPresenter.swift in Sources */,
				11B35C9177E1FE3794E4F5A4 /* BaseCurrencySettingsViewController.swift in Sources */,
				11B35589969C6C5A0403F7B1 /* BaseCurrencySettingsRouter.swift in Sources */,
				11B351409751CBF5D7C55E05 /* BaseCurrencySettingsModule.swift in Sources */,
				11B3505130AE50140070F82F /* CurrencyCell.swift in Sources */,
				11B35ABDAEA48DEB4B94DCC2 /* TransactionRateSyncer.swift in Sources */,
				11B351C81028727569851233 /* EthereumAdapter.swift in Sources */,
				11B35A801504D47FBE31CF40 /* PasteboardManager.swift in Sources */,
				11B35F09210E8E5EAFABEEA4 /* AboutSettingsRouter.swift in Sources */,
				11B357CFFB630DFC08549D44 /* LanguageCell.swift in Sources */,
				11B3515869AD00251DF53B57 /* ConfirmationButtonItem.swift in Sources */,
				11B3516E2546ADC95238BD6D /* AlertButtonItemView.swift in Sources */,
				11B353495D45DFC2235A1BF0 /* ConfirmationCheckboxItem.swift in Sources */,
				11B35E0A834CFBCB0AB1D5E1 /* ConfirmationCheckboxView.swift in Sources */,
				11B350BDE65AE8059EB84D67 /* BackupConfirmationAlertModel.swift in Sources */,
				11B3537533B970ED958BC21A /* UnlinkConfirmationAlertModel.swift in Sources */,
				11B350FE91BF2919D84DFCE9 /* UnlinkButtonItem.swift in Sources */,
				11B3571626DB661F65B12A67 /* TransactionViewItemFactory.swift in Sources */,
				11B355B0F129C0E4B4731D3B /* TransactionViewItem.swift in Sources */,
				11B35A8A4A36E8309F11C551 /* SendAddressItemView.swift in Sources */,
				11B35C949E9A9ECE0CA5ADF6 /* SendFeeItemView.swift in Sources */,
				11B3508A010ECAA51CBF980D /* SendFeeItem.swift in Sources */,
				11B3524733E10970C85BE0B1 /* SendAmountItem.swift in Sources */,
				11B357328A236064FC0B3DA7 /* SendAmountItemView.swift in Sources */,
				11B35901F6922FADADD0CC87 /* SendAddressItem.swift in Sources */,
				11B3571732539375DCFE67ED /* SendStateViewItemFactory.swift in Sources */,
				1A5641EFE66E67F1FCFAABCF /* LatestRate.swift in Sources */,
				11B355D56C369543D15FFA2C /* SendConfirmationAlertModel.swift in Sources */,
				11B356B01A92AFE22DDB8754 /* SendConfirmationAmounItem.swift in Sources */,
				11B35FAE71A2259D4E4CBF0C /* SendConfirmationAmountItemView.swift in Sources */,
				11B35BE00F8891F220DECB76 /* SendConfirmationAddressItem.swift in Sources */,
				11B35C9618C04EE49DD0D1B3 /* SendConfirmationAddressItemView.swift in Sources */,
				11B35A7670A40CA38C30A12E /* SendConfirmationValueItemView.swift in Sources */,
				11B35530C3166434FDD263FF /* SendConfirmationValueItem.swift in Sources */,
			);
			runOnlyForDeploymentPostprocessing = 0;
		};
/* End PBXSourcesBuildPhase section */

/* Begin PBXTargetDependency section */
		D3373DC520C658660082BC4A /* PBXTargetDependency */ = {
			isa = PBXTargetDependency;
			target = D3285F4120BD158E00644076 /* Bank Dev T */;
			targetProxy = D3373DC420C658660082BC4A /* PBXContainerItemProxy */;
		};
/* End PBXTargetDependency section */

/* Begin PBXVariantGroup section */
		50AB06B5215A269200A01E4A /* InfoPlist.strings */ = {
			isa = PBXVariantGroup;
			children = (
				50AB06B6215A269200A01E4A /* en */,
				50AB06B8215A269700A01E4A /* ru */,
				50AB06B9215A269900A01E4A /* de */,
				50EED18F218822E200E200AD /* fr */,
				50EED191218822FA00E200AD /* tr */,
			);
			name = InfoPlist.strings;
			sourceTree = "<group>";
		};
		D3B62A9C20CA73A0005A9F80 /* Localizable.strings */ = {
			isa = PBXVariantGroup;
			children = (
				D3B62A9B20CA73A0005A9F80 /* en */,
				50A83FBE213FCB4B008A5F4B /* ru */,
				50E2A266214A67B400C51413 /* de */,
				50EED190218822E200E200AD /* fr */,
				50EED192218822FA00E200AD /* tr */,
			);
			name = Localizable.strings;
			sourceTree = "<group>";
		};
/* End PBXVariantGroup section */

/* Begin XCBuildConfiguration section */
		D3285F5220BD158F00644076 /* Debug */ = {
			isa = XCBuildConfiguration;
			buildSettings = {
				ALWAYS_SEARCH_USER_PATHS = NO;
				ASSETCATALOG_COMPILER_APPICON_NAME = AppIcon;
				CLANG_ANALYZER_LOCALIZABILITY_NONLOCALIZED = YES;
				CLANG_ANALYZER_NONNULL = YES;
				CLANG_ANALYZER_NUMBER_OBJECT_CONVERSION = YES_AGGRESSIVE;
				CLANG_CXX_LANGUAGE_STANDARD = "gnu++14";
				CLANG_CXX_LIBRARY = "libc++";
				CLANG_ENABLE_MODULES = YES;
				CLANG_ENABLE_OBJC_ARC = YES;
				CLANG_ENABLE_OBJC_WEAK = YES;
				CLANG_WARN_BLOCK_CAPTURE_AUTORELEASING = YES;
				CLANG_WARN_BOOL_CONVERSION = YES;
				CLANG_WARN_COMMA = YES;
				CLANG_WARN_CONSTANT_CONVERSION = YES;
				CLANG_WARN_DEPRECATED_OBJC_IMPLEMENTATIONS = YES;
				CLANG_WARN_DIRECT_OBJC_ISA_USAGE = YES_ERROR;
				CLANG_WARN_DOCUMENTATION_COMMENTS = YES;
				CLANG_WARN_EMPTY_BODY = YES;
				CLANG_WARN_ENUM_CONVERSION = YES;
				CLANG_WARN_INFINITE_RECURSION = YES;
				CLANG_WARN_INT_CONVERSION = YES;
				CLANG_WARN_NON_LITERAL_NULL_CONVERSION = YES;
				CLANG_WARN_OBJC_IMPLICIT_RETAIN_SELF = YES;
				CLANG_WARN_OBJC_LITERAL_CONVERSION = YES;
				CLANG_WARN_OBJC_ROOT_CLASS = YES_ERROR;
				CLANG_WARN_RANGE_LOOP_ANALYSIS = YES;
				CLANG_WARN_STRICT_PROTOTYPES = YES;
				CLANG_WARN_SUSPICIOUS_MOVE = YES;
				CLANG_WARN_UNGUARDED_AVAILABILITY = YES_AGGRESSIVE;
				CLANG_WARN_UNREACHABLE_CODE = YES;
				CLANG_WARN__DUPLICATE_METHOD_MATCH = YES;
				CODE_SIGN_IDENTITY = "iPhone Developer";
				CODE_SIGN_STYLE = Manual;
				COPY_PHASE_STRIP = NO;
				CURRENT_PROJECT_VERSION = 1;
				DEBUG_INFORMATION_FORMAT = dwarf;
				DEVELOPMENT_TEAM = 72234W6E3D;
				ENABLE_BITCODE = NO;
				ENABLE_STRICT_OBJC_MSGSEND = YES;
				ENABLE_TESTABILITY = YES;
				GCC_C_LANGUAGE_STANDARD = gnu11;
				GCC_DYNAMIC_NO_PIC = NO;
				GCC_NO_COMMON_BLOCKS = YES;
				GCC_OPTIMIZATION_LEVEL = 0;
				GCC_PREPROCESSOR_DEFINITIONS = (
					"DEBUG=1",
					"$(inherited)",
				);
				GCC_WARN_64_TO_32_BIT_CONVERSION = YES;
				GCC_WARN_ABOUT_RETURN_TYPE = YES_ERROR;
				GCC_WARN_UNDECLARED_SELECTOR = YES;
				GCC_WARN_UNINITIALIZED_AUTOS = YES_AGGRESSIVE;
				GCC_WARN_UNUSED_FUNCTION = YES;
				GCC_WARN_UNUSED_VARIABLE = YES;
				INFOPLIST_FILE = BankWallet/Info.plist;
				IPHONEOS_DEPLOYMENT_TARGET = 11.0;
				LD_RUNPATH_SEARCH_PATHS = (
					"$(inherited)",
					"@executable_path/Frameworks",
				);
				MTL_ENABLE_DEBUG_INFO = YES;
				ONLY_ACTIVE_ARCH = YES;
				SDKROOT = iphoneos;
				SWIFT_ACTIVE_COMPILATION_CONDITIONS = DEBUG;
				SWIFT_OPTIMIZATION_LEVEL = "-Onone";
				SWIFT_VERSION = 4.0;
				VERSIONING_SYSTEM = "apple-generic";
			};
			name = Debug;
		};
		D3285F5320BD158F00644076 /* Release */ = {
			isa = XCBuildConfiguration;
			buildSettings = {
				ALWAYS_SEARCH_USER_PATHS = NO;
				ASSETCATALOG_COMPILER_APPICON_NAME = AppIcon;
				CLANG_ANALYZER_LOCALIZABILITY_NONLOCALIZED = YES;
				CLANG_ANALYZER_NONNULL = YES;
				CLANG_ANALYZER_NUMBER_OBJECT_CONVERSION = YES_AGGRESSIVE;
				CLANG_CXX_LANGUAGE_STANDARD = "gnu++14";
				CLANG_CXX_LIBRARY = "libc++";
				CLANG_ENABLE_MODULES = YES;
				CLANG_ENABLE_OBJC_ARC = YES;
				CLANG_ENABLE_OBJC_WEAK = YES;
				CLANG_WARN_BLOCK_CAPTURE_AUTORELEASING = YES;
				CLANG_WARN_BOOL_CONVERSION = YES;
				CLANG_WARN_COMMA = YES;
				CLANG_WARN_CONSTANT_CONVERSION = YES;
				CLANG_WARN_DEPRECATED_OBJC_IMPLEMENTATIONS = YES;
				CLANG_WARN_DIRECT_OBJC_ISA_USAGE = YES_ERROR;
				CLANG_WARN_DOCUMENTATION_COMMENTS = YES;
				CLANG_WARN_EMPTY_BODY = YES;
				CLANG_WARN_ENUM_CONVERSION = YES;
				CLANG_WARN_INFINITE_RECURSION = YES;
				CLANG_WARN_INT_CONVERSION = YES;
				CLANG_WARN_NON_LITERAL_NULL_CONVERSION = YES;
				CLANG_WARN_OBJC_IMPLICIT_RETAIN_SELF = YES;
				CLANG_WARN_OBJC_LITERAL_CONVERSION = YES;
				CLANG_WARN_OBJC_ROOT_CLASS = YES_ERROR;
				CLANG_WARN_RANGE_LOOP_ANALYSIS = YES;
				CLANG_WARN_STRICT_PROTOTYPES = YES;
				CLANG_WARN_SUSPICIOUS_MOVE = YES;
				CLANG_WARN_UNGUARDED_AVAILABILITY = YES_AGGRESSIVE;
				CLANG_WARN_UNREACHABLE_CODE = YES;
				CLANG_WARN__DUPLICATE_METHOD_MATCH = YES;
				CODE_SIGN_IDENTITY = "iPhone Distribution";
				CODE_SIGN_STYLE = Manual;
				COPY_PHASE_STRIP = NO;
				CURRENT_PROJECT_VERSION = 1;
				DEBUG_INFORMATION_FORMAT = "dwarf-with-dsym";
				DEVELOPMENT_TEAM = 72234W6E3D;
				ENABLE_BITCODE = NO;
				ENABLE_NS_ASSERTIONS = NO;
				ENABLE_STRICT_OBJC_MSGSEND = YES;
				GCC_C_LANGUAGE_STANDARD = gnu11;
				GCC_NO_COMMON_BLOCKS = YES;
				GCC_WARN_64_TO_32_BIT_CONVERSION = YES;
				GCC_WARN_ABOUT_RETURN_TYPE = YES_ERROR;
				GCC_WARN_UNDECLARED_SELECTOR = YES;
				GCC_WARN_UNINITIALIZED_AUTOS = YES_AGGRESSIVE;
				GCC_WARN_UNUSED_FUNCTION = YES;
				GCC_WARN_UNUSED_VARIABLE = YES;
				INFOPLIST_FILE = BankWallet/Info.plist;
				IPHONEOS_DEPLOYMENT_TARGET = 11.0;
				LD_RUNPATH_SEARCH_PATHS = (
					"$(inherited)",
					"@executable_path/Frameworks",
				);
				MTL_ENABLE_DEBUG_INFO = NO;
				SDKROOT = iphoneos;
				SWIFT_COMPILATION_MODE = wholemodule;
				SWIFT_OPTIMIZATION_LEVEL = "-O";
				SWIFT_VERSION = 4.0;
				VALIDATE_PRODUCT = YES;
				VERSIONING_SYSTEM = "apple-generic";
			};
			name = Release;
		};
		D3285F5520BD158F00644076 /* Debug */ = {
			isa = XCBuildConfiguration;
			baseConfigurationReference = 417B3999AB813D9B5AE50F08 /* Pods-Bank Dev T.debug.xcconfig */;
			buildSettings = {
				EnabledCoins = "BTCt, BCHt, ETHt";
				PRODUCT_BUNDLE_IDENTIFIER = "io.horizontalsystems.bank-wallet.dev.testnet";
				PRODUCT_NAME = "Bank Dev T";
				PROVISIONING_PROFILE_SPECIFIER = "io.horizontalsystems.bank-wallet.dev.testnet Dev";
			};
			name = Debug;
		};
		D3285F5620BD158F00644076 /* Release */ = {
			isa = XCBuildConfiguration;
			baseConfigurationReference = EF86DBB23152BD1358F766CE /* Pods-Bank Dev T.release.xcconfig */;
			buildSettings = {
				EnabledCoins = "BTCt, BCHt, ETHt";
				PRODUCT_BUNDLE_IDENTIFIER = "io.horizontalsystems.bank-wallet.dev.testnet";
				PRODUCT_NAME = "Bank Dev T";
				PROVISIONING_PROFILE_SPECIFIER = "io.horizontalsystems.bank-wallet.dev.testnet AdHoc";
			};
			name = Release;
		};
		D3373DC720C658660082BC4A /* Debug */ = {
			isa = XCBuildConfiguration;
			baseConfigurationReference = 3D955ABDB32C63409D8F97FC /* Pods-Bank Tests.debug.xcconfig */;
			buildSettings = {
				BUNDLE_LOADER = "$(TEST_HOST)";
				CODE_SIGN_IDENTITY = "iPhone Developer";
				CODE_SIGN_STYLE = Automatic;
				DEVELOPMENT_TEAM = 72234W6E3D;
				INFOPLIST_FILE = BankWalletTests/Info.plist;
				LD_RUNPATH_SEARCH_PATHS = (
					"$(inherited)",
					"@executable_path/Frameworks",
					"@loader_path/Frameworks",
				);
				PRODUCT_BUNDLE_IDENTIFIER = "io.horizontalsystems.bank-wallet-tests";
				PRODUCT_NAME = "$(TARGET_NAME)";
				PROVISIONING_PROFILE_SPECIFIER = "";
				SWIFT_VERSION = 4.0;
				TARGETED_DEVICE_FAMILY = "1,2";
				TEST_HOST = "$(BUILT_PRODUCTS_DIR)/Bank Dev T.app/Bank Dev T";
			};
			name = Debug;
		};
		D3373DC820C658660082BC4A /* Release */ = {
			isa = XCBuildConfiguration;
			baseConfigurationReference = DD7EA68C34A8C939459143B0 /* Pods-Bank Tests.release.xcconfig */;
			buildSettings = {
				BUNDLE_LOADER = "$(TEST_HOST)";
				CODE_SIGN_IDENTITY = "iPhone Developer";
				CODE_SIGN_STYLE = Automatic;
				DEVELOPMENT_TEAM = 72234W6E3D;
				INFOPLIST_FILE = BankWalletTests/Info.plist;
				LD_RUNPATH_SEARCH_PATHS = (
					"$(inherited)",
					"@executable_path/Frameworks",
					"@loader_path/Frameworks",
				);
				PRODUCT_BUNDLE_IDENTIFIER = "io.horizontalsystems.bank-wallet-tests";
				PRODUCT_NAME = "$(TARGET_NAME)";
				PROVISIONING_PROFILE_SPECIFIER = "";
				SWIFT_VERSION = 4.0;
				TARGETED_DEVICE_FAMILY = "1,2";
				TEST_HOST = "$(BUILT_PRODUCTS_DIR)/Bank Dev T.app/Bank Dev T";
			};
			name = Release;
		};
		D38405CC218317DF007D50AD /* Debug */ = {
			isa = XCBuildConfiguration;
			baseConfigurationReference = D24DBEAA7A654C8075B634B6 /* Pods-Bank Dev.debug.xcconfig */;
			buildSettings = {
				EnabledCoins = "BTC, BCH, ETH";
				PRODUCT_BUNDLE_IDENTIFIER = "io.horizontalsystems.bank-wallet.dev";
				PRODUCT_NAME = "Bank Dev";
				PROVISIONING_PROFILE_SPECIFIER = "io.horizontalsystems.bank-wallet.dev Dev";
			};
			name = Debug;
		};
		D38405CD218317DF007D50AD /* Release */ = {
			isa = XCBuildConfiguration;
			baseConfigurationReference = 49A4A4EC5EC2A6D4253FB66D /* Pods-Bank Dev.release.xcconfig */;
			buildSettings = {
				EnabledCoins = "BTC, BCH, ETH";
				PRODUCT_BUNDLE_IDENTIFIER = "io.horizontalsystems.bank-wallet.dev";
				PRODUCT_NAME = "Bank Dev";
				PROVISIONING_PROFILE_SPECIFIER = "io.horizontalsystems.bank-wallet.dev AdHoc";
			};
			name = Release;
		};
		D38406BC21831B3D007D50AD /* Debug */ = {
			isa = XCBuildConfiguration;
			baseConfigurationReference = A79CC9D3E472AD6CDB9E17EC /* Pods-Bank.debug.xcconfig */;
			buildSettings = {
				EnabledCoins = "BTC, BCH, ETH";
				PRODUCT_BUNDLE_IDENTIFIER = "io.horizontalsystems.bank-wallet";
				PRODUCT_NAME = Bank;
				PROVISIONING_PROFILE_SPECIFIER = "io.horizontalsystems.bank-wallet Dev";
			};
			name = Debug;
		};
		D38406BD21831B3D007D50AD /* Release */ = {
			isa = XCBuildConfiguration;
			baseConfigurationReference = 7B87DD80F1B5F49E1A17D48A /* Pods-Bank.release.xcconfig */;
			buildSettings = {
				EnabledCoins = "BTC, BCH, ETH";
				PRODUCT_BUNDLE_IDENTIFIER = "io.horizontalsystems.bank-wallet";
				PRODUCT_NAME = Bank;
				PROVISIONING_PROFILE_SPECIFIER = "io.horizontalsystems.bank-wallet AppStore";
			};
			name = Release;
		};
/* End XCBuildConfiguration section */

/* Begin XCConfigurationList section */
		D3285F3D20BD158E00644076 /* Build configuration list for PBXProject "BankWallet" */ = {
			isa = XCConfigurationList;
			buildConfigurations = (
				D3285F5220BD158F00644076 /* Debug */,
				D3285F5320BD158F00644076 /* Release */,
			);
			defaultConfigurationIsVisible = 0;
			defaultConfigurationName = Release;
		};
		D3285F5420BD158F00644076 /* Build configuration list for PBXNativeTarget "Bank Dev T" */ = {
			isa = XCConfigurationList;
			buildConfigurations = (
				D3285F5520BD158F00644076 /* Debug */,
				D3285F5620BD158F00644076 /* Release */,
			);
			defaultConfigurationIsVisible = 0;
			defaultConfigurationName = Release;
		};
		D3373DC620C658660082BC4A /* Build configuration list for PBXNativeTarget "Bank Tests" */ = {
			isa = XCConfigurationList;
			buildConfigurations = (
				D3373DC720C658660082BC4A /* Debug */,
				D3373DC820C658660082BC4A /* Release */,
			);
			defaultConfigurationIsVisible = 0;
			defaultConfigurationName = Release;
		};
		D38405CB218317DF007D50AD /* Build configuration list for PBXNativeTarget "Bank Dev" */ = {
			isa = XCConfigurationList;
			buildConfigurations = (
				D38405CC218317DF007D50AD /* Debug */,
				D38405CD218317DF007D50AD /* Release */,
			);
			defaultConfigurationIsVisible = 0;
			defaultConfigurationName = Release;
		};
		D38406BB21831B3D007D50AD /* Build configuration list for PBXNativeTarget "Bank" */ = {
			isa = XCConfigurationList;
			buildConfigurations = (
				D38406BC21831B3D007D50AD /* Debug */,
				D38406BD21831B3D007D50AD /* Release */,
			);
			defaultConfigurationIsVisible = 0;
			defaultConfigurationName = Release;
		};
/* End XCConfigurationList section */
	};
	rootObject = D3285F3A20BD158E00644076 /* Project object */;
}<|MERGE_RESOLUTION|>--- conflicted
+++ resolved
@@ -2429,28 +2429,11 @@
 			inputFileListPaths = (
 			);
 			inputPaths = (
-<<<<<<< HEAD
 				"${PODS_PODFILE_DIR_PATH}/Podfile.lock",
 				"${PODS_ROOT}/Manifest.lock",
 			);
 			name = "[CP] Check Pods Manifest.lock";
 			outputFileListPaths = (
-=======
-				"$(SRCROOT)/${PROJECT_NAME}/Modules/Pin/Set/SetPinModule.swift",
-				"$(SRCROOT)/${PROJECT_NAME}/Modules/Pin/PinModule.swift",
-				"$(SRCROOT)/${PROJECT_NAME}/Modules/Pin/Edit/EditPinModule.swift",
-				"$(SRCROOT)/${PROJECT_NAME}/Modules/Pin/Unlock/UnlockPinModule.swift",
-				"$(SRCROOT)/${PROJECT_NAME}/Modules/Settings/Main/MainSettingsModule.swift",
-				"$(SRCROOT)/${PROJECT_NAME}/Core/Protocols.swift",
-				"$(SRCROOT)/${PROJECT_NAME}/Modules/Settings/Security/SecuritySettingsModule.swift",
-				"$(SRCROOT)/${PROJECT_NAME}/Modules/Settings/Language/LanguageSettingsModule.swift",
-				"$(SRCROOT)/${PROJECT_NAME}/Modules/Balance/BalanceModule.swift",
-				"$(SRCROOT)/${PROJECT_NAME}/Modules/Transactions/TransactionsModule.swift",
-				"$(SRCROOT)/${PROJECT_NAME}/Modules/Settings/BaseCurrency/BaseCurrencySettingsModule.swift",
-				"$(SRCROOT)/${PROJECT_NAME}/Modules/Deposit/DepositModule.swift",
-				"$(SRCROOT)/${PROJECT_NAME}/Modules/Send/SendModule.swift",
-				"$(SRCROOT)/${PROJECT_NAME}/Models/Rate.swift",
->>>>>>> e8e31f05
 			);
 			outputPaths = (
 				"$(DERIVED_FILE_DIR)/Pods-Bank-checkManifestLockResult.txt",
@@ -2551,7 +2534,8 @@
 				"$(SRCROOT)/${PROJECT_NAME}/Modules/Settings/BaseCurrency/BaseCurrencySettingsModule.swift",
 				"$(SRCROOT)/${PROJECT_NAME}/Modules/Deposit/DepositModule.swift",
 				"$(SRCROOT)/${PROJECT_NAME}/Modules/Send/SendModule.swift",
-			);
+                "$(SRCROOT)/${PROJECT_NAME}/Models/Rate.swift",
+        	);
 			name = Cuckoo;
 			outputPaths = (
 			);
