--- conflicted
+++ resolved
@@ -3406,14 +3406,11 @@
 				58AAA05AF7F58059E50F601A /* DataProviderSettingsViewController.swift in Sources */,
 				58AAA4CAD377D4B45AB4972A /* FullTransactionProviderLinkCell.swift in Sources */,
 				58AAAC1C5B2E8569B5E8386F /* FullTransactionLinkView.swift in Sources */,
-<<<<<<< HEAD
 				11B35ED28A224521738CAC59 /* TransactionRecordPoolRepo.swift in Sources */,
 				11B35214ABE4454CCDFF94CE /* TransactionItemFactory.swift in Sources */,
 				11B3598C180AD4BD9F75EDE7 /* TransactionItemDataSource.swift in Sources */,
 				11B35C196C80132DEF6F2C11 /* TransactionRecordPoolState.swift in Sources */,
-=======
 				58AAA4D83BCA31D557D9CAC3 /* PingManager.swift in Sources */,
->>>>>>> b114019a
 			);
 			runOnlyForDeploymentPostprocessing = 0;
 		};
@@ -3772,7 +3769,6 @@
 				58AAA2761F98B944428578B8 /* DataProviderSettingsViewController.swift in Sources */,
 				58AAA5C19051293C7F7568B7 /* FullTransactionProviderLinkCell.swift in Sources */,
 				58AAA5DDCD97727AAD974B37 /* FullTransactionLinkView.swift in Sources */,
-<<<<<<< HEAD
 				11B357034868970E339517A6 /* TransactionItemFactory.swift in Sources */,
 				11B35418EC59877BB05558B3 /* TransactionRecordPoolRepo.swift in Sources */,
 				11B35877FB8483FFA1037F98 /* TransactionItemDataSource.swift in Sources */,
@@ -3781,9 +3777,7 @@
 				11B3567FCB0A136C731C9F6F /* TransactionsMetadataDataSource.swift in Sources */,
 				11B35D5C9C08AA5221DDE773 /* TransactionRecordPool.swift in Sources */,
 				11B3546D0CA441F8F2C988AD /* TransactionRecordPoolState.swift in Sources */,
-=======
 				58AAA4FBD1DD3045472041A1 /* PingManager.swift in Sources */,
->>>>>>> b114019a
 			);
 			runOnlyForDeploymentPostprocessing = 0;
 		};
@@ -4089,7 +4083,6 @@
 				58AAAE0F7496AC800D08499F /* DataProviderSettingsViewController.swift in Sources */,
 				58AAAE044A7692E5282B9FBD /* FullTransactionProviderLinkCell.swift in Sources */,
 				58AAA4612DA9DA200C500F8F /* FullTransactionLinkView.swift in Sources */,
-<<<<<<< HEAD
 				11B35A73CACFB6425025D5E4 /* TransactionItemFactory.swift in Sources */,
 				11B35FE4D04DCA277273F435 /* TransactionRecordPoolRepo.swift in Sources */,
 				11B35553473EE43D58C4001F /* TransactionItemDataSource.swift in Sources */,
@@ -4098,9 +4091,7 @@
 				11B35F979F3AE6875B59F4B8 /* TransactionsMetadataDataSource.swift in Sources */,
 				11B35F888F6C83E0F42D9BF5 /* TransactionRecordPool.swift in Sources */,
 				11B35E433FEF9A8936784BAC /* TransactionRecordPoolState.swift in Sources */,
-=======
 				58AAA72BF33F0AF251128499 /* PingManager.swift in Sources */,
->>>>>>> b114019a
 			);
 			runOnlyForDeploymentPostprocessing = 0;
 		};
