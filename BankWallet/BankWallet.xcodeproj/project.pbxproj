--- conflicted
+++ resolved
@@ -3676,12 +3676,9 @@
 				11B3524E90ADBAEB02E77B77 /* SyncModeModule.swift in Sources */,
 				11B3523969BB4AFDA5F9FD60 /* SyncModePresenter.swift in Sources */,
 				11B35BCC684750CBA3C50709 /* AccountCreator.swift in Sources */,
-<<<<<<< HEAD
-				1A564B154CC5C8856543B79C /* AccountRecord.swift in Sources */,
-=======
 				11B35BCE106E336CFA7C7CCF /* WalletCreator.swift in Sources */,
 				11B35AB76F57933E0EC2831B /* WalletFactory.swift in Sources */,
->>>>>>> 7dc7a8d2
+				1A564B154CC5C8856543B79C /* AccountRecord.swift in Sources */,
 			);
 			runOnlyForDeploymentPostprocessing = 0;
 		};
@@ -4117,12 +4114,9 @@
 				11B35E831A2E06381231BBEB /* SyncModeModule.swift in Sources */,
 				11B3597B6DDA3239655628E8 /* SyncModePresenter.swift in Sources */,
 				11B3586B8B2C99BCFDF2C40B /* AccountCreator.swift in Sources */,
-<<<<<<< HEAD
-				1A56495DBE9FB3DCDB561431 /* AccountRecord.swift in Sources */,
-=======
 				11B355CD1B5125A81AC0D3A6 /* WalletCreator.swift in Sources */,
 				11B351B76E70E4D03CB0615D /* WalletFactory.swift in Sources */,
->>>>>>> 7dc7a8d2
+				1A56495DBE9FB3DCDB561431 /* AccountRecord.swift in Sources */,
 			);
 			runOnlyForDeploymentPostprocessing = 0;
 		};
@@ -4507,12 +4501,9 @@
 				11B357362D0B4F019677DD46 /* SyncModeModule.swift in Sources */,
 				11B35D1894E6BF05211C9F33 /* SyncModePresenter.swift in Sources */,
 				11B35C3000332017B1CED810 /* AccountCreator.swift in Sources */,
-<<<<<<< HEAD
-				1A564FF81DD8CBDCF350A2FA /* AccountRecord.swift in Sources */,
-=======
 				11B352F3B62EF5C03F5AE2B5 /* WalletCreator.swift in Sources */,
 				11B35A5B491C935030FCD1C5 /* WalletFactory.swift in Sources */,
->>>>>>> 7dc7a8d2
+				1A564FF81DD8CBDCF350A2FA /* AccountRecord.swift in Sources */,
 			);
 			runOnlyForDeploymentPostprocessing = 0;
 		};
