--- conflicted
+++ resolved
@@ -2991,18 +2991,15 @@
 				1A5645DFFB1EC95815289D1F /* CurrentDateProvider.swift in Sources */,
 				1A5647C0909A28BECA342148 /* LockoutView.swift in Sources */,
 				1A564375773F7977B14EF1E0 /* Coin.swift in Sources */,
-<<<<<<< HEAD
+				11B35807029DA6882DBAAF0C /* BarsProgressView.swift in Sources */,
+				11B355F7D6BA626065AC1C22 /* TransactionValueItem.swift in Sources */,
+				11B35F6A886EBB725C3FA31F /* TransactionValueItemView.swift in Sources */,
 				1A564594FC973AA332A7A9C9 /* ManageCoinsModule.swift in Sources */,
 				1A564E2AA9F3C675924EE183 /* ManageCoinsRouter.swift in Sources */,
 				1A5647C94C737A83D85C6934 /* ManageCoinsPresenter.swift in Sources */,
 				1A564FD21968E2B4C1CB4AF5 /* ManageCoinsViewController.swift in Sources */,
 				1A564650FE49C63EAF6455DE /* ManageCoinsInteractor.swift in Sources */,
 				1A56493EF89D20094D2D0FF3 /* ManageCoinsPresenterState.swift in Sources */,
-=======
-				11B35807029DA6882DBAAF0C /* BarsProgressView.swift in Sources */,
-				11B355F7D6BA626065AC1C22 /* TransactionValueItem.swift in Sources */,
-				11B35F6A886EBB725C3FA31F /* TransactionValueItemView.swift in Sources */,
->>>>>>> e06e52f4
 			);
 			runOnlyForDeploymentPostprocessing = 0;
 		};
@@ -3297,18 +3294,15 @@
 				1A56424C8E4017689EFF5D6D /* CurrentDateProvider.swift in Sources */,
 				1A5647481AAB5BF5A86F9829 /* LockoutView.swift in Sources */,
 				1A564E286A1C980C944A63A9 /* Coin.swift in Sources */,
-<<<<<<< HEAD
 				1A564FD718DF1DD5F82D7B1E /* ManageCoinsModule.swift in Sources */,
 				1A564076F4C5BD7656156603 /* ManageCoinsRouter.swift in Sources */,
 				1A564A33F7235D6CE1D0E6DB /* ManageCoinsPresenter.swift in Sources */,
 				1A5646AFB583A44B13558403 /* ManageCoinsViewController.swift in Sources */,
 				1A564495D5AC5AC6E20B1EB9 /* ManageCoinsInteractor.swift in Sources */,
 				1A56490B8A2941B288FA329F /* ManageCoinsPresenterState.swift in Sources */,
-=======
 				11B35EBB0DC7C0CE6F51E9DA /* BarsProgressView.swift in Sources */,
 				11B358C978B24F3B6E3728C4 /* TransactionValueItem.swift in Sources */,
 				11B355FF37740FA524EBD1AF /* TransactionValueItemView.swift in Sources */,
->>>>>>> e06e52f4
 			);
 			runOnlyForDeploymentPostprocessing = 0;
 		};
@@ -3560,18 +3554,15 @@
 				1A564E374CD439E2C1334208 /* CurrentDateProvider.swift in Sources */,
 				1A5645EDCB2C77F13BFEB1E2 /* LockoutView.swift in Sources */,
 				1A564A7ECB966C4711CA1A86 /* Coin.swift in Sources */,
-<<<<<<< HEAD
 				1A564B6E513269FED43EA6F2 /* ManageCoinsModule.swift in Sources */,
 				1A564FEE11A00F6D86B5616D /* ManageCoinsRouter.swift in Sources */,
 				1A5648E9A5AFB70CCF3B51A4 /* ManageCoinsPresenter.swift in Sources */,
 				1A564121474C094BD9770C13 /* ManageCoinsViewController.swift in Sources */,
 				1A56408C09AAD4A728FEDEF4 /* ManageCoinsInteractor.swift in Sources */,
 				1A564246FE1459BD6985604B /* ManageCoinsPresenterState.swift in Sources */,
-=======
 				11B350E923A4E51AAF9D2828 /* BarsProgressView.swift in Sources */,
 				11B35433045DD100592EF633 /* TransactionValueItem.swift in Sources */,
 				11B35EC8DCB3ADAFA79ECC17 /* TransactionValueItemView.swift in Sources */,
->>>>>>> e06e52f4
 			);
 			runOnlyForDeploymentPostprocessing = 0;
 		};
