// !$*UTF8*$!
{
	archiveVersion = 1;
	classes = {
	};
	objectVersion = 50;
	objects = {

/* Begin PBXBuildFile section */
		0C1339B5AC2EF6308C530EFA /* Pods_Bank_Dev_T.framework in Frameworks */ = {isa = PBXBuildFile; fileRef = 57643D7C83C0E8939C422D13 /* Pods_Bank_Dev_T.framework */; };
		11B350021803A9BE10492F30 /* GuestRouter.swift in Sources */ = {isa = PBXBuildFile; fileRef = 11B35ADA6828A0EF11976938 /* GuestRouter.swift */; };
		11B3501B8ACAD89124C0C6B6 /* SendConfirmationValueItem.swift in Sources */ = {isa = PBXBuildFile; fileRef = 11B3572D1DA38AAD1A4429EB /* SendConfirmationValueItem.swift */; };
		11B3501C8BBD0D43D5CDD337 /* PeriodicTimer.swift in Sources */ = {isa = PBXBuildFile; fileRef = 11B35FA1C1FF965AA2EB6666 /* PeriodicTimer.swift */; };
		11B35034E4E93ACC8BFA0F51 /* SendAddressItemView.swift in Sources */ = {isa = PBXBuildFile; fileRef = 11B35AC7305FD5CEB5690DD9 /* SendAddressItemView.swift */; };
		11B3504D748B4AB83CC42B39 /* WalletNavigationController.swift in Sources */ = {isa = PBXBuildFile; fileRef = 11B353F1BD63011E1D536631 /* WalletNavigationController.swift */; };
		11B3505130AE50140070F82F /* CurrencyCell.swift in Sources */ = {isa = PBXBuildFile; fileRef = 11B35B0378C5EA6E02CB2E37 /* CurrencyCell.swift */; };
		11B35074B817C492D2534D71 /* SendFeeItem.swift in Sources */ = {isa = PBXBuildFile; fileRef = 11B357B45FC7216E5D1BA309 /* SendFeeItem.swift */; };
		11B35075ECB2F181418CD3A8 /* NumPadTheme.swift in Sources */ = {isa = PBXBuildFile; fileRef = 11B35BFD94DA13D66AD6A86D /* NumPadTheme.swift */; };
		11B3507B0D6688560D248A18 /* ConfirmationButtonItem.swift in Sources */ = {isa = PBXBuildFile; fileRef = 11B35CFDC5BD98BA40682DBD /* ConfirmationButtonItem.swift */; };
		11B3507CAA4C9F760712EB73 /* LanguageManagerTests.swift in Sources */ = {isa = PBXBuildFile; fileRef = 11B356347098BE98619962B4 /* LanguageManagerTests.swift */; };
		11B3507E93F1F8FBE21A9245 /* BaseCurrencySettingsModule.swift in Sources */ = {isa = PBXBuildFile; fileRef = 11B35C104035EBC5B0B13592 /* BaseCurrencySettingsModule.swift */; };
		11B3508A010ECAA51CBF980D /* SendFeeItem.swift in Sources */ = {isa = PBXBuildFile; fileRef = 11B357B45FC7216E5D1BA309 /* SendFeeItem.swift */; };
		11B3508D4D574217447418D5 /* UIColor.swift in Sources */ = {isa = PBXBuildFile; fileRef = 11B351FFC025462BB9F01184 /* UIColor.swift */; };
		11B35098303FE8D6F42FCF81 /* TransactionRateSyncer.swift in Sources */ = {isa = PBXBuildFile; fileRef = 11B356FC36735ABABB140C33 /* TransactionRateSyncer.swift */; };
		11B350A2996417A8E4683B68 /* DepositPresenterTests.swift in Sources */ = {isa = PBXBuildFile; fileRef = 11B35F2B655DA832E0761521 /* DepositPresenterTests.swift */; };
		11B350B7FE5660DE0BD3DA64 /* Satoshi.swift in Sources */ = {isa = PBXBuildFile; fileRef = 11B3522E7181FB5F0A647944 /* Satoshi.swift */; };
		11B350BDE65AE8059EB84D67 /* BackupConfirmationAlertModel.swift in Sources */ = {isa = PBXBuildFile; fileRef = 11B35DFF5136FA50CB5FBCA6 /* BackupConfirmationAlertModel.swift */; };
		11B350D872DA13413A850044 /* SendAmountItemView.swift in Sources */ = {isa = PBXBuildFile; fileRef = 11B35A56B7E8B8CCA04266B2 /* SendAmountItemView.swift */; };
		11B350E923A4E51AAF9D2828 /* BarsProgressView.swift in Sources */ = {isa = PBXBuildFile; fileRef = 11B35A686DD5BA335FEB6BEB /* BarsProgressView.swift */; };
		11B350F7731A09AC00AB8DC4 /* SendFeeItem.swift in Sources */ = {isa = PBXBuildFile; fileRef = 11B357B45FC7216E5D1BA309 /* SendFeeItem.swift */; };
		11B350FE91BF2919D84DFCE9 /* UnlinkButtonItem.swift in Sources */ = {isa = PBXBuildFile; fileRef = 11B3595B61F6978D745D9776 /* UnlinkButtonItem.swift */; };
		11B351147B9FA7CFB61D6F31 /* TransactionViewItemFactoryTests.swift in Sources */ = {isa = PBXBuildFile; fileRef = 11B35461B70501F290DFC166 /* TransactionViewItemFactoryTests.swift */; };
		11B351409751CBF5D7C55E05 /* BaseCurrencySettingsModule.swift in Sources */ = {isa = PBXBuildFile; fileRef = 11B35C104035EBC5B0B13592 /* BaseCurrencySettingsModule.swift */; };
		11B3515869AD00251DF53B57 /* ConfirmationButtonItem.swift in Sources */ = {isa = PBXBuildFile; fileRef = 11B35CFDC5BD98BA40682DBD /* ConfirmationButtonItem.swift */; };
		11B3516D955D9654B474C00C /* SendConfirmationAmounItem.swift in Sources */ = {isa = PBXBuildFile; fileRef = 11B350EB27AD6B432BD7DCD1 /* SendConfirmationAmounItem.swift */; };
		11B3516E2546ADC95238BD6D /* AlertButtonItemView.swift in Sources */ = {isa = PBXBuildFile; fileRef = 11B3566164D1D7C7898132E2 /* AlertButtonItemView.swift */; };
		11B3518E536A06DD6C10774D /* LanguageManager.swift in Sources */ = {isa = PBXBuildFile; fileRef = 11B35C4FFB99D10A8F343E9C /* LanguageManager.swift */; };
		11B351A15B4F92C0C0386FA2 /* TransactionManager.swift in Sources */ = {isa = PBXBuildFile; fileRef = 11B35F414DD593D0E64A1254 /* TransactionManager.swift */; };
		11B351BA94468F698A559E70 /* SendAmountItem.swift in Sources */ = {isa = PBXBuildFile; fileRef = 11B359DEE539B7406C382B80 /* SendAmountItem.swift */; };
		11B351C81028727569851233 /* EthereumAdapter.swift in Sources */ = {isa = PBXBuildFile; fileRef = 11B352D314A298B6B832F309 /* EthereumAdapter.swift */; };
		11B3521E233ECED0574C9681 /* ConfirmationCheckboxItem.swift in Sources */ = {isa = PBXBuildFile; fileRef = 11B35EC60329833B8D6CA1E0 /* ConfirmationCheckboxItem.swift */; };
		11B352273C07130833C63184 /* UIView.swift in Sources */ = {isa = PBXBuildFile; fileRef = 11B358414185C1B924E91A32 /* UIView.swift */; };
		11B3522E5E39F63EFB213358 /* ConfirmationButtonItem.swift in Sources */ = {isa = PBXBuildFile; fileRef = 11B35CFDC5BD98BA40682DBD /* ConfirmationButtonItem.swift */; };
		11B35236766B5CEA73043FE5 /* CurrencyCell.swift in Sources */ = {isa = PBXBuildFile; fileRef = 11B35B0378C5EA6E02CB2E37 /* CurrencyCell.swift */; };
		11B352414ACD41C8F5FA244A /* UnlinkConfirmationAlertModel.swift in Sources */ = {isa = PBXBuildFile; fileRef = 11B35F86873099E095869F7C /* UnlinkConfirmationAlertModel.swift */; };
		11B3524733E10970C85BE0B1 /* SendAmountItem.swift in Sources */ = {isa = PBXBuildFile; fileRef = 11B359DEE539B7406C382B80 /* SendAmountItem.swift */; };
		11B3524D24D3AE736839690A /* String.swift in Sources */ = {isa = PBXBuildFile; fileRef = 11B35F4AF52970B217AD4DC6 /* String.swift */; };
		11B352783ABAB4B503FE6DC7 /* RateSyncer.swift in Sources */ = {isa = PBXBuildFile; fileRef = 11B350C8341DFAF14D974ACC /* RateSyncer.swift */; };
		11B352FF572078C646A92322 /* SendConfirmationAddressItem.swift in Sources */ = {isa = PBXBuildFile; fileRef = 11B3522F9D6DB1D04EA92CCE /* SendConfirmationAddressItem.swift */; };
		11B35303EF169A14070D4AF9 /* RateSyncer.swift in Sources */ = {isa = PBXBuildFile; fileRef = 11B350C8341DFAF14D974ACC /* RateSyncer.swift */; };
		11B35319892846CB42A23599 /* GuestViewController.xib in Resources */ = {isa = PBXBuildFile; fileRef = 11B35119CB772BB43AE8B1D5 /* GuestViewController.xib */; };
		11B3531C51A0413CE9E255F2 /* GuestPresenter.swift in Sources */ = {isa = PBXBuildFile; fileRef = 11B350896FD41EC360BF7C25 /* GuestPresenter.swift */; };
		11B353495D45DFC2235A1BF0 /* ConfirmationCheckboxItem.swift in Sources */ = {isa = PBXBuildFile; fileRef = 11B35EC60329833B8D6CA1E0 /* ConfirmationCheckboxItem.swift */; };
		11B35356482DC7860F552715 /* NumPad.swift in Sources */ = {isa = PBXBuildFile; fileRef = 11B35F53002A95B923B397AE /* NumPad.swift */; };
		11B3536D947C186E1BD8E2A3 /* SendFeeItemView.swift in Sources */ = {isa = PBXBuildFile; fileRef = 11B3550B7B94CDF3DA89DBF1 /* SendFeeItemView.swift */; };
		11B3537533B970ED958BC21A /* UnlinkConfirmationAlertModel.swift in Sources */ = {isa = PBXBuildFile; fileRef = 11B35F86873099E095869F7C /* UnlinkConfirmationAlertModel.swift */; };
		11B353814993068D6DD2E3D6 /* MainModule.swift in Sources */ = {isa = PBXBuildFile; fileRef = 11B35B96D2BC5994AC8EC794 /* MainModule.swift */; };
		11B3538BCEB71A64DB75C141 /* TransactionsPresenter.swift in Sources */ = {isa = PBXBuildFile; fileRef = 11B3569AE7CDF7E217CAB4EE /* TransactionsPresenter.swift */; };
		11B3538EE12AC16D563701DD /* BitcoinAdapter.swift in Sources */ = {isa = PBXBuildFile; fileRef = 11B352D114BED753EEBA8B8D /* BitcoinAdapter.swift */; };
		11B353C550551A71D5AD3AAF /* NetworkManager.swift in Sources */ = {isa = PBXBuildFile; fileRef = 11B3535DD03F9264351E13A9 /* NetworkManager.swift */; };
		11B353CE3525B4AE83F0B993 /* DateHelper.swift in Sources */ = {isa = PBXBuildFile; fileRef = 11B35492B1162F69CA7A0597 /* DateHelper.swift */; };
		11B353FA170E276850F994F1 /* BaseCurrencySettingsViewController.swift in Sources */ = {isa = PBXBuildFile; fileRef = 11B35E4481DCD98BF2074797 /* BaseCurrencySettingsViewController.swift */; };
		11B35406710372339144C92D /* AuthData.swift in Sources */ = {isa = PBXBuildFile; fileRef = 11B352D70D3A3A2851CCEDA3 /* AuthData.swift */; };
		11B3541F6B5316F3B373D1EA /* ValueFormatter.swift in Sources */ = {isa = PBXBuildFile; fileRef = 11B35EFB45ECC2D403CA6C89 /* ValueFormatter.swift */; };
		11B3542C6A82191F2384F5B9 /* AlertButtonItemView.swift in Sources */ = {isa = PBXBuildFile; fileRef = 11B3566164D1D7C7898132E2 /* AlertButtonItemView.swift */; };
		11B35433045DD100592EF633 /* TransactionValueItem.swift in Sources */ = {isa = PBXBuildFile; fileRef = 11B353A2F8FFE93DC7E58F98 /* TransactionValueItem.swift */; };
		11B3544601D94D63EC87FE26 /* Currency.swift in Sources */ = {isa = PBXBuildFile; fileRef = 11B356DF243F6B9248E6AD42 /* Currency.swift */; };
		11B3546128004E2E5F3CD23A /* RestorePresenter.swift in Sources */ = {isa = PBXBuildFile; fileRef = 11B35BAEE22C144B33661819 /* RestorePresenter.swift */; };
		11B354A12A3BF8521C417171 /* SendAddressItemView.swift in Sources */ = {isa = PBXBuildFile; fileRef = 11B35AC7305FD5CEB5690DD9 /* SendAddressItemView.swift */; };
		11B354AD94C483A7D5E3DD1F /* ValueFormatter.swift in Sources */ = {isa = PBXBuildFile; fileRef = 11B35EFB45ECC2D403CA6C89 /* ValueFormatter.swift */; };
		11B354CEA50440885BDDFEFD /* KeychainStorage.swift in Sources */ = {isa = PBXBuildFile; fileRef = 11B3584E1C6B6FA22B89D82C /* KeychainStorage.swift */; };
		11B354D04599199832DDAC94 /* Protocols.swift in Sources */ = {isa = PBXBuildFile; fileRef = 11B35A5DE20DD6DD486FAFC0 /* Protocols.swift */; };
		11B354D394895E1FAFB2F116 /* NetworkManager.swift in Sources */ = {isa = PBXBuildFile; fileRef = 11B3535DD03F9264351E13A9 /* NetworkManager.swift */; };
		11B354E052C02470D2DB1F92 /* TransactionsInteractor.swift in Sources */ = {isa = PBXBuildFile; fileRef = 11B35BEF7ABBE155593B4DBE /* TransactionsInteractor.swift */; };
		11B354E2E53DB96607574EA1 /* UIImage.swift in Sources */ = {isa = PBXBuildFile; fileRef = 11B3572B7C2F16CD51F37FF0 /* UIImage.swift */; };
		11B35526BED48D17B07C3C46 /* ValueFormatter.swift in Sources */ = {isa = PBXBuildFile; fileRef = 11B35EFB45ECC2D403CA6C89 /* ValueFormatter.swift */; };
		11B35530C3166434FDD263FF /* SendConfirmationValueItem.swift in Sources */ = {isa = PBXBuildFile; fileRef = 11B3572D1DA38AAD1A4429EB /* SendConfirmationValueItem.swift */; };
		11B3553FE441E814B14A29F6 /* KeyboardObservingViewController.swift in Sources */ = {isa = PBXBuildFile; fileRef = 11B3535FC407BA20765EBCF4 /* KeyboardObservingViewController.swift */; };
		11B35542BB8470BFD140E73D /* AuthData.swift in Sources */ = {isa = PBXBuildFile; fileRef = 11B352D70D3A3A2851CCEDA3 /* AuthData.swift */; };
		11B355591BDF5022FB33EB05 /* Date.swift in Sources */ = {isa = PBXBuildFile; fileRef = 11B355ABE89C2793563829BD /* Date.swift */; };
		11B3555A2881ED69B7F4D9C9 /* SendConfirmationValueItem.swift in Sources */ = {isa = PBXBuildFile; fileRef = 11B3572D1DA38AAD1A4429EB /* SendConfirmationValueItem.swift */; };
		11B35589969C6C5A0403F7B1 /* BaseCurrencySettingsRouter.swift in Sources */ = {isa = PBXBuildFile; fileRef = 11B35F3E6B957ECFF5D1CE2E /* BaseCurrencySettingsRouter.swift */; };
		11B355AACAD1D7C7FE73D7FF /* LanguageCell.swift in Sources */ = {isa = PBXBuildFile; fileRef = 11B357C9E0AA5CE75C3CC825 /* LanguageCell.swift */; };
		11B355B0F129C0E4B4731D3B /* TransactionViewItem.swift in Sources */ = {isa = PBXBuildFile; fileRef = 11B357776F706C10E8B14C4E /* TransactionViewItem.swift */; };
		11B355D0E3D67372D975FE21 /* UIAlertController.swift in Sources */ = {isa = PBXBuildFile; fileRef = 11B356D6300E64A1982BC9EB /* UIAlertController.swift */; };
		11B355D56C369543D15FFA2C /* SendConfirmationAlertModel.swift in Sources */ = {isa = PBXBuildFile; fileRef = 11B3522A841B5C2BEAA023DE /* SendConfirmationAlertModel.swift */; };
		11B355D7142B6A76B6A3502E /* BalanceInteractor.swift in Sources */ = {isa = PBXBuildFile; fileRef = 11B3511175F5F85BE5677E1A /* BalanceInteractor.swift */; };
		11B355D74C9D67C254B90297 /* IndexedInputField.swift in Sources */ = {isa = PBXBuildFile; fileRef = 11B35C8856A137E92441AF19 /* IndexedInputField.swift */; };
		11B355EC3FC64AAB8F417078 /* BaseCurrencySettingsRouter.swift in Sources */ = {isa = PBXBuildFile; fileRef = 11B35F3E6B957ECFF5D1CE2E /* BaseCurrencySettingsRouter.swift */; };
		11B355F7D6BA626065AC1C22 /* TransactionValueItem.swift in Sources */ = {isa = PBXBuildFile; fileRef = 11B353A2F8FFE93DC7E58F98 /* TransactionValueItem.swift */; };
		11B355FF37740FA524EBD1AF /* TransactionValueItemView.swift in Sources */ = {isa = PBXBuildFile; fileRef = 11B352DC7180DECC0ACE5EBE /* TransactionValueItemView.swift */; };
		11B3562C214D0245D43DFDE4 /* TransactionViewItemFactory.swift in Sources */ = {isa = PBXBuildFile; fileRef = 11B3569AD3ABD5F26CB51506 /* TransactionViewItemFactory.swift */; };
		11B3562F64946DE3E95788EE /* BaseCurrencySettingsInteractorTests.swift in Sources */ = {isa = PBXBuildFile; fileRef = 11B3581BC59DE52C60AED5F5 /* BaseCurrencySettingsInteractorTests.swift */; };
		11B35669B7CAC5A76825BD9C /* NumPadTheme.swift in Sources */ = {isa = PBXBuildFile; fileRef = 11B35BFD94DA13D66AD6A86D /* NumPadTheme.swift */; };
		11B356790A19174A2B516983 /* BaseTwinItemView.swift in Sources */ = {isa = PBXBuildFile; fileRef = 11B3513A0023455D438BAC4C /* BaseTwinItemView.swift */; };
		11B3567E18C314FB5793BBE5 /* ConfirmationCheckboxView.swift in Sources */ = {isa = PBXBuildFile; fileRef = 11B350AD0C5D210E06600D3F /* ConfirmationCheckboxView.swift */; };
		11B3568357940D499AEF1009 /* CurrencyManager.swift in Sources */ = {isa = PBXBuildFile; fileRef = 11B3598F5529D0939EE53A19 /* CurrencyManager.swift */; };
		11B35687D13433591FF7F037 /* AppConfigProvider.swift in Sources */ = {isa = PBXBuildFile; fileRef = 11B358A2ED820E5741F0701A /* AppConfigProvider.swift */; };
		11B356949FB74ACE63ABB6E0 /* GuestViewController.swift in Sources */ = {isa = PBXBuildFile; fileRef = 11B353D57AB36A9CF4DEE090 /* GuestViewController.swift */; };
		11B356ACDE9648AB1D98B466 /* BaseCurrencySettingsInteractor.swift in Sources */ = {isa = PBXBuildFile; fileRef = 11B3550630A9EC44B7157E6F /* BaseCurrencySettingsInteractor.swift */; };
		11B356ACF29311C0C85E1841 /* UIButton.swift in Sources */ = {isa = PBXBuildFile; fileRef = 11B351E743E45282859B08D3 /* UIButton.swift */; };
		11B356B01A92AFE22DDB8754 /* SendConfirmationAmounItem.swift in Sources */ = {isa = PBXBuildFile; fileRef = 11B350EB27AD6B432BD7DCD1 /* SendConfirmationAmounItem.swift */; };
		11B356CA54463B4740A9E3AA /* BaseCurrencySettingsInteractor.swift in Sources */ = {isa = PBXBuildFile; fileRef = 11B3550630A9EC44B7157E6F /* BaseCurrencySettingsInteractor.swift */; };
		11B356D2F4655ACA22659DA2 /* SendConfirmationAmountItemView.swift in Sources */ = {isa = PBXBuildFile; fileRef = 11B356AA9A3DDA541D5EBEAC /* SendConfirmationAmountItemView.swift */; };
		11B356D8E38D7060C1945A98 /* SendConfirmationAddressItemView.swift in Sources */ = {isa = PBXBuildFile; fileRef = 11B3543C6E6212154344AD63 /* SendConfirmationAddressItemView.swift */; };
		11B356E5393EC07C9F35F60B /* RateManagerTests.swift in Sources */ = {isa = PBXBuildFile; fileRef = 11B35A03BE23E45AA8D94F70 /* RateManagerTests.swift */; };
		11B3571626DB661F65B12A67 /* TransactionViewItemFactory.swift in Sources */ = {isa = PBXBuildFile; fileRef = 11B3569AD3ABD5F26CB51506 /* TransactionViewItemFactory.swift */; };
		11B3571732539375DCFE67ED /* SendStateViewItemFactory.swift in Sources */ = {isa = PBXBuildFile; fileRef = 11B35072A029200FB9F86BCB /* SendStateViewItemFactory.swift */; };
		11B357207FF4B7C78556A335 /* LanguageCell.swift in Sources */ = {isa = PBXBuildFile; fileRef = 11B357C9E0AA5CE75C3CC825 /* LanguageCell.swift */; };
		11B357328A236064FC0B3DA7 /* SendAmountItemView.swift in Sources */ = {isa = PBXBuildFile; fileRef = 11B35A56B7E8B8CCA04266B2 /* SendAmountItemView.swift */; };
		11B35766672E6B9646B84389 /* SendAddressItem.swift in Sources */ = {isa = PBXBuildFile; fileRef = 11B35F54E966E33C901B1736 /* SendAddressItem.swift */; };
		11B3577B533AE378C8BFB992 /* SendConfirmationAlertModel.swift in Sources */ = {isa = PBXBuildFile; fileRef = 11B3522A841B5C2BEAA023DE /* SendConfirmationAlertModel.swift */; };
		11B3578A6B587E760D12B28E /* PermissionsHelper.swift in Sources */ = {isa = PBXBuildFile; fileRef = 11B354B43B5120F594318FDA /* PermissionsHelper.swift */; };
		11B357941D6FFB7AEF9CB45F /* TestExtensions.swift in Sources */ = {isa = PBXBuildFile; fileRef = 11B351C72700B40AB457AFA8 /* TestExtensions.swift */; };
		11B357CFFB630DFC08549D44 /* LanguageCell.swift in Sources */ = {isa = PBXBuildFile; fileRef = 11B357C9E0AA5CE75C3CC825 /* LanguageCell.swift */; };
		11B357FF0E2440D91193C476 /* NetworkManager.swift in Sources */ = {isa = PBXBuildFile; fileRef = 11B3535DD03F9264351E13A9 /* NetworkManager.swift */; };
		11B35807029DA6882DBAAF0C /* BarsProgressView.swift in Sources */ = {isa = PBXBuildFile; fileRef = 11B35A686DD5BA335FEB6BEB /* BarsProgressView.swift */; };
		11B358174F4EECAD3CE3F293 /* BaseCurrencySettingsPresenter.swift in Sources */ = {isa = PBXBuildFile; fileRef = 11B35B7A44754508AEFDA9FD /* BaseCurrencySettingsPresenter.swift */; };
		11B3581B212DB1B428F85501 /* Rate.swift in Sources */ = {isa = PBXBuildFile; fileRef = 11B35BBAAAE1A3981B902E89 /* Rate.swift */; };
		11B3581B5F15B9F806F1CA8F /* BaseCurrencySettingsPresenterTests.swift in Sources */ = {isa = PBXBuildFile; fileRef = 11B359DA37B619C35AF93D2A /* BaseCurrencySettingsPresenterTests.swift */; };
		11B3581D452FC3D2569BBA71 /* UIButton.swift in Sources */ = {isa = PBXBuildFile; fileRef = 11B351E743E45282859B08D3 /* UIButton.swift */; };
		11B35848297F392FE9F72BF2 /* SendStateViewItemFactory.swift in Sources */ = {isa = PBXBuildFile; fileRef = 11B35072A029200FB9F86BCB /* SendStateViewItemFactory.swift */; };
		11B3584F38352B045CCBE958 /* BaseCurrencySettingsInteractor.swift in Sources */ = {isa = PBXBuildFile; fileRef = 11B3550630A9EC44B7157E6F /* BaseCurrencySettingsInteractor.swift */; };
		11B35891D2B5448227630380 /* SendInteractorTests.swift in Sources */ = {isa = PBXBuildFile; fileRef = 11B35FAF942FA80752EDBFA7 /* SendInteractorTests.swift */; };
		11B35895DA5403AE180E8A6B /* SystemInfoManager.swift in Sources */ = {isa = PBXBuildFile; fileRef = 11B357BA1A6AC79F07B54FB5 /* SystemInfoManager.swift */; };
		11B3589DB8ADBBF7D91CD2F5 /* UIFont.swift in Sources */ = {isa = PBXBuildFile; fileRef = 11B35A473B035F88BA0C09C1 /* UIFont.swift */; };
		11B358A1E4D92DE026CF2E22 /* RateSyncerTests.swift in Sources */ = {isa = PBXBuildFile; fileRef = 11B35C8CE85CE0CE4E323F97 /* RateSyncerTests.swift */; };
		11B358A543DE8BAC8A61C1A4 /* TransactionViewItem.swift in Sources */ = {isa = PBXBuildFile; fileRef = 11B357776F706C10E8B14C4E /* TransactionViewItem.swift */; };
		11B358AFFB725B9F5C5E612D /* TransactionViewItemFactory.swift in Sources */ = {isa = PBXBuildFile; fileRef = 11B3569AD3ABD5F26CB51506 /* TransactionViewItemFactory.swift */; };
		11B358B3933627FF90BABCE5 /* DepositInteractorTests.swift in Sources */ = {isa = PBXBuildFile; fileRef = 11B351D1EA6877358DABA00F /* DepositInteractorTests.swift */; };
		11B358B9171642B3FF30CD0B /* RealmStorage.swift in Sources */ = {isa = PBXBuildFile; fileRef = 11B354A7AB2C1276AAAAE9E6 /* RealmStorage.swift */; };
		11B358BCBAF4A9C9233C3FC0 /* SendConfirmationAddressItem.swift in Sources */ = {isa = PBXBuildFile; fileRef = 11B3522F9D6DB1D04EA92CCE /* SendConfirmationAddressItem.swift */; };
		11B358C53045F204FA0D12FB /* TransactionRecord.swift in Sources */ = {isa = PBXBuildFile; fileRef = 11B356738853E2305B5CC34B /* TransactionRecord.swift */; };
		11B358C978B24F3B6E3728C4 /* TransactionValueItem.swift in Sources */ = {isa = PBXBuildFile; fileRef = 11B353A2F8FFE93DC7E58F98 /* TransactionValueItem.swift */; };
		11B358CB49FDCC89DBCD6449 /* RealmStorage.swift in Sources */ = {isa = PBXBuildFile; fileRef = 11B354A7AB2C1276AAAAE9E6 /* RealmStorage.swift */; };
		11B358CB8E47D049CC361084 /* ConfirmationCheckboxItem.swift in Sources */ = {isa = PBXBuildFile; fileRef = 11B35EC60329833B8D6CA1E0 /* ConfirmationCheckboxItem.swift */; };
		11B358EB4EC30EDFFEBFCF29 /* CoinManager.swift in Sources */ = {isa = PBXBuildFile; fileRef = 11B35570FD93AFB406434D20 /* CoinManager.swift */; };
		11B358EE1CB9C9740B526364 /* UnlinkConfirmationAlertModel.swift in Sources */ = {isa = PBXBuildFile; fileRef = 11B35F86873099E095869F7C /* UnlinkConfirmationAlertModel.swift */; };
		11B35901F6922FADADD0CC87 /* SendAddressItem.swift in Sources */ = {isa = PBXBuildFile; fileRef = 11B35F54E966E33C901B1736 /* SendAddressItem.swift */; };
		11B3590F4A4B907B7B6CD080 /* RestoreInteractor.swift in Sources */ = {isa = PBXBuildFile; fileRef = 11B354E15658C8BF7D5268D9 /* RestoreInteractor.swift */; };
		11B3592A6233A57BED217BD8 /* TransactionViewItem.swift in Sources */ = {isa = PBXBuildFile; fileRef = 11B357776F706C10E8B14C4E /* TransactionViewItem.swift */; };
		11B359418FEEF9A492482C73 /* SendConfirmationValueItemView.swift in Sources */ = {isa = PBXBuildFile; fileRef = 11B35BD5DC556C46CC3893B0 /* SendConfirmationValueItemView.swift */; };
		11B35942007821FA754B0ACE /* NumPad.swift in Sources */ = {isa = PBXBuildFile; fileRef = 11B35F53002A95B923B397AE /* NumPad.swift */; };
		11B3595470C1BCEB5B77EBB4 /* BiometryType.swift in Sources */ = {isa = PBXBuildFile; fileRef = 11B35C182B944A7CD13EA163 /* BiometryType.swift */; };
		11B359733B304A1FB21E88AC /* AdapterFactory.swift in Sources */ = {isa = PBXBuildFile; fileRef = 11B3576492DE68F2507BB711 /* AdapterFactory.swift */; };
		11B359767079DCB28BFD53A4 /* BackupConfirmationAlertModel.swift in Sources */ = {isa = PBXBuildFile; fileRef = 11B35DFF5136FA50CB5FBCA6 /* BackupConfirmationAlertModel.swift */; };
		11B359A5EBE5F7BA65F36D0F /* BaseCurrencySettingsPresenter.swift in Sources */ = {isa = PBXBuildFile; fileRef = 11B35B7A44754508AEFDA9FD /* BaseCurrencySettingsPresenter.swift */; };
		11B359E31258E14C2D0B3FC1 /* ReachabilityManager.swift in Sources */ = {isa = PBXBuildFile; fileRef = 11B35788190D05AF5DBB9072 /* ReachabilityManager.swift */; };
		11B359F527246E329BAD3BC7 /* SendConfirmationAmounItem.swift in Sources */ = {isa = PBXBuildFile; fileRef = 11B350EB27AD6B432BD7DCD1 /* SendConfirmationAmounItem.swift */; };
		11B35A0FCD2E65066D22D984 /* BalanceViewItem.swift in Sources */ = {isa = PBXBuildFile; fileRef = 11B35458E7255EFB7BD0FB67 /* BalanceViewItem.swift */; };
		11B35A16172FC11FDCD26715 /* UserDefaultsStorage.swift in Sources */ = {isa = PBXBuildFile; fileRef = 11B352044BCE494491257933 /* UserDefaultsStorage.swift */; };
		11B35A3495FF00B1A3FF4197 /* AuthData.swift in Sources */ = {isa = PBXBuildFile; fileRef = 11B352D70D3A3A2851CCEDA3 /* AuthData.swift */; };
		11B35A37BC622612A85EF250 /* BaseButtonItem.swift in Sources */ = {isa = PBXBuildFile; fileRef = 11B3523AECA209106F192586 /* BaseButtonItem.swift */; };
		11B35A41779B30FEA1E59914 /* SendStateViewItemFactoryTests.swift in Sources */ = {isa = PBXBuildFile; fileRef = 11B352A3792AA46E98DDE5B6 /* SendStateViewItemFactoryTests.swift */; };
		11B35A7670A40CA38C30A12E /* SendConfirmationValueItemView.swift in Sources */ = {isa = PBXBuildFile; fileRef = 11B35BD5DC556C46CC3893B0 /* SendConfirmationValueItemView.swift */; };
		11B35A7C58D8D580201F463D /* BaseCurrencySettingsPresenter.swift in Sources */ = {isa = PBXBuildFile; fileRef = 11B35B7A44754508AEFDA9FD /* BaseCurrencySettingsPresenter.swift */; };
		11B35A801504D47FBE31CF40 /* PasteboardManager.swift in Sources */ = {isa = PBXBuildFile; fileRef = 11B35CEBC4B32E57AA2469AA /* PasteboardManager.swift */; };
		11B35A8A4A36E8309F11C551 /* SendAddressItemView.swift in Sources */ = {isa = PBXBuildFile; fileRef = 11B35AC7305FD5CEB5690DD9 /* SendAddressItemView.swift */; };
		11B35A9409FD0D29BCFF7CC6 /* MainRouter.swift in Sources */ = {isa = PBXBuildFile; fileRef = 11B35D163D12BE823AF54E97 /* MainRouter.swift */; };
		11B35ABDAEA48DEB4B94DCC2 /* TransactionRateSyncer.swift in Sources */ = {isa = PBXBuildFile; fileRef = 11B356FC36735ABABB140C33 /* TransactionRateSyncer.swift */; };
		11B35ACEE980EFD02BF9DF99 /* WalletManagerTests.swift in Sources */ = {isa = PBXBuildFile; fileRef = 11B357E4A859AC4A201F6ABB /* WalletManagerTests.swift */; };
		11B35ADC6467645C9545C89E /* BaseTwinItemView.xib in Resources */ = {isa = PBXBuildFile; fileRef = 11B35B5CE0ED32CD93DFBB56 /* BaseTwinItemView.xib */; };
		11B35ADC65D620B9F7C2608E /* CoinValue.swift in Sources */ = {isa = PBXBuildFile; fileRef = 11B35B466B8FF6754E47DACD /* CoinValue.swift */; };
		11B35AE4415D2C177DB96EC8 /* UnlinkButtonItem.swift in Sources */ = {isa = PBXBuildFile; fileRef = 11B3595B61F6978D745D9776 /* UnlinkButtonItem.swift */; };
		11B35AE6B9C546D84419F647 /* CurrencyCell.swift in Sources */ = {isa = PBXBuildFile; fileRef = 11B35B0378C5EA6E02CB2E37 /* CurrencyCell.swift */; };
		11B35AEA2BFBE165F797DCD2 /* RateSyncer.swift in Sources */ = {isa = PBXBuildFile; fileRef = 11B350C8341DFAF14D974ACC /* RateSyncer.swift */; };
		11B35B01618459D658E9A53F /* HudHelper.swift in Sources */ = {isa = PBXBuildFile; fileRef = 11B35C181EB4CA85BD80228C /* HudHelper.swift */; };
		11B35B13C3F8532568AE83E5 /* BalanceModule.swift in Sources */ = {isa = PBXBuildFile; fileRef = 11B35DC5A4019EA28C92B1E7 /* BalanceModule.swift */; };
		11B35B1E11D4EDE6C15BE862 /* AppConfigProvider.swift in Sources */ = {isa = PBXBuildFile; fileRef = 11B358A2ED820E5741F0701A /* AppConfigProvider.swift */; };
		11B35B32857AF891709857BD /* RandomManager.swift in Sources */ = {isa = PBXBuildFile; fileRef = 11B35A65D7F2EADB3618DA64 /* RandomManager.swift */; };
		11B35B3F32BFA82A66C4F797 /* SendStateViewItemFactory.swift in Sources */ = {isa = PBXBuildFile; fileRef = 11B35072A029200FB9F86BCB /* SendStateViewItemFactory.swift */; };
		11B35B550F8ACB190AFBA55C /* ConfirmationCheckboxView.swift in Sources */ = {isa = PBXBuildFile; fileRef = 11B350AD0C5D210E06600D3F /* ConfirmationCheckboxView.swift */; };
		11B35B69063AB2169EE50580 /* MainPresenter.swift in Sources */ = {isa = PBXBuildFile; fileRef = 11B359E7A75E6B92D1305F40 /* MainPresenter.swift */; };
		11B35B9482AB0524FE9F4DAA /* RealmFactory.swift in Sources */ = {isa = PBXBuildFile; fileRef = 11B359656C7DCCBCE1CDEF4C /* RealmFactory.swift */; };
		11B35B99F2CB665E76E66A91 /* TransactionsRouter.swift in Sources */ = {isa = PBXBuildFile; fileRef = 11B3520E9F70FFB8CC2D25A3 /* TransactionsRouter.swift */; };
		11B35BA21EAB383C3DE6FA5A /* BalanceRouter.swift in Sources */ = {isa = PBXBuildFile; fileRef = 11B35DDABED90E97417092F5 /* BalanceRouter.swift */; };
		11B35BAC335C6EED3C46E60E /* TransactionRateSyncerTests.swift in Sources */ = {isa = PBXBuildFile; fileRef = 11B35924A855AA25B6DC370E /* TransactionRateSyncerTests.swift */; };
		11B35BCBBF60CA8A041E97B0 /* BackupRouter.swift in Sources */ = {isa = PBXBuildFile; fileRef = 11B35D66E95B16C32E3796E8 /* BackupRouter.swift */; };
		11B35BCC6C00E857CE562F16 /* EthereumAdapter.swift in Sources */ = {isa = PBXBuildFile; fileRef = 11B352D314A298B6B832F309 /* EthereumAdapter.swift */; };
		11B35BCEC18400181DF64491 /* RestoreRouter.swift in Sources */ = {isa = PBXBuildFile; fileRef = 11B35142DB758C8B2397D115 /* RestoreRouter.swift */; };
		11B35BD066A268FB1B85B068 /* PasteboardManager.swift in Sources */ = {isa = PBXBuildFile; fileRef = 11B35CEBC4B32E57AA2469AA /* PasteboardManager.swift */; };
		11B35BDBD856C645045553D2 /* UIImage.swift in Sources */ = {isa = PBXBuildFile; fileRef = 11B3572B7C2F16CD51F37FF0 /* UIImage.swift */; };
		11B35BDC437435B4EE7D9CED /* BaseCurrencySettingsRouter.swift in Sources */ = {isa = PBXBuildFile; fileRef = 11B35F3E6B957ECFF5D1CE2E /* BaseCurrencySettingsRouter.swift */; };
		11B35BE00F8891F220DECB76 /* SendConfirmationAddressItem.swift in Sources */ = {isa = PBXBuildFile; fileRef = 11B3522F9D6DB1D04EA92CCE /* SendConfirmationAddressItem.swift */; };
		11B35BE6009ABF3DF47A80BA /* RealmStorage.swift in Sources */ = {isa = PBXBuildFile; fileRef = 11B354A7AB2C1276AAAAE9E6 /* RealmStorage.swift */; };
		11B35BEA91C75D1203F99BBC /* SendConfirmationValueItemView.swift in Sources */ = {isa = PBXBuildFile; fileRef = 11B35BD5DC556C46CC3893B0 /* SendConfirmationValueItemView.swift */; };
		11B35BEF5EA4730B85DEA6C3 /* RespondButton.swift in Sources */ = {isa = PBXBuildFile; fileRef = 11B3570598EDE26F96BC5F41 /* RespondButton.swift */; };
		11B35BFADC930EF5007A177F /* RestoreModule.swift in Sources */ = {isa = PBXBuildFile; fileRef = 11B358586003E20B167B1442 /* RestoreModule.swift */; };
		11B35C03EAD382604B68F121 /* BaseButtonItemView.swift in Sources */ = {isa = PBXBuildFile; fileRef = 11B3564E0721887CEBDE39F2 /* BaseButtonItemView.swift */; };
		11B35C4CE230FC2D63CFE6F8 /* BaseTwinItem.swift in Sources */ = {isa = PBXBuildFile; fileRef = 11B3505BF644BCA7FD0F86F5 /* BaseTwinItem.swift */; };
		11B35C9177E1FE3794E4F5A4 /* BaseCurrencySettingsViewController.swift in Sources */ = {isa = PBXBuildFile; fileRef = 11B35E4481DCD98BF2074797 /* BaseCurrencySettingsViewController.swift */; };
		11B35C949E9A9ECE0CA5ADF6 /* SendFeeItemView.swift in Sources */ = {isa = PBXBuildFile; fileRef = 11B3550B7B94CDF3DA89DBF1 /* SendFeeItemView.swift */; };
		11B35C9618C04EE49DD0D1B3 /* SendConfirmationAddressItemView.swift in Sources */ = {isa = PBXBuildFile; fileRef = 11B3543C6E6212154344AD63 /* SendConfirmationAddressItemView.swift */; };
		11B35CB4B41774128BB7034A /* BaseCurrencySettingsModule.swift in Sources */ = {isa = PBXBuildFile; fileRef = 11B35C104035EBC5B0B13592 /* BaseCurrencySettingsModule.swift */; };
		11B35CBAB5F1BF7AAF6543A3 /* BalancePresenter.swift in Sources */ = {isa = PBXBuildFile; fileRef = 11B356A624E0982E0D90F9BB /* BalancePresenter.swift */; };
		11B35CCB29E73CAB6D26C949 /* TransactionsModule.swift in Sources */ = {isa = PBXBuildFile; fileRef = 11B35687F7521B1F22786638 /* TransactionsModule.swift */; };
		11B35CCCC38E551EBFD67DA9 /* SendFeeItemView.swift in Sources */ = {isa = PBXBuildFile; fileRef = 11B3550B7B94CDF3DA89DBF1 /* SendFeeItemView.swift */; };
		11B35CE4290254DCFF1D76A5 /* UnlinkButtonItem.swift in Sources */ = {isa = PBXBuildFile; fileRef = 11B3595B61F6978D745D9776 /* UnlinkButtonItem.swift */; };
		11B35CE6041F88972EBB3CDE /* CurrencyValue.swift in Sources */ = {isa = PBXBuildFile; fileRef = 11B3589DC1945CAFBEEB1EED /* CurrencyValue.swift */; };
		11B35D0542ACB56A31C61143 /* UIImage.swift in Sources */ = {isa = PBXBuildFile; fileRef = 11B3572B7C2F16CD51F37FF0 /* UIImage.swift */; };
		11B35D0A9EA408E35FF7062F /* CurrencyManager.swift in Sources */ = {isa = PBXBuildFile; fileRef = 11B3598F5529D0939EE53A19 /* CurrencyManager.swift */; };
		11B35D1E39102FA5DAA9F974 /* LaunchRouter.swift in Sources */ = {isa = PBXBuildFile; fileRef = 11B35C7DCF9B7894F7600623 /* LaunchRouter.swift */; };
		11B35D77A40B7BCA0F7D4ECE /* SendPresenterTests.swift in Sources */ = {isa = PBXBuildFile; fileRef = 11B35DC75FCA42F7A5FB1E65 /* SendPresenterTests.swift */; };
		11B35D891416C66FA7FAD434 /* AboutSettingsRouter.swift in Sources */ = {isa = PBXBuildFile; fileRef = 11B35BDC4FD741BE033D1956 /* AboutSettingsRouter.swift */; };
		11B35D9074EB55CC9CACE405 /* CurrencyManager.swift in Sources */ = {isa = PBXBuildFile; fileRef = 11B3598F5529D0939EE53A19 /* CurrencyManager.swift */; };
		11B35D96561FFB5973987D75 /* UIButton.swift in Sources */ = {isa = PBXBuildFile; fileRef = 11B351E743E45282859B08D3 /* UIButton.swift */; };
		11B35DA379AE43A774D84246 /* BackupModule.swift in Sources */ = {isa = PBXBuildFile; fileRef = 11B356CEB7192CE21DD1BC8B /* BackupModule.swift */; };
		11B35DB8BF076EECADC5274E /* SendConfirmationAddressItemView.swift in Sources */ = {isa = PBXBuildFile; fileRef = 11B3543C6E6212154344AD63 /* SendConfirmationAddressItemView.swift */; };
		11B35DC7196107932FE4F0DE /* PeriodicTimer.swift in Sources */ = {isa = PBXBuildFile; fileRef = 11B35FA1C1FF965AA2EB6666 /* PeriodicTimer.swift */; };
		11B35DCBB1358532C177333E /* WordsManager.swift in Sources */ = {isa = PBXBuildFile; fileRef = 11B35ADD30196056A9C6407C /* WordsManager.swift */; };
		11B35DD248A04320CF13BCA2 /* NumPad.swift in Sources */ = {isa = PBXBuildFile; fileRef = 11B35F53002A95B923B397AE /* NumPad.swift */; };
		11B35DD6FFE1E112E9FCC63E /* GuestModule.swift in Sources */ = {isa = PBXBuildFile; fileRef = 11B35BC220F1D90BF6BF3AAF /* GuestModule.swift */; };
		11B35E0A834CFBCB0AB1D5E1 /* ConfirmationCheckboxView.swift in Sources */ = {isa = PBXBuildFile; fileRef = 11B350AD0C5D210E06600D3F /* ConfirmationCheckboxView.swift */; };
		11B35E0BEC5BE604ACE59BC2 /* PasteboardManager.swift in Sources */ = {isa = PBXBuildFile; fileRef = 11B35CEBC4B32E57AA2469AA /* PasteboardManager.swift */; };
		11B35E1896281BA7F451F6EC /* Wallet.swift in Sources */ = {isa = PBXBuildFile; fileRef = 11B35D81B1CB74C0337214DC /* Wallet.swift */; };
		11B35E4D93574CAF730B47D9 /* EthereumAdapter.swift in Sources */ = {isa = PBXBuildFile; fileRef = 11B352D314A298B6B832F309 /* EthereumAdapter.swift */; };
		11B35E601055B8D8B8EE2039 /* UITableView.swift in Sources */ = {isa = PBXBuildFile; fileRef = 11B351D55B31D37B7194DE55 /* UITableView.swift */; };
		11B35E63A1AA24A27A21C0C9 /* ReachabilityManager.swift in Sources */ = {isa = PBXBuildFile; fileRef = 11B35788190D05AF5DBB9072 /* ReachabilityManager.swift */; };
		11B35E6719A2D149E062BE6C /* TransactionRateSyncer.swift in Sources */ = {isa = PBXBuildFile; fileRef = 11B356FC36735ABABB140C33 /* TransactionRateSyncer.swift */; };
		11B35E68F07D31BAE2E696A6 /* SendAmountItemView.swift in Sources */ = {isa = PBXBuildFile; fileRef = 11B35A56B7E8B8CCA04266B2 /* SendAmountItemView.swift */; };
		11B35E846A0F60A4BCF77B3B /* CurrencyManagerTests.swift in Sources */ = {isa = PBXBuildFile; fileRef = 11B3592BB989584CB1E4129B /* CurrencyManagerTests.swift */; };
		11B35E9C0E8F38C063A48367 /* BackupPresenter.swift in Sources */ = {isa = PBXBuildFile; fileRef = 11B355771A1D96DB96FBC975 /* BackupPresenter.swift */; };
		11B35E9D76B0EFAC4B49AB2A /* SendAmountItem.swift in Sources */ = {isa = PBXBuildFile; fileRef = 11B359DEE539B7406C382B80 /* SendAmountItem.swift */; };
		11B35EBB0DC7C0CE6F51E9DA /* BarsProgressView.swift in Sources */ = {isa = PBXBuildFile; fileRef = 11B35A686DD5BA335FEB6BEB /* BarsProgressView.swift */; };
		11B35EBB724E7ECC932BC762 /* BackupConfirmationAlertModel.swift in Sources */ = {isa = PBXBuildFile; fileRef = 11B35DFF5136FA50CB5FBCA6 /* BackupConfirmationAlertModel.swift */; };
		11B35EC72662D83DF2D55438 /* AppConfigProvider.swift in Sources */ = {isa = PBXBuildFile; fileRef = 11B358A2ED820E5741F0701A /* AppConfigProvider.swift */; };
		11B35EC8DCB3ADAFA79ECC17 /* TransactionValueItemView.swift in Sources */ = {isa = PBXBuildFile; fileRef = 11B352DC7180DECC0ACE5EBE /* TransactionValueItemView.swift */; };
		11B35ECFA9C3E5FA6DE0646D /* ReachabilityManager.swift in Sources */ = {isa = PBXBuildFile; fileRef = 11B35788190D05AF5DBB9072 /* ReachabilityManager.swift */; };
		11B35EF16E8F5AEE9336AE30 /* NumPadTheme.swift in Sources */ = {isa = PBXBuildFile; fileRef = 11B35BFD94DA13D66AD6A86D /* NumPadTheme.swift */; };
		11B35EF8F8B8F43987CC121C /* BaseCurrencySettingsViewController.swift in Sources */ = {isa = PBXBuildFile; fileRef = 11B35E4481DCD98BF2074797 /* BaseCurrencySettingsViewController.swift */; };
		11B35F037EFA396581A9624B /* SendAddressItem.swift in Sources */ = {isa = PBXBuildFile; fileRef = 11B35F54E966E33C901B1736 /* SendAddressItem.swift */; };
		11B35F06DCE410A2E3752679 /* SendConfirmationAlertModel.swift in Sources */ = {isa = PBXBuildFile; fileRef = 11B3522A841B5C2BEAA023DE /* SendConfirmationAlertModel.swift */; };
		11B35F09210E8E5EAFABEEA4 /* AboutSettingsRouter.swift in Sources */ = {isa = PBXBuildFile; fileRef = 11B35BDC4FD741BE033D1956 /* AboutSettingsRouter.swift */; };
		11B35F2D49204D34BA6C4EDB /* AlertButtonItemView.swift in Sources */ = {isa = PBXBuildFile; fileRef = 11B3566164D1D7C7898132E2 /* AlertButtonItemView.swift */; };
		11B35F318E009D7BCCCE1E1B /* WalletManager.swift in Sources */ = {isa = PBXBuildFile; fileRef = 11B357F5E2BDAAAE4E5446E3 /* WalletManager.swift */; };
		11B35F56DE01B03CCFB49E32 /* BackupInteractor.swift in Sources */ = {isa = PBXBuildFile; fileRef = 11B353A3B460BF1B24349F9F /* BackupInteractor.swift */; };
		11B35F6A886EBB725C3FA31F /* TransactionValueItemView.swift in Sources */ = {isa = PBXBuildFile; fileRef = 11B352DC7180DECC0ACE5EBE /* TransactionValueItemView.swift */; };
		11B35F8641C2F7F7FB23B181 /* GuestInteractor.swift in Sources */ = {isa = PBXBuildFile; fileRef = 11B3566ED622AE7606EF76B9 /* GuestInteractor.swift */; };
		11B35FACF36A8A986D01D1FC /* PeriodicTimer.swift in Sources */ = {isa = PBXBuildFile; fileRef = 11B35FA1C1FF965AA2EB6666 /* PeriodicTimer.swift */; };
		11B35FAE71A2259D4E4CBF0C /* SendConfirmationAmountItemView.swift in Sources */ = {isa = PBXBuildFile; fileRef = 11B356AA9A3DDA541D5EBEAC /* SendConfirmationAmountItemView.swift */; };
		11B35FB3EFDEE0DAD433D0AC /* SendConfirmationAmountItemView.swift in Sources */ = {isa = PBXBuildFile; fileRef = 11B356AA9A3DDA541D5EBEAC /* SendConfirmationAmountItemView.swift */; };
		11B35FB674D5ADB9301E529F /* AboutSettingsRouter.swift in Sources */ = {isa = PBXBuildFile; fileRef = 11B35BDC4FD741BE033D1956 /* AboutSettingsRouter.swift */; };
		11B35FE41FA9977CC36989D3 /* MainInteractor.swift in Sources */ = {isa = PBXBuildFile; fileRef = 11B35B88A2D6C85E1600F3AF /* MainInteractor.swift */; };
		1A56400E8DE9EF93F85C7F08 /* UnlockPinInteractor.swift in Sources */ = {isa = PBXBuildFile; fileRef = 1A5647E28DF774B3CE01D2C4 /* UnlockPinInteractor.swift */; };
		1A564016B4F3ACEBCBCF8194 /* LaunchPresenter.swift in Sources */ = {isa = PBXBuildFile; fileRef = 1A564F627224BDD3E99C582B /* LaunchPresenter.swift */; };
		1A564024E4BFE0259C6BED7A /* AddressItem.swift in Sources */ = {isa = PBXBuildFile; fileRef = 1A5648AB2D8BF212D891310D /* AddressItem.swift */; };
		1A5640387C3C38FC17FCBF47 /* SecuritySettingsViewController.swift in Sources */ = {isa = PBXBuildFile; fileRef = 1A5647AD931E3B90C974A6CB /* SecuritySettingsViewController.swift */; };
		1A56404A4E6577B10D66660F /* LanguageSettingsModule.swift in Sources */ = {isa = PBXBuildFile; fileRef = 1A5642A5A1B21FE92139766E /* LanguageSettingsModule.swift */; };
		1A56404FCD341D5A67C30340 /* Production.template.xcconfig in Resources */ = {isa = PBXBuildFile; fileRef = 1A564370A637B30D34776F2A /* Production.template.xcconfig */; };
		1A564076F4C5BD7656156603 /* ManageCoinsRouter.swift in Sources */ = {isa = PBXBuildFile; fileRef = 1A56471ECC51CB5E5572DBD8 /* ManageCoinsRouter.swift */; };
		1A56407B3608988E913C7E1B /* MainSettingsInteractorTests.swift in Sources */ = {isa = PBXBuildFile; fileRef = 1A56426438831456EF79DC47 /* MainSettingsInteractorTests.swift */; };
		1A5640845DFE26B0881C97B9 /* SendPresenter.swift in Sources */ = {isa = PBXBuildFile; fileRef = 1A5647EE51941D84607A9493 /* SendPresenter.swift */; };
		1A56408C09AAD4A728FEDEF4 /* ManageCoinsInteractor.swift in Sources */ = {isa = PBXBuildFile; fileRef = 1A564ED7C1B06B04230F3C36 /* ManageCoinsInteractor.swift */; };
		1A564099643E74B6D1E45CD6 /* LockoutState.swift in Sources */ = {isa = PBXBuildFile; fileRef = 1A56488B2051E9529CE8742E /* LockoutState.swift */; };
		1A5640B712A4253399F52A3B /* BalanceTheme.swift in Sources */ = {isa = PBXBuildFile; fileRef = 1A564243436E5185205D0359 /* BalanceTheme.swift */; };
		1A5640E91AA1D79E1735F5FC /* TransactionStatusItem.swift in Sources */ = {isa = PBXBuildFile; fileRef = 1A5646C9024F054AE8115A30 /* TransactionStatusItem.swift */; };
		1A5640F923BB8EB7F5A75593 /* Production.xcconfig in Resources */ = {isa = PBXBuildFile; fileRef = 1A5648F3AB070B0ACB98C7EE /* Production.xcconfig */; };
		1A5641061673702B10D858BF /* TransactionInfoTheme.swift in Sources */ = {isa = PBXBuildFile; fileRef = 1A5645F926B14580B1644164 /* TransactionInfoTheme.swift */; };
		1A56410880DEEF4B91B3413A /* UptimeProvider.swift in Sources */ = {isa = PBXBuildFile; fileRef = 1A564F697ACF24DA968884EA /* UptimeProvider.swift */; };
		1A56411CFC8D9190B15323A4 /* ConfirmationTheme.swift in Sources */ = {isa = PBXBuildFile; fileRef = 1A564E77730537D108E31276 /* ConfirmationTheme.swift */; };
		1A564121474C094BD9770C13 /* ManageCoinsViewController.swift in Sources */ = {isa = PBXBuildFile; fileRef = 1A5642992929CF74471FE0B4 /* ManageCoinsViewController.swift */; };
		1A564130F517CD26BF9E8A57 /* LanguageSettingsPresenter.swift in Sources */ = {isa = PBXBuildFile; fileRef = 1A564238192BEA3F5470E204 /* LanguageSettingsPresenter.swift */; };
		1A564191A16F15B25768FF30 /* SendTheme.swift in Sources */ = {isa = PBXBuildFile; fileRef = 1A564077BF075C35B6FF3BCB /* SendTheme.swift */; };
		1A5641BD2DA1FB1803D3B044 /* DepositInteractor.swift in Sources */ = {isa = PBXBuildFile; fileRef = 1A5648DA32EA5FC27E4CEF64 /* DepositInteractor.swift */; };
		1A5641C3B8E88DA8E54FEFEB /* PinDotsView.swift in Sources */ = {isa = PBXBuildFile; fileRef = 1A564326AB442FFB65E1CA29 /* PinDotsView.swift */; };
		1A5641D57A7D6928C9D0984D /* TransactionRecordDataSource.swift in Sources */ = {isa = PBXBuildFile; fileRef = 1A56425A421C1C9FB383DCDA /* TransactionRecordDataSource.swift */; };
		1A5641E8642AA6004640F15C /* SendButtonItem.swift in Sources */ = {isa = PBXBuildFile; fileRef = 1A56425E1873BC8574539D2B /* SendButtonItem.swift */; };
		1A5641EFE66E67F1FCFAABCF /* LatestRate.swift in Sources */ = {isa = PBXBuildFile; fileRef = 1A5640AA47846498D56A36E6 /* LatestRate.swift */; };
		1A5642019E9D4A25C650F453 /* UnlockPinInteractorTests.swift in Sources */ = {isa = PBXBuildFile; fileRef = 1A564083CF8DF7A89314820D /* UnlockPinInteractorTests.swift */; };
		1A56421861068166E044D0A9 /* BalanceEditCell.swift in Sources */ = {isa = PBXBuildFile; fileRef = 1A564DDACAD5CFB092AE6496 /* BalanceEditCell.swift */; };
		1A56422B4DA1DE0ACD09C4BC /* TransactionInfoModule.swift in Sources */ = {isa = PBXBuildFile; fileRef = 1A5643996D67B74F800DFFE4 /* TransactionInfoModule.swift */; };
		1A5642456ECAEF77788380C5 /* Production.xcconfig in Resources */ = {isa = PBXBuildFile; fileRef = 1A5648F3AB070B0ACB98C7EE /* Production.xcconfig */; };
		1A564246FE1459BD6985604B /* ManageCoinsPresenterState.swift in Sources */ = {isa = PBXBuildFile; fileRef = 1A56448A83F040A35FCAE6A7 /* ManageCoinsPresenterState.swift */; };
		1A564248C8C1FAD98F488508 /* LockoutManagerTests.swift in Sources */ = {isa = PBXBuildFile; fileRef = 1A564A19508B4730BC016037 /* LockoutManagerTests.swift */; };
		1A56424C8E4017689EFF5D6D /* CurrentDateProvider.swift in Sources */ = {isa = PBXBuildFile; fileRef = 1A564FC3433E72C8A63AC5F5 /* CurrentDateProvider.swift */; };
		1A564274EEC6A31D6B287B09 /* TransactionFromToHashItem.swift in Sources */ = {isa = PBXBuildFile; fileRef = 1A564C4C8EFE1B1BBE03C9E6 /* TransactionFromToHashItem.swift */; };
		1A56427D41F16B2D9C7B5F88 /* SendModule.swift in Sources */ = {isa = PBXBuildFile; fileRef = 1A5641C2FAD616C358A319A0 /* SendModule.swift */; };
		1A56429346081B64A56608FA /* SecuritySettingsInteractor.swift in Sources */ = {isa = PBXBuildFile; fileRef = 1A564082B28C17265B23D88A /* SecuritySettingsInteractor.swift */; };
		1A5642A7500FDC8E971D6C62 /* CoinValueHelper.swift in Sources */ = {isa = PBXBuildFile; fileRef = 1A5640B6691F4FD048C82A49 /* CoinValueHelper.swift */; };
		1A5642B379FFD0448FC18FB8 /* EditPinPresenter.swift in Sources */ = {isa = PBXBuildFile; fileRef = 1A5646F390EE2D74304C8CDA /* EditPinPresenter.swift */; };
		1A5642B4408B226121677590 /* SendInteractor.swift in Sources */ = {isa = PBXBuildFile; fileRef = 1A564260BF2C73B9F2450FB8 /* SendInteractor.swift */; };
		1A5642CC980FB2C41231BC8C /* ButtonTheme.swift in Sources */ = {isa = PBXBuildFile; fileRef = 1A564D7FA287326CBE96353A /* ButtonTheme.swift */; };
		1A5642E08D676598AE0F0F70 /* TransactionAmountItemView.swift in Sources */ = {isa = PBXBuildFile; fileRef = 1A5642EFA8A991436AED3B44 /* TransactionAmountItemView.swift */; };
		1A5642E42254187A5E8899DD /* EditPinRouter.swift in Sources */ = {isa = PBXBuildFile; fileRef = 1A564C08421D093D6E445D3A /* EditPinRouter.swift */; };
		1A5642EAD53DBB19C5B017A4 /* DepositCollectionItem.swift in Sources */ = {isa = PBXBuildFile; fileRef = 1A5645BE7DACEC78A2FAEFB5 /* DepositCollectionItem.swift */; };
		1A5643239C2F7EDB5675AED5 /* LockoutUntilDateFactory.swift in Sources */ = {isa = PBXBuildFile; fileRef = 1A5641ABEF9064B6FCC8DF87 /* LockoutUntilDateFactory.swift */; };
		1A564353270BFA8C19B9195B /* SetPinRouter.swift in Sources */ = {isa = PBXBuildFile; fileRef = 1A564447850F619EDD37CBC3 /* SetPinRouter.swift */; };
		1A56435CD394F8E157937FAD /* PinView.swift in Sources */ = {isa = PBXBuildFile; fileRef = 1A564E32F66415F9A0586626 /* PinView.swift */; };
		1A56435EB26CCED1DB73B057 /* MainSettingsInteractor.swift in Sources */ = {isa = PBXBuildFile; fileRef = 1A564D73251DBFA0CFE34D12 /* MainSettingsInteractor.swift */; };
		1A564375773F7977B14EF1E0 /* Coin.swift in Sources */ = {isa = PBXBuildFile; fileRef = 1A56404690D0235A5183C12D /* Coin.swift */; };
		1A56438249B462DB9B522C7A /* CurrencyHelper.swift in Sources */ = {isa = PBXBuildFile; fileRef = 1A564679937963085A8530F4 /* CurrencyHelper.swift */; };
		1A56439242405A16711956B3 /* PagingDotsItem.swift in Sources */ = {isa = PBXBuildFile; fileRef = 1A5640FFFD5B065D745208F1 /* PagingDotsItem.swift */; };
		1A56439A65488C8FAAEE7EAC /* DepositAlertModel.swift in Sources */ = {isa = PBXBuildFile; fileRef = 1A564C2A96B49F01C1EC645D /* DepositAlertModel.swift */; };
		1A5643AD05BA2D6E44DC6FCE /* FullTransactionInfoController.swift in Sources */ = {isa = PBXBuildFile; fileRef = 1A564A961EE2857B5283A996 /* FullTransactionInfoController.swift */; };
		1A5643EBCA934158AD7B4C4B /* DepositPresenter.swift in Sources */ = {isa = PBXBuildFile; fileRef = 1A5645371B2FC499500DCA93 /* DepositPresenter.swift */; };
		1A5643F99C8789B0DC9E5415 /* LanguageSettingsViewController.swift in Sources */ = {isa = PBXBuildFile; fileRef = 1A5644D3B094D4148F99F8A5 /* LanguageSettingsViewController.swift */; };
		1A5644221B70078D2AE40AF4 /* UnlockPinRouter.swift in Sources */ = {isa = PBXBuildFile; fileRef = 1A5644EDACA3F1843C8194F7 /* UnlockPinRouter.swift */; };
		1A5644359FCA67F99CE339CD /* LockManager.swift in Sources */ = {isa = PBXBuildFile; fileRef = 1A5648F910A01D14653C8B21 /* LockManager.swift */; };
		1A56443A54A6035FC2B7F485 /* SendButtonItemView.swift in Sources */ = {isa = PBXBuildFile; fileRef = 1A564CFA352D219E2D05D09F /* SendButtonItemView.swift */; };
		1A56444F92E79514DB155658 /* DepositRouter.swift in Sources */ = {isa = PBXBuildFile; fileRef = 1A564EDCEACE83D95F6AE528 /* DepositRouter.swift */; };
		1A564462CB4BF369442CE381 /* TransactionCloseItem.swift in Sources */ = {isa = PBXBuildFile; fileRef = 1A564181733CBC44EECFBBF3 /* TransactionCloseItem.swift */; };
		1A564467771724BAB0A3CD8A /* PinManager.swift in Sources */ = {isa = PBXBuildFile; fileRef = 1A5645B289EFBDB3EAB27E3A /* PinManager.swift */; };
		1A564469BA136A5532DEF182 /* ManageCoinsTheme.swift in Sources */ = {isa = PBXBuildFile; fileRef = 1A564A860AD2DA3CFBF9C04A /* ManageCoinsTheme.swift */; };
		1A564495D5AC5AC6E20B1EB9 /* ManageCoinsInteractor.swift in Sources */ = {isa = PBXBuildFile; fileRef = 1A564ED7C1B06B04230F3C36 /* ManageCoinsInteractor.swift */; };
		1A564497DCA3CD398FFF0045 /* DepositCopyButtonItemView.swift in Sources */ = {isa = PBXBuildFile; fileRef = 1A564DA173BE95B4681E5395 /* DepositCopyButtonItemView.swift */; };
		1A5645069C88C146A3E6B853 /* ManageCoinsInteractorTests.swift in Sources */ = {isa = PBXBuildFile; fileRef = 1A5644C4CCD9EBD71BD69D40 /* ManageCoinsInteractorTests.swift */; };
		1A5645103DC28216716EB7A6 /* ScanQRController.swift in Sources */ = {isa = PBXBuildFile; fileRef = 1A5647D980D08E2E4359861B /* ScanQRController.swift */; };
		1A56452260661A815EEDEE1D /* RateManager.swift in Sources */ = {isa = PBXBuildFile; fileRef = 1A564CF82858F8E7F80E1835 /* RateManager.swift */; };
		1A5645402EEF16D58349A8D2 /* TransactionRecordDataSource.swift in Sources */ = {isa = PBXBuildFile; fileRef = 1A56425A421C1C9FB383DCDA /* TransactionRecordDataSource.swift */; };
		1A564568CE5F34BAC6602DCF /* LanguageSettingsInteractor.swift in Sources */ = {isa = PBXBuildFile; fileRef = 1A564DB37A289E1AEA981458 /* LanguageSettingsInteractor.swift */; };
		1A56456A4BBA401F04BB58C5 /* TransactionsInteractorTests.swift in Sources */ = {isa = PBXBuildFile; fileRef = 1A564C8D33CF4789C3167428 /* TransactionsInteractorTests.swift */; };
		1A56457504BE4C7269493002 /* TransactionAmountItem.swift in Sources */ = {isa = PBXBuildFile; fileRef = 1A56464DB0EEF75F63C91760 /* TransactionAmountItem.swift */; };
		1A56457FA8D4D08F77529DE7 /* BalanceEditCell.swift in Sources */ = {isa = PBXBuildFile; fileRef = 1A564DDACAD5CFB092AE6496 /* BalanceEditCell.swift */; };
		1A56458ABE9CDDEB7F0643AA /* TransactionInfoRouter.swift in Sources */ = {isa = PBXBuildFile; fileRef = 1A5647FDE8383651F19C35C6 /* TransactionInfoRouter.swift */; };
		1A564594FC973AA332A7A9C9 /* ManageCoinsModule.swift in Sources */ = {isa = PBXBuildFile; fileRef = 1A564FD2BE42EF4AADB0372C /* ManageCoinsModule.swift */; };
		1A5645DC23C3FA0CF7A0FA9E /* SettingsRightLabelCell.swift in Sources */ = {isa = PBXBuildFile; fileRef = 1A56464E8EDBFB0B67DB593F /* SettingsRightLabelCell.swift */; };
		1A5645DFFB1EC95815289D1F /* CurrentDateProvider.swift in Sources */ = {isa = PBXBuildFile; fileRef = 1A564FC3433E72C8A63AC5F5 /* CurrentDateProvider.swift */; };
		1A5645EDCB2C77F13BFEB1E2 /* LockoutView.swift in Sources */ = {isa = PBXBuildFile; fileRef = 1A564C329BD2549B51F93155 /* LockoutView.swift */; };
		1A56460D9796492663E738D4 /* Development.template.xcconfig in Resources */ = {isa = PBXBuildFile; fileRef = 1A5641679DC88BE355F0F3A0 /* Development.template.xcconfig */; };
		1A56460F1BB48D4E82C6E257 /* RestoreWordCell.swift in Sources */ = {isa = PBXBuildFile; fileRef = 1A5648D3CF09FF5EBE8321EC /* RestoreWordCell.swift */; };
		1A56462F0253A6C28ED4D610 /* LanguageSettingsInteractorTests.swift in Sources */ = {isa = PBXBuildFile; fileRef = 1A564C62CB1A633191738174 /* LanguageSettingsInteractorTests.swift */; };
		1A56464325366A495BD81C88 /* TransactionCurrenciesHeaderView.swift in Sources */ = {isa = PBXBuildFile; fileRef = 1A564FE8D247C36C2478C6B5 /* TransactionCurrenciesHeaderView.swift */; };
		1A564650FE49C63EAF6455DE /* ManageCoinsInteractor.swift in Sources */ = {isa = PBXBuildFile; fileRef = 1A564ED7C1B06B04230F3C36 /* ManageCoinsInteractor.swift */; };
		1A56465CE6EFDADE3365DF98 /* AppTheme.swift in Sources */ = {isa = PBXBuildFile; fileRef = 1A5649DB879A57761C09842E /* AppTheme.swift */; };
		1A56466B358034FE8E2E5884 /* ManageCoinCell.swift in Sources */ = {isa = PBXBuildFile; fileRef = 1A56478E08D96F36DD17D8C8 /* ManageCoinCell.swift */; };
		1A564685DDF41780A93B92E9 /* BlurManager.swift in Sources */ = {isa = PBXBuildFile; fileRef = 1A564BB88BF3ED779F8C21DC /* BlurManager.swift */; };
		1A56468E848DE3A44DD8DF29 /* Production.xcconfig in Resources */ = {isa = PBXBuildFile; fileRef = 1A5648F3AB070B0ACB98C7EE /* Production.xcconfig */; };
		1A5646AFB583A44B13558403 /* ManageCoinsViewController.swift in Sources */ = {isa = PBXBuildFile; fileRef = 1A5642992929CF74471FE0B4 /* ManageCoinsViewController.swift */; };
		1A5646C180C5050C1F7A4734 /* ManageCoinCell.swift in Sources */ = {isa = PBXBuildFile; fileRef = 1A56478E08D96F36DD17D8C8 /* ManageCoinCell.swift */; };
		1A5646C35E5492F629F1C025 /* PinModule.swift in Sources */ = {isa = PBXBuildFile; fileRef = 1A56490AEC0BDFCA98275B49 /* PinModule.swift */; };
		1A5646F6ED19CA9AA8F52C7F /* App.swift in Sources */ = {isa = PBXBuildFile; fileRef = 1A5646D49060C3EFF06D0479 /* App.swift */; };
		1A5647219D7DE64CE22C2B87 /* SetPinPresenter.swift in Sources */ = {isa = PBXBuildFile; fileRef = 1A5648311E0EA947B1446649 /* SetPinPresenter.swift */; };
		1A564724AB95855BFE8AE9E5 /* TransactionInfoAlertModel.swift in Sources */ = {isa = PBXBuildFile; fileRef = 1A5643010944D435B8BA2FD8 /* TransactionInfoAlertModel.swift */; };
		1A56472F97825AB4D2686E41 /* Production.template.xcconfig in Resources */ = {isa = PBXBuildFile; fileRef = 1A564370A637B30D34776F2A /* Production.template.xcconfig */; };
		1A5647415054A078EF056315 /* UnlockPinPresenterTests.swift in Sources */ = {isa = PBXBuildFile; fileRef = 1A564FA5E8DDE76BF1257727 /* UnlockPinPresenterTests.swift */; };
		1A5647481AAB5BF5A86F9829 /* LockoutView.swift in Sources */ = {isa = PBXBuildFile; fileRef = 1A564C329BD2549B51F93155 /* LockoutView.swift */; };
		1A5647659F46A0512EE6A692 /* LockRouter.swift in Sources */ = {isa = PBXBuildFile; fileRef = 1A564A6CCF1B907F25255D2E /* LockRouter.swift */; };
		1A5647709A2B63D16BF5131B /* ManageCoinsPresenterTests.swift in Sources */ = {isa = PBXBuildFile; fileRef = 1A564F5CDA92DD8EC7EC9B0D /* ManageCoinsPresenterTests.swift */; };
		1A56477275C643C23A2281E7 /* MainSettingsRouter.swift in Sources */ = {isa = PBXBuildFile; fileRef = 1A5645D25F2DB148CD0C16B5 /* MainSettingsRouter.swift */; };
		1A56478710E69DB8ACD477D7 /* SendTitleItem.swift in Sources */ = {isa = PBXBuildFile; fileRef = 1A564AF060F532C77FB991C7 /* SendTitleItem.swift */; };
		1A5647968B12B0FB16F149B2 /* FullTransactionInfoTheme.swift in Sources */ = {isa = PBXBuildFile; fileRef = 1A56428DB7E042907CD4252D /* FullTransactionInfoTheme.swift */; };
		1A5647C0909A28BECA342148 /* LockoutView.swift in Sources */ = {isa = PBXBuildFile; fileRef = 1A564C329BD2549B51F93155 /* LockoutView.swift */; };
		1A5647C94C737A83D85C6934 /* ManageCoinsPresenter.swift in Sources */ = {isa = PBXBuildFile; fileRef = 1A564B45A6BB5D38CE45C009 /* ManageCoinsPresenter.swift */; };
		1A5647CE2220F4E29CA539C7 /* ManageCoinsTheme.swift in Sources */ = {isa = PBXBuildFile; fileRef = 1A564A860AD2DA3CFBF9C04A /* ManageCoinsTheme.swift */; };
		1A564822346BD715C453E612 /* SendRouter.swift in Sources */ = {isa = PBXBuildFile; fileRef = 1A56474B516F0AFBAAFB3AE2 /* SendRouter.swift */; };
		1A5648233C26CDC8F95CAC56 /* MainSettingsViewController.swift in Sources */ = {isa = PBXBuildFile; fileRef = 1A564879AD72301AAB78F8F5 /* MainSettingsViewController.swift */; };
		1A56483342FF07B40E53AD20 /* SetPinModule.swift in Sources */ = {isa = PBXBuildFile; fileRef = 1A56421310FCB8A4E19BDDB3 /* SetPinModule.swift */; };
		1A56483A6675677AA621FF79 /* PagingDotsItemView.swift in Sources */ = {isa = PBXBuildFile; fileRef = 1A56453E2F6ED44D46D84C49 /* PagingDotsItemView.swift */; };
		1A56483FBF4BB4255404CDCA /* Development.xcconfig in Resources */ = {isa = PBXBuildFile; fileRef = 1A56433D5D39CCA995F97777 /* Development.xcconfig */; };
		1A564891B0D0EABB5502C123 /* DepositAddressCollectionCell.swift in Sources */ = {isa = PBXBuildFile; fileRef = 1A5647F6F29405E571D70592 /* DepositAddressCollectionCell.swift */; };
		1A5648CC60D79AAC561BBCB0 /* LanguageSettingsPresenterTests.swift in Sources */ = {isa = PBXBuildFile; fileRef = 1A56452493943328835585AC /* LanguageSettingsPresenterTests.swift */; };
		1A5648E9A5AFB70CCF3B51A4 /* ManageCoinsPresenter.swift in Sources */ = {isa = PBXBuildFile; fileRef = 1A564B45A6BB5D38CE45C009 /* ManageCoinsPresenter.swift */; };
		1A5648F83FC5E3954E406849 /* DepositCopyButtonItem.swift in Sources */ = {isa = PBXBuildFile; fileRef = 1A564F3B10EF814E1D330CAD /* DepositCopyButtonItem.swift */; };
		1A5648FE30868C38CBFEB362 /* UnlockPinModule.swift in Sources */ = {isa = PBXBuildFile; fileRef = 1A564E017B299CF4BA6F337C /* UnlockPinModule.swift */; };
		1A56490B8A2941B288FA329F /* ManageCoinsPresenterState.swift in Sources */ = {isa = PBXBuildFile; fileRef = 1A56448A83F040A35FCAE6A7 /* ManageCoinsPresenterState.swift */; };
		1A564928A28CAA37F4F42FF1 /* SecuritySettingsPresenter.swift in Sources */ = {isa = PBXBuildFile; fileRef = 1A56446DB62F52AC4C3C2C30 /* SecuritySettingsPresenter.swift */; };
		1A564939A8DCE6124D2141D3 /* SettingsCell.swift in Sources */ = {isa = PBXBuildFile; fileRef = 1A564F5FA00D064D9F3F0AF7 /* SettingsCell.swift */; };
		1A56493EF89D20094D2D0FF3 /* ManageCoinsPresenterState.swift in Sources */ = {isa = PBXBuildFile; fileRef = 1A56448A83F040A35FCAE6A7 /* ManageCoinsPresenterState.swift */; };
		1A564947E6731A05DF6C19F4 /* FullTransactionInfoTextCell.swift in Sources */ = {isa = PBXBuildFile; fileRef = 1A56424F4DB6D8384D8F2489 /* FullTransactionInfoTextCell.swift */; };
		1A56497B4905D999F96E0461 /* SecuritySettingsRouter.swift in Sources */ = {isa = PBXBuildFile; fileRef = 1A5641B7D1079995F147F7D2 /* SecuritySettingsRouter.swift */; };
		1A56498EE4AF6DADD0A5939A /* TransactionFromToHashItemView.swift in Sources */ = {isa = PBXBuildFile; fileRef = 1A564E1F405D2D57FBC9E799 /* TransactionFromToHashItemView.swift */; };
		1A56499530070968BF68AA2D /* BiometricManager.swift in Sources */ = {isa = PBXBuildFile; fileRef = 1A564901BE8CB514936E47AF /* BiometricManager.swift */; };
		1A5649A1763E1ADB6572ECBC /* UptimeProvider.swift in Sources */ = {isa = PBXBuildFile; fileRef = 1A564F697ACF24DA968884EA /* UptimeProvider.swift */; };
		1A5649A92BA5A92EB2791B7F /* SettingsInfoFooter.swift in Sources */ = {isa = PBXBuildFile; fileRef = 1A56487BA5FFC1BC45D6F25C /* SettingsInfoFooter.swift */; };
		1A5649B033524339B93F838E /* Development.template.xcconfig in Resources */ = {isa = PBXBuildFile; fileRef = 1A5641679DC88BE355F0F3A0 /* Development.template.xcconfig */; };
		1A5649BB2D3C58F17A04F7EA /* Development.xcconfig in Resources */ = {isa = PBXBuildFile; fileRef = 1A56433D5D39CCA995F97777 /* Development.xcconfig */; };
		1A5649C5CA36C74FD2EF4BE9 /* ManageCoinsPresenterStateTests.swift in Sources */ = {isa = PBXBuildFile; fileRef = 1A5640FA19AF1EC2B9C0F407 /* ManageCoinsPresenterStateTests.swift */; };
		1A564A0F7A969658D13D8EDE /* TransactionCell.swift in Sources */ = {isa = PBXBuildFile; fileRef = 1A5643AAE35C8D8C5DA5924C /* TransactionCell.swift */; };
		1A564A1D5A4E50A8C5A86FEE /* UnlockPinPresenter.swift in Sources */ = {isa = PBXBuildFile; fileRef = 1A5641742308EC67C1292980 /* UnlockPinPresenter.swift */; };
		1A564A27A29C3AC7EF21B57D /* OneTimeTimer.swift in Sources */ = {isa = PBXBuildFile; fileRef = 1A56468BE2370BCAA8BDA2FC /* OneTimeTimer.swift */; };
		1A564A306E13E30771D2E823 /* TransactionRecordDataSource.swift in Sources */ = {isa = PBXBuildFile; fileRef = 1A56425A421C1C9FB383DCDA /* TransactionRecordDataSource.swift */; };
		1A564A33F7235D6CE1D0E6DB /* ManageCoinsPresenter.swift in Sources */ = {isa = PBXBuildFile; fileRef = 1A564B45A6BB5D38CE45C009 /* ManageCoinsPresenter.swift */; };
		1A564A44FF860429F91162ED /* DepositModule.swift in Sources */ = {isa = PBXBuildFile; fileRef = 1A564E1FBBCCA45BCDA557F4 /* DepositModule.swift */; };
		1A564A46D655BA99B1C0DAF7 /* DescriptionCollectionHeader.swift in Sources */ = {isa = PBXBuildFile; fileRef = 1A564E60ED94EDDE153519AA /* DescriptionCollectionHeader.swift */; };
		1A564A4DE4455DDFEC8A5E1D /* LockoutUntilDateFactoryTests.swift in Sources */ = {isa = PBXBuildFile; fileRef = 1A564DAA99070A03BBC10871 /* LockoutUntilDateFactoryTests.swift */; };
		1A564A7ECB966C4711CA1A86 /* Coin.swift in Sources */ = {isa = PBXBuildFile; fileRef = 1A56404690D0235A5183C12D /* Coin.swift */; };
		1A564A7ECE35A5A7A314D455 /* TransactionsTheme.swift in Sources */ = {isa = PBXBuildFile; fileRef = 1A5645ED6604E61C418C257E /* TransactionsTheme.swift */; };
		1A564A832CFA51E737EF3AE4 /* LockoutManager.swift in Sources */ = {isa = PBXBuildFile; fileRef = 1A5645447A24FE94F0D87BFF /* LockoutManager.swift */; };
		1A564A85241B5956B277FE8B /* SettingsToggleCell.swift in Sources */ = {isa = PBXBuildFile; fileRef = 1A564B3A1B7A6F432F72A811 /* SettingsToggleCell.swift */; };
		1A564A87C70D95E5B17DB9D2 /* TransactionCloseItemView.swift in Sources */ = {isa = PBXBuildFile; fileRef = 1A564B27FBA16D9EA22F0944 /* TransactionCloseItemView.swift */; };
		1A564AAA92C0EBFB1C26DB29 /* UptimeProvider.swift in Sources */ = {isa = PBXBuildFile; fileRef = 1A564F697ACF24DA968884EA /* UptimeProvider.swift */; };
		1A564AAE494C986DF8883E0B /* SecuritySettingsPresenterTests.swift in Sources */ = {isa = PBXBuildFile; fileRef = 1A56444A8B170E65EE00C33F /* SecuritySettingsPresenterTests.swift */; };
		1A564AB936D91E4E5FBBAA4C /* BalanceHeaderView.swift in Sources */ = {isa = PBXBuildFile; fileRef = 1A56463AFF1D05E33BA25C8A /* BalanceHeaderView.swift */; };
		1A564AF044871B706A39C467 /* LockoutState.swift in Sources */ = {isa = PBXBuildFile; fileRef = 1A56488B2051E9529CE8742E /* LockoutState.swift */; };
		1A564AFE8103BA974943D4E7 /* InputFieldTheme.swift in Sources */ = {isa = PBXBuildFile; fileRef = 1A564939814A9D9F47D41EEB /* InputFieldTheme.swift */; };
		1A564B096FFE228DF453A66D /* TransactionInfoPresenter.swift in Sources */ = {isa = PBXBuildFile; fileRef = 1A564091A9C12F224A18B740 /* TransactionInfoPresenter.swift */; };
		1A564B49C052D4BF6C53DE7F /* BalanceInteractorTests.swift in Sources */ = {isa = PBXBuildFile; fileRef = 1A564EA89D7182D3D3F669C3 /* BalanceInteractorTests.swift */; };
		1A564B6E513269FED43EA6F2 /* ManageCoinsModule.swift in Sources */ = {isa = PBXBuildFile; fileRef = 1A564FD2BE42EF4AADB0372C /* ManageCoinsModule.swift */; };
		1A564B955AE4E27AD7B232CC /* TransactionTitleItem.swift in Sources */ = {isa = PBXBuildFile; fileRef = 1A564C27C6CDAE6E692C4A14 /* TransactionTitleItem.swift */; };
		1A564BAAAD199DDF96A84006 /* SecuritySettingsInteractorTests.swift in Sources */ = {isa = PBXBuildFile; fileRef = 1A564258FC24334581197AC1 /* SecuritySettingsInteractorTests.swift */; };
		1A564BD5E7709C07FD063961 /* TransactionsFilterTheme.swift in Sources */ = {isa = PBXBuildFile; fileRef = 1A5647CE5852E959DA7EB89A /* TransactionsFilterTheme.swift */; };
		1A564BDABCF8EA54F5599FF7 /* LatestRate.swift in Sources */ = {isa = PBXBuildFile; fileRef = 1A5640AA47846498D56A36E6 /* LatestRate.swift */; };
		1A564BE00FB2C76EAA44A2E3 /* SettingsRightImageCell.swift in Sources */ = {isa = PBXBuildFile; fileRef = 1A56499AAEEED9EA3CE9E0A7 /* SettingsRightImageCell.swift */; };
		1A564BE5BF0E283B1758F2F0 /* BalanceHeaderView.xib in Resources */ = {isa = PBXBuildFile; fileRef = 1A5646B68188CD13969CE766 /* BalanceHeaderView.xib */; };
		1A564BF5CEF2800EF05EAAB0 /* BalancePresenterTests.swift in Sources */ = {isa = PBXBuildFile; fileRef = 1A5646AB24E23765AD12C83E /* BalancePresenterTests.swift */; };
		1A564C1405D8C21185B0D4C1 /* TransactionsCurrencyCell.swift in Sources */ = {isa = PBXBuildFile; fileRef = 1A5649C888E12C1A0B70EFA8 /* TransactionsCurrencyCell.swift */; };
		1A564C182AB0AFD47CA76EA5 /* Development.xcconfig in Resources */ = {isa = PBXBuildFile; fileRef = 1A56433D5D39CCA995F97777 /* Development.xcconfig */; };
		1A564C41C7DF7E5B3812BE3A /* BalanceEditCell.swift in Sources */ = {isa = PBXBuildFile; fileRef = 1A564DDACAD5CFB092AE6496 /* BalanceEditCell.swift */; };
		1A564C84E08DE681615528E3 /* SendTitleItemView.swift in Sources */ = {isa = PBXBuildFile; fileRef = 1A5649BED7237B075AE7F8B8 /* SendTitleItemView.swift */; };
		1A564CC0C92C44E29FEA6642 /* SetPinPresenterTests.swift in Sources */ = {isa = PBXBuildFile; fileRef = 1A564E534927A26ACA3B1D83 /* SetPinPresenterTests.swift */; };
		1A564CDEE86EFCB66EB45FD6 /* DepositCollectionItemView.swift in Sources */ = {isa = PBXBuildFile; fileRef = 1A564B0A9AB0EAAB5574FDD0 /* DepositCollectionItemView.swift */; };
		1A564CE48F0132E494B7250C /* TransactionsPresenterTests.swift in Sources */ = {isa = PBXBuildFile; fileRef = 1A56401A0F6DB2F88A01ED73 /* TransactionsPresenterTests.swift */; };
		1A564CFF150F67077C950566 /* MainSettingsPresenter.swift in Sources */ = {isa = PBXBuildFile; fileRef = 1A5640528EFD15137E218EA3 /* MainSettingsPresenter.swift */; };
		1A564D08FE960CC2551A2D7F /* TransactionStatusItemView.swift in Sources */ = {isa = PBXBuildFile; fileRef = 1A564BD2D59794AD187F28ED /* TransactionStatusItemView.swift */; };
		1A564D21D1301F442EC55C2D /* LaunchModule.swift in Sources */ = {isa = PBXBuildFile; fileRef = 1A56408C8281C80FD365E5BE /* LaunchModule.swift */; };
		1A564D29C715EE06C30C8B2B /* LaunchInteractor.swift in Sources */ = {isa = PBXBuildFile; fileRef = 1A56458C7C29504755A09E00 /* LaunchInteractor.swift */; };
		1A564D45DD956D909C7B6C16 /* OneTimeTimer.swift in Sources */ = {isa = PBXBuildFile; fileRef = 1A56468BE2370BCAA8BDA2FC /* OneTimeTimer.swift */; };
		1A564D5F202F7ED3AA797E20 /* Production.template.xcconfig in Resources */ = {isa = PBXBuildFile; fileRef = 1A564370A637B30D34776F2A /* Production.template.xcconfig */; };
		1A564D6E1FB65C20AAD6C54B /* DepositTheme.swift in Sources */ = {isa = PBXBuildFile; fileRef = 1A56481E8D97841B12893D00 /* DepositTheme.swift */; };
		1A564D792EC5F9FA02762704 /* SendAlertModel.swift in Sources */ = {isa = PBXBuildFile; fileRef = 1A5644CAA65F6AF171D2D5AF /* SendAlertModel.swift */; };
		1A564D837A9AB8A7EA5EB71A /* LatestRate.swift in Sources */ = {isa = PBXBuildFile; fileRef = 1A5640AA47846498D56A36E6 /* LatestRate.swift */; };
		1A564D9038D65D88CF97329C /* TransactionTitleItemView.swift in Sources */ = {isa = PBXBuildFile; fileRef = 1A56469DF9D0C335228E88EE /* TransactionTitleItemView.swift */; };
		1A564DCD5D3D7A6FB741DF3B /* Development.template.xcconfig in Resources */ = {isa = PBXBuildFile; fileRef = 1A5641679DC88BE355F0F3A0 /* Development.template.xcconfig */; };
		1A564DEAF0A6DF97F029594E /* LockoutManager.swift in Sources */ = {isa = PBXBuildFile; fileRef = 1A5645447A24FE94F0D87BFF /* LockoutManager.swift */; };
		1A564DF36A4269C9FB869778 /* LockoutManager.swift in Sources */ = {isa = PBXBuildFile; fileRef = 1A5645447A24FE94F0D87BFF /* LockoutManager.swift */; };
		1A564DFE6A07FCDA016A8ACE /* LockoutUntilDateFactory.swift in Sources */ = {isa = PBXBuildFile; fileRef = 1A5641ABEF9064B6FCC8DF87 /* LockoutUntilDateFactory.swift */; };
		1A564E0A6E37A68995364D81 /* TransactionInfoInteractor.swift in Sources */ = {isa = PBXBuildFile; fileRef = 1A5647DBF15322999B5A1D04 /* TransactionInfoInteractor.swift */; };
		1A564E181F46CF98BC00CC30 /* EditPinPresenterTests.swift in Sources */ = {isa = PBXBuildFile; fileRef = 1A564996AA2AE3468D2992E5 /* EditPinPresenterTests.swift */; };
		1A564E268D7D4D01BD7B5078 /* MainSettingsPresenterTests.swift in Sources */ = {isa = PBXBuildFile; fileRef = 1A56445B53883A652362E9D6 /* MainSettingsPresenterTests.swift */; };
		1A564E286A1C980C944A63A9 /* Coin.swift in Sources */ = {isa = PBXBuildFile; fileRef = 1A56404690D0235A5183C12D /* Coin.swift */; };
		1A564E2AA9F3C675924EE183 /* ManageCoinsRouter.swift in Sources */ = {isa = PBXBuildFile; fileRef = 1A56471ECC51CB5E5572DBD8 /* ManageCoinsRouter.swift */; };
		1A564E2B4B30AB0F54A2FBF6 /* LockoutState.swift in Sources */ = {isa = PBXBuildFile; fileRef = 1A56488B2051E9529CE8742E /* LockoutState.swift */; };
		1A564E374CD439E2C1334208 /* CurrentDateProvider.swift in Sources */ = {isa = PBXBuildFile; fileRef = 1A564FC3433E72C8A63AC5F5 /* CurrentDateProvider.swift */; };
		1A564E3D1BD7610D43898DB6 /* MainSettingsModule.swift in Sources */ = {isa = PBXBuildFile; fileRef = 1A5647AD7481B36F20D4DDF9 /* MainSettingsModule.swift */; };
		1A564E608B71D5E8336BF7AA /* LanguageSettingsRouter.swift in Sources */ = {isa = PBXBuildFile; fileRef = 1A564094488F092EDA007FE9 /* LanguageSettingsRouter.swift */; };
		1A564E60E4500D62863F4353 /* PinViewController.swift in Sources */ = {isa = PBXBuildFile; fileRef = 1A564948450C4AADB2679AC0 /* PinViewController.swift */; };
		1A564E61E0EBDDA6006279F2 /* PinInteractorTests.swift in Sources */ = {isa = PBXBuildFile; fileRef = 1A564AA8BF74E16E91DC46D5 /* PinInteractorTests.swift */; };
		1A564E98E286D37F88D34F28 /* ManagePinPresenter.swift in Sources */ = {isa = PBXBuildFile; fileRef = 1A564A3E6B23CF04ECEB40DC /* ManagePinPresenter.swift */; };
		1A564EA01F3260DE1FB535EC /* EditPinModule.swift in Sources */ = {isa = PBXBuildFile; fileRef = 1A564D0BE1310BFCC7D8D774 /* EditPinModule.swift */; };
		1A564EBDB15B44C38136B645 /* SecuritySettingsModule.swift in Sources */ = {isa = PBXBuildFile; fileRef = 1A5641572B6E46E18B52A6A9 /* SecuritySettingsModule.swift */; };
		1A564F0F3119055C658B78A7 /* LocalizationManager.swift in Sources */ = {isa = PBXBuildFile; fileRef = 1A564F49E3B187A3564C0561 /* LocalizationManager.swift */; };
		1A564F2D363CB805A486F4A5 /* OneTimeTimer.swift in Sources */ = {isa = PBXBuildFile; fileRef = 1A56468BE2370BCAA8BDA2FC /* OneTimeTimer.swift */; };
		1A564F41635CE7EB9B441040 /* LockoutUntilDateFactory.swift in Sources */ = {isa = PBXBuildFile; fileRef = 1A5641ABEF9064B6FCC8DF87 /* LockoutUntilDateFactory.swift */; };
		1A564F4AA83DC47DC9840A69 /* SettingsTheme.swift in Sources */ = {isa = PBXBuildFile; fileRef = 1A564F747A4D0B78E5DF6F1B /* SettingsTheme.swift */; };
		1A564F614653FD09B495400A /* ManageCoinCell.swift in Sources */ = {isa = PBXBuildFile; fileRef = 1A56478E08D96F36DD17D8C8 /* ManageCoinCell.swift */; };
		1A564FB62EBBA50489895BEF /* BalanceCell.swift in Sources */ = {isa = PBXBuildFile; fileRef = 1A564B746C8A6451D81B27D4 /* BalanceCell.swift */; };
		1A564FBBE3324B1D8EDA3232 /* PinInteractor.swift in Sources */ = {isa = PBXBuildFile; fileRef = 1A5640B8B65EAECA3A36F89E /* PinInteractor.swift */; };
		1A564FD21968E2B4C1CB4AF5 /* ManageCoinsViewController.swift in Sources */ = {isa = PBXBuildFile; fileRef = 1A5642992929CF74471FE0B4 /* ManageCoinsViewController.swift */; };
		1A564FD718DF1DD5F82D7B1E /* ManageCoinsModule.swift in Sources */ = {isa = PBXBuildFile; fileRef = 1A564FD2BE42EF4AADB0372C /* ManageCoinsModule.swift */; };
		1A564FEE11A00F6D86B5616D /* ManageCoinsRouter.swift in Sources */ = {isa = PBXBuildFile; fileRef = 1A56471ECC51CB5E5572DBD8 /* ManageCoinsRouter.swift */; };
		1A564FF3653D4DF42A180896 /* ManageCoinsTheme.swift in Sources */ = {isa = PBXBuildFile; fileRef = 1A564A860AD2DA3CFBF9C04A /* ManageCoinsTheme.swift */; };
		41A22A9B2FA01C41637B3EB9 /* Pods_Bank_Tests.framework in Frameworks */ = {isa = PBXBuildFile; fileRef = C34C463CE4115A838C13EA33 /* Pods_Bank_Tests.framework */; };
		4BBB009736B540C47E50CE37 /* Pods_Bank.framework in Frameworks */ = {isa = PBXBuildFile; fileRef = 754FC632F3964D9EF1172D85 /* Pods_Bank.framework */; };
		5026000021C3CA280023EEA2 /* Bank.release.xcconfig in Resources */ = {isa = PBXBuildFile; fileRef = 5026FFF621C3CA280023EEA2 /* Bank.release.xcconfig */; };
		5026000121C3CA280023EEA2 /* Bank.release.xcconfig in Resources */ = {isa = PBXBuildFile; fileRef = 5026FFF621C3CA280023EEA2 /* Bank.release.xcconfig */; };
		5026000221C3CA280023EEA2 /* Bank.release.xcconfig in Resources */ = {isa = PBXBuildFile; fileRef = 5026FFF621C3CA280023EEA2 /* Bank.release.xcconfig */; };
		5026000321C3CA280023EEA2 /* Bank Dev T.debug.xcconfig in Resources */ = {isa = PBXBuildFile; fileRef = 5026FFF721C3CA280023EEA2 /* Bank Dev T.debug.xcconfig */; };
		5026000421C3CA280023EEA2 /* Bank Dev T.debug.xcconfig in Resources */ = {isa = PBXBuildFile; fileRef = 5026FFF721C3CA280023EEA2 /* Bank Dev T.debug.xcconfig */; };
		5026000521C3CA280023EEA2 /* Bank Dev T.debug.xcconfig in Resources */ = {isa = PBXBuildFile; fileRef = 5026FFF721C3CA280023EEA2 /* Bank Dev T.debug.xcconfig */; };
		5026000621C3CA280023EEA2 /* Bank Dev.debug.xcconfig in Resources */ = {isa = PBXBuildFile; fileRef = 5026FFF821C3CA280023EEA2 /* Bank Dev.debug.xcconfig */; };
		5026000721C3CA280023EEA2 /* Bank Dev.debug.xcconfig in Resources */ = {isa = PBXBuildFile; fileRef = 5026FFF821C3CA280023EEA2 /* Bank Dev.debug.xcconfig */; };
		5026000821C3CA280023EEA2 /* Bank Dev.debug.xcconfig in Resources */ = {isa = PBXBuildFile; fileRef = 5026FFF821C3CA280023EEA2 /* Bank Dev.debug.xcconfig */; };
		5026000921C3CA280023EEA2 /* Bank.debug.xcconfig in Resources */ = {isa = PBXBuildFile; fileRef = 5026FFF921C3CA280023EEA2 /* Bank.debug.xcconfig */; };
		5026000A21C3CA280023EEA2 /* Bank.debug.xcconfig in Resources */ = {isa = PBXBuildFile; fileRef = 5026FFF921C3CA280023EEA2 /* Bank.debug.xcconfig */; };
		5026000B21C3CA280023EEA2 /* Bank.debug.xcconfig in Resources */ = {isa = PBXBuildFile; fileRef = 5026FFF921C3CA280023EEA2 /* Bank.debug.xcconfig */; };
		5026FFFA21C3CA280023EEA2 /* Bank Dev.release.xcconfig in Resources */ = {isa = PBXBuildFile; fileRef = 5026FFF421C3CA280023EEA2 /* Bank Dev.release.xcconfig */; };
		5026FFFB21C3CA280023EEA2 /* Bank Dev.release.xcconfig in Resources */ = {isa = PBXBuildFile; fileRef = 5026FFF421C3CA280023EEA2 /* Bank Dev.release.xcconfig */; };
		5026FFFC21C3CA280023EEA2 /* Bank Dev.release.xcconfig in Resources */ = {isa = PBXBuildFile; fileRef = 5026FFF421C3CA280023EEA2 /* Bank Dev.release.xcconfig */; };
		5026FFFD21C3CA280023EEA2 /* Bank Dev T.release.xcconfig in Resources */ = {isa = PBXBuildFile; fileRef = 5026FFF521C3CA280023EEA2 /* Bank Dev T.release.xcconfig */; };
		5026FFFE21C3CA280023EEA2 /* Bank Dev T.release.xcconfig in Resources */ = {isa = PBXBuildFile; fileRef = 5026FFF521C3CA280023EEA2 /* Bank Dev T.release.xcconfig */; };
		5026FFFF21C3CA280023EEA2 /* Bank Dev T.release.xcconfig in Resources */ = {isa = PBXBuildFile; fileRef = 5026FFF521C3CA280023EEA2 /* Bank Dev T.release.xcconfig */; };
		503320AB214679EB00F64AAA /* PinTheme.swift in Sources */ = {isa = PBXBuildFile; fileRef = 503320AA214679EB00F64AAA /* PinTheme.swift */; };
		509E3D2420E398610095452C /* RestoreTheme.swift in Sources */ = {isa = PBXBuildFile; fileRef = 509E3D2320E398610095452C /* RestoreTheme.swift */; };
		50AB06AE2158E2EE00A01E4A /* LocalAuthentication.framework in Frameworks */ = {isa = PBXBuildFile; fileRef = 50AB06AD2158E2EE00A01E4A /* LocalAuthentication.framework */; };
		50AB06B7215A269200A01E4A /* InfoPlist.strings in Resources */ = {isa = PBXBuildFile; fileRef = 50AB06B5215A269200A01E4A /* InfoPlist.strings */; };
		50EDB79F215B493000BFE8A5 /* GeneratedMocks.swift in Sources */ = {isa = PBXBuildFile; fileRef = 50EDB79E215B493000BFE8A5 /* GeneratedMocks.swift */; };
		58AAA1AB2FD9FBA7801F830D /* PaymentRequestAddress.swift in Sources */ = {isa = PBXBuildFile; fileRef = 58AAA7A94D25C20240FD75C6 /* PaymentRequestAddress.swift */; };
		58AAA4E1C32E0B48A4CFECCD /* PaymentRequestAddress.swift in Sources */ = {isa = PBXBuildFile; fileRef = 58AAA7A94D25C20240FD75C6 /* PaymentRequestAddress.swift */; };
		58AAA8D40B3399937CFEB0F2 /* PaymentRequestAddress.swift in Sources */ = {isa = PBXBuildFile; fileRef = 58AAA7A94D25C20240FD75C6 /* PaymentRequestAddress.swift */; };
		D3285F4620BD158E00644076 /* AppDelegate.swift in Sources */ = {isa = PBXBuildFile; fileRef = D3285F4520BD158E00644076 /* AppDelegate.swift */; };
		D3373D9520BEC7B30082BC4A /* AVFoundation.framework in Frameworks */ = {isa = PBXBuildFile; fileRef = D3373D9420BEC7B30082BC4A /* AVFoundation.framework */; };
		D3373DB220C52F640082BC4A /* LaunchScreen.xib in Resources */ = {isa = PBXBuildFile; fileRef = D3373DB120C52F640082BC4A /* LaunchScreen.xib */; };
		D3373DB920C564450082BC4A /* BackupWordsController.swift in Sources */ = {isa = PBXBuildFile; fileRef = D3373DB720C564450082BC4A /* BackupWordsController.swift */; };
		D3373DBA20C564450082BC4A /* BackupWordsController.xib in Resources */ = {isa = PBXBuildFile; fileRef = D3373DB820C564450082BC4A /* BackupWordsController.xib */; };
		D3373DCE20C6B21C0082BC4A /* RestoreViewController.swift in Sources */ = {isa = PBXBuildFile; fileRef = D3373DCC20C6B21C0082BC4A /* RestoreViewController.swift */; };
		D3373DCF20C6B21C0082BC4A /* RestoreViewController.xib in Resources */ = {isa = PBXBuildFile; fileRef = D3373DCD20C6B21C0082BC4A /* RestoreViewController.xib */; };
		D348A76E20C7C44500803B9E /* BackupNavigationController.swift in Sources */ = {isa = PBXBuildFile; fileRef = D348A76C20C7C44500803B9E /* BackupNavigationController.swift */; };
		D348A77220C7C58900803B9E /* BackupIntroController.swift in Sources */ = {isa = PBXBuildFile; fileRef = D348A77020C7C58900803B9E /* BackupIntroController.swift */; };
		D348A77320C7C58900803B9E /* BackupIntroController.xib in Resources */ = {isa = PBXBuildFile; fileRef = D348A77120C7C58900803B9E /* BackupIntroController.xib */; };
		D348A77620C7D34100803B9E /* BackupConfirmationController.swift in Sources */ = {isa = PBXBuildFile; fileRef = D348A77420C7D34100803B9E /* BackupConfirmationController.swift */; };
		D348A77720C7D34100803B9E /* BackupConfirmationController.xib in Resources */ = {isa = PBXBuildFile; fileRef = D348A77520C7D34100803B9E /* BackupConfirmationController.xib */; };
		D35B518A21942E7A00504FBA /* AboutSettingsViewController.swift in Sources */ = {isa = PBXBuildFile; fileRef = D35B518821942E7A00504FBA /* AboutSettingsViewController.swift */; };
		D35B518B21942E7A00504FBA /* AboutSettingsViewController.swift in Sources */ = {isa = PBXBuildFile; fileRef = D35B518821942E7A00504FBA /* AboutSettingsViewController.swift */; };
		D35B518C21942E7A00504FBA /* AboutSettingsViewController.swift in Sources */ = {isa = PBXBuildFile; fileRef = D35B518821942E7A00504FBA /* AboutSettingsViewController.swift */; };
		D38404E4218317DF007D50AD /* AppDelegate.swift in Sources */ = {isa = PBXBuildFile; fileRef = D3285F4520BD158E00644076 /* AppDelegate.swift */; };
		D38404E5218317DF007D50AD /* BackupIntroController.swift in Sources */ = {isa = PBXBuildFile; fileRef = D348A77020C7C58900803B9E /* BackupIntroController.swift */; };
		D38404E6218317DF007D50AD /* TransactionsViewController.swift in Sources */ = {isa = PBXBuildFile; fileRef = D3B62A9020CA467E005A9F80 /* TransactionsViewController.swift */; };
		D38404E7218317DF007D50AD /* BackupNavigationController.swift in Sources */ = {isa = PBXBuildFile; fileRef = D348A76C20C7C44500803B9E /* BackupNavigationController.swift */; };
		D38404E8218317DF007D50AD /* MainViewController.swift in Sources */ = {isa = PBXBuildFile; fileRef = D3B62A8820CA40DC005A9F80 /* MainViewController.swift */; };
		D38404E9218317DF007D50AD /* BalanceViewController.swift in Sources */ = {isa = PBXBuildFile; fileRef = D3B62A8C20CA436F005A9F80 /* BalanceViewController.swift */; };
		D38404EA218317DF007D50AD /* BackupWordsController.swift in Sources */ = {isa = PBXBuildFile; fileRef = D3373DB720C564450082BC4A /* BackupWordsController.swift */; };
		D38404EB218317DF007D50AD /* GuestViewController.swift in Sources */ = {isa = PBXBuildFile; fileRef = 11B353D57AB36A9CF4DEE090 /* GuestViewController.swift */; };
		D38404EC218317DF007D50AD /* BackupConfirmationController.swift in Sources */ = {isa = PBXBuildFile; fileRef = D348A77420C7D34100803B9E /* BackupConfirmationController.swift */; };
		D38404ED218317DF007D50AD /* GuestRouter.swift in Sources */ = {isa = PBXBuildFile; fileRef = 11B35ADA6828A0EF11976938 /* GuestRouter.swift */; };
		D38404EE218317DF007D50AD /* RestoreTheme.swift in Sources */ = {isa = PBXBuildFile; fileRef = 509E3D2320E398610095452C /* RestoreTheme.swift */; };
		D38404EF218317DF007D50AD /* RestoreViewController.swift in Sources */ = {isa = PBXBuildFile; fileRef = D3373DCC20C6B21C0082BC4A /* RestoreViewController.swift */; };
		D38404F0218317DF007D50AD /* GuestPresenter.swift in Sources */ = {isa = PBXBuildFile; fileRef = 11B350896FD41EC360BF7C25 /* GuestPresenter.swift */; };
		D38404F1218317DF007D50AD /* BackupRouter.swift in Sources */ = {isa = PBXBuildFile; fileRef = 11B35D66E95B16C32E3796E8 /* BackupRouter.swift */; };
		D38404F2218317DF007D50AD /* BackupPresenter.swift in Sources */ = {isa = PBXBuildFile; fileRef = 11B355771A1D96DB96FBC975 /* BackupPresenter.swift */; };
		D38404F3218317DF007D50AD /* BackupInteractor.swift in Sources */ = {isa = PBXBuildFile; fileRef = 11B353A3B460BF1B24349F9F /* BackupInteractor.swift */; };
		D38404F4218317DF007D50AD /* RestoreRouter.swift in Sources */ = {isa = PBXBuildFile; fileRef = 11B35142DB758C8B2397D115 /* RestoreRouter.swift */; };
		D38404F5218317DF007D50AD /* RestorePresenter.swift in Sources */ = {isa = PBXBuildFile; fileRef = 11B35BAEE22C144B33661819 /* RestorePresenter.swift */; };
		D38404F6218317DF007D50AD /* BackupModule.swift in Sources */ = {isa = PBXBuildFile; fileRef = 11B356CEB7192CE21DD1BC8B /* BackupModule.swift */; };
		D38404F7218317DF007D50AD /* GuestModule.swift in Sources */ = {isa = PBXBuildFile; fileRef = 11B35BC220F1D90BF6BF3AAF /* GuestModule.swift */; };
		D38404F8218317DF007D50AD /* RestoreModule.swift in Sources */ = {isa = PBXBuildFile; fileRef = 11B358586003E20B167B1442 /* RestoreModule.swift */; };
		D38404F9218317DF007D50AD /* MainModule.swift in Sources */ = {isa = PBXBuildFile; fileRef = 11B35B96D2BC5994AC8EC794 /* MainModule.swift */; };
		D38404FA218317DF007D50AD /* MainRouter.swift in Sources */ = {isa = PBXBuildFile; fileRef = 11B35D163D12BE823AF54E97 /* MainRouter.swift */; };
		D38404FB218317DF007D50AD /* MainPresenter.swift in Sources */ = {isa = PBXBuildFile; fileRef = 11B359E7A75E6B92D1305F40 /* MainPresenter.swift */; };
		D38404FC218317DF007D50AD /* BalanceModule.swift in Sources */ = {isa = PBXBuildFile; fileRef = 11B35DC5A4019EA28C92B1E7 /* BalanceModule.swift */; };
		D38404FD218317DF007D50AD /* BalanceRouter.swift in Sources */ = {isa = PBXBuildFile; fileRef = 11B35DDABED90E97417092F5 /* BalanceRouter.swift */; };
		D38404FE218317DF007D50AD /* BalancePresenter.swift in Sources */ = {isa = PBXBuildFile; fileRef = 11B356A624E0982E0D90F9BB /* BalancePresenter.swift */; };
		D38404FF218317DF007D50AD /* TransactionsRouter.swift in Sources */ = {isa = PBXBuildFile; fileRef = 11B3520E9F70FFB8CC2D25A3 /* TransactionsRouter.swift */; };
		D3840500218317DF007D50AD /* TransactionsPresenter.swift in Sources */ = {isa = PBXBuildFile; fileRef = 11B3569AE7CDF7E217CAB4EE /* TransactionsPresenter.swift */; };
		D3840501218317DF007D50AD /* TransactionsModule.swift in Sources */ = {isa = PBXBuildFile; fileRef = 11B35687F7521B1F22786638 /* TransactionsModule.swift */; };
		D3840502218317DF007D50AD /* Protocols.swift in Sources */ = {isa = PBXBuildFile; fileRef = 11B35A5DE20DD6DD486FAFC0 /* Protocols.swift */; };
		D3840503218317DF007D50AD /* MainInteractor.swift in Sources */ = {isa = PBXBuildFile; fileRef = 11B35B88A2D6C85E1600F3AF /* MainInteractor.swift */; };
		D3840504218317DF007D50AD /* GuestInteractor.swift in Sources */ = {isa = PBXBuildFile; fileRef = 11B3566ED622AE7606EF76B9 /* GuestInteractor.swift */; };
		D3840505218317DF007D50AD /* LaunchRouter.swift in Sources */ = {isa = PBXBuildFile; fileRef = 11B35C7DCF9B7894F7600623 /* LaunchRouter.swift */; };
		D3840506218317DF007D50AD /* RestoreInteractor.swift in Sources */ = {isa = PBXBuildFile; fileRef = 11B354E15658C8BF7D5268D9 /* RestoreInteractor.swift */; };
		D3840507218317DF007D50AD /* BalanceInteractor.swift in Sources */ = {isa = PBXBuildFile; fileRef = 11B3511175F5F85BE5677E1A /* BalanceInteractor.swift */; };
		D3840508218317DF007D50AD /* BalanceViewItem.swift in Sources */ = {isa = PBXBuildFile; fileRef = 11B35458E7255EFB7BD0FB67 /* BalanceViewItem.swift */; };
		D3840509218317DF007D50AD /* Currency.swift in Sources */ = {isa = PBXBuildFile; fileRef = 11B356DF243F6B9248E6AD42 /* Currency.swift */; };
		D384050B218317DF007D50AD /* CurrencyValue.swift in Sources */ = {isa = PBXBuildFile; fileRef = 11B3589DC1945CAFBEEB1EED /* CurrencyValue.swift */; };
		D384050C218317DF007D50AD /* CoinValue.swift in Sources */ = {isa = PBXBuildFile; fileRef = 11B35B466B8FF6754E47DACD /* CoinValue.swift */; };
		D384050E218317DF007D50AD /* TransactionsInteractor.swift in Sources */ = {isa = PBXBuildFile; fileRef = 11B35BEF7ABBE155593B4DBE /* TransactionsInteractor.swift */; };
		D384050F218317DF007D50AD /* RestoreWordCell.swift in Sources */ = {isa = PBXBuildFile; fileRef = 1A5648D3CF09FF5EBE8321EC /* RestoreWordCell.swift */; };
		D3840510218317DF007D50AD /* DescriptionCollectionHeader.swift in Sources */ = {isa = PBXBuildFile; fileRef = 1A564E60ED94EDDE153519AA /* DescriptionCollectionHeader.swift */; };
		D3840511218317DF007D50AD /* InputFieldTheme.swift in Sources */ = {isa = PBXBuildFile; fileRef = 1A564939814A9D9F47D41EEB /* InputFieldTheme.swift */; };
		D3840512218317DF007D50AD /* AppTheme.swift in Sources */ = {isa = PBXBuildFile; fileRef = 1A5649DB879A57761C09842E /* AppTheme.swift */; };
		D3840513218317DF007D50AD /* BalanceCell.swift in Sources */ = {isa = PBXBuildFile; fileRef = 1A564B746C8A6451D81B27D4 /* BalanceCell.swift */; };
		D3840514218317DF007D50AD /* BalanceHeaderView.swift in Sources */ = {isa = PBXBuildFile; fileRef = 1A56463AFF1D05E33BA25C8A /* BalanceHeaderView.swift */; };
		D3840515218317DF007D50AD /* BalanceTheme.swift in Sources */ = {isa = PBXBuildFile; fileRef = 1A564243436E5185205D0359 /* BalanceTheme.swift */; };
		D3840516218317DF007D50AD /* CurrencyHelper.swift in Sources */ = {isa = PBXBuildFile; fileRef = 1A564679937963085A8530F4 /* CurrencyHelper.swift */; };
		D3840517218317DF007D50AD /* TransactionCurrenciesHeaderView.swift in Sources */ = {isa = PBXBuildFile; fileRef = 1A564FE8D247C36C2478C6B5 /* TransactionCurrenciesHeaderView.swift */; };
		D3840518218317DF007D50AD /* TransactionsCurrencyCell.swift in Sources */ = {isa = PBXBuildFile; fileRef = 1A5649C888E12C1A0B70EFA8 /* TransactionsCurrencyCell.swift */; };
		D3840519218317DF007D50AD /* TransactionsFilterTheme.swift in Sources */ = {isa = PBXBuildFile; fileRef = 1A5647CE5852E959DA7EB89A /* TransactionsFilterTheme.swift */; };
		D384051A218317DF007D50AD /* TransactionCell.swift in Sources */ = {isa = PBXBuildFile; fileRef = 1A5643AAE35C8D8C5DA5924C /* TransactionCell.swift */; };
		D384051B218317DF007D50AD /* TransactionsTheme.swift in Sources */ = {isa = PBXBuildFile; fileRef = 1A5645ED6604E61C418C257E /* TransactionsTheme.swift */; };
		D384051C218317DF007D50AD /* CoinValueHelper.swift in Sources */ = {isa = PBXBuildFile; fileRef = 1A5640B6691F4FD048C82A49 /* CoinValueHelper.swift */; };
		D3840520218317DF007D50AD /* ConfirmationTheme.swift in Sources */ = {isa = PBXBuildFile; fileRef = 1A564E77730537D108E31276 /* ConfirmationTheme.swift */; };
		D3840521218317DF007D50AD /* ButtonTheme.swift in Sources */ = {isa = PBXBuildFile; fileRef = 1A564D7FA287326CBE96353A /* ButtonTheme.swift */; };
		D3840524218317DF007D50AD /* DepositRouter.swift in Sources */ = {isa = PBXBuildFile; fileRef = 1A564EDCEACE83D95F6AE528 /* DepositRouter.swift */; };
		D3840525218317DF007D50AD /* DepositModule.swift in Sources */ = {isa = PBXBuildFile; fileRef = 1A564E1FBBCCA45BCDA557F4 /* DepositModule.swift */; };
		D3840526218317DF007D50AD /* DepositInteractor.swift in Sources */ = {isa = PBXBuildFile; fileRef = 1A5648DA32EA5FC27E4CEF64 /* DepositInteractor.swift */; };
		D3840527218317DF007D50AD /* DepositPresenter.swift in Sources */ = {isa = PBXBuildFile; fileRef = 1A5645371B2FC499500DCA93 /* DepositPresenter.swift */; };
		D3840528218317DF007D50AD /* DepositAlertModel.swift in Sources */ = {isa = PBXBuildFile; fileRef = 1A564C2A96B49F01C1EC645D /* DepositAlertModel.swift */; };
		D3840529218317DF007D50AD /* DepositTheme.swift in Sources */ = {isa = PBXBuildFile; fileRef = 1A56481E8D97841B12893D00 /* DepositTheme.swift */; };
		D384052A218317DF007D50AD /* DepositCollectionItemView.swift in Sources */ = {isa = PBXBuildFile; fileRef = 1A564B0A9AB0EAAB5574FDD0 /* DepositCollectionItemView.swift */; };
		D384052B218317DF007D50AD /* DepositCollectionItem.swift in Sources */ = {isa = PBXBuildFile; fileRef = 1A5645BE7DACEC78A2FAEFB5 /* DepositCollectionItem.swift */; };
		D384052C218317DF007D50AD /* DepositAddressCollectionCell.swift in Sources */ = {isa = PBXBuildFile; fileRef = 1A5647F6F29405E571D70592 /* DepositAddressCollectionCell.swift */; };
		D384052F218317DF007D50AD /* PagingDotsItem.swift in Sources */ = {isa = PBXBuildFile; fileRef = 1A5640FFFD5B065D745208F1 /* PagingDotsItem.swift */; };
		D3840530218317DF007D50AD /* PagingDotsItemView.swift in Sources */ = {isa = PBXBuildFile; fileRef = 1A56453E2F6ED44D46D84C49 /* PagingDotsItemView.swift */; };
		D3840531218317DF007D50AD /* DepositCopyButtonItem.swift in Sources */ = {isa = PBXBuildFile; fileRef = 1A564F3B10EF814E1D330CAD /* DepositCopyButtonItem.swift */; };
		D3840532218317DF007D50AD /* DepositCopyButtonItemView.swift in Sources */ = {isa = PBXBuildFile; fileRef = 1A564DA173BE95B4681E5395 /* DepositCopyButtonItemView.swift */; };
		D3840533218317DF007D50AD /* SendModule.swift in Sources */ = {isa = PBXBuildFile; fileRef = 1A5641C2FAD616C358A319A0 /* SendModule.swift */; };
		D3840534218317DF007D50AD /* SendInteractor.swift in Sources */ = {isa = PBXBuildFile; fileRef = 1A564260BF2C73B9F2450FB8 /* SendInteractor.swift */; };
		D3840535218317DF007D50AD /* SendAlertModel.swift in Sources */ = {isa = PBXBuildFile; fileRef = 1A5644CAA65F6AF171D2D5AF /* SendAlertModel.swift */; };
		D3840536218317DF007D50AD /* SendRouter.swift in Sources */ = {isa = PBXBuildFile; fileRef = 1A56474B516F0AFBAAFB3AE2 /* SendRouter.swift */; };
		D3840537218317DF007D50AD /* SendPresenter.swift in Sources */ = {isa = PBXBuildFile; fileRef = 1A5647EE51941D84607A9493 /* SendPresenter.swift */; };
		D3840538218317DF007D50AD /* SendTitleItemView.swift in Sources */ = {isa = PBXBuildFile; fileRef = 1A5649BED7237B075AE7F8B8 /* SendTitleItemView.swift */; };
		D3840539218317DF007D50AD /* SendTitleItem.swift in Sources */ = {isa = PBXBuildFile; fileRef = 1A564AF060F532C77FB991C7 /* SendTitleItem.swift */; };
		D384053A218317DF007D50AD /* SendTheme.swift in Sources */ = {isa = PBXBuildFile; fileRef = 1A564077BF075C35B6FF3BCB /* SendTheme.swift */; };
		D3840542218317DF007D50AD /* SendButtonItemView.swift in Sources */ = {isa = PBXBuildFile; fileRef = 1A564CFA352D219E2D05D09F /* SendButtonItemView.swift */; };
		D3840543218317DF007D50AD /* SendButtonItem.swift in Sources */ = {isa = PBXBuildFile; fileRef = 1A56425E1873BC8574539D2B /* SendButtonItem.swift */; };
		D3840545218317DF007D50AD /* ScanQRController.swift in Sources */ = {isa = PBXBuildFile; fileRef = 1A5647D980D08E2E4359861B /* ScanQRController.swift */; };
		D3840546218317DF007D50AD /* TransactionRecord.swift in Sources */ = {isa = PBXBuildFile; fileRef = 11B356738853E2305B5CC34B /* TransactionRecord.swift */; };
		D3840547218317DF007D50AD /* Rate.swift in Sources */ = {isa = PBXBuildFile; fileRef = 11B35BBAAAE1A3981B902E89 /* Rate.swift */; };
		D3840548218317DF007D50AD /* WordsManager.swift in Sources */ = {isa = PBXBuildFile; fileRef = 11B35ADD30196056A9C6407C /* WordsManager.swift */; };
		D3840549218317DF007D50AD /* TransactionInfoRouter.swift in Sources */ = {isa = PBXBuildFile; fileRef = 1A5647FDE8383651F19C35C6 /* TransactionInfoRouter.swift */; };
		D384054A218317DF007D50AD /* TransactionInfoAlertModel.swift in Sources */ = {isa = PBXBuildFile; fileRef = 1A5643010944D435B8BA2FD8 /* TransactionInfoAlertModel.swift */; };
		D384054B218317DF007D50AD /* TransactionTitleItem.swift in Sources */ = {isa = PBXBuildFile; fileRef = 1A564C27C6CDAE6E692C4A14 /* TransactionTitleItem.swift */; };
		D384054C218317DF007D50AD /* TransactionTitleItemView.swift in Sources */ = {isa = PBXBuildFile; fileRef = 1A56469DF9D0C335228E88EE /* TransactionTitleItemView.swift */; };
		D384054D218317DF007D50AD /* TransactionInfoTheme.swift in Sources */ = {isa = PBXBuildFile; fileRef = 1A5645F926B14580B1644164 /* TransactionInfoTheme.swift */; };
		D3840550218317DF007D50AD /* TransactionStatusItem.swift in Sources */ = {isa = PBXBuildFile; fileRef = 1A5646C9024F054AE8115A30 /* TransactionStatusItem.swift */; };
		D3840553218317DF007D50AD /* TransactionFromToHashItem.swift in Sources */ = {isa = PBXBuildFile; fileRef = 1A564C4C8EFE1B1BBE03C9E6 /* TransactionFromToHashItem.swift */; };
		D3840554218317DF007D50AD /* PinTheme.swift in Sources */ = {isa = PBXBuildFile; fileRef = 503320AA214679EB00F64AAA /* PinTheme.swift */; };
		D3840556218317DF007D50AD /* TransactionCloseItem.swift in Sources */ = {isa = PBXBuildFile; fileRef = 1A564181733CBC44EECFBBF3 /* TransactionCloseItem.swift */; };
		D3840557218317DF007D50AD /* TransactionCloseItemView.swift in Sources */ = {isa = PBXBuildFile; fileRef = 1A564B27FBA16D9EA22F0944 /* TransactionCloseItemView.swift */; };
		D3840558218317DF007D50AD /* TransactionInfoModule.swift in Sources */ = {isa = PBXBuildFile; fileRef = 1A5643996D67B74F800DFFE4 /* TransactionInfoModule.swift */; };
		D3840559218317DF007D50AD /* TransactionInfoInteractor.swift in Sources */ = {isa = PBXBuildFile; fileRef = 1A5647DBF15322999B5A1D04 /* TransactionInfoInteractor.swift */; };
		D384055A218317DF007D50AD /* TransactionInfoPresenter.swift in Sources */ = {isa = PBXBuildFile; fileRef = 1A564091A9C12F224A18B740 /* TransactionInfoPresenter.swift */; };
		D384055C218317DF007D50AD /* SettingsTheme.swift in Sources */ = {isa = PBXBuildFile; fileRef = 1A564F747A4D0B78E5DF6F1B /* SettingsTheme.swift */; };
		D384055D218317DF007D50AD /* TransactionAmountItem.swift in Sources */ = {isa = PBXBuildFile; fileRef = 1A56464DB0EEF75F63C91760 /* TransactionAmountItem.swift */; };
		D384055E218317DF007D50AD /* TransactionAmountItemView.swift in Sources */ = {isa = PBXBuildFile; fileRef = 1A5642EFA8A991436AED3B44 /* TransactionAmountItemView.swift */; };
		D384055F218317DF007D50AD /* FullTransactionInfoController.swift in Sources */ = {isa = PBXBuildFile; fileRef = 1A564A961EE2857B5283A996 /* FullTransactionInfoController.swift */; };
		D3840560218317DF007D50AD /* SettingsCell.swift in Sources */ = {isa = PBXBuildFile; fileRef = 1A564F5FA00D064D9F3F0AF7 /* SettingsCell.swift */; };
		D3840561218317DF007D50AD /* SettingsRightImageCell.swift in Sources */ = {isa = PBXBuildFile; fileRef = 1A56499AAEEED9EA3CE9E0A7 /* SettingsRightImageCell.swift */; };
		D3840562218317DF007D50AD /* SettingsRightLabelCell.swift in Sources */ = {isa = PBXBuildFile; fileRef = 1A56464E8EDBFB0B67DB593F /* SettingsRightLabelCell.swift */; };
		D3840563218317DF007D50AD /* SettingsToggleCell.swift in Sources */ = {isa = PBXBuildFile; fileRef = 1A564B3A1B7A6F432F72A811 /* SettingsToggleCell.swift */; };
		D3840564218317DF007D50AD /* SettingsInfoFooter.swift in Sources */ = {isa = PBXBuildFile; fileRef = 1A56487BA5FFC1BC45D6F25C /* SettingsInfoFooter.swift */; };
		D3840565218317DF007D50AD /* FullTransactionInfoTheme.swift in Sources */ = {isa = PBXBuildFile; fileRef = 1A56428DB7E042907CD4252D /* FullTransactionInfoTheme.swift */; };
		D3840566218317DF007D50AD /* FullTransactionInfoTextCell.swift in Sources */ = {isa = PBXBuildFile; fileRef = 1A56424F4DB6D8384D8F2489 /* FullTransactionInfoTextCell.swift */; };
		D3840567218317DF007D50AD /* TransactionFromToHashItemView.swift in Sources */ = {isa = PBXBuildFile; fileRef = 1A564E1F405D2D57FBC9E799 /* TransactionFromToHashItemView.swift */; };
		D3840568218317DF007D50AD /* AddressItem.swift in Sources */ = {isa = PBXBuildFile; fileRef = 1A5648AB2D8BF212D891310D /* AddressItem.swift */; };
		D384056A218317DF007D50AD /* TransactionStatusItemView.swift in Sources */ = {isa = PBXBuildFile; fileRef = 1A564BD2D59794AD187F28ED /* TransactionStatusItemView.swift */; };
		D384056B218317DF007D50AD /* LockManager.swift in Sources */ = {isa = PBXBuildFile; fileRef = 1A5648F910A01D14653C8B21 /* LockManager.swift */; };
		D384056C218317DF007D50AD /* PinViewController.swift in Sources */ = {isa = PBXBuildFile; fileRef = 1A564948450C4AADB2679AC0 /* PinViewController.swift */; };
		D384056D218317DF007D50AD /* PinManager.swift in Sources */ = {isa = PBXBuildFile; fileRef = 1A5645B289EFBDB3EAB27E3A /* PinManager.swift */; };
		D384056E218317DF007D50AD /* PinView.swift in Sources */ = {isa = PBXBuildFile; fileRef = 1A564E32F66415F9A0586626 /* PinView.swift */; };
		D384056F218317DF007D50AD /* SetPinRouter.swift in Sources */ = {isa = PBXBuildFile; fileRef = 1A564447850F619EDD37CBC3 /* SetPinRouter.swift */; };
		D3840570218317DF007D50AD /* SetPinPresenter.swift in Sources */ = {isa = PBXBuildFile; fileRef = 1A5648311E0EA947B1446649 /* SetPinPresenter.swift */; };
		D3840571218317DF007D50AD /* SetPinModule.swift in Sources */ = {isa = PBXBuildFile; fileRef = 1A56421310FCB8A4E19BDDB3 /* SetPinModule.swift */; };
		D3840572218317DF007D50AD /* PinDotsView.swift in Sources */ = {isa = PBXBuildFile; fileRef = 1A564326AB442FFB65E1CA29 /* PinDotsView.swift */; };
		D3840573218317DF007D50AD /* EditPinPresenter.swift in Sources */ = {isa = PBXBuildFile; fileRef = 1A5646F390EE2D74304C8CDA /* EditPinPresenter.swift */; };
		D3840574218317DF007D50AD /* EditPinRouter.swift in Sources */ = {isa = PBXBuildFile; fileRef = 1A564C08421D093D6E445D3A /* EditPinRouter.swift */; };
		D3840575218317DF007D50AD /* EditPinModule.swift in Sources */ = {isa = PBXBuildFile; fileRef = 1A564D0BE1310BFCC7D8D774 /* EditPinModule.swift */; };
		D3840576218317DF007D50AD /* PinModule.swift in Sources */ = {isa = PBXBuildFile; fileRef = 1A56490AEC0BDFCA98275B49 /* PinModule.swift */; };
		D3840577218317DF007D50AD /* PinInteractor.swift in Sources */ = {isa = PBXBuildFile; fileRef = 1A5640B8B65EAECA3A36F89E /* PinInteractor.swift */; };
		D3840578218317DF007D50AD /* UnlockPinPresenter.swift in Sources */ = {isa = PBXBuildFile; fileRef = 1A5641742308EC67C1292980 /* UnlockPinPresenter.swift */; };
		D3840579218317DF007D50AD /* UnlockPinRouter.swift in Sources */ = {isa = PBXBuildFile; fileRef = 1A5644EDACA3F1843C8194F7 /* UnlockPinRouter.swift */; };
		D384057A218317DF007D50AD /* UnlockPinModule.swift in Sources */ = {isa = PBXBuildFile; fileRef = 1A564E017B299CF4BA6F337C /* UnlockPinModule.swift */; };
		D384057B218317DF007D50AD /* BiometricManager.swift in Sources */ = {isa = PBXBuildFile; fileRef = 1A564901BE8CB514936E47AF /* BiometricManager.swift */; };
		D384057C218317DF007D50AD /* UnlockPinInteractor.swift in Sources */ = {isa = PBXBuildFile; fileRef = 1A5647E28DF774B3CE01D2C4 /* UnlockPinInteractor.swift */; };
		D384057D218317DF007D50AD /* ManagePinPresenter.swift in Sources */ = {isa = PBXBuildFile; fileRef = 1A564A3E6B23CF04ECEB40DC /* ManagePinPresenter.swift */; };
		D384057E218317DF007D50AD /* LaunchModule.swift in Sources */ = {isa = PBXBuildFile; fileRef = 1A56408C8281C80FD365E5BE /* LaunchModule.swift */; };
		D384057F218317DF007D50AD /* LaunchInteractor.swift in Sources */ = {isa = PBXBuildFile; fileRef = 1A56458C7C29504755A09E00 /* LaunchInteractor.swift */; };
		D3840580218317DF007D50AD /* LaunchPresenter.swift in Sources */ = {isa = PBXBuildFile; fileRef = 1A564F627224BDD3E99C582B /* LaunchPresenter.swift */; };
		D3840581218317DF007D50AD /* App.swift in Sources */ = {isa = PBXBuildFile; fileRef = 1A5646D49060C3EFF06D0479 /* App.swift */; };
		D3840582218317DF007D50AD /* LockRouter.swift in Sources */ = {isa = PBXBuildFile; fileRef = 1A564A6CCF1B907F25255D2E /* LockRouter.swift */; };
		D3840583218317DF007D50AD /* BlurManager.swift in Sources */ = {isa = PBXBuildFile; fileRef = 1A564BB88BF3ED779F8C21DC /* BlurManager.swift */; };
		D3840584218317DF007D50AD /* RateManager.swift in Sources */ = {isa = PBXBuildFile; fileRef = 1A564CF82858F8E7F80E1835 /* RateManager.swift */; };
		D3840585218317DF007D50AD /* MainSettingsModule.swift in Sources */ = {isa = PBXBuildFile; fileRef = 1A5647AD7481B36F20D4DDF9 /* MainSettingsModule.swift */; };
		D3840586218317DF007D50AD /* MainSettingsPresenter.swift in Sources */ = {isa = PBXBuildFile; fileRef = 1A5640528EFD15137E218EA3 /* MainSettingsPresenter.swift */; };
		D3840587218317DF007D50AD /* MainSettingsRouter.swift in Sources */ = {isa = PBXBuildFile; fileRef = 1A5645D25F2DB148CD0C16B5 /* MainSettingsRouter.swift */; };
		D3840588218317DF007D50AD /* MainSettingsInteractor.swift in Sources */ = {isa = PBXBuildFile; fileRef = 1A564D73251DBFA0CFE34D12 /* MainSettingsInteractor.swift */; };
		D3840589218317DF007D50AD /* MainSettingsViewController.swift in Sources */ = {isa = PBXBuildFile; fileRef = 1A564879AD72301AAB78F8F5 /* MainSettingsViewController.swift */; };
		D384058A218317DF007D50AD /* LocalizationManager.swift in Sources */ = {isa = PBXBuildFile; fileRef = 1A564F49E3B187A3564C0561 /* LocalizationManager.swift */; };
		D384058B218317DF007D50AD /* LanguageManager.swift in Sources */ = {isa = PBXBuildFile; fileRef = 11B35C4FFB99D10A8F343E9C /* LanguageManager.swift */; };
		D384058C218317DF007D50AD /* UserDefaultsStorage.swift in Sources */ = {isa = PBXBuildFile; fileRef = 11B352044BCE494491257933 /* UserDefaultsStorage.swift */; };
		D384058D218317DF007D50AD /* KeychainStorage.swift in Sources */ = {isa = PBXBuildFile; fileRef = 11B3584E1C6B6FA22B89D82C /* KeychainStorage.swift */; };
		D384058E218317DF007D50AD /* SecuritySettingsViewController.swift in Sources */ = {isa = PBXBuildFile; fileRef = 1A5647AD931E3B90C974A6CB /* SecuritySettingsViewController.swift */; };
		D384058F218317DF007D50AD /* SecuritySettingsModule.swift in Sources */ = {isa = PBXBuildFile; fileRef = 1A5641572B6E46E18B52A6A9 /* SecuritySettingsModule.swift */; };
		D3840590218317DF007D50AD /* SecuritySettingsInteractor.swift in Sources */ = {isa = PBXBuildFile; fileRef = 1A564082B28C17265B23D88A /* SecuritySettingsInteractor.swift */; };
		D3840591218317DF007D50AD /* SecuritySettingsRouter.swift in Sources */ = {isa = PBXBuildFile; fileRef = 1A5641B7D1079995F147F7D2 /* SecuritySettingsRouter.swift */; };
		D3840592218317DF007D50AD /* SecuritySettingsPresenter.swift in Sources */ = {isa = PBXBuildFile; fileRef = 1A56446DB62F52AC4C3C2C30 /* SecuritySettingsPresenter.swift */; };
		D3840593218317DF007D50AD /* BitcoinAdapter.swift in Sources */ = {isa = PBXBuildFile; fileRef = 11B352D114BED753EEBA8B8D /* BitcoinAdapter.swift */; };
		D3840594218317DF007D50AD /* BaseButtonItem.swift in Sources */ = {isa = PBXBuildFile; fileRef = 11B3523AECA209106F192586 /* BaseButtonItem.swift */; };
		D3840595218317DF007D50AD /* BaseButtonItemView.swift in Sources */ = {isa = PBXBuildFile; fileRef = 11B3564E0721887CEBDE39F2 /* BaseButtonItemView.swift */; };
		D3840596218317DF007D50AD /* BaseTwinItem.swift in Sources */ = {isa = PBXBuildFile; fileRef = 11B3505BF644BCA7FD0F86F5 /* BaseTwinItem.swift */; };
		D3840597218317DF007D50AD /* BaseTwinItemView.swift in Sources */ = {isa = PBXBuildFile; fileRef = 11B3513A0023455D438BAC4C /* BaseTwinItemView.swift */; };
		D3840598218317DF007D50AD /* IndexedInputField.swift in Sources */ = {isa = PBXBuildFile; fileRef = 11B35C8856A137E92441AF19 /* IndexedInputField.swift */; };
		D3840599218317DF007D50AD /* RespondButton.swift in Sources */ = {isa = PBXBuildFile; fileRef = 11B3570598EDE26F96BC5F41 /* RespondButton.swift */; };
		D384059A218317DF007D50AD /* KeyboardObservingViewController.swift in Sources */ = {isa = PBXBuildFile; fileRef = 11B3535FC407BA20765EBCF4 /* KeyboardObservingViewController.swift */; };
		D384059B218317DF007D50AD /* WalletNavigationController.swift in Sources */ = {isa = PBXBuildFile; fileRef = 11B353F1BD63011E1D536631 /* WalletNavigationController.swift */; };
		D384059C218317DF007D50AD /* UIColor.swift in Sources */ = {isa = PBXBuildFile; fileRef = 11B351FFC025462BB9F01184 /* UIColor.swift */; };
		D384059D218317DF007D50AD /* String.swift in Sources */ = {isa = PBXBuildFile; fileRef = 11B35F4AF52970B217AD4DC6 /* String.swift */; };
		D384059E218317DF007D50AD /* Satoshi.swift in Sources */ = {isa = PBXBuildFile; fileRef = 11B3522E7181FB5F0A647944 /* Satoshi.swift */; };
		D384059F218317DF007D50AD /* UIView.swift in Sources */ = {isa = PBXBuildFile; fileRef = 11B358414185C1B924E91A32 /* UIView.swift */; };
		D38405A0218317DF007D50AD /* UIFont.swift in Sources */ = {isa = PBXBuildFile; fileRef = 11B35A473B035F88BA0C09C1 /* UIFont.swift */; };
		D38405A1218317DF007D50AD /* Date.swift in Sources */ = {isa = PBXBuildFile; fileRef = 11B355ABE89C2793563829BD /* Date.swift */; };
		D38405A2218317DF007D50AD /* UIAlertController.swift in Sources */ = {isa = PBXBuildFile; fileRef = 11B356D6300E64A1982BC9EB /* UIAlertController.swift */; };
		D38405A3218317DF007D50AD /* UITableView.swift in Sources */ = {isa = PBXBuildFile; fileRef = 11B351D55B31D37B7194DE55 /* UITableView.swift */; };
		D38405A4218317DF007D50AD /* HudHelper.swift in Sources */ = {isa = PBXBuildFile; fileRef = 11B35C181EB4CA85BD80228C /* HudHelper.swift */; };
		D38405A5218317DF007D50AD /* DateHelper.swift in Sources */ = {isa = PBXBuildFile; fileRef = 11B35492B1162F69CA7A0597 /* DateHelper.swift */; };
		D38405A6218317DF007D50AD /* SystemInfoManager.swift in Sources */ = {isa = PBXBuildFile; fileRef = 11B357BA1A6AC79F07B54FB5 /* SystemInfoManager.swift */; };
		D38405A7218317DF007D50AD /* PermissionsHelper.swift in Sources */ = {isa = PBXBuildFile; fileRef = 11B354B43B5120F594318FDA /* PermissionsHelper.swift */; };
		D38405A8218317DF007D50AD /* RandomManager.swift in Sources */ = {isa = PBXBuildFile; fileRef = 11B35A65D7F2EADB3618DA64 /* RandomManager.swift */; };
		D38405A9218317DF007D50AD /* BiometryType.swift in Sources */ = {isa = PBXBuildFile; fileRef = 11B35C182B944A7CD13EA163 /* BiometryType.swift */; };
		D38405AB218317DF007D50AD /* LanguageSettingsViewController.swift in Sources */ = {isa = PBXBuildFile; fileRef = 1A5644D3B094D4148F99F8A5 /* LanguageSettingsViewController.swift */; };
		D38405AD218317DF007D50AD /* LanguageSettingsPresenter.swift in Sources */ = {isa = PBXBuildFile; fileRef = 1A564238192BEA3F5470E204 /* LanguageSettingsPresenter.swift */; };
		D38405AE218317DF007D50AD /* LanguageSettingsInteractor.swift in Sources */ = {isa = PBXBuildFile; fileRef = 1A564DB37A289E1AEA981458 /* LanguageSettingsInteractor.swift */; };
		D38405AF218317DF007D50AD /* LanguageSettingsModule.swift in Sources */ = {isa = PBXBuildFile; fileRef = 1A5642A5A1B21FE92139766E /* LanguageSettingsModule.swift */; };
		D38405B0218317DF007D50AD /* LanguageSettingsRouter.swift in Sources */ = {isa = PBXBuildFile; fileRef = 1A564094488F092EDA007FE9 /* LanguageSettingsRouter.swift */; };
		D38405B1218317DF007D50AD /* CoinManager.swift in Sources */ = {isa = PBXBuildFile; fileRef = 11B35570FD93AFB406434D20 /* CoinManager.swift */; };
		D38405B2218317DF007D50AD /* AdapterFactory.swift in Sources */ = {isa = PBXBuildFile; fileRef = 11B3576492DE68F2507BB711 /* AdapterFactory.swift */; };
		D38405B3218317DF007D50AD /* WalletManager.swift in Sources */ = {isa = PBXBuildFile; fileRef = 11B357F5E2BDAAAE4E5446E3 /* WalletManager.swift */; };
		D38405B4218317DF007D50AD /* Wallet.swift in Sources */ = {isa = PBXBuildFile; fileRef = 11B35D81B1CB74C0337214DC /* Wallet.swift */; };
		D38405B5218317DF007D50AD /* TransactionManager.swift in Sources */ = {isa = PBXBuildFile; fileRef = 11B35F414DD593D0E64A1254 /* TransactionManager.swift */; };
		D38405B6218317DF007D50AD /* RealmFactory.swift in Sources */ = {isa = PBXBuildFile; fileRef = 11B359656C7DCCBCE1CDEF4C /* RealmFactory.swift */; };
		D38405B8218317DF007D50AD /* LocalAuthentication.framework in Frameworks */ = {isa = PBXBuildFile; fileRef = 50AB06AD2158E2EE00A01E4A /* LocalAuthentication.framework */; };
		D38405B9218317DF007D50AD /* AVFoundation.framework in Frameworks */ = {isa = PBXBuildFile; fileRef = D3373D9420BEC7B30082BC4A /* AVFoundation.framework */; };
		D38405BC218317DF007D50AD /* LaunchScreen.xib in Resources */ = {isa = PBXBuildFile; fileRef = D3373DB120C52F640082BC4A /* LaunchScreen.xib */; };
		D38405BD218317DF007D50AD /* InfoPlist.strings in Resources */ = {isa = PBXBuildFile; fileRef = 50AB06B5215A269200A01E4A /* InfoPlist.strings */; };
		D38405BE218317DF007D50AD /* BackupConfirmationController.xib in Resources */ = {isa = PBXBuildFile; fileRef = D348A77520C7D34100803B9E /* BackupConfirmationController.xib */; };
		D38405BF218317DF007D50AD /* RestoreViewController.xib in Resources */ = {isa = PBXBuildFile; fileRef = D3373DCD20C6B21C0082BC4A /* RestoreViewController.xib */; };
		D38405C0218317DF007D50AD /* DarkTheme.xcassets in Resources */ = {isa = PBXBuildFile; fileRef = D3B62A9D20CA88BF005A9F80 /* DarkTheme.xcassets */; };
		D38405C1218317DF007D50AD /* MainViewController.xib in Resources */ = {isa = PBXBuildFile; fileRef = D3B62A8920CA40DC005A9F80 /* MainViewController.xib */; };
		D38405C2218317DF007D50AD /* BackupIntroController.xib in Resources */ = {isa = PBXBuildFile; fileRef = D348A77120C7C58900803B9E /* BackupIntroController.xib */; };
		D38405C3218317DF007D50AD /* Localizable.strings in Resources */ = {isa = PBXBuildFile; fileRef = D3B62A9C20CA73A0005A9F80 /* Localizable.strings */; };
		D38405C6218317DF007D50AD /* GuestViewController.xib in Resources */ = {isa = PBXBuildFile; fileRef = 11B35119CB772BB43AE8B1D5 /* GuestViewController.xib */; };
		D38405C7218317DF007D50AD /* BackupWordsController.xib in Resources */ = {isa = PBXBuildFile; fileRef = D3373DB820C564450082BC4A /* BackupWordsController.xib */; };
		D38405C8218317DF007D50AD /* BalanceHeaderView.xib in Resources */ = {isa = PBXBuildFile; fileRef = 1A5646B68188CD13969CE766 /* BalanceHeaderView.xib */; };
		D38405C9218317DF007D50AD /* BaseTwinItemView.xib in Resources */ = {isa = PBXBuildFile; fileRef = 11B35B5CE0ED32CD93DFBB56 /* BaseTwinItemView.xib */; };
		D38405D321831B3D007D50AD /* AppDelegate.swift in Sources */ = {isa = PBXBuildFile; fileRef = D3285F4520BD158E00644076 /* AppDelegate.swift */; };
		D38405D421831B3D007D50AD /* BackupIntroController.swift in Sources */ = {isa = PBXBuildFile; fileRef = D348A77020C7C58900803B9E /* BackupIntroController.swift */; };
		D38405D521831B3D007D50AD /* TransactionsViewController.swift in Sources */ = {isa = PBXBuildFile; fileRef = D3B62A9020CA467E005A9F80 /* TransactionsViewController.swift */; };
		D38405D621831B3D007D50AD /* BackupNavigationController.swift in Sources */ = {isa = PBXBuildFile; fileRef = D348A76C20C7C44500803B9E /* BackupNavigationController.swift */; };
		D38405D721831B3D007D50AD /* MainViewController.swift in Sources */ = {isa = PBXBuildFile; fileRef = D3B62A8820CA40DC005A9F80 /* MainViewController.swift */; };
		D38405D821831B3D007D50AD /* BalanceViewController.swift in Sources */ = {isa = PBXBuildFile; fileRef = D3B62A8C20CA436F005A9F80 /* BalanceViewController.swift */; };
		D38405D921831B3D007D50AD /* BackupWordsController.swift in Sources */ = {isa = PBXBuildFile; fileRef = D3373DB720C564450082BC4A /* BackupWordsController.swift */; };
		D38405DA21831B3D007D50AD /* GuestViewController.swift in Sources */ = {isa = PBXBuildFile; fileRef = 11B353D57AB36A9CF4DEE090 /* GuestViewController.swift */; };
		D38405DB21831B3D007D50AD /* BackupConfirmationController.swift in Sources */ = {isa = PBXBuildFile; fileRef = D348A77420C7D34100803B9E /* BackupConfirmationController.swift */; };
		D38405DC21831B3D007D50AD /* GuestRouter.swift in Sources */ = {isa = PBXBuildFile; fileRef = 11B35ADA6828A0EF11976938 /* GuestRouter.swift */; };
		D38405DD21831B3D007D50AD /* RestoreTheme.swift in Sources */ = {isa = PBXBuildFile; fileRef = 509E3D2320E398610095452C /* RestoreTheme.swift */; };
		D38405DE21831B3D007D50AD /* RestoreViewController.swift in Sources */ = {isa = PBXBuildFile; fileRef = D3373DCC20C6B21C0082BC4A /* RestoreViewController.swift */; };
		D38405DF21831B3D007D50AD /* GuestPresenter.swift in Sources */ = {isa = PBXBuildFile; fileRef = 11B350896FD41EC360BF7C25 /* GuestPresenter.swift */; };
		D38405E021831B3D007D50AD /* BackupRouter.swift in Sources */ = {isa = PBXBuildFile; fileRef = 11B35D66E95B16C32E3796E8 /* BackupRouter.swift */; };
		D38405E121831B3D007D50AD /* BackupPresenter.swift in Sources */ = {isa = PBXBuildFile; fileRef = 11B355771A1D96DB96FBC975 /* BackupPresenter.swift */; };
		D38405E221831B3D007D50AD /* BackupInteractor.swift in Sources */ = {isa = PBXBuildFile; fileRef = 11B353A3B460BF1B24349F9F /* BackupInteractor.swift */; };
		D38405E321831B3D007D50AD /* RestoreRouter.swift in Sources */ = {isa = PBXBuildFile; fileRef = 11B35142DB758C8B2397D115 /* RestoreRouter.swift */; };
		D38405E421831B3D007D50AD /* RestorePresenter.swift in Sources */ = {isa = PBXBuildFile; fileRef = 11B35BAEE22C144B33661819 /* RestorePresenter.swift */; };
		D38405E521831B3D007D50AD /* BackupModule.swift in Sources */ = {isa = PBXBuildFile; fileRef = 11B356CEB7192CE21DD1BC8B /* BackupModule.swift */; };
		D38405E621831B3D007D50AD /* GuestModule.swift in Sources */ = {isa = PBXBuildFile; fileRef = 11B35BC220F1D90BF6BF3AAF /* GuestModule.swift */; };
		D38405E721831B3D007D50AD /* RestoreModule.swift in Sources */ = {isa = PBXBuildFile; fileRef = 11B358586003E20B167B1442 /* RestoreModule.swift */; };
		D38405E821831B3D007D50AD /* MainModule.swift in Sources */ = {isa = PBXBuildFile; fileRef = 11B35B96D2BC5994AC8EC794 /* MainModule.swift */; };
		D38405E921831B3D007D50AD /* MainRouter.swift in Sources */ = {isa = PBXBuildFile; fileRef = 11B35D163D12BE823AF54E97 /* MainRouter.swift */; };
		D38405EA21831B3D007D50AD /* MainPresenter.swift in Sources */ = {isa = PBXBuildFile; fileRef = 11B359E7A75E6B92D1305F40 /* MainPresenter.swift */; };
		D38405EB21831B3D007D50AD /* BalanceModule.swift in Sources */ = {isa = PBXBuildFile; fileRef = 11B35DC5A4019EA28C92B1E7 /* BalanceModule.swift */; };
		D38405EC21831B3D007D50AD /* BalanceRouter.swift in Sources */ = {isa = PBXBuildFile; fileRef = 11B35DDABED90E97417092F5 /* BalanceRouter.swift */; };
		D38405ED21831B3D007D50AD /* BalancePresenter.swift in Sources */ = {isa = PBXBuildFile; fileRef = 11B356A624E0982E0D90F9BB /* BalancePresenter.swift */; };
		D38405EE21831B3D007D50AD /* TransactionsRouter.swift in Sources */ = {isa = PBXBuildFile; fileRef = 11B3520E9F70FFB8CC2D25A3 /* TransactionsRouter.swift */; };
		D38405EF21831B3D007D50AD /* TransactionsPresenter.swift in Sources */ = {isa = PBXBuildFile; fileRef = 11B3569AE7CDF7E217CAB4EE /* TransactionsPresenter.swift */; };
		D38405F021831B3D007D50AD /* TransactionsModule.swift in Sources */ = {isa = PBXBuildFile; fileRef = 11B35687F7521B1F22786638 /* TransactionsModule.swift */; };
		D38405F121831B3D007D50AD /* Protocols.swift in Sources */ = {isa = PBXBuildFile; fileRef = 11B35A5DE20DD6DD486FAFC0 /* Protocols.swift */; };
		D38405F221831B3D007D50AD /* MainInteractor.swift in Sources */ = {isa = PBXBuildFile; fileRef = 11B35B88A2D6C85E1600F3AF /* MainInteractor.swift */; };
		D38405F321831B3D007D50AD /* GuestInteractor.swift in Sources */ = {isa = PBXBuildFile; fileRef = 11B3566ED622AE7606EF76B9 /* GuestInteractor.swift */; };
		D38405F421831B3D007D50AD /* LaunchRouter.swift in Sources */ = {isa = PBXBuildFile; fileRef = 11B35C7DCF9B7894F7600623 /* LaunchRouter.swift */; };
		D38405F521831B3D007D50AD /* RestoreInteractor.swift in Sources */ = {isa = PBXBuildFile; fileRef = 11B354E15658C8BF7D5268D9 /* RestoreInteractor.swift */; };
		D38405F621831B3D007D50AD /* BalanceInteractor.swift in Sources */ = {isa = PBXBuildFile; fileRef = 11B3511175F5F85BE5677E1A /* BalanceInteractor.swift */; };
		D38405F721831B3D007D50AD /* BalanceViewItem.swift in Sources */ = {isa = PBXBuildFile; fileRef = 11B35458E7255EFB7BD0FB67 /* BalanceViewItem.swift */; };
		D38405F821831B3D007D50AD /* Currency.swift in Sources */ = {isa = PBXBuildFile; fileRef = 11B356DF243F6B9248E6AD42 /* Currency.swift */; };
		D38405FA21831B3D007D50AD /* CurrencyValue.swift in Sources */ = {isa = PBXBuildFile; fileRef = 11B3589DC1945CAFBEEB1EED /* CurrencyValue.swift */; };
		D38405FB21831B3D007D50AD /* CoinValue.swift in Sources */ = {isa = PBXBuildFile; fileRef = 11B35B466B8FF6754E47DACD /* CoinValue.swift */; };
		D38405FD21831B3D007D50AD /* TransactionsInteractor.swift in Sources */ = {isa = PBXBuildFile; fileRef = 11B35BEF7ABBE155593B4DBE /* TransactionsInteractor.swift */; };
		D38405FE21831B3D007D50AD /* RestoreWordCell.swift in Sources */ = {isa = PBXBuildFile; fileRef = 1A5648D3CF09FF5EBE8321EC /* RestoreWordCell.swift */; };
		D38405FF21831B3D007D50AD /* DescriptionCollectionHeader.swift in Sources */ = {isa = PBXBuildFile; fileRef = 1A564E60ED94EDDE153519AA /* DescriptionCollectionHeader.swift */; };
		D384060021831B3D007D50AD /* InputFieldTheme.swift in Sources */ = {isa = PBXBuildFile; fileRef = 1A564939814A9D9F47D41EEB /* InputFieldTheme.swift */; };
		D384060121831B3D007D50AD /* AppTheme.swift in Sources */ = {isa = PBXBuildFile; fileRef = 1A5649DB879A57761C09842E /* AppTheme.swift */; };
		D384060221831B3D007D50AD /* BalanceCell.swift in Sources */ = {isa = PBXBuildFile; fileRef = 1A564B746C8A6451D81B27D4 /* BalanceCell.swift */; };
		D384060321831B3D007D50AD /* BalanceHeaderView.swift in Sources */ = {isa = PBXBuildFile; fileRef = 1A56463AFF1D05E33BA25C8A /* BalanceHeaderView.swift */; };
		D384060421831B3D007D50AD /* BalanceTheme.swift in Sources */ = {isa = PBXBuildFile; fileRef = 1A564243436E5185205D0359 /* BalanceTheme.swift */; };
		D384060521831B3D007D50AD /* CurrencyHelper.swift in Sources */ = {isa = PBXBuildFile; fileRef = 1A564679937963085A8530F4 /* CurrencyHelper.swift */; };
		D384060621831B3D007D50AD /* TransactionCurrenciesHeaderView.swift in Sources */ = {isa = PBXBuildFile; fileRef = 1A564FE8D247C36C2478C6B5 /* TransactionCurrenciesHeaderView.swift */; };
		D384060721831B3D007D50AD /* TransactionsCurrencyCell.swift in Sources */ = {isa = PBXBuildFile; fileRef = 1A5649C888E12C1A0B70EFA8 /* TransactionsCurrencyCell.swift */; };
		D384060821831B3D007D50AD /* TransactionsFilterTheme.swift in Sources */ = {isa = PBXBuildFile; fileRef = 1A5647CE5852E959DA7EB89A /* TransactionsFilterTheme.swift */; };
		D384060921831B3D007D50AD /* TransactionCell.swift in Sources */ = {isa = PBXBuildFile; fileRef = 1A5643AAE35C8D8C5DA5924C /* TransactionCell.swift */; };
		D384060A21831B3D007D50AD /* TransactionsTheme.swift in Sources */ = {isa = PBXBuildFile; fileRef = 1A5645ED6604E61C418C257E /* TransactionsTheme.swift */; };
		D384060B21831B3D007D50AD /* CoinValueHelper.swift in Sources */ = {isa = PBXBuildFile; fileRef = 1A5640B6691F4FD048C82A49 /* CoinValueHelper.swift */; };
		D384060F21831B3D007D50AD /* ConfirmationTheme.swift in Sources */ = {isa = PBXBuildFile; fileRef = 1A564E77730537D108E31276 /* ConfirmationTheme.swift */; };
		D384061021831B3D007D50AD /* ButtonTheme.swift in Sources */ = {isa = PBXBuildFile; fileRef = 1A564D7FA287326CBE96353A /* ButtonTheme.swift */; };
		D384061321831B3D007D50AD /* DepositRouter.swift in Sources */ = {isa = PBXBuildFile; fileRef = 1A564EDCEACE83D95F6AE528 /* DepositRouter.swift */; };
		D384061421831B3D007D50AD /* DepositModule.swift in Sources */ = {isa = PBXBuildFile; fileRef = 1A564E1FBBCCA45BCDA557F4 /* DepositModule.swift */; };
		D384061521831B3D007D50AD /* DepositInteractor.swift in Sources */ = {isa = PBXBuildFile; fileRef = 1A5648DA32EA5FC27E4CEF64 /* DepositInteractor.swift */; };
		D384061621831B3D007D50AD /* DepositPresenter.swift in Sources */ = {isa = PBXBuildFile; fileRef = 1A5645371B2FC499500DCA93 /* DepositPresenter.swift */; };
		D384061721831B3D007D50AD /* DepositAlertModel.swift in Sources */ = {isa = PBXBuildFile; fileRef = 1A564C2A96B49F01C1EC645D /* DepositAlertModel.swift */; };
		D384061821831B3D007D50AD /* DepositTheme.swift in Sources */ = {isa = PBXBuildFile; fileRef = 1A56481E8D97841B12893D00 /* DepositTheme.swift */; };
		D384061921831B3D007D50AD /* DepositCollectionItemView.swift in Sources */ = {isa = PBXBuildFile; fileRef = 1A564B0A9AB0EAAB5574FDD0 /* DepositCollectionItemView.swift */; };
		D384061A21831B3D007D50AD /* DepositCollectionItem.swift in Sources */ = {isa = PBXBuildFile; fileRef = 1A5645BE7DACEC78A2FAEFB5 /* DepositCollectionItem.swift */; };
		D384061B21831B3D007D50AD /* DepositAddressCollectionCell.swift in Sources */ = {isa = PBXBuildFile; fileRef = 1A5647F6F29405E571D70592 /* DepositAddressCollectionCell.swift */; };
		D384061E21831B3D007D50AD /* PagingDotsItem.swift in Sources */ = {isa = PBXBuildFile; fileRef = 1A5640FFFD5B065D745208F1 /* PagingDotsItem.swift */; };
		D384061F21831B3D007D50AD /* PagingDotsItemView.swift in Sources */ = {isa = PBXBuildFile; fileRef = 1A56453E2F6ED44D46D84C49 /* PagingDotsItemView.swift */; };
		D384062021831B3D007D50AD /* DepositCopyButtonItem.swift in Sources */ = {isa = PBXBuildFile; fileRef = 1A564F3B10EF814E1D330CAD /* DepositCopyButtonItem.swift */; };
		D384062121831B3D007D50AD /* DepositCopyButtonItemView.swift in Sources */ = {isa = PBXBuildFile; fileRef = 1A564DA173BE95B4681E5395 /* DepositCopyButtonItemView.swift */; };
		D384062221831B3D007D50AD /* SendModule.swift in Sources */ = {isa = PBXBuildFile; fileRef = 1A5641C2FAD616C358A319A0 /* SendModule.swift */; };
		D384062321831B3D007D50AD /* SendInteractor.swift in Sources */ = {isa = PBXBuildFile; fileRef = 1A564260BF2C73B9F2450FB8 /* SendInteractor.swift */; };
		D384062421831B3D007D50AD /* SendAlertModel.swift in Sources */ = {isa = PBXBuildFile; fileRef = 1A5644CAA65F6AF171D2D5AF /* SendAlertModel.swift */; };
		D384062521831B3D007D50AD /* SendRouter.swift in Sources */ = {isa = PBXBuildFile; fileRef = 1A56474B516F0AFBAAFB3AE2 /* SendRouter.swift */; };
		D384062621831B3D007D50AD /* SendPresenter.swift in Sources */ = {isa = PBXBuildFile; fileRef = 1A5647EE51941D84607A9493 /* SendPresenter.swift */; };
		D384062721831B3D007D50AD /* SendTitleItemView.swift in Sources */ = {isa = PBXBuildFile; fileRef = 1A5649BED7237B075AE7F8B8 /* SendTitleItemView.swift */; };
		D384062821831B3D007D50AD /* SendTitleItem.swift in Sources */ = {isa = PBXBuildFile; fileRef = 1A564AF060F532C77FB991C7 /* SendTitleItem.swift */; };
		D384062921831B3D007D50AD /* SendTheme.swift in Sources */ = {isa = PBXBuildFile; fileRef = 1A564077BF075C35B6FF3BCB /* SendTheme.swift */; };
		D384063121831B3D007D50AD /* SendButtonItemView.swift in Sources */ = {isa = PBXBuildFile; fileRef = 1A564CFA352D219E2D05D09F /* SendButtonItemView.swift */; };
		D384063221831B3D007D50AD /* SendButtonItem.swift in Sources */ = {isa = PBXBuildFile; fileRef = 1A56425E1873BC8574539D2B /* SendButtonItem.swift */; };
		D384063421831B3D007D50AD /* ScanQRController.swift in Sources */ = {isa = PBXBuildFile; fileRef = 1A5647D980D08E2E4359861B /* ScanQRController.swift */; };
		D384063521831B3D007D50AD /* TransactionRecord.swift in Sources */ = {isa = PBXBuildFile; fileRef = 11B356738853E2305B5CC34B /* TransactionRecord.swift */; };
		D384063621831B3D007D50AD /* Rate.swift in Sources */ = {isa = PBXBuildFile; fileRef = 11B35BBAAAE1A3981B902E89 /* Rate.swift */; };
		D384063721831B3D007D50AD /* WordsManager.swift in Sources */ = {isa = PBXBuildFile; fileRef = 11B35ADD30196056A9C6407C /* WordsManager.swift */; };
		D384063821831B3D007D50AD /* TransactionInfoRouter.swift in Sources */ = {isa = PBXBuildFile; fileRef = 1A5647FDE8383651F19C35C6 /* TransactionInfoRouter.swift */; };
		D384063921831B3D007D50AD /* TransactionInfoAlertModel.swift in Sources */ = {isa = PBXBuildFile; fileRef = 1A5643010944D435B8BA2FD8 /* TransactionInfoAlertModel.swift */; };
		D384063A21831B3D007D50AD /* TransactionTitleItem.swift in Sources */ = {isa = PBXBuildFile; fileRef = 1A564C27C6CDAE6E692C4A14 /* TransactionTitleItem.swift */; };
		D384063B21831B3D007D50AD /* TransactionTitleItemView.swift in Sources */ = {isa = PBXBuildFile; fileRef = 1A56469DF9D0C335228E88EE /* TransactionTitleItemView.swift */; };
		D384063C21831B3D007D50AD /* TransactionInfoTheme.swift in Sources */ = {isa = PBXBuildFile; fileRef = 1A5645F926B14580B1644164 /* TransactionInfoTheme.swift */; };
		D384063F21831B3D007D50AD /* TransactionStatusItem.swift in Sources */ = {isa = PBXBuildFile; fileRef = 1A5646C9024F054AE8115A30 /* TransactionStatusItem.swift */; };
		D384064221831B3D007D50AD /* TransactionFromToHashItem.swift in Sources */ = {isa = PBXBuildFile; fileRef = 1A564C4C8EFE1B1BBE03C9E6 /* TransactionFromToHashItem.swift */; };
		D384064321831B3D007D50AD /* PinTheme.swift in Sources */ = {isa = PBXBuildFile; fileRef = 503320AA214679EB00F64AAA /* PinTheme.swift */; };
		D384064521831B3D007D50AD /* TransactionCloseItem.swift in Sources */ = {isa = PBXBuildFile; fileRef = 1A564181733CBC44EECFBBF3 /* TransactionCloseItem.swift */; };
		D384064621831B3D007D50AD /* TransactionCloseItemView.swift in Sources */ = {isa = PBXBuildFile; fileRef = 1A564B27FBA16D9EA22F0944 /* TransactionCloseItemView.swift */; };
		D384064721831B3D007D50AD /* TransactionInfoModule.swift in Sources */ = {isa = PBXBuildFile; fileRef = 1A5643996D67B74F800DFFE4 /* TransactionInfoModule.swift */; };
		D384064821831B3D007D50AD /* TransactionInfoInteractor.swift in Sources */ = {isa = PBXBuildFile; fileRef = 1A5647DBF15322999B5A1D04 /* TransactionInfoInteractor.swift */; };
		D384064921831B3D007D50AD /* TransactionInfoPresenter.swift in Sources */ = {isa = PBXBuildFile; fileRef = 1A564091A9C12F224A18B740 /* TransactionInfoPresenter.swift */; };
		D384064B21831B3D007D50AD /* SettingsTheme.swift in Sources */ = {isa = PBXBuildFile; fileRef = 1A564F747A4D0B78E5DF6F1B /* SettingsTheme.swift */; };
		D384064C21831B3D007D50AD /* TransactionAmountItem.swift in Sources */ = {isa = PBXBuildFile; fileRef = 1A56464DB0EEF75F63C91760 /* TransactionAmountItem.swift */; };
		D384064D21831B3D007D50AD /* TransactionAmountItemView.swift in Sources */ = {isa = PBXBuildFile; fileRef = 1A5642EFA8A991436AED3B44 /* TransactionAmountItemView.swift */; };
		D384064E21831B3D007D50AD /* FullTransactionInfoController.swift in Sources */ = {isa = PBXBuildFile; fileRef = 1A564A961EE2857B5283A996 /* FullTransactionInfoController.swift */; };
		D384064F21831B3D007D50AD /* SettingsCell.swift in Sources */ = {isa = PBXBuildFile; fileRef = 1A564F5FA00D064D9F3F0AF7 /* SettingsCell.swift */; };
		D384065021831B3D007D50AD /* SettingsRightImageCell.swift in Sources */ = {isa = PBXBuildFile; fileRef = 1A56499AAEEED9EA3CE9E0A7 /* SettingsRightImageCell.swift */; };
		D384065121831B3D007D50AD /* SettingsRightLabelCell.swift in Sources */ = {isa = PBXBuildFile; fileRef = 1A56464E8EDBFB0B67DB593F /* SettingsRightLabelCell.swift */; };
		D384065221831B3D007D50AD /* SettingsToggleCell.swift in Sources */ = {isa = PBXBuildFile; fileRef = 1A564B3A1B7A6F432F72A811 /* SettingsToggleCell.swift */; };
		D384065321831B3D007D50AD /* SettingsInfoFooter.swift in Sources */ = {isa = PBXBuildFile; fileRef = 1A56487BA5FFC1BC45D6F25C /* SettingsInfoFooter.swift */; };
		D384065421831B3D007D50AD /* FullTransactionInfoTheme.swift in Sources */ = {isa = PBXBuildFile; fileRef = 1A56428DB7E042907CD4252D /* FullTransactionInfoTheme.swift */; };
		D384065521831B3D007D50AD /* FullTransactionInfoTextCell.swift in Sources */ = {isa = PBXBuildFile; fileRef = 1A56424F4DB6D8384D8F2489 /* FullTransactionInfoTextCell.swift */; };
		D384065621831B3D007D50AD /* TransactionFromToHashItemView.swift in Sources */ = {isa = PBXBuildFile; fileRef = 1A564E1F405D2D57FBC9E799 /* TransactionFromToHashItemView.swift */; };
		D384065721831B3D007D50AD /* AddressItem.swift in Sources */ = {isa = PBXBuildFile; fileRef = 1A5648AB2D8BF212D891310D /* AddressItem.swift */; };
		D384065921831B3D007D50AD /* TransactionStatusItemView.swift in Sources */ = {isa = PBXBuildFile; fileRef = 1A564BD2D59794AD187F28ED /* TransactionStatusItemView.swift */; };
		D384065A21831B3D007D50AD /* LockManager.swift in Sources */ = {isa = PBXBuildFile; fileRef = 1A5648F910A01D14653C8B21 /* LockManager.swift */; };
		D384065B21831B3D007D50AD /* PinViewController.swift in Sources */ = {isa = PBXBuildFile; fileRef = 1A564948450C4AADB2679AC0 /* PinViewController.swift */; };
		D384065C21831B3D007D50AD /* PinManager.swift in Sources */ = {isa = PBXBuildFile; fileRef = 1A5645B289EFBDB3EAB27E3A /* PinManager.swift */; };
		D384065D21831B3D007D50AD /* PinView.swift in Sources */ = {isa = PBXBuildFile; fileRef = 1A564E32F66415F9A0586626 /* PinView.swift */; };
		D384065E21831B3D007D50AD /* SetPinRouter.swift in Sources */ = {isa = PBXBuildFile; fileRef = 1A564447850F619EDD37CBC3 /* SetPinRouter.swift */; };
		D384065F21831B3D007D50AD /* SetPinPresenter.swift in Sources */ = {isa = PBXBuildFile; fileRef = 1A5648311E0EA947B1446649 /* SetPinPresenter.swift */; };
		D384066021831B3D007D50AD /* SetPinModule.swift in Sources */ = {isa = PBXBuildFile; fileRef = 1A56421310FCB8A4E19BDDB3 /* SetPinModule.swift */; };
		D384066121831B3D007D50AD /* PinDotsView.swift in Sources */ = {isa = PBXBuildFile; fileRef = 1A564326AB442FFB65E1CA29 /* PinDotsView.swift */; };
		D384066221831B3D007D50AD /* EditPinPresenter.swift in Sources */ = {isa = PBXBuildFile; fileRef = 1A5646F390EE2D74304C8CDA /* EditPinPresenter.swift */; };
		D384066321831B3D007D50AD /* EditPinRouter.swift in Sources */ = {isa = PBXBuildFile; fileRef = 1A564C08421D093D6E445D3A /* EditPinRouter.swift */; };
		D384066421831B3D007D50AD /* EditPinModule.swift in Sources */ = {isa = PBXBuildFile; fileRef = 1A564D0BE1310BFCC7D8D774 /* EditPinModule.swift */; };
		D384066521831B3D007D50AD /* PinModule.swift in Sources */ = {isa = PBXBuildFile; fileRef = 1A56490AEC0BDFCA98275B49 /* PinModule.swift */; };
		D384066621831B3D007D50AD /* PinInteractor.swift in Sources */ = {isa = PBXBuildFile; fileRef = 1A5640B8B65EAECA3A36F89E /* PinInteractor.swift */; };
		D384066721831B3D007D50AD /* UnlockPinPresenter.swift in Sources */ = {isa = PBXBuildFile; fileRef = 1A5641742308EC67C1292980 /* UnlockPinPresenter.swift */; };
		D384066821831B3D007D50AD /* UnlockPinRouter.swift in Sources */ = {isa = PBXBuildFile; fileRef = 1A5644EDACA3F1843C8194F7 /* UnlockPinRouter.swift */; };
		D384066921831B3D007D50AD /* UnlockPinModule.swift in Sources */ = {isa = PBXBuildFile; fileRef = 1A564E017B299CF4BA6F337C /* UnlockPinModule.swift */; };
		D384066A21831B3D007D50AD /* BiometricManager.swift in Sources */ = {isa = PBXBuildFile; fileRef = 1A564901BE8CB514936E47AF /* BiometricManager.swift */; };
		D384066B21831B3D007D50AD /* UnlockPinInteractor.swift in Sources */ = {isa = PBXBuildFile; fileRef = 1A5647E28DF774B3CE01D2C4 /* UnlockPinInteractor.swift */; };
		D384066C21831B3D007D50AD /* ManagePinPresenter.swift in Sources */ = {isa = PBXBuildFile; fileRef = 1A564A3E6B23CF04ECEB40DC /* ManagePinPresenter.swift */; };
		D384066D21831B3D007D50AD /* LaunchModule.swift in Sources */ = {isa = PBXBuildFile; fileRef = 1A56408C8281C80FD365E5BE /* LaunchModule.swift */; };
		D384066E21831B3D007D50AD /* LaunchInteractor.swift in Sources */ = {isa = PBXBuildFile; fileRef = 1A56458C7C29504755A09E00 /* LaunchInteractor.swift */; };
		D384066F21831B3D007D50AD /* LaunchPresenter.swift in Sources */ = {isa = PBXBuildFile; fileRef = 1A564F627224BDD3E99C582B /* LaunchPresenter.swift */; };
		D384067021831B3D007D50AD /* App.swift in Sources */ = {isa = PBXBuildFile; fileRef = 1A5646D49060C3EFF06D0479 /* App.swift */; };
		D384067121831B3D007D50AD /* LockRouter.swift in Sources */ = {isa = PBXBuildFile; fileRef = 1A564A6CCF1B907F25255D2E /* LockRouter.swift */; };
		D384067221831B3D007D50AD /* BlurManager.swift in Sources */ = {isa = PBXBuildFile; fileRef = 1A564BB88BF3ED779F8C21DC /* BlurManager.swift */; };
		D384067321831B3D007D50AD /* RateManager.swift in Sources */ = {isa = PBXBuildFile; fileRef = 1A564CF82858F8E7F80E1835 /* RateManager.swift */; };
		D384067421831B3D007D50AD /* MainSettingsModule.swift in Sources */ = {isa = PBXBuildFile; fileRef = 1A5647AD7481B36F20D4DDF9 /* MainSettingsModule.swift */; };
		D384067521831B3D007D50AD /* MainSettingsPresenter.swift in Sources */ = {isa = PBXBuildFile; fileRef = 1A5640528EFD15137E218EA3 /* MainSettingsPresenter.swift */; };
		D384067621831B3D007D50AD /* MainSettingsRouter.swift in Sources */ = {isa = PBXBuildFile; fileRef = 1A5645D25F2DB148CD0C16B5 /* MainSettingsRouter.swift */; };
		D384067721831B3D007D50AD /* MainSettingsInteractor.swift in Sources */ = {isa = PBXBuildFile; fileRef = 1A564D73251DBFA0CFE34D12 /* MainSettingsInteractor.swift */; };
		D384067821831B3D007D50AD /* MainSettingsViewController.swift in Sources */ = {isa = PBXBuildFile; fileRef = 1A564879AD72301AAB78F8F5 /* MainSettingsViewController.swift */; };
		D384067921831B3D007D50AD /* LocalizationManager.swift in Sources */ = {isa = PBXBuildFile; fileRef = 1A564F49E3B187A3564C0561 /* LocalizationManager.swift */; };
		D384067A21831B3D007D50AD /* LanguageManager.swift in Sources */ = {isa = PBXBuildFile; fileRef = 11B35C4FFB99D10A8F343E9C /* LanguageManager.swift */; };
		D384067B21831B3D007D50AD /* UserDefaultsStorage.swift in Sources */ = {isa = PBXBuildFile; fileRef = 11B352044BCE494491257933 /* UserDefaultsStorage.swift */; };
		D384067C21831B3D007D50AD /* KeychainStorage.swift in Sources */ = {isa = PBXBuildFile; fileRef = 11B3584E1C6B6FA22B89D82C /* KeychainStorage.swift */; };
		D384067D21831B3D007D50AD /* SecuritySettingsViewController.swift in Sources */ = {isa = PBXBuildFile; fileRef = 1A5647AD931E3B90C974A6CB /* SecuritySettingsViewController.swift */; };
		D384067E21831B3D007D50AD /* SecuritySettingsModule.swift in Sources */ = {isa = PBXBuildFile; fileRef = 1A5641572B6E46E18B52A6A9 /* SecuritySettingsModule.swift */; };
		D384067F21831B3D007D50AD /* SecuritySettingsInteractor.swift in Sources */ = {isa = PBXBuildFile; fileRef = 1A564082B28C17265B23D88A /* SecuritySettingsInteractor.swift */; };
		D384068021831B3D007D50AD /* SecuritySettingsRouter.swift in Sources */ = {isa = PBXBuildFile; fileRef = 1A5641B7D1079995F147F7D2 /* SecuritySettingsRouter.swift */; };
		D384068121831B3D007D50AD /* SecuritySettingsPresenter.swift in Sources */ = {isa = PBXBuildFile; fileRef = 1A56446DB62F52AC4C3C2C30 /* SecuritySettingsPresenter.swift */; };
		D384068221831B3D007D50AD /* BitcoinAdapter.swift in Sources */ = {isa = PBXBuildFile; fileRef = 11B352D114BED753EEBA8B8D /* BitcoinAdapter.swift */; };
		D384068321831B3D007D50AD /* BaseButtonItem.swift in Sources */ = {isa = PBXBuildFile; fileRef = 11B3523AECA209106F192586 /* BaseButtonItem.swift */; };
		D384068421831B3D007D50AD /* BaseButtonItemView.swift in Sources */ = {isa = PBXBuildFile; fileRef = 11B3564E0721887CEBDE39F2 /* BaseButtonItemView.swift */; };
		D384068521831B3D007D50AD /* BaseTwinItem.swift in Sources */ = {isa = PBXBuildFile; fileRef = 11B3505BF644BCA7FD0F86F5 /* BaseTwinItem.swift */; };
		D384068621831B3D007D50AD /* BaseTwinItemView.swift in Sources */ = {isa = PBXBuildFile; fileRef = 11B3513A0023455D438BAC4C /* BaseTwinItemView.swift */; };
		D384068721831B3D007D50AD /* IndexedInputField.swift in Sources */ = {isa = PBXBuildFile; fileRef = 11B35C8856A137E92441AF19 /* IndexedInputField.swift */; };
		D384068821831B3D007D50AD /* RespondButton.swift in Sources */ = {isa = PBXBuildFile; fileRef = 11B3570598EDE26F96BC5F41 /* RespondButton.swift */; };
		D384068921831B3D007D50AD /* KeyboardObservingViewController.swift in Sources */ = {isa = PBXBuildFile; fileRef = 11B3535FC407BA20765EBCF4 /* KeyboardObservingViewController.swift */; };
		D384068A21831B3D007D50AD /* WalletNavigationController.swift in Sources */ = {isa = PBXBuildFile; fileRef = 11B353F1BD63011E1D536631 /* WalletNavigationController.swift */; };
		D384068B21831B3D007D50AD /* UIColor.swift in Sources */ = {isa = PBXBuildFile; fileRef = 11B351FFC025462BB9F01184 /* UIColor.swift */; };
		D384068C21831B3D007D50AD /* String.swift in Sources */ = {isa = PBXBuildFile; fileRef = 11B35F4AF52970B217AD4DC6 /* String.swift */; };
		D384068D21831B3D007D50AD /* Satoshi.swift in Sources */ = {isa = PBXBuildFile; fileRef = 11B3522E7181FB5F0A647944 /* Satoshi.swift */; };
		D384068E21831B3D007D50AD /* UIView.swift in Sources */ = {isa = PBXBuildFile; fileRef = 11B358414185C1B924E91A32 /* UIView.swift */; };
		D384068F21831B3D007D50AD /* UIFont.swift in Sources */ = {isa = PBXBuildFile; fileRef = 11B35A473B035F88BA0C09C1 /* UIFont.swift */; };
		D384069021831B3D007D50AD /* Date.swift in Sources */ = {isa = PBXBuildFile; fileRef = 11B355ABE89C2793563829BD /* Date.swift */; };
		D384069121831B3D007D50AD /* UIAlertController.swift in Sources */ = {isa = PBXBuildFile; fileRef = 11B356D6300E64A1982BC9EB /* UIAlertController.swift */; };
		D384069221831B3D007D50AD /* UITableView.swift in Sources */ = {isa = PBXBuildFile; fileRef = 11B351D55B31D37B7194DE55 /* UITableView.swift */; };
		D384069321831B3D007D50AD /* HudHelper.swift in Sources */ = {isa = PBXBuildFile; fileRef = 11B35C181EB4CA85BD80228C /* HudHelper.swift */; };
		D384069421831B3D007D50AD /* DateHelper.swift in Sources */ = {isa = PBXBuildFile; fileRef = 11B35492B1162F69CA7A0597 /* DateHelper.swift */; };
		D384069521831B3D007D50AD /* SystemInfoManager.swift in Sources */ = {isa = PBXBuildFile; fileRef = 11B357BA1A6AC79F07B54FB5 /* SystemInfoManager.swift */; };
		D384069621831B3D007D50AD /* PermissionsHelper.swift in Sources */ = {isa = PBXBuildFile; fileRef = 11B354B43B5120F594318FDA /* PermissionsHelper.swift */; };
		D384069721831B3D007D50AD /* RandomManager.swift in Sources */ = {isa = PBXBuildFile; fileRef = 11B35A65D7F2EADB3618DA64 /* RandomManager.swift */; };
		D384069821831B3D007D50AD /* BiometryType.swift in Sources */ = {isa = PBXBuildFile; fileRef = 11B35C182B944A7CD13EA163 /* BiometryType.swift */; };
		D384069A21831B3D007D50AD /* LanguageSettingsViewController.swift in Sources */ = {isa = PBXBuildFile; fileRef = 1A5644D3B094D4148F99F8A5 /* LanguageSettingsViewController.swift */; };
		D384069C21831B3D007D50AD /* LanguageSettingsPresenter.swift in Sources */ = {isa = PBXBuildFile; fileRef = 1A564238192BEA3F5470E204 /* LanguageSettingsPresenter.swift */; };
		D384069D21831B3D007D50AD /* LanguageSettingsInteractor.swift in Sources */ = {isa = PBXBuildFile; fileRef = 1A564DB37A289E1AEA981458 /* LanguageSettingsInteractor.swift */; };
		D384069E21831B3D007D50AD /* LanguageSettingsModule.swift in Sources */ = {isa = PBXBuildFile; fileRef = 1A5642A5A1B21FE92139766E /* LanguageSettingsModule.swift */; };
		D384069F21831B3D007D50AD /* LanguageSettingsRouter.swift in Sources */ = {isa = PBXBuildFile; fileRef = 1A564094488F092EDA007FE9 /* LanguageSettingsRouter.swift */; };
		D38406A021831B3D007D50AD /* CoinManager.swift in Sources */ = {isa = PBXBuildFile; fileRef = 11B35570FD93AFB406434D20 /* CoinManager.swift */; };
		D38406A121831B3D007D50AD /* AdapterFactory.swift in Sources */ = {isa = PBXBuildFile; fileRef = 11B3576492DE68F2507BB711 /* AdapterFactory.swift */; };
		D38406A221831B3D007D50AD /* WalletManager.swift in Sources */ = {isa = PBXBuildFile; fileRef = 11B357F5E2BDAAAE4E5446E3 /* WalletManager.swift */; };
		D38406A321831B3D007D50AD /* Wallet.swift in Sources */ = {isa = PBXBuildFile; fileRef = 11B35D81B1CB74C0337214DC /* Wallet.swift */; };
		D38406A421831B3D007D50AD /* TransactionManager.swift in Sources */ = {isa = PBXBuildFile; fileRef = 11B35F414DD593D0E64A1254 /* TransactionManager.swift */; };
		D38406A521831B3D007D50AD /* RealmFactory.swift in Sources */ = {isa = PBXBuildFile; fileRef = 11B359656C7DCCBCE1CDEF4C /* RealmFactory.swift */; };
		D38406A721831B3D007D50AD /* LocalAuthentication.framework in Frameworks */ = {isa = PBXBuildFile; fileRef = 50AB06AD2158E2EE00A01E4A /* LocalAuthentication.framework */; };
		D38406A821831B3D007D50AD /* AVFoundation.framework in Frameworks */ = {isa = PBXBuildFile; fileRef = D3373D9420BEC7B30082BC4A /* AVFoundation.framework */; };
		D38406AC21831B3D007D50AD /* LaunchScreen.xib in Resources */ = {isa = PBXBuildFile; fileRef = D3373DB120C52F640082BC4A /* LaunchScreen.xib */; };
		D38406AD21831B3D007D50AD /* InfoPlist.strings in Resources */ = {isa = PBXBuildFile; fileRef = 50AB06B5215A269200A01E4A /* InfoPlist.strings */; };
		D38406AE21831B3D007D50AD /* BackupConfirmationController.xib in Resources */ = {isa = PBXBuildFile; fileRef = D348A77520C7D34100803B9E /* BackupConfirmationController.xib */; };
		D38406AF21831B3D007D50AD /* RestoreViewController.xib in Resources */ = {isa = PBXBuildFile; fileRef = D3373DCD20C6B21C0082BC4A /* RestoreViewController.xib */; };
		D38406B021831B3D007D50AD /* DarkTheme.xcassets in Resources */ = {isa = PBXBuildFile; fileRef = D3B62A9D20CA88BF005A9F80 /* DarkTheme.xcassets */; };
		D38406B121831B3D007D50AD /* MainViewController.xib in Resources */ = {isa = PBXBuildFile; fileRef = D3B62A8920CA40DC005A9F80 /* MainViewController.xib */; };
		D38406B221831B3D007D50AD /* BackupIntroController.xib in Resources */ = {isa = PBXBuildFile; fileRef = D348A77120C7C58900803B9E /* BackupIntroController.xib */; };
		D38406B321831B3D007D50AD /* Localizable.strings in Resources */ = {isa = PBXBuildFile; fileRef = D3B62A9C20CA73A0005A9F80 /* Localizable.strings */; };
		D38406B521831B3D007D50AD /* Assets.xcassets in Resources */ = {isa = PBXBuildFile; fileRef = D3285F4C20BD158F00644076 /* Assets.xcassets */; };
		D38406B621831B3D007D50AD /* GuestViewController.xib in Resources */ = {isa = PBXBuildFile; fileRef = 11B35119CB772BB43AE8B1D5 /* GuestViewController.xib */; };
		D38406B721831B3D007D50AD /* BackupWordsController.xib in Resources */ = {isa = PBXBuildFile; fileRef = D3373DB820C564450082BC4A /* BackupWordsController.xib */; };
		D38406B821831B3D007D50AD /* BalanceHeaderView.xib in Resources */ = {isa = PBXBuildFile; fileRef = 1A5646B68188CD13969CE766 /* BalanceHeaderView.xib */; };
		D38406B921831B3D007D50AD /* BaseTwinItemView.xib in Resources */ = {isa = PBXBuildFile; fileRef = 11B35B5CE0ED32CD93DFBB56 /* BaseTwinItemView.xib */; };
		D38406C021832751007D50AD /* Assets.xcassets in Resources */ = {isa = PBXBuildFile; fileRef = D3285F4C20BD158F00644076 /* Assets.xcassets */; };
		D38406C221832757007D50AD /* Assets.xcassets in Resources */ = {isa = PBXBuildFile; fileRef = D3285F4C20BD158F00644076 /* Assets.xcassets */; };
		D38406C5218327E3007D50AD /* AppIcon.xcassets in Resources */ = {isa = PBXBuildFile; fileRef = D38406C3218327B1007D50AD /* AppIcon.xcassets */; };
		D38406C721832862007D50AD /* AppIconDevT.xcassets in Resources */ = {isa = PBXBuildFile; fileRef = D38406C621832862007D50AD /* AppIconDevT.xcassets */; };
		D38406C921832968007D50AD /* AppIconDev.xcassets in Resources */ = {isa = PBXBuildFile; fileRef = D38406C821832968007D50AD /* AppIconDev.xcassets */; };
		D3A298A64B963F9CD9841DBF /* Pods_Bank_Dev.framework in Frameworks */ = {isa = PBXBuildFile; fileRef = 2CDA251F7039B6388B930003 /* Pods_Bank_Dev.framework */; };
		D3A6D6BB219430BA00D11AFE /* AboutCell.swift in Sources */ = {isa = PBXBuildFile; fileRef = D3A6D6B9219430BA00D11AFE /* AboutCell.swift */; };
		D3A6D6BC219430BA00D11AFE /* AboutCell.swift in Sources */ = {isa = PBXBuildFile; fileRef = D3A6D6B9219430BA00D11AFE /* AboutCell.swift */; };
		D3A6D6BD219430BA00D11AFE /* AboutCell.swift in Sources */ = {isa = PBXBuildFile; fileRef = D3A6D6B9219430BA00D11AFE /* AboutCell.swift */; };
		D3A6D6BE219430BA00D11AFE /* AboutCell.xib in Resources */ = {isa = PBXBuildFile; fileRef = D3A6D6BA219430BA00D11AFE /* AboutCell.xib */; };
		D3A6D6BF219430BA00D11AFE /* AboutCell.xib in Resources */ = {isa = PBXBuildFile; fileRef = D3A6D6BA219430BA00D11AFE /* AboutCell.xib */; };
		D3A6D6C0219430BA00D11AFE /* AboutCell.xib in Resources */ = {isa = PBXBuildFile; fileRef = D3A6D6BA219430BA00D11AFE /* AboutCell.xib */; };
		D3B62A8A20CA40DC005A9F80 /* MainViewController.swift in Sources */ = {isa = PBXBuildFile; fileRef = D3B62A8820CA40DC005A9F80 /* MainViewController.swift */; };
		D3B62A8B20CA40DC005A9F80 /* MainViewController.xib in Resources */ = {isa = PBXBuildFile; fileRef = D3B62A8920CA40DC005A9F80 /* MainViewController.xib */; };
		D3B62A8E20CA436F005A9F80 /* BalanceViewController.swift in Sources */ = {isa = PBXBuildFile; fileRef = D3B62A8C20CA436F005A9F80 /* BalanceViewController.swift */; };
		D3B62A9220CA467E005A9F80 /* TransactionsViewController.swift in Sources */ = {isa = PBXBuildFile; fileRef = D3B62A9020CA467E005A9F80 /* TransactionsViewController.swift */; };
		D3B62A9A20CA73A0005A9F80 /* Localizable.strings in Resources */ = {isa = PBXBuildFile; fileRef = D3B62A9C20CA73A0005A9F80 /* Localizable.strings */; };
		D3B62A9E20CA88BF005A9F80 /* DarkTheme.xcassets in Resources */ = {isa = PBXBuildFile; fileRef = D3B62A9D20CA88BF005A9F80 /* DarkTheme.xcassets */; };
/* End PBXBuildFile section */

/* Begin PBXContainerItemProxy section */
		D3373DC420C658660082BC4A /* PBXContainerItemProxy */ = {
			isa = PBXContainerItemProxy;
			containerPortal = D3285F3A20BD158E00644076 /* Project object */;
			proxyType = 1;
			remoteGlobalIDString = D3285F4120BD158E00644076;
			remoteInfo = Wallet;
		};
/* End PBXContainerItemProxy section */

/* Begin PBXFileReference section */
		11B3505BF644BCA7FD0F86F5 /* BaseTwinItem.swift */ = {isa = PBXFileReference; fileEncoding = 4; lastKnownFileType = sourcecode.swift; path = BaseTwinItem.swift; sourceTree = "<group>"; };
		11B35072A029200FB9F86BCB /* SendStateViewItemFactory.swift */ = {isa = PBXFileReference; fileEncoding = 4; lastKnownFileType = sourcecode.swift; path = SendStateViewItemFactory.swift; sourceTree = "<group>"; };
		11B350896FD41EC360BF7C25 /* GuestPresenter.swift */ = {isa = PBXFileReference; fileEncoding = 4; lastKnownFileType = sourcecode.swift; path = GuestPresenter.swift; sourceTree = "<group>"; };
		11B350AD0C5D210E06600D3F /* ConfirmationCheckboxView.swift */ = {isa = PBXFileReference; fileEncoding = 4; lastKnownFileType = sourcecode.swift; path = ConfirmationCheckboxView.swift; sourceTree = "<group>"; };
		11B350C8341DFAF14D974ACC /* RateSyncer.swift */ = {isa = PBXFileReference; fileEncoding = 4; lastKnownFileType = sourcecode.swift; path = RateSyncer.swift; sourceTree = "<group>"; };
		11B350EB27AD6B432BD7DCD1 /* SendConfirmationAmounItem.swift */ = {isa = PBXFileReference; fileEncoding = 4; lastKnownFileType = sourcecode.swift; path = SendConfirmationAmounItem.swift; sourceTree = "<group>"; };
		11B3511175F5F85BE5677E1A /* BalanceInteractor.swift */ = {isa = PBXFileReference; fileEncoding = 4; lastKnownFileType = sourcecode.swift; path = BalanceInteractor.swift; sourceTree = "<group>"; };
		11B35119CB772BB43AE8B1D5 /* GuestViewController.xib */ = {isa = PBXFileReference; lastKnownFileType = file.xib; path = GuestViewController.xib; sourceTree = "<group>"; };
		11B3513A0023455D438BAC4C /* BaseTwinItemView.swift */ = {isa = PBXFileReference; fileEncoding = 4; lastKnownFileType = sourcecode.swift; path = BaseTwinItemView.swift; sourceTree = "<group>"; };
		11B35142DB758C8B2397D115 /* RestoreRouter.swift */ = {isa = PBXFileReference; fileEncoding = 4; lastKnownFileType = sourcecode.swift; path = RestoreRouter.swift; sourceTree = "<group>"; };
		11B351C72700B40AB457AFA8 /* TestExtensions.swift */ = {isa = PBXFileReference; fileEncoding = 4; lastKnownFileType = sourcecode.swift; path = TestExtensions.swift; sourceTree = "<group>"; };
		11B351D1EA6877358DABA00F /* DepositInteractorTests.swift */ = {isa = PBXFileReference; fileEncoding = 4; lastKnownFileType = sourcecode.swift; path = DepositInteractorTests.swift; sourceTree = "<group>"; };
		11B351D55B31D37B7194DE55 /* UITableView.swift */ = {isa = PBXFileReference; fileEncoding = 4; lastKnownFileType = sourcecode.swift; path = UITableView.swift; sourceTree = "<group>"; };
		11B351E743E45282859B08D3 /* UIButton.swift */ = {isa = PBXFileReference; fileEncoding = 4; lastKnownFileType = sourcecode.swift; path = UIButton.swift; sourceTree = "<group>"; };
		11B351FFC025462BB9F01184 /* UIColor.swift */ = {isa = PBXFileReference; fileEncoding = 4; lastKnownFileType = sourcecode.swift; path = UIColor.swift; sourceTree = "<group>"; };
		11B352044BCE494491257933 /* UserDefaultsStorage.swift */ = {isa = PBXFileReference; fileEncoding = 4; lastKnownFileType = sourcecode.swift; path = UserDefaultsStorage.swift; sourceTree = "<group>"; };
		11B3520E9F70FFB8CC2D25A3 /* TransactionsRouter.swift */ = {isa = PBXFileReference; fileEncoding = 4; lastKnownFileType = sourcecode.swift; path = TransactionsRouter.swift; sourceTree = "<group>"; };
		11B3522A841B5C2BEAA023DE /* SendConfirmationAlertModel.swift */ = {isa = PBXFileReference; fileEncoding = 4; lastKnownFileType = sourcecode.swift; path = SendConfirmationAlertModel.swift; sourceTree = "<group>"; };
		11B3522E7181FB5F0A647944 /* Satoshi.swift */ = {isa = PBXFileReference; fileEncoding = 4; lastKnownFileType = sourcecode.swift; path = Satoshi.swift; sourceTree = "<group>"; };
		11B3522F9D6DB1D04EA92CCE /* SendConfirmationAddressItem.swift */ = {isa = PBXFileReference; fileEncoding = 4; lastKnownFileType = sourcecode.swift; path = SendConfirmationAddressItem.swift; sourceTree = "<group>"; };
		11B3523AECA209106F192586 /* BaseButtonItem.swift */ = {isa = PBXFileReference; fileEncoding = 4; lastKnownFileType = sourcecode.swift; path = BaseButtonItem.swift; sourceTree = "<group>"; };
		11B352A3792AA46E98DDE5B6 /* SendStateViewItemFactoryTests.swift */ = {isa = PBXFileReference; fileEncoding = 4; lastKnownFileType = sourcecode.swift; path = SendStateViewItemFactoryTests.swift; sourceTree = "<group>"; };
		11B352D114BED753EEBA8B8D /* BitcoinAdapter.swift */ = {isa = PBXFileReference; fileEncoding = 4; lastKnownFileType = sourcecode.swift; path = BitcoinAdapter.swift; sourceTree = "<group>"; };
		11B352D314A298B6B832F309 /* EthereumAdapter.swift */ = {isa = PBXFileReference; fileEncoding = 4; lastKnownFileType = sourcecode.swift; path = EthereumAdapter.swift; sourceTree = "<group>"; };
<<<<<<< HEAD
		11B352DC7180DECC0ACE5EBE /* TransactionValueItemView.swift */ = {isa = PBXFileReference; fileEncoding = 4; lastKnownFileType = sourcecode.swift; path = TransactionValueItemView.swift; sourceTree = "<group>"; };
=======
		11B352D70D3A3A2851CCEDA3 /* AuthData.swift */ = {isa = PBXFileReference; fileEncoding = 4; lastKnownFileType = sourcecode.swift; path = AuthData.swift; sourceTree = "<group>"; };
>>>>>>> b0a38679
		11B3535DD03F9264351E13A9 /* NetworkManager.swift */ = {isa = PBXFileReference; fileEncoding = 4; lastKnownFileType = sourcecode.swift; path = NetworkManager.swift; sourceTree = "<group>"; };
		11B3535FC407BA20765EBCF4 /* KeyboardObservingViewController.swift */ = {isa = PBXFileReference; fileEncoding = 4; lastKnownFileType = sourcecode.swift; path = KeyboardObservingViewController.swift; sourceTree = "<group>"; };
		11B353A2F8FFE93DC7E58F98 /* TransactionValueItem.swift */ = {isa = PBXFileReference; fileEncoding = 4; lastKnownFileType = sourcecode.swift; path = TransactionValueItem.swift; sourceTree = "<group>"; };
		11B353A3B460BF1B24349F9F /* BackupInteractor.swift */ = {isa = PBXFileReference; fileEncoding = 4; lastKnownFileType = sourcecode.swift; path = BackupInteractor.swift; sourceTree = "<group>"; };
		11B353D57AB36A9CF4DEE090 /* GuestViewController.swift */ = {isa = PBXFileReference; fileEncoding = 4; lastKnownFileType = sourcecode.swift; path = GuestViewController.swift; sourceTree = "<group>"; };
		11B353F1BD63011E1D536631 /* WalletNavigationController.swift */ = {isa = PBXFileReference; fileEncoding = 4; lastKnownFileType = sourcecode.swift; path = WalletNavigationController.swift; sourceTree = "<group>"; };
		11B3543C6E6212154344AD63 /* SendConfirmationAddressItemView.swift */ = {isa = PBXFileReference; fileEncoding = 4; lastKnownFileType = sourcecode.swift; path = SendConfirmationAddressItemView.swift; sourceTree = "<group>"; };
		11B35458E7255EFB7BD0FB67 /* BalanceViewItem.swift */ = {isa = PBXFileReference; fileEncoding = 4; lastKnownFileType = sourcecode.swift; path = BalanceViewItem.swift; sourceTree = "<group>"; };
		11B35461B70501F290DFC166 /* TransactionViewItemFactoryTests.swift */ = {isa = PBXFileReference; fileEncoding = 4; lastKnownFileType = sourcecode.swift; path = TransactionViewItemFactoryTests.swift; sourceTree = "<group>"; };
		11B35492B1162F69CA7A0597 /* DateHelper.swift */ = {isa = PBXFileReference; fileEncoding = 4; lastKnownFileType = sourcecode.swift; path = DateHelper.swift; sourceTree = "<group>"; };
		11B354A7AB2C1276AAAAE9E6 /* RealmStorage.swift */ = {isa = PBXFileReference; fileEncoding = 4; lastKnownFileType = sourcecode.swift; path = RealmStorage.swift; sourceTree = "<group>"; };
		11B354B43B5120F594318FDA /* PermissionsHelper.swift */ = {isa = PBXFileReference; fileEncoding = 4; lastKnownFileType = sourcecode.swift; path = PermissionsHelper.swift; sourceTree = "<group>"; };
		11B354E15658C8BF7D5268D9 /* RestoreInteractor.swift */ = {isa = PBXFileReference; fileEncoding = 4; lastKnownFileType = sourcecode.swift; path = RestoreInteractor.swift; sourceTree = "<group>"; };
		11B3550630A9EC44B7157E6F /* BaseCurrencySettingsInteractor.swift */ = {isa = PBXFileReference; fileEncoding = 4; lastKnownFileType = sourcecode.swift; path = BaseCurrencySettingsInteractor.swift; sourceTree = "<group>"; };
		11B3550B7B94CDF3DA89DBF1 /* SendFeeItemView.swift */ = {isa = PBXFileReference; fileEncoding = 4; lastKnownFileType = sourcecode.swift; path = SendFeeItemView.swift; sourceTree = "<group>"; };
		11B35570FD93AFB406434D20 /* CoinManager.swift */ = {isa = PBXFileReference; fileEncoding = 4; lastKnownFileType = sourcecode.swift; path = CoinManager.swift; sourceTree = "<group>"; };
		11B355771A1D96DB96FBC975 /* BackupPresenter.swift */ = {isa = PBXFileReference; fileEncoding = 4; lastKnownFileType = sourcecode.swift; path = BackupPresenter.swift; sourceTree = "<group>"; };
		11B355ABE89C2793563829BD /* Date.swift */ = {isa = PBXFileReference; fileEncoding = 4; lastKnownFileType = sourcecode.swift; path = Date.swift; sourceTree = "<group>"; };
		11B356347098BE98619962B4 /* LanguageManagerTests.swift */ = {isa = PBXFileReference; fileEncoding = 4; lastKnownFileType = sourcecode.swift; path = LanguageManagerTests.swift; sourceTree = "<group>"; };
		11B3564E0721887CEBDE39F2 /* BaseButtonItemView.swift */ = {isa = PBXFileReference; fileEncoding = 4; lastKnownFileType = sourcecode.swift; path = BaseButtonItemView.swift; sourceTree = "<group>"; };
		11B3566164D1D7C7898132E2 /* AlertButtonItemView.swift */ = {isa = PBXFileReference; fileEncoding = 4; lastKnownFileType = sourcecode.swift; path = AlertButtonItemView.swift; sourceTree = "<group>"; };
		11B3566ED622AE7606EF76B9 /* GuestInteractor.swift */ = {isa = PBXFileReference; fileEncoding = 4; lastKnownFileType = sourcecode.swift; path = GuestInteractor.swift; sourceTree = "<group>"; };
		11B356738853E2305B5CC34B /* TransactionRecord.swift */ = {isa = PBXFileReference; fileEncoding = 4; lastKnownFileType = sourcecode.swift; path = TransactionRecord.swift; sourceTree = "<group>"; };
		11B35687F7521B1F22786638 /* TransactionsModule.swift */ = {isa = PBXFileReference; fileEncoding = 4; lastKnownFileType = sourcecode.swift; path = TransactionsModule.swift; sourceTree = "<group>"; };
		11B3569AD3ABD5F26CB51506 /* TransactionViewItemFactory.swift */ = {isa = PBXFileReference; fileEncoding = 4; lastKnownFileType = sourcecode.swift; path = TransactionViewItemFactory.swift; sourceTree = "<group>"; };
		11B3569AE7CDF7E217CAB4EE /* TransactionsPresenter.swift */ = {isa = PBXFileReference; fileEncoding = 4; lastKnownFileType = sourcecode.swift; path = TransactionsPresenter.swift; sourceTree = "<group>"; };
		11B356A624E0982E0D90F9BB /* BalancePresenter.swift */ = {isa = PBXFileReference; fileEncoding = 4; lastKnownFileType = sourcecode.swift; path = BalancePresenter.swift; sourceTree = "<group>"; };
		11B356AA9A3DDA541D5EBEAC /* SendConfirmationAmountItemView.swift */ = {isa = PBXFileReference; fileEncoding = 4; lastKnownFileType = sourcecode.swift; path = SendConfirmationAmountItemView.swift; sourceTree = "<group>"; };
		11B356CEB7192CE21DD1BC8B /* BackupModule.swift */ = {isa = PBXFileReference; fileEncoding = 4; lastKnownFileType = sourcecode.swift; path = BackupModule.swift; sourceTree = "<group>"; };
		11B356D6300E64A1982BC9EB /* UIAlertController.swift */ = {isa = PBXFileReference; fileEncoding = 4; lastKnownFileType = sourcecode.swift; path = UIAlertController.swift; sourceTree = "<group>"; };
		11B356DF243F6B9248E6AD42 /* Currency.swift */ = {isa = PBXFileReference; fileEncoding = 4; lastKnownFileType = sourcecode.swift; path = Currency.swift; sourceTree = "<group>"; };
		11B356FC36735ABABB140C33 /* TransactionRateSyncer.swift */ = {isa = PBXFileReference; fileEncoding = 4; lastKnownFileType = sourcecode.swift; path = TransactionRateSyncer.swift; sourceTree = "<group>"; };
		11B3570598EDE26F96BC5F41 /* RespondButton.swift */ = {isa = PBXFileReference; fileEncoding = 4; lastKnownFileType = sourcecode.swift; path = RespondButton.swift; sourceTree = "<group>"; };
		11B3572B7C2F16CD51F37FF0 /* UIImage.swift */ = {isa = PBXFileReference; fileEncoding = 4; lastKnownFileType = sourcecode.swift; path = UIImage.swift; sourceTree = "<group>"; };
		11B3572D1DA38AAD1A4429EB /* SendConfirmationValueItem.swift */ = {isa = PBXFileReference; fileEncoding = 4; lastKnownFileType = sourcecode.swift; path = SendConfirmationValueItem.swift; sourceTree = "<group>"; };
		11B3576492DE68F2507BB711 /* AdapterFactory.swift */ = {isa = PBXFileReference; fileEncoding = 4; lastKnownFileType = sourcecode.swift; path = AdapterFactory.swift; sourceTree = "<group>"; };
		11B357776F706C10E8B14C4E /* TransactionViewItem.swift */ = {isa = PBXFileReference; fileEncoding = 4; lastKnownFileType = sourcecode.swift; path = TransactionViewItem.swift; sourceTree = "<group>"; };
		11B35788190D05AF5DBB9072 /* ReachabilityManager.swift */ = {isa = PBXFileReference; fileEncoding = 4; lastKnownFileType = sourcecode.swift; path = ReachabilityManager.swift; sourceTree = "<group>"; };
		11B357B45FC7216E5D1BA309 /* SendFeeItem.swift */ = {isa = PBXFileReference; fileEncoding = 4; lastKnownFileType = sourcecode.swift; path = SendFeeItem.swift; sourceTree = "<group>"; };
		11B357BA1A6AC79F07B54FB5 /* SystemInfoManager.swift */ = {isa = PBXFileReference; fileEncoding = 4; lastKnownFileType = sourcecode.swift; path = SystemInfoManager.swift; sourceTree = "<group>"; };
		11B357C9E0AA5CE75C3CC825 /* LanguageCell.swift */ = {isa = PBXFileReference; fileEncoding = 4; lastKnownFileType = sourcecode.swift; path = LanguageCell.swift; sourceTree = "<group>"; };
		11B357E4A859AC4A201F6ABB /* WalletManagerTests.swift */ = {isa = PBXFileReference; fileEncoding = 4; lastKnownFileType = sourcecode.swift; path = WalletManagerTests.swift; sourceTree = "<group>"; };
		11B357F5E2BDAAAE4E5446E3 /* WalletManager.swift */ = {isa = PBXFileReference; fileEncoding = 4; lastKnownFileType = sourcecode.swift; path = WalletManager.swift; sourceTree = "<group>"; };
		11B3581BC59DE52C60AED5F5 /* BaseCurrencySettingsInteractorTests.swift */ = {isa = PBXFileReference; fileEncoding = 4; lastKnownFileType = sourcecode.swift; path = BaseCurrencySettingsInteractorTests.swift; sourceTree = "<group>"; };
		11B358414185C1B924E91A32 /* UIView.swift */ = {isa = PBXFileReference; fileEncoding = 4; lastKnownFileType = sourcecode.swift; path = UIView.swift; sourceTree = "<group>"; };
		11B3584E1C6B6FA22B89D82C /* KeychainStorage.swift */ = {isa = PBXFileReference; fileEncoding = 4; lastKnownFileType = sourcecode.swift; path = KeychainStorage.swift; sourceTree = "<group>"; };
		11B358586003E20B167B1442 /* RestoreModule.swift */ = {isa = PBXFileReference; fileEncoding = 4; lastKnownFileType = sourcecode.swift; path = RestoreModule.swift; sourceTree = "<group>"; };
		11B3589DC1945CAFBEEB1EED /* CurrencyValue.swift */ = {isa = PBXFileReference; fileEncoding = 4; lastKnownFileType = sourcecode.swift; path = CurrencyValue.swift; sourceTree = "<group>"; };
		11B358A2ED820E5741F0701A /* AppConfigProvider.swift */ = {isa = PBXFileReference; fileEncoding = 4; lastKnownFileType = sourcecode.swift; path = AppConfigProvider.swift; sourceTree = "<group>"; };
		11B35924A855AA25B6DC370E /* TransactionRateSyncerTests.swift */ = {isa = PBXFileReference; fileEncoding = 4; lastKnownFileType = sourcecode.swift; path = TransactionRateSyncerTests.swift; sourceTree = "<group>"; };
		11B3592BB989584CB1E4129B /* CurrencyManagerTests.swift */ = {isa = PBXFileReference; fileEncoding = 4; lastKnownFileType = sourcecode.swift; path = CurrencyManagerTests.swift; sourceTree = "<group>"; };
		11B3595B61F6978D745D9776 /* UnlinkButtonItem.swift */ = {isa = PBXFileReference; fileEncoding = 4; lastKnownFileType = sourcecode.swift; path = UnlinkButtonItem.swift; sourceTree = "<group>"; };
		11B359656C7DCCBCE1CDEF4C /* RealmFactory.swift */ = {isa = PBXFileReference; fileEncoding = 4; lastKnownFileType = sourcecode.swift; path = RealmFactory.swift; sourceTree = "<group>"; };
		11B3598F5529D0939EE53A19 /* CurrencyManager.swift */ = {isa = PBXFileReference; fileEncoding = 4; lastKnownFileType = sourcecode.swift; path = CurrencyManager.swift; sourceTree = "<group>"; };
		11B359DA37B619C35AF93D2A /* BaseCurrencySettingsPresenterTests.swift */ = {isa = PBXFileReference; fileEncoding = 4; lastKnownFileType = sourcecode.swift; path = BaseCurrencySettingsPresenterTests.swift; sourceTree = "<group>"; };
		11B359DEE539B7406C382B80 /* SendAmountItem.swift */ = {isa = PBXFileReference; fileEncoding = 4; lastKnownFileType = sourcecode.swift; path = SendAmountItem.swift; sourceTree = "<group>"; };
		11B359E7A75E6B92D1305F40 /* MainPresenter.swift */ = {isa = PBXFileReference; fileEncoding = 4; lastKnownFileType = sourcecode.swift; path = MainPresenter.swift; sourceTree = "<group>"; };
		11B35A03BE23E45AA8D94F70 /* RateManagerTests.swift */ = {isa = PBXFileReference; fileEncoding = 4; lastKnownFileType = sourcecode.swift; path = RateManagerTests.swift; sourceTree = "<group>"; };
		11B35A473B035F88BA0C09C1 /* UIFont.swift */ = {isa = PBXFileReference; fileEncoding = 4; lastKnownFileType = sourcecode.swift; path = UIFont.swift; sourceTree = "<group>"; };
		11B35A56B7E8B8CCA04266B2 /* SendAmountItemView.swift */ = {isa = PBXFileReference; fileEncoding = 4; lastKnownFileType = sourcecode.swift; path = SendAmountItemView.swift; sourceTree = "<group>"; };
		11B35A5DE20DD6DD486FAFC0 /* Protocols.swift */ = {isa = PBXFileReference; fileEncoding = 4; lastKnownFileType = sourcecode.swift; path = Protocols.swift; sourceTree = "<group>"; };
		11B35A65D7F2EADB3618DA64 /* RandomManager.swift */ = {isa = PBXFileReference; fileEncoding = 4; lastKnownFileType = sourcecode.swift; path = RandomManager.swift; sourceTree = "<group>"; };
		11B35A686DD5BA335FEB6BEB /* BarsProgressView.swift */ = {isa = PBXFileReference; fileEncoding = 4; lastKnownFileType = sourcecode.swift; path = BarsProgressView.swift; sourceTree = "<group>"; };
		11B35AC7305FD5CEB5690DD9 /* SendAddressItemView.swift */ = {isa = PBXFileReference; fileEncoding = 4; lastKnownFileType = sourcecode.swift; path = SendAddressItemView.swift; sourceTree = "<group>"; };
		11B35ADA6828A0EF11976938 /* GuestRouter.swift */ = {isa = PBXFileReference; fileEncoding = 4; lastKnownFileType = sourcecode.swift; path = GuestRouter.swift; sourceTree = "<group>"; };
		11B35ADD30196056A9C6407C /* WordsManager.swift */ = {isa = PBXFileReference; fileEncoding = 4; lastKnownFileType = sourcecode.swift; path = WordsManager.swift; sourceTree = "<group>"; };
		11B35B0378C5EA6E02CB2E37 /* CurrencyCell.swift */ = {isa = PBXFileReference; fileEncoding = 4; lastKnownFileType = sourcecode.swift; path = CurrencyCell.swift; sourceTree = "<group>"; };
		11B35B466B8FF6754E47DACD /* CoinValue.swift */ = {isa = PBXFileReference; fileEncoding = 4; lastKnownFileType = sourcecode.swift; path = CoinValue.swift; sourceTree = "<group>"; };
		11B35B5CE0ED32CD93DFBB56 /* BaseTwinItemView.xib */ = {isa = PBXFileReference; lastKnownFileType = file.xib; path = BaseTwinItemView.xib; sourceTree = "<group>"; };
		11B35B7A44754508AEFDA9FD /* BaseCurrencySettingsPresenter.swift */ = {isa = PBXFileReference; fileEncoding = 4; lastKnownFileType = sourcecode.swift; path = BaseCurrencySettingsPresenter.swift; sourceTree = "<group>"; };
		11B35B88A2D6C85E1600F3AF /* MainInteractor.swift */ = {isa = PBXFileReference; fileEncoding = 4; lastKnownFileType = sourcecode.swift; path = MainInteractor.swift; sourceTree = "<group>"; };
		11B35B96D2BC5994AC8EC794 /* MainModule.swift */ = {isa = PBXFileReference; fileEncoding = 4; lastKnownFileType = sourcecode.swift; path = MainModule.swift; sourceTree = "<group>"; };
		11B35BAEE22C144B33661819 /* RestorePresenter.swift */ = {isa = PBXFileReference; fileEncoding = 4; lastKnownFileType = sourcecode.swift; path = RestorePresenter.swift; sourceTree = "<group>"; };
		11B35BBAAAE1A3981B902E89 /* Rate.swift */ = {isa = PBXFileReference; fileEncoding = 4; lastKnownFileType = sourcecode.swift; path = Rate.swift; sourceTree = "<group>"; };
		11B35BC220F1D90BF6BF3AAF /* GuestModule.swift */ = {isa = PBXFileReference; fileEncoding = 4; lastKnownFileType = sourcecode.swift; path = GuestModule.swift; sourceTree = "<group>"; };
		11B35BD5DC556C46CC3893B0 /* SendConfirmationValueItemView.swift */ = {isa = PBXFileReference; fileEncoding = 4; lastKnownFileType = sourcecode.swift; path = SendConfirmationValueItemView.swift; sourceTree = "<group>"; };
		11B35BDC4FD741BE033D1956 /* AboutSettingsRouter.swift */ = {isa = PBXFileReference; fileEncoding = 4; lastKnownFileType = sourcecode.swift; path = AboutSettingsRouter.swift; sourceTree = "<group>"; };
		11B35BEF7ABBE155593B4DBE /* TransactionsInteractor.swift */ = {isa = PBXFileReference; fileEncoding = 4; lastKnownFileType = sourcecode.swift; path = TransactionsInteractor.swift; sourceTree = "<group>"; };
		11B35BFD94DA13D66AD6A86D /* NumPadTheme.swift */ = {isa = PBXFileReference; fileEncoding = 4; lastKnownFileType = sourcecode.swift; path = NumPadTheme.swift; sourceTree = "<group>"; };
		11B35C104035EBC5B0B13592 /* BaseCurrencySettingsModule.swift */ = {isa = PBXFileReference; fileEncoding = 4; lastKnownFileType = sourcecode.swift; path = BaseCurrencySettingsModule.swift; sourceTree = "<group>"; };
		11B35C181EB4CA85BD80228C /* HudHelper.swift */ = {isa = PBXFileReference; fileEncoding = 4; lastKnownFileType = sourcecode.swift; path = HudHelper.swift; sourceTree = "<group>"; };
		11B35C182B944A7CD13EA163 /* BiometryType.swift */ = {isa = PBXFileReference; fileEncoding = 4; lastKnownFileType = sourcecode.swift; path = BiometryType.swift; sourceTree = "<group>"; };
		11B35C4FFB99D10A8F343E9C /* LanguageManager.swift */ = {isa = PBXFileReference; fileEncoding = 4; lastKnownFileType = sourcecode.swift; path = LanguageManager.swift; sourceTree = "<group>"; };
		11B35C7DCF9B7894F7600623 /* LaunchRouter.swift */ = {isa = PBXFileReference; fileEncoding = 4; lastKnownFileType = sourcecode.swift; path = LaunchRouter.swift; sourceTree = "<group>"; };
		11B35C8856A137E92441AF19 /* IndexedInputField.swift */ = {isa = PBXFileReference; fileEncoding = 4; lastKnownFileType = sourcecode.swift; path = IndexedInputField.swift; sourceTree = "<group>"; };
		11B35C8CE85CE0CE4E323F97 /* RateSyncerTests.swift */ = {isa = PBXFileReference; fileEncoding = 4; lastKnownFileType = sourcecode.swift; path = RateSyncerTests.swift; sourceTree = "<group>"; };
		11B35CEBC4B32E57AA2469AA /* PasteboardManager.swift */ = {isa = PBXFileReference; fileEncoding = 4; lastKnownFileType = sourcecode.swift; path = PasteboardManager.swift; sourceTree = "<group>"; };
		11B35CFDC5BD98BA40682DBD /* ConfirmationButtonItem.swift */ = {isa = PBXFileReference; fileEncoding = 4; lastKnownFileType = sourcecode.swift; path = ConfirmationButtonItem.swift; sourceTree = "<group>"; };
		11B35D163D12BE823AF54E97 /* MainRouter.swift */ = {isa = PBXFileReference; fileEncoding = 4; lastKnownFileType = sourcecode.swift; path = MainRouter.swift; sourceTree = "<group>"; };
		11B35D66E95B16C32E3796E8 /* BackupRouter.swift */ = {isa = PBXFileReference; fileEncoding = 4; lastKnownFileType = sourcecode.swift; path = BackupRouter.swift; sourceTree = "<group>"; };
		11B35D81B1CB74C0337214DC /* Wallet.swift */ = {isa = PBXFileReference; fileEncoding = 4; lastKnownFileType = sourcecode.swift; path = Wallet.swift; sourceTree = "<group>"; };
		11B35DC5A4019EA28C92B1E7 /* BalanceModule.swift */ = {isa = PBXFileReference; fileEncoding = 4; lastKnownFileType = sourcecode.swift; path = BalanceModule.swift; sourceTree = "<group>"; };
		11B35DC75FCA42F7A5FB1E65 /* SendPresenterTests.swift */ = {isa = PBXFileReference; fileEncoding = 4; lastKnownFileType = sourcecode.swift; path = SendPresenterTests.swift; sourceTree = "<group>"; };
		11B35DDABED90E97417092F5 /* BalanceRouter.swift */ = {isa = PBXFileReference; fileEncoding = 4; lastKnownFileType = sourcecode.swift; path = BalanceRouter.swift; sourceTree = "<group>"; };
		11B35DFF5136FA50CB5FBCA6 /* BackupConfirmationAlertModel.swift */ = {isa = PBXFileReference; fileEncoding = 4; lastKnownFileType = sourcecode.swift; path = BackupConfirmationAlertModel.swift; sourceTree = "<group>"; };
		11B35E4481DCD98BF2074797 /* BaseCurrencySettingsViewController.swift */ = {isa = PBXFileReference; fileEncoding = 4; lastKnownFileType = sourcecode.swift; path = BaseCurrencySettingsViewController.swift; sourceTree = "<group>"; };
		11B35EC60329833B8D6CA1E0 /* ConfirmationCheckboxItem.swift */ = {isa = PBXFileReference; fileEncoding = 4; lastKnownFileType = sourcecode.swift; path = ConfirmationCheckboxItem.swift; sourceTree = "<group>"; };
		11B35EFB45ECC2D403CA6C89 /* ValueFormatter.swift */ = {isa = PBXFileReference; fileEncoding = 4; lastKnownFileType = sourcecode.swift; path = ValueFormatter.swift; sourceTree = "<group>"; };
		11B35F2B655DA832E0761521 /* DepositPresenterTests.swift */ = {isa = PBXFileReference; fileEncoding = 4; lastKnownFileType = sourcecode.swift; path = DepositPresenterTests.swift; sourceTree = "<group>"; };
		11B35F3E6B957ECFF5D1CE2E /* BaseCurrencySettingsRouter.swift */ = {isa = PBXFileReference; fileEncoding = 4; lastKnownFileType = sourcecode.swift; path = BaseCurrencySettingsRouter.swift; sourceTree = "<group>"; };
		11B35F414DD593D0E64A1254 /* TransactionManager.swift */ = {isa = PBXFileReference; fileEncoding = 4; lastKnownFileType = sourcecode.swift; path = TransactionManager.swift; sourceTree = "<group>"; };
		11B35F4AF52970B217AD4DC6 /* String.swift */ = {isa = PBXFileReference; fileEncoding = 4; lastKnownFileType = sourcecode.swift; path = String.swift; sourceTree = "<group>"; };
		11B35F53002A95B923B397AE /* NumPad.swift */ = {isa = PBXFileReference; fileEncoding = 4; lastKnownFileType = sourcecode.swift; path = NumPad.swift; sourceTree = "<group>"; };
		11B35F54E966E33C901B1736 /* SendAddressItem.swift */ = {isa = PBXFileReference; fileEncoding = 4; lastKnownFileType = sourcecode.swift; path = SendAddressItem.swift; sourceTree = "<group>"; };
		11B35F86873099E095869F7C /* UnlinkConfirmationAlertModel.swift */ = {isa = PBXFileReference; fileEncoding = 4; lastKnownFileType = sourcecode.swift; path = UnlinkConfirmationAlertModel.swift; sourceTree = "<group>"; };
		11B35FA1C1FF965AA2EB6666 /* PeriodicTimer.swift */ = {isa = PBXFileReference; fileEncoding = 4; lastKnownFileType = sourcecode.swift; path = PeriodicTimer.swift; sourceTree = "<group>"; };
		11B35FAF942FA80752EDBFA7 /* SendInteractorTests.swift */ = {isa = PBXFileReference; fileEncoding = 4; lastKnownFileType = sourcecode.swift; path = SendInteractorTests.swift; sourceTree = "<group>"; };
		1A56401A0F6DB2F88A01ED73 /* TransactionsPresenterTests.swift */ = {isa = PBXFileReference; fileEncoding = 4; lastKnownFileType = sourcecode.swift; path = TransactionsPresenterTests.swift; sourceTree = "<group>"; };
		1A56404690D0235A5183C12D /* Coin.swift */ = {isa = PBXFileReference; fileEncoding = 4; lastKnownFileType = sourcecode.swift; path = Coin.swift; sourceTree = "<group>"; };
		1A5640528EFD15137E218EA3 /* MainSettingsPresenter.swift */ = {isa = PBXFileReference; fileEncoding = 4; lastKnownFileType = sourcecode.swift; path = MainSettingsPresenter.swift; sourceTree = "<group>"; };
		1A564077BF075C35B6FF3BCB /* SendTheme.swift */ = {isa = PBXFileReference; fileEncoding = 4; lastKnownFileType = sourcecode.swift; path = SendTheme.swift; sourceTree = "<group>"; };
		1A564082B28C17265B23D88A /* SecuritySettingsInteractor.swift */ = {isa = PBXFileReference; fileEncoding = 4; lastKnownFileType = sourcecode.swift; path = SecuritySettingsInteractor.swift; sourceTree = "<group>"; };
		1A564083CF8DF7A89314820D /* UnlockPinInteractorTests.swift */ = {isa = PBXFileReference; fileEncoding = 4; lastKnownFileType = sourcecode.swift; path = UnlockPinInteractorTests.swift; sourceTree = "<group>"; };
		1A56408C8281C80FD365E5BE /* LaunchModule.swift */ = {isa = PBXFileReference; fileEncoding = 4; lastKnownFileType = sourcecode.swift; path = LaunchModule.swift; sourceTree = "<group>"; };
		1A564091A9C12F224A18B740 /* TransactionInfoPresenter.swift */ = {isa = PBXFileReference; fileEncoding = 4; lastKnownFileType = sourcecode.swift; path = TransactionInfoPresenter.swift; sourceTree = "<group>"; };
		1A564094488F092EDA007FE9 /* LanguageSettingsRouter.swift */ = {isa = PBXFileReference; fileEncoding = 4; lastKnownFileType = sourcecode.swift; path = LanguageSettingsRouter.swift; sourceTree = "<group>"; };
		1A5640AA47846498D56A36E6 /* LatestRate.swift */ = {isa = PBXFileReference; fileEncoding = 4; lastKnownFileType = sourcecode.swift; path = LatestRate.swift; sourceTree = "<group>"; };
		1A5640B6691F4FD048C82A49 /* CoinValueHelper.swift */ = {isa = PBXFileReference; fileEncoding = 4; lastKnownFileType = sourcecode.swift; path = CoinValueHelper.swift; sourceTree = "<group>"; };
		1A5640B8B65EAECA3A36F89E /* PinInteractor.swift */ = {isa = PBXFileReference; fileEncoding = 4; lastKnownFileType = sourcecode.swift; path = PinInteractor.swift; sourceTree = "<group>"; };
		1A5640FA19AF1EC2B9C0F407 /* ManageCoinsPresenterStateTests.swift */ = {isa = PBXFileReference; fileEncoding = 4; lastKnownFileType = sourcecode.swift; path = ManageCoinsPresenterStateTests.swift; sourceTree = "<group>"; };
		1A5640FFFD5B065D745208F1 /* PagingDotsItem.swift */ = {isa = PBXFileReference; fileEncoding = 4; lastKnownFileType = sourcecode.swift; path = PagingDotsItem.swift; sourceTree = "<group>"; };
		1A5641572B6E46E18B52A6A9 /* SecuritySettingsModule.swift */ = {isa = PBXFileReference; fileEncoding = 4; lastKnownFileType = sourcecode.swift; path = SecuritySettingsModule.swift; sourceTree = "<group>"; };
		1A5641679DC88BE355F0F3A0 /* Development.template.xcconfig */ = {isa = PBXFileReference; fileEncoding = 4; lastKnownFileType = text.xcconfig; path = Development.template.xcconfig; sourceTree = "<group>"; };
		1A5641742308EC67C1292980 /* UnlockPinPresenter.swift */ = {isa = PBXFileReference; fileEncoding = 4; lastKnownFileType = sourcecode.swift; path = UnlockPinPresenter.swift; sourceTree = "<group>"; };
		1A564181733CBC44EECFBBF3 /* TransactionCloseItem.swift */ = {isa = PBXFileReference; fileEncoding = 4; lastKnownFileType = sourcecode.swift; path = TransactionCloseItem.swift; sourceTree = "<group>"; };
		1A5641ABEF9064B6FCC8DF87 /* LockoutUntilDateFactory.swift */ = {isa = PBXFileReference; fileEncoding = 4; lastKnownFileType = sourcecode.swift; path = LockoutUntilDateFactory.swift; sourceTree = "<group>"; };
		1A5641B7D1079995F147F7D2 /* SecuritySettingsRouter.swift */ = {isa = PBXFileReference; fileEncoding = 4; lastKnownFileType = sourcecode.swift; path = SecuritySettingsRouter.swift; sourceTree = "<group>"; };
		1A5641C2FAD616C358A319A0 /* SendModule.swift */ = {isa = PBXFileReference; fileEncoding = 4; lastKnownFileType = sourcecode.swift; path = SendModule.swift; sourceTree = "<group>"; };
		1A56421310FCB8A4E19BDDB3 /* SetPinModule.swift */ = {isa = PBXFileReference; fileEncoding = 4; lastKnownFileType = sourcecode.swift; path = SetPinModule.swift; sourceTree = "<group>"; };
		1A564238192BEA3F5470E204 /* LanguageSettingsPresenter.swift */ = {isa = PBXFileReference; fileEncoding = 4; lastKnownFileType = sourcecode.swift; path = LanguageSettingsPresenter.swift; sourceTree = "<group>"; };
		1A564243436E5185205D0359 /* BalanceTheme.swift */ = {isa = PBXFileReference; fileEncoding = 4; lastKnownFileType = sourcecode.swift; path = BalanceTheme.swift; sourceTree = "<group>"; };
		1A56424F4DB6D8384D8F2489 /* FullTransactionInfoTextCell.swift */ = {isa = PBXFileReference; fileEncoding = 4; lastKnownFileType = sourcecode.swift; path = FullTransactionInfoTextCell.swift; sourceTree = "<group>"; };
		1A564258FC24334581197AC1 /* SecuritySettingsInteractorTests.swift */ = {isa = PBXFileReference; fileEncoding = 4; lastKnownFileType = sourcecode.swift; path = SecuritySettingsInteractorTests.swift; sourceTree = "<group>"; };
		1A56425A421C1C9FB383DCDA /* TransactionRecordDataSource.swift */ = {isa = PBXFileReference; fileEncoding = 4; lastKnownFileType = sourcecode.swift; path = TransactionRecordDataSource.swift; sourceTree = "<group>"; };
		1A56425E1873BC8574539D2B /* SendButtonItem.swift */ = {isa = PBXFileReference; fileEncoding = 4; lastKnownFileType = sourcecode.swift; path = SendButtonItem.swift; sourceTree = "<group>"; };
		1A564260BF2C73B9F2450FB8 /* SendInteractor.swift */ = {isa = PBXFileReference; fileEncoding = 4; lastKnownFileType = sourcecode.swift; path = SendInteractor.swift; sourceTree = "<group>"; };
		1A56426438831456EF79DC47 /* MainSettingsInteractorTests.swift */ = {isa = PBXFileReference; fileEncoding = 4; lastKnownFileType = sourcecode.swift; path = MainSettingsInteractorTests.swift; sourceTree = "<group>"; };
		1A56428DB7E042907CD4252D /* FullTransactionInfoTheme.swift */ = {isa = PBXFileReference; fileEncoding = 4; lastKnownFileType = sourcecode.swift; path = FullTransactionInfoTheme.swift; sourceTree = "<group>"; };
		1A5642992929CF74471FE0B4 /* ManageCoinsViewController.swift */ = {isa = PBXFileReference; fileEncoding = 4; lastKnownFileType = sourcecode.swift; path = ManageCoinsViewController.swift; sourceTree = "<group>"; };
		1A5642A5A1B21FE92139766E /* LanguageSettingsModule.swift */ = {isa = PBXFileReference; fileEncoding = 4; lastKnownFileType = sourcecode.swift; path = LanguageSettingsModule.swift; sourceTree = "<group>"; };
		1A5642EFA8A991436AED3B44 /* TransactionAmountItemView.swift */ = {isa = PBXFileReference; fileEncoding = 4; lastKnownFileType = sourcecode.swift; path = TransactionAmountItemView.swift; sourceTree = "<group>"; };
		1A5643010944D435B8BA2FD8 /* TransactionInfoAlertModel.swift */ = {isa = PBXFileReference; fileEncoding = 4; lastKnownFileType = sourcecode.swift; path = TransactionInfoAlertModel.swift; sourceTree = "<group>"; };
		1A564326AB442FFB65E1CA29 /* PinDotsView.swift */ = {isa = PBXFileReference; fileEncoding = 4; lastKnownFileType = sourcecode.swift; path = PinDotsView.swift; sourceTree = "<group>"; };
		1A56433D5D39CCA995F97777 /* Development.xcconfig */ = {isa = PBXFileReference; fileEncoding = 4; lastKnownFileType = text.xcconfig; path = Development.xcconfig; sourceTree = "<group>"; };
		1A564370A637B30D34776F2A /* Production.template.xcconfig */ = {isa = PBXFileReference; lastKnownFileType = file.template; path = Production.template.xcconfig; sourceTree = "<group>"; };
		1A5643996D67B74F800DFFE4 /* TransactionInfoModule.swift */ = {isa = PBXFileReference; fileEncoding = 4; lastKnownFileType = sourcecode.swift; path = TransactionInfoModule.swift; sourceTree = "<group>"; };
		1A5643AAE35C8D8C5DA5924C /* TransactionCell.swift */ = {isa = PBXFileReference; fileEncoding = 4; lastKnownFileType = sourcecode.swift; path = TransactionCell.swift; sourceTree = "<group>"; };
		1A564447850F619EDD37CBC3 /* SetPinRouter.swift */ = {isa = PBXFileReference; fileEncoding = 4; lastKnownFileType = sourcecode.swift; path = SetPinRouter.swift; sourceTree = "<group>"; };
		1A56444A8B170E65EE00C33F /* SecuritySettingsPresenterTests.swift */ = {isa = PBXFileReference; fileEncoding = 4; lastKnownFileType = sourcecode.swift; path = SecuritySettingsPresenterTests.swift; sourceTree = "<group>"; };
		1A56445B53883A652362E9D6 /* MainSettingsPresenterTests.swift */ = {isa = PBXFileReference; fileEncoding = 4; lastKnownFileType = sourcecode.swift; path = MainSettingsPresenterTests.swift; sourceTree = "<group>"; };
		1A56446DB62F52AC4C3C2C30 /* SecuritySettingsPresenter.swift */ = {isa = PBXFileReference; fileEncoding = 4; lastKnownFileType = sourcecode.swift; path = SecuritySettingsPresenter.swift; sourceTree = "<group>"; };
		1A56448A83F040A35FCAE6A7 /* ManageCoinsPresenterState.swift */ = {isa = PBXFileReference; fileEncoding = 4; lastKnownFileType = sourcecode.swift; path = ManageCoinsPresenterState.swift; sourceTree = "<group>"; };
		1A5644C4CCD9EBD71BD69D40 /* ManageCoinsInteractorTests.swift */ = {isa = PBXFileReference; fileEncoding = 4; lastKnownFileType = sourcecode.swift; path = ManageCoinsInteractorTests.swift; sourceTree = "<group>"; };
		1A5644CAA65F6AF171D2D5AF /* SendAlertModel.swift */ = {isa = PBXFileReference; fileEncoding = 4; lastKnownFileType = sourcecode.swift; path = SendAlertModel.swift; sourceTree = "<group>"; };
		1A5644D3B094D4148F99F8A5 /* LanguageSettingsViewController.swift */ = {isa = PBXFileReference; fileEncoding = 4; lastKnownFileType = sourcecode.swift; path = LanguageSettingsViewController.swift; sourceTree = "<group>"; };
		1A5644EDACA3F1843C8194F7 /* UnlockPinRouter.swift */ = {isa = PBXFileReference; fileEncoding = 4; lastKnownFileType = sourcecode.swift; path = UnlockPinRouter.swift; sourceTree = "<group>"; };
		1A56452493943328835585AC /* LanguageSettingsPresenterTests.swift */ = {isa = PBXFileReference; fileEncoding = 4; lastKnownFileType = sourcecode.swift; path = LanguageSettingsPresenterTests.swift; sourceTree = "<group>"; };
		1A5645371B2FC499500DCA93 /* DepositPresenter.swift */ = {isa = PBXFileReference; fileEncoding = 4; lastKnownFileType = sourcecode.swift; path = DepositPresenter.swift; sourceTree = "<group>"; };
		1A56453E2F6ED44D46D84C49 /* PagingDotsItemView.swift */ = {isa = PBXFileReference; fileEncoding = 4; lastKnownFileType = sourcecode.swift; path = PagingDotsItemView.swift; sourceTree = "<group>"; };
		1A5645447A24FE94F0D87BFF /* LockoutManager.swift */ = {isa = PBXFileReference; fileEncoding = 4; lastKnownFileType = sourcecode.swift; path = LockoutManager.swift; sourceTree = "<group>"; };
		1A56458C7C29504755A09E00 /* LaunchInteractor.swift */ = {isa = PBXFileReference; fileEncoding = 4; lastKnownFileType = sourcecode.swift; path = LaunchInteractor.swift; sourceTree = "<group>"; };
		1A5645B289EFBDB3EAB27E3A /* PinManager.swift */ = {isa = PBXFileReference; fileEncoding = 4; lastKnownFileType = sourcecode.swift; path = PinManager.swift; sourceTree = "<group>"; };
		1A5645BE7DACEC78A2FAEFB5 /* DepositCollectionItem.swift */ = {isa = PBXFileReference; fileEncoding = 4; lastKnownFileType = sourcecode.swift; path = DepositCollectionItem.swift; sourceTree = "<group>"; };
		1A5645D25F2DB148CD0C16B5 /* MainSettingsRouter.swift */ = {isa = PBXFileReference; fileEncoding = 4; lastKnownFileType = sourcecode.swift; path = MainSettingsRouter.swift; sourceTree = "<group>"; };
		1A5645ED6604E61C418C257E /* TransactionsTheme.swift */ = {isa = PBXFileReference; fileEncoding = 4; lastKnownFileType = sourcecode.swift; path = TransactionsTheme.swift; sourceTree = "<group>"; };
		1A5645F926B14580B1644164 /* TransactionInfoTheme.swift */ = {isa = PBXFileReference; fileEncoding = 4; lastKnownFileType = sourcecode.swift; path = TransactionInfoTheme.swift; sourceTree = "<group>"; };
		1A56463AFF1D05E33BA25C8A /* BalanceHeaderView.swift */ = {isa = PBXFileReference; fileEncoding = 4; lastKnownFileType = sourcecode.swift; path = BalanceHeaderView.swift; sourceTree = "<group>"; };
		1A56464DB0EEF75F63C91760 /* TransactionAmountItem.swift */ = {isa = PBXFileReference; fileEncoding = 4; lastKnownFileType = sourcecode.swift; path = TransactionAmountItem.swift; sourceTree = "<group>"; };
		1A56464E8EDBFB0B67DB593F /* SettingsRightLabelCell.swift */ = {isa = PBXFileReference; fileEncoding = 4; lastKnownFileType = sourcecode.swift; path = SettingsRightLabelCell.swift; sourceTree = "<group>"; };
		1A564679937963085A8530F4 /* CurrencyHelper.swift */ = {isa = PBXFileReference; fileEncoding = 4; lastKnownFileType = sourcecode.swift; path = CurrencyHelper.swift; sourceTree = "<group>"; };
		1A56468BE2370BCAA8BDA2FC /* OneTimeTimer.swift */ = {isa = PBXFileReference; fileEncoding = 4; lastKnownFileType = sourcecode.swift; path = OneTimeTimer.swift; sourceTree = "<group>"; };
		1A56469DF9D0C335228E88EE /* TransactionTitleItemView.swift */ = {isa = PBXFileReference; fileEncoding = 4; lastKnownFileType = sourcecode.swift; path = TransactionTitleItemView.swift; sourceTree = "<group>"; };
		1A5646AB24E23765AD12C83E /* BalancePresenterTests.swift */ = {isa = PBXFileReference; fileEncoding = 4; lastKnownFileType = sourcecode.swift; path = BalancePresenterTests.swift; sourceTree = "<group>"; };
		1A5646B68188CD13969CE766 /* BalanceHeaderView.xib */ = {isa = PBXFileReference; lastKnownFileType = file.xib; path = BalanceHeaderView.xib; sourceTree = "<group>"; };
		1A5646C9024F054AE8115A30 /* TransactionStatusItem.swift */ = {isa = PBXFileReference; fileEncoding = 4; lastKnownFileType = sourcecode.swift; path = TransactionStatusItem.swift; sourceTree = "<group>"; };
		1A5646D49060C3EFF06D0479 /* App.swift */ = {isa = PBXFileReference; fileEncoding = 4; lastKnownFileType = sourcecode.swift; path = App.swift; sourceTree = "<group>"; };
		1A5646F390EE2D74304C8CDA /* EditPinPresenter.swift */ = {isa = PBXFileReference; fileEncoding = 4; lastKnownFileType = sourcecode.swift; path = EditPinPresenter.swift; sourceTree = "<group>"; };
		1A56471ECC51CB5E5572DBD8 /* ManageCoinsRouter.swift */ = {isa = PBXFileReference; fileEncoding = 4; lastKnownFileType = sourcecode.swift; path = ManageCoinsRouter.swift; sourceTree = "<group>"; };
		1A56474B516F0AFBAAFB3AE2 /* SendRouter.swift */ = {isa = PBXFileReference; fileEncoding = 4; lastKnownFileType = sourcecode.swift; path = SendRouter.swift; sourceTree = "<group>"; };
		1A56478E08D96F36DD17D8C8 /* ManageCoinCell.swift */ = {isa = PBXFileReference; fileEncoding = 4; lastKnownFileType = sourcecode.swift; path = ManageCoinCell.swift; sourceTree = "<group>"; };
		1A5647AD7481B36F20D4DDF9 /* MainSettingsModule.swift */ = {isa = PBXFileReference; fileEncoding = 4; lastKnownFileType = sourcecode.swift; path = MainSettingsModule.swift; sourceTree = "<group>"; };
		1A5647AD931E3B90C974A6CB /* SecuritySettingsViewController.swift */ = {isa = PBXFileReference; fileEncoding = 4; lastKnownFileType = sourcecode.swift; path = SecuritySettingsViewController.swift; sourceTree = "<group>"; };
		1A5647CE5852E959DA7EB89A /* TransactionsFilterTheme.swift */ = {isa = PBXFileReference; fileEncoding = 4; lastKnownFileType = sourcecode.swift; path = TransactionsFilterTheme.swift; sourceTree = "<group>"; };
		1A5647D980D08E2E4359861B /* ScanQRController.swift */ = {isa = PBXFileReference; fileEncoding = 4; lastKnownFileType = sourcecode.swift; path = ScanQRController.swift; sourceTree = "<group>"; };
		1A5647DBF15322999B5A1D04 /* TransactionInfoInteractor.swift */ = {isa = PBXFileReference; fileEncoding = 4; lastKnownFileType = sourcecode.swift; path = TransactionInfoInteractor.swift; sourceTree = "<group>"; };
		1A5647E28DF774B3CE01D2C4 /* UnlockPinInteractor.swift */ = {isa = PBXFileReference; fileEncoding = 4; lastKnownFileType = sourcecode.swift; path = UnlockPinInteractor.swift; sourceTree = "<group>"; };
		1A5647EE51941D84607A9493 /* SendPresenter.swift */ = {isa = PBXFileReference; fileEncoding = 4; lastKnownFileType = sourcecode.swift; path = SendPresenter.swift; sourceTree = "<group>"; };
		1A5647F6F29405E571D70592 /* DepositAddressCollectionCell.swift */ = {isa = PBXFileReference; fileEncoding = 4; lastKnownFileType = sourcecode.swift; path = DepositAddressCollectionCell.swift; sourceTree = "<group>"; };
		1A5647FDE8383651F19C35C6 /* TransactionInfoRouter.swift */ = {isa = PBXFileReference; fileEncoding = 4; lastKnownFileType = sourcecode.swift; path = TransactionInfoRouter.swift; sourceTree = "<group>"; };
		1A56481E8D97841B12893D00 /* DepositTheme.swift */ = {isa = PBXFileReference; fileEncoding = 4; lastKnownFileType = sourcecode.swift; path = DepositTheme.swift; sourceTree = "<group>"; };
		1A5648311E0EA947B1446649 /* SetPinPresenter.swift */ = {isa = PBXFileReference; fileEncoding = 4; lastKnownFileType = sourcecode.swift; path = SetPinPresenter.swift; sourceTree = "<group>"; };
		1A564879AD72301AAB78F8F5 /* MainSettingsViewController.swift */ = {isa = PBXFileReference; fileEncoding = 4; lastKnownFileType = sourcecode.swift; path = MainSettingsViewController.swift; sourceTree = "<group>"; };
		1A56487BA5FFC1BC45D6F25C /* SettingsInfoFooter.swift */ = {isa = PBXFileReference; fileEncoding = 4; lastKnownFileType = sourcecode.swift; path = SettingsInfoFooter.swift; sourceTree = "<group>"; };
		1A56488B2051E9529CE8742E /* LockoutState.swift */ = {isa = PBXFileReference; fileEncoding = 4; lastKnownFileType = sourcecode.swift; path = LockoutState.swift; sourceTree = "<group>"; };
		1A5648AB2D8BF212D891310D /* AddressItem.swift */ = {isa = PBXFileReference; fileEncoding = 4; lastKnownFileType = sourcecode.swift; path = AddressItem.swift; sourceTree = "<group>"; };
		1A5648D3CF09FF5EBE8321EC /* RestoreWordCell.swift */ = {isa = PBXFileReference; fileEncoding = 4; lastKnownFileType = sourcecode.swift; path = RestoreWordCell.swift; sourceTree = "<group>"; };
		1A5648DA32EA5FC27E4CEF64 /* DepositInteractor.swift */ = {isa = PBXFileReference; fileEncoding = 4; lastKnownFileType = sourcecode.swift; path = DepositInteractor.swift; sourceTree = "<group>"; };
		1A5648F3AB070B0ACB98C7EE /* Production.xcconfig */ = {isa = PBXFileReference; fileEncoding = 4; lastKnownFileType = text.xcconfig; path = Production.xcconfig; sourceTree = "<group>"; };
		1A5648F910A01D14653C8B21 /* LockManager.swift */ = {isa = PBXFileReference; fileEncoding = 4; lastKnownFileType = sourcecode.swift; path = LockManager.swift; sourceTree = "<group>"; };
		1A564901BE8CB514936E47AF /* BiometricManager.swift */ = {isa = PBXFileReference; fileEncoding = 4; lastKnownFileType = sourcecode.swift; path = BiometricManager.swift; sourceTree = "<group>"; };
		1A56490AEC0BDFCA98275B49 /* PinModule.swift */ = {isa = PBXFileReference; fileEncoding = 4; lastKnownFileType = sourcecode.swift; path = PinModule.swift; sourceTree = "<group>"; };
		1A564939814A9D9F47D41EEB /* InputFieldTheme.swift */ = {isa = PBXFileReference; fileEncoding = 4; lastKnownFileType = sourcecode.swift; path = InputFieldTheme.swift; sourceTree = "<group>"; };
		1A564948450C4AADB2679AC0 /* PinViewController.swift */ = {isa = PBXFileReference; fileEncoding = 4; lastKnownFileType = sourcecode.swift; path = PinViewController.swift; sourceTree = "<group>"; };
		1A564996AA2AE3468D2992E5 /* EditPinPresenterTests.swift */ = {isa = PBXFileReference; fileEncoding = 4; lastKnownFileType = sourcecode.swift; path = EditPinPresenterTests.swift; sourceTree = "<group>"; };
		1A56499AAEEED9EA3CE9E0A7 /* SettingsRightImageCell.swift */ = {isa = PBXFileReference; fileEncoding = 4; lastKnownFileType = sourcecode.swift; path = SettingsRightImageCell.swift; sourceTree = "<group>"; };
		1A5649BED7237B075AE7F8B8 /* SendTitleItemView.swift */ = {isa = PBXFileReference; fileEncoding = 4; lastKnownFileType = sourcecode.swift; path = SendTitleItemView.swift; sourceTree = "<group>"; };
		1A5649C888E12C1A0B70EFA8 /* TransactionsCurrencyCell.swift */ = {isa = PBXFileReference; fileEncoding = 4; lastKnownFileType = sourcecode.swift; path = TransactionsCurrencyCell.swift; sourceTree = "<group>"; };
		1A5649DB879A57761C09842E /* AppTheme.swift */ = {isa = PBXFileReference; fileEncoding = 4; lastKnownFileType = sourcecode.swift; path = AppTheme.swift; sourceTree = "<group>"; };
		1A564A19508B4730BC016037 /* LockoutManagerTests.swift */ = {isa = PBXFileReference; fileEncoding = 4; lastKnownFileType = sourcecode.swift; path = LockoutManagerTests.swift; sourceTree = "<group>"; };
		1A564A3E6B23CF04ECEB40DC /* ManagePinPresenter.swift */ = {isa = PBXFileReference; fileEncoding = 4; lastKnownFileType = sourcecode.swift; path = ManagePinPresenter.swift; sourceTree = "<group>"; };
		1A564A6CCF1B907F25255D2E /* LockRouter.swift */ = {isa = PBXFileReference; fileEncoding = 4; lastKnownFileType = sourcecode.swift; path = LockRouter.swift; sourceTree = "<group>"; };
		1A564A860AD2DA3CFBF9C04A /* ManageCoinsTheme.swift */ = {isa = PBXFileReference; fileEncoding = 4; lastKnownFileType = sourcecode.swift; path = ManageCoinsTheme.swift; sourceTree = "<group>"; };
		1A564A961EE2857B5283A996 /* FullTransactionInfoController.swift */ = {isa = PBXFileReference; fileEncoding = 4; lastKnownFileType = sourcecode.swift; path = FullTransactionInfoController.swift; sourceTree = "<group>"; };
		1A564AA8BF74E16E91DC46D5 /* PinInteractorTests.swift */ = {isa = PBXFileReference; fileEncoding = 4; lastKnownFileType = sourcecode.swift; path = PinInteractorTests.swift; sourceTree = "<group>"; };
		1A564AF060F532C77FB991C7 /* SendTitleItem.swift */ = {isa = PBXFileReference; fileEncoding = 4; lastKnownFileType = sourcecode.swift; path = SendTitleItem.swift; sourceTree = "<group>"; };
		1A564B0A9AB0EAAB5574FDD0 /* DepositCollectionItemView.swift */ = {isa = PBXFileReference; fileEncoding = 4; lastKnownFileType = sourcecode.swift; path = DepositCollectionItemView.swift; sourceTree = "<group>"; };
		1A564B27FBA16D9EA22F0944 /* TransactionCloseItemView.swift */ = {isa = PBXFileReference; fileEncoding = 4; lastKnownFileType = sourcecode.swift; path = TransactionCloseItemView.swift; sourceTree = "<group>"; };
		1A564B3A1B7A6F432F72A811 /* SettingsToggleCell.swift */ = {isa = PBXFileReference; fileEncoding = 4; lastKnownFileType = sourcecode.swift; path = SettingsToggleCell.swift; sourceTree = "<group>"; };
		1A564B45A6BB5D38CE45C009 /* ManageCoinsPresenter.swift */ = {isa = PBXFileReference; fileEncoding = 4; lastKnownFileType = sourcecode.swift; path = ManageCoinsPresenter.swift; sourceTree = "<group>"; };
		1A564B746C8A6451D81B27D4 /* BalanceCell.swift */ = {isa = PBXFileReference; fileEncoding = 4; lastKnownFileType = sourcecode.swift; path = BalanceCell.swift; sourceTree = "<group>"; };
		1A564BB88BF3ED779F8C21DC /* BlurManager.swift */ = {isa = PBXFileReference; fileEncoding = 4; lastKnownFileType = sourcecode.swift; path = BlurManager.swift; sourceTree = "<group>"; };
		1A564BD2D59794AD187F28ED /* TransactionStatusItemView.swift */ = {isa = PBXFileReference; fileEncoding = 4; lastKnownFileType = sourcecode.swift; path = TransactionStatusItemView.swift; sourceTree = "<group>"; };
		1A564C08421D093D6E445D3A /* EditPinRouter.swift */ = {isa = PBXFileReference; fileEncoding = 4; lastKnownFileType = sourcecode.swift; path = EditPinRouter.swift; sourceTree = "<group>"; };
		1A564C27C6CDAE6E692C4A14 /* TransactionTitleItem.swift */ = {isa = PBXFileReference; fileEncoding = 4; lastKnownFileType = sourcecode.swift; path = TransactionTitleItem.swift; sourceTree = "<group>"; };
		1A564C2A96B49F01C1EC645D /* DepositAlertModel.swift */ = {isa = PBXFileReference; fileEncoding = 4; lastKnownFileType = sourcecode.swift; path = DepositAlertModel.swift; sourceTree = "<group>"; };
		1A564C329BD2549B51F93155 /* LockoutView.swift */ = {isa = PBXFileReference; fileEncoding = 4; lastKnownFileType = sourcecode.swift; path = LockoutView.swift; sourceTree = "<group>"; };
		1A564C4C8EFE1B1BBE03C9E6 /* TransactionFromToHashItem.swift */ = {isa = PBXFileReference; fileEncoding = 4; lastKnownFileType = sourcecode.swift; path = TransactionFromToHashItem.swift; sourceTree = "<group>"; };
		1A564C62CB1A633191738174 /* LanguageSettingsInteractorTests.swift */ = {isa = PBXFileReference; fileEncoding = 4; lastKnownFileType = sourcecode.swift; path = LanguageSettingsInteractorTests.swift; sourceTree = "<group>"; };
		1A564C8D33CF4789C3167428 /* TransactionsInteractorTests.swift */ = {isa = PBXFileReference; fileEncoding = 4; lastKnownFileType = sourcecode.swift; path = TransactionsInteractorTests.swift; sourceTree = "<group>"; };
		1A564CF82858F8E7F80E1835 /* RateManager.swift */ = {isa = PBXFileReference; fileEncoding = 4; lastKnownFileType = sourcecode.swift; path = RateManager.swift; sourceTree = "<group>"; };
		1A564CFA352D219E2D05D09F /* SendButtonItemView.swift */ = {isa = PBXFileReference; fileEncoding = 4; lastKnownFileType = sourcecode.swift; path = SendButtonItemView.swift; sourceTree = "<group>"; };
		1A564D0BE1310BFCC7D8D774 /* EditPinModule.swift */ = {isa = PBXFileReference; fileEncoding = 4; lastKnownFileType = sourcecode.swift; path = EditPinModule.swift; sourceTree = "<group>"; };
		1A564D73251DBFA0CFE34D12 /* MainSettingsInteractor.swift */ = {isa = PBXFileReference; fileEncoding = 4; lastKnownFileType = sourcecode.swift; path = MainSettingsInteractor.swift; sourceTree = "<group>"; };
		1A564D7FA287326CBE96353A /* ButtonTheme.swift */ = {isa = PBXFileReference; fileEncoding = 4; lastKnownFileType = sourcecode.swift; path = ButtonTheme.swift; sourceTree = "<group>"; };
		1A564DA173BE95B4681E5395 /* DepositCopyButtonItemView.swift */ = {isa = PBXFileReference; fileEncoding = 4; lastKnownFileType = sourcecode.swift; path = DepositCopyButtonItemView.swift; sourceTree = "<group>"; };
		1A564DAA99070A03BBC10871 /* LockoutUntilDateFactoryTests.swift */ = {isa = PBXFileReference; fileEncoding = 4; lastKnownFileType = sourcecode.swift; path = LockoutUntilDateFactoryTests.swift; sourceTree = "<group>"; };
		1A564DB37A289E1AEA981458 /* LanguageSettingsInteractor.swift */ = {isa = PBXFileReference; fileEncoding = 4; lastKnownFileType = sourcecode.swift; path = LanguageSettingsInteractor.swift; sourceTree = "<group>"; };
		1A564DDACAD5CFB092AE6496 /* BalanceEditCell.swift */ = {isa = PBXFileReference; fileEncoding = 4; lastKnownFileType = sourcecode.swift; path = BalanceEditCell.swift; sourceTree = "<group>"; };
		1A564E017B299CF4BA6F337C /* UnlockPinModule.swift */ = {isa = PBXFileReference; fileEncoding = 4; lastKnownFileType = sourcecode.swift; path = UnlockPinModule.swift; sourceTree = "<group>"; };
		1A564E1F405D2D57FBC9E799 /* TransactionFromToHashItemView.swift */ = {isa = PBXFileReference; fileEncoding = 4; lastKnownFileType = sourcecode.swift; path = TransactionFromToHashItemView.swift; sourceTree = "<group>"; };
		1A564E1FBBCCA45BCDA557F4 /* DepositModule.swift */ = {isa = PBXFileReference; fileEncoding = 4; lastKnownFileType = sourcecode.swift; path = DepositModule.swift; sourceTree = "<group>"; };
		1A564E32F66415F9A0586626 /* PinView.swift */ = {isa = PBXFileReference; fileEncoding = 4; lastKnownFileType = sourcecode.swift; path = PinView.swift; sourceTree = "<group>"; };
		1A564E534927A26ACA3B1D83 /* SetPinPresenterTests.swift */ = {isa = PBXFileReference; fileEncoding = 4; lastKnownFileType = sourcecode.swift; path = SetPinPresenterTests.swift; sourceTree = "<group>"; };
		1A564E60ED94EDDE153519AA /* DescriptionCollectionHeader.swift */ = {isa = PBXFileReference; fileEncoding = 4; lastKnownFileType = sourcecode.swift; path = DescriptionCollectionHeader.swift; sourceTree = "<group>"; };
		1A564E77730537D108E31276 /* ConfirmationTheme.swift */ = {isa = PBXFileReference; fileEncoding = 4; lastKnownFileType = sourcecode.swift; path = ConfirmationTheme.swift; sourceTree = "<group>"; };
		1A564EA89D7182D3D3F669C3 /* BalanceInteractorTests.swift */ = {isa = PBXFileReference; fileEncoding = 4; lastKnownFileType = sourcecode.swift; path = BalanceInteractorTests.swift; sourceTree = "<group>"; };
		1A564ED7C1B06B04230F3C36 /* ManageCoinsInteractor.swift */ = {isa = PBXFileReference; fileEncoding = 4; lastKnownFileType = sourcecode.swift; path = ManageCoinsInteractor.swift; sourceTree = "<group>"; };
		1A564EDCEACE83D95F6AE528 /* DepositRouter.swift */ = {isa = PBXFileReference; fileEncoding = 4; lastKnownFileType = sourcecode.swift; path = DepositRouter.swift; sourceTree = "<group>"; };
		1A564F3B10EF814E1D330CAD /* DepositCopyButtonItem.swift */ = {isa = PBXFileReference; fileEncoding = 4; lastKnownFileType = sourcecode.swift; path = DepositCopyButtonItem.swift; sourceTree = "<group>"; };
		1A564F49E3B187A3564C0561 /* LocalizationManager.swift */ = {isa = PBXFileReference; fileEncoding = 4; lastKnownFileType = sourcecode.swift; path = LocalizationManager.swift; sourceTree = "<group>"; };
		1A564F5CDA92DD8EC7EC9B0D /* ManageCoinsPresenterTests.swift */ = {isa = PBXFileReference; fileEncoding = 4; lastKnownFileType = sourcecode.swift; path = ManageCoinsPresenterTests.swift; sourceTree = "<group>"; };
		1A564F5FA00D064D9F3F0AF7 /* SettingsCell.swift */ = {isa = PBXFileReference; fileEncoding = 4; lastKnownFileType = sourcecode.swift; path = SettingsCell.swift; sourceTree = "<group>"; };
		1A564F627224BDD3E99C582B /* LaunchPresenter.swift */ = {isa = PBXFileReference; fileEncoding = 4; lastKnownFileType = sourcecode.swift; path = LaunchPresenter.swift; sourceTree = "<group>"; };
		1A564F697ACF24DA968884EA /* UptimeProvider.swift */ = {isa = PBXFileReference; fileEncoding = 4; lastKnownFileType = sourcecode.swift; path = UptimeProvider.swift; sourceTree = "<group>"; };
		1A564F747A4D0B78E5DF6F1B /* SettingsTheme.swift */ = {isa = PBXFileReference; fileEncoding = 4; lastKnownFileType = sourcecode.swift; path = SettingsTheme.swift; sourceTree = "<group>"; };
		1A564FA5E8DDE76BF1257727 /* UnlockPinPresenterTests.swift */ = {isa = PBXFileReference; fileEncoding = 4; lastKnownFileType = sourcecode.swift; path = UnlockPinPresenterTests.swift; sourceTree = "<group>"; };
		1A564FC3433E72C8A63AC5F5 /* CurrentDateProvider.swift */ = {isa = PBXFileReference; fileEncoding = 4; lastKnownFileType = sourcecode.swift; path = CurrentDateProvider.swift; sourceTree = "<group>"; };
		1A564FD2BE42EF4AADB0372C /* ManageCoinsModule.swift */ = {isa = PBXFileReference; fileEncoding = 4; lastKnownFileType = sourcecode.swift; path = ManageCoinsModule.swift; sourceTree = "<group>"; };
		1A564FE8D247C36C2478C6B5 /* TransactionCurrenciesHeaderView.swift */ = {isa = PBXFileReference; fileEncoding = 4; lastKnownFileType = sourcecode.swift; path = TransactionCurrenciesHeaderView.swift; sourceTree = "<group>"; };
		2CDA251F7039B6388B930003 /* Pods_Bank_Dev.framework */ = {isa = PBXFileReference; explicitFileType = wrapper.framework; includeInIndex = 0; path = Pods_Bank_Dev.framework; sourceTree = BUILT_PRODUCTS_DIR; };
		3D955ABDB32C63409D8F97FC /* Pods-Bank Tests.debug.xcconfig */ = {isa = PBXFileReference; includeInIndex = 1; lastKnownFileType = text.xcconfig; name = "Pods-Bank Tests.debug.xcconfig"; path = "../Pods/Target Support Files/Pods-Bank Tests/Pods-Bank Tests.debug.xcconfig"; sourceTree = "<group>"; };
		417B3999AB813D9B5AE50F08 /* Pods-Bank Dev T.debug.xcconfig */ = {isa = PBXFileReference; includeInIndex = 1; lastKnownFileType = text.xcconfig; name = "Pods-Bank Dev T.debug.xcconfig"; path = "../Pods/Target Support Files/Pods-Bank Dev T/Pods-Bank Dev T.debug.xcconfig"; sourceTree = "<group>"; };
		49A4A4EC5EC2A6D4253FB66D /* Pods-Bank Dev.release.xcconfig */ = {isa = PBXFileReference; includeInIndex = 1; lastKnownFileType = text.xcconfig; name = "Pods-Bank Dev.release.xcconfig"; path = "../Pods/Target Support Files/Pods-Bank Dev/Pods-Bank Dev.release.xcconfig"; sourceTree = "<group>"; };
		5026FFF421C3CA280023EEA2 /* Bank Dev.release.xcconfig */ = {isa = PBXFileReference; fileEncoding = 4; lastKnownFileType = text.xcconfig; path = "Bank Dev.release.xcconfig"; sourceTree = "<group>"; };
		5026FFF521C3CA280023EEA2 /* Bank Dev T.release.xcconfig */ = {isa = PBXFileReference; fileEncoding = 4; lastKnownFileType = text.xcconfig; path = "Bank Dev T.release.xcconfig"; sourceTree = "<group>"; };
		5026FFF621C3CA280023EEA2 /* Bank.release.xcconfig */ = {isa = PBXFileReference; fileEncoding = 4; lastKnownFileType = text.xcconfig; path = Bank.release.xcconfig; sourceTree = "<group>"; };
		5026FFF721C3CA280023EEA2 /* Bank Dev T.debug.xcconfig */ = {isa = PBXFileReference; fileEncoding = 4; lastKnownFileType = text.xcconfig; path = "Bank Dev T.debug.xcconfig"; sourceTree = "<group>"; };
		5026FFF821C3CA280023EEA2 /* Bank Dev.debug.xcconfig */ = {isa = PBXFileReference; fileEncoding = 4; lastKnownFileType = text.xcconfig; path = "Bank Dev.debug.xcconfig"; sourceTree = "<group>"; };
		5026FFF921C3CA280023EEA2 /* Bank.debug.xcconfig */ = {isa = PBXFileReference; fileEncoding = 4; lastKnownFileType = text.xcconfig; path = Bank.debug.xcconfig; sourceTree = "<group>"; };
		503320AA214679EB00F64AAA /* PinTheme.swift */ = {isa = PBXFileReference; fileEncoding = 4; lastKnownFileType = sourcecode.swift; path = PinTheme.swift; sourceTree = "<group>"; };
		509E3D2320E398610095452C /* RestoreTheme.swift */ = {isa = PBXFileReference; lastKnownFileType = sourcecode.swift; path = RestoreTheme.swift; sourceTree = "<group>"; };
		50A83FBE213FCB4B008A5F4B /* ru */ = {isa = PBXFileReference; lastKnownFileType = text.plist.strings; name = ru; path = ru.lproj/Localizable.strings; sourceTree = "<group>"; };
		50AB06AD2158E2EE00A01E4A /* LocalAuthentication.framework */ = {isa = PBXFileReference; lastKnownFileType = wrapper.framework; name = LocalAuthentication.framework; path = System/Library/Frameworks/LocalAuthentication.framework; sourceTree = SDKROOT; };
		50AB06B6215A269200A01E4A /* en */ = {isa = PBXFileReference; lastKnownFileType = text.plist.strings; name = en; path = en.lproj/InfoPlist.strings; sourceTree = "<group>"; };
		50AB06B8215A269700A01E4A /* ru */ = {isa = PBXFileReference; lastKnownFileType = text.plist.strings; name = ru; path = ru.lproj/InfoPlist.strings; sourceTree = "<group>"; };
		50AB06B9215A269900A01E4A /* de */ = {isa = PBXFileReference; lastKnownFileType = text.plist.strings; name = de; path = de.lproj/InfoPlist.strings; sourceTree = "<group>"; };
		50E2A266214A67B400C51413 /* de */ = {isa = PBXFileReference; lastKnownFileType = text.plist.strings; name = de; path = de.lproj/Localizable.strings; sourceTree = "<group>"; };
		50EDB79E215B493000BFE8A5 /* GeneratedMocks.swift */ = {isa = PBXFileReference; fileEncoding = 4; lastKnownFileType = sourcecode.swift; path = GeneratedMocks.swift; sourceTree = "<group>"; };
		50EED18F218822E200E200AD /* fr */ = {isa = PBXFileReference; lastKnownFileType = text.plist.strings; name = fr; path = fr.lproj/InfoPlist.strings; sourceTree = "<group>"; };
		50EED190218822E200E200AD /* fr */ = {isa = PBXFileReference; lastKnownFileType = text.plist.strings; name = fr; path = fr.lproj/Localizable.strings; sourceTree = "<group>"; };
		50EED191218822FA00E200AD /* tr */ = {isa = PBXFileReference; lastKnownFileType = text.plist.strings; name = tr; path = tr.lproj/InfoPlist.strings; sourceTree = "<group>"; };
		50EED192218822FA00E200AD /* tr */ = {isa = PBXFileReference; lastKnownFileType = text.plist.strings; name = tr; path = tr.lproj/Localizable.strings; sourceTree = "<group>"; };
		57643D7C83C0E8939C422D13 /* Pods_Bank_Dev_T.framework */ = {isa = PBXFileReference; explicitFileType = wrapper.framework; includeInIndex = 0; path = Pods_Bank_Dev_T.framework; sourceTree = BUILT_PRODUCTS_DIR; };
		58AAA7A94D25C20240FD75C6 /* PaymentRequestAddress.swift */ = {isa = PBXFileReference; fileEncoding = 4; lastKnownFileType = sourcecode.swift; path = PaymentRequestAddress.swift; sourceTree = "<group>"; };
		754FC632F3964D9EF1172D85 /* Pods_Bank.framework */ = {isa = PBXFileReference; explicitFileType = wrapper.framework; includeInIndex = 0; path = Pods_Bank.framework; sourceTree = BUILT_PRODUCTS_DIR; };
		7B87DD80F1B5F49E1A17D48A /* Pods-Bank.release.xcconfig */ = {isa = PBXFileReference; includeInIndex = 1; lastKnownFileType = text.xcconfig; name = "Pods-Bank.release.xcconfig"; path = "../Pods/Target Support Files/Pods-Bank/Pods-Bank.release.xcconfig"; sourceTree = "<group>"; };
		A79CC9D3E472AD6CDB9E17EC /* Pods-Bank.debug.xcconfig */ = {isa = PBXFileReference; includeInIndex = 1; lastKnownFileType = text.xcconfig; name = "Pods-Bank.debug.xcconfig"; path = "../Pods/Target Support Files/Pods-Bank/Pods-Bank.debug.xcconfig"; sourceTree = "<group>"; };
		C34C463CE4115A838C13EA33 /* Pods_Bank_Tests.framework */ = {isa = PBXFileReference; explicitFileType = wrapper.framework; includeInIndex = 0; path = Pods_Bank_Tests.framework; sourceTree = BUILT_PRODUCTS_DIR; };
		D24DBEAA7A654C8075B634B6 /* Pods-Bank Dev.debug.xcconfig */ = {isa = PBXFileReference; includeInIndex = 1; lastKnownFileType = text.xcconfig; name = "Pods-Bank Dev.debug.xcconfig"; path = "../Pods/Target Support Files/Pods-Bank Dev/Pods-Bank Dev.debug.xcconfig"; sourceTree = "<group>"; };
		D3285F4220BD158E00644076 /* Bank Dev T.app */ = {isa = PBXFileReference; explicitFileType = wrapper.application; includeInIndex = 0; path = "Bank Dev T.app"; sourceTree = BUILT_PRODUCTS_DIR; };
		D3285F4520BD158E00644076 /* AppDelegate.swift */ = {isa = PBXFileReference; lastKnownFileType = sourcecode.swift; path = AppDelegate.swift; sourceTree = "<group>"; };
		D3285F4C20BD158F00644076 /* Assets.xcassets */ = {isa = PBXFileReference; lastKnownFileType = folder.assetcatalog; path = Assets.xcassets; sourceTree = "<group>"; };
		D3285F5120BD158F00644076 /* Info.plist */ = {isa = PBXFileReference; lastKnownFileType = text.plist.xml; path = Info.plist; sourceTree = "<group>"; };
		D3373D9420BEC7B30082BC4A /* AVFoundation.framework */ = {isa = PBXFileReference; lastKnownFileType = wrapper.framework; name = AVFoundation.framework; path = System/Library/Frameworks/AVFoundation.framework; sourceTree = SDKROOT; };
		D3373DB120C52F640082BC4A /* LaunchScreen.xib */ = {isa = PBXFileReference; lastKnownFileType = file.xib; path = LaunchScreen.xib; sourceTree = "<group>"; };
		D3373DB720C564450082BC4A /* BackupWordsController.swift */ = {isa = PBXFileReference; lastKnownFileType = sourcecode.swift; path = BackupWordsController.swift; sourceTree = "<group>"; };
		D3373DB820C564450082BC4A /* BackupWordsController.xib */ = {isa = PBXFileReference; lastKnownFileType = file.xib; path = BackupWordsController.xib; sourceTree = "<group>"; };
		D3373DBF20C658660082BC4A /* Bank Tests.xctest */ = {isa = PBXFileReference; explicitFileType = wrapper.cfbundle; includeInIndex = 0; path = "Bank Tests.xctest"; sourceTree = BUILT_PRODUCTS_DIR; };
		D3373DC320C658660082BC4A /* Info.plist */ = {isa = PBXFileReference; lastKnownFileType = text.plist.xml; path = Info.plist; sourceTree = "<group>"; };
		D3373DCC20C6B21C0082BC4A /* RestoreViewController.swift */ = {isa = PBXFileReference; lastKnownFileType = sourcecode.swift; path = RestoreViewController.swift; sourceTree = "<group>"; };
		D3373DCD20C6B21C0082BC4A /* RestoreViewController.xib */ = {isa = PBXFileReference; lastKnownFileType = file.xib; path = RestoreViewController.xib; sourceTree = "<group>"; };
		D348A76C20C7C44500803B9E /* BackupNavigationController.swift */ = {isa = PBXFileReference; lastKnownFileType = sourcecode.swift; path = BackupNavigationController.swift; sourceTree = "<group>"; };
		D348A77020C7C58900803B9E /* BackupIntroController.swift */ = {isa = PBXFileReference; lastKnownFileType = sourcecode.swift; path = BackupIntroController.swift; sourceTree = "<group>"; };
		D348A77120C7C58900803B9E /* BackupIntroController.xib */ = {isa = PBXFileReference; lastKnownFileType = file.xib; path = BackupIntroController.xib; sourceTree = "<group>"; };
		D348A77420C7D34100803B9E /* BackupConfirmationController.swift */ = {isa = PBXFileReference; lastKnownFileType = sourcecode.swift; path = BackupConfirmationController.swift; sourceTree = "<group>"; };
		D348A77520C7D34100803B9E /* BackupConfirmationController.xib */ = {isa = PBXFileReference; lastKnownFileType = file.xib; path = BackupConfirmationController.xib; sourceTree = "<group>"; };
		D35B518821942E7A00504FBA /* AboutSettingsViewController.swift */ = {isa = PBXFileReference; lastKnownFileType = sourcecode.swift; path = AboutSettingsViewController.swift; sourceTree = "<group>"; };
		D38405CE218317DF007D50AD /* Bank Dev.app */ = {isa = PBXFileReference; explicitFileType = wrapper.application; includeInIndex = 0; path = "Bank Dev.app"; sourceTree = BUILT_PRODUCTS_DIR; };
		D38406BE21831B3D007D50AD /* Bank.app */ = {isa = PBXFileReference; explicitFileType = wrapper.application; includeInIndex = 0; path = Bank.app; sourceTree = BUILT_PRODUCTS_DIR; };
		D38406C3218327B1007D50AD /* AppIcon.xcassets */ = {isa = PBXFileReference; lastKnownFileType = folder.assetcatalog; path = AppIcon.xcassets; sourceTree = "<group>"; };
		D38406C621832862007D50AD /* AppIconDevT.xcassets */ = {isa = PBXFileReference; lastKnownFileType = folder.assetcatalog; path = AppIconDevT.xcassets; sourceTree = "<group>"; };
		D38406C821832968007D50AD /* AppIconDev.xcassets */ = {isa = PBXFileReference; lastKnownFileType = folder.assetcatalog; path = AppIconDev.xcassets; sourceTree = "<group>"; };
		D3A6D6B9219430BA00D11AFE /* AboutCell.swift */ = {isa = PBXFileReference; lastKnownFileType = sourcecode.swift; path = AboutCell.swift; sourceTree = "<group>"; };
		D3A6D6BA219430BA00D11AFE /* AboutCell.xib */ = {isa = PBXFileReference; lastKnownFileType = file.xib; path = AboutCell.xib; sourceTree = "<group>"; };
		D3B476A321D0D64E008B0C3E /* es */ = {isa = PBXFileReference; lastKnownFileType = text.plist.strings; name = es; path = es.lproj/InfoPlist.strings; sourceTree = "<group>"; };
		D3B476A421D0D64E008B0C3E /* es */ = {isa = PBXFileReference; lastKnownFileType = text.plist.strings; name = es; path = es.lproj/Localizable.strings; sourceTree = "<group>"; };
		D3B476A521D0D659008B0C3E /* zh */ = {isa = PBXFileReference; lastKnownFileType = text.plist.strings; name = zh; path = zh.lproj/InfoPlist.strings; sourceTree = "<group>"; };
		D3B476A621D0D659008B0C3E /* zh */ = {isa = PBXFileReference; lastKnownFileType = text.plist.strings; name = zh; path = zh.lproj/Localizable.strings; sourceTree = "<group>"; };
		D3B62A8820CA40DC005A9F80 /* MainViewController.swift */ = {isa = PBXFileReference; lastKnownFileType = sourcecode.swift; path = MainViewController.swift; sourceTree = "<group>"; };
		D3B62A8920CA40DC005A9F80 /* MainViewController.xib */ = {isa = PBXFileReference; lastKnownFileType = file.xib; path = MainViewController.xib; sourceTree = "<group>"; };
		D3B62A8C20CA436F005A9F80 /* BalanceViewController.swift */ = {isa = PBXFileReference; lastKnownFileType = sourcecode.swift; path = BalanceViewController.swift; sourceTree = "<group>"; };
		D3B62A9020CA467E005A9F80 /* TransactionsViewController.swift */ = {isa = PBXFileReference; lastKnownFileType = sourcecode.swift; path = TransactionsViewController.swift; sourceTree = "<group>"; };
		D3B62A9B20CA73A0005A9F80 /* en */ = {isa = PBXFileReference; lastKnownFileType = text.plist.strings; name = en; path = en.lproj/Localizable.strings; sourceTree = "<group>"; };
		D3B62A9D20CA88BF005A9F80 /* DarkTheme.xcassets */ = {isa = PBXFileReference; lastKnownFileType = folder.assetcatalog; path = DarkTheme.xcassets; sourceTree = "<group>"; };
		DD7EA68C34A8C939459143B0 /* Pods-Bank Tests.release.xcconfig */ = {isa = PBXFileReference; includeInIndex = 1; lastKnownFileType = text.xcconfig; name = "Pods-Bank Tests.release.xcconfig"; path = "../Pods/Target Support Files/Pods-Bank Tests/Pods-Bank Tests.release.xcconfig"; sourceTree = "<group>"; };
		EF86DBB23152BD1358F766CE /* Pods-Bank Dev T.release.xcconfig */ = {isa = PBXFileReference; includeInIndex = 1; lastKnownFileType = text.xcconfig; name = "Pods-Bank Dev T.release.xcconfig"; path = "../Pods/Target Support Files/Pods-Bank Dev T/Pods-Bank Dev T.release.xcconfig"; sourceTree = "<group>"; };
/* End PBXFileReference section */

/* Begin PBXFrameworksBuildPhase section */
		D3285F3F20BD158E00644076 /* Frameworks */ = {
			isa = PBXFrameworksBuildPhase;
			buildActionMask = 2147483647;
			files = (
				50AB06AE2158E2EE00A01E4A /* LocalAuthentication.framework in Frameworks */,
				D3373D9520BEC7B30082BC4A /* AVFoundation.framework in Frameworks */,
				0C1339B5AC2EF6308C530EFA /* Pods_Bank_Dev_T.framework in Frameworks */,
			);
			runOnlyForDeploymentPostprocessing = 0;
		};
		D3373DBC20C658660082BC4A /* Frameworks */ = {
			isa = PBXFrameworksBuildPhase;
			buildActionMask = 2147483647;
			files = (
				41A22A9B2FA01C41637B3EB9 /* Pods_Bank_Tests.framework in Frameworks */,
			);
			runOnlyForDeploymentPostprocessing = 0;
		};
		D38405B7218317DF007D50AD /* Frameworks */ = {
			isa = PBXFrameworksBuildPhase;
			buildActionMask = 2147483647;
			files = (
				D38405B8218317DF007D50AD /* LocalAuthentication.framework in Frameworks */,
				D38405B9218317DF007D50AD /* AVFoundation.framework in Frameworks */,
				D3A298A64B963F9CD9841DBF /* Pods_Bank_Dev.framework in Frameworks */,
			);
			runOnlyForDeploymentPostprocessing = 0;
		};
		D38406A621831B3D007D50AD /* Frameworks */ = {
			isa = PBXFrameworksBuildPhase;
			buildActionMask = 2147483647;
			files = (
				D38406A721831B3D007D50AD /* LocalAuthentication.framework in Frameworks */,
				D38406A821831B3D007D50AD /* AVFoundation.framework in Frameworks */,
				4BBB009736B540C47E50CE37 /* Pods_Bank.framework in Frameworks */,
			);
			runOnlyForDeploymentPostprocessing = 0;
		};
/* End PBXFrameworksBuildPhase section */

/* Begin PBXGroup section */
		11B35039F6DE905E901EDFA9 /* Currencies */ = {
			isa = PBXGroup;
			children = (
				11B356DF243F6B9248E6AD42 /* Currency.swift */,
				1A564679937963085A8530F4 /* CurrencyHelper.swift */,
			);
			path = Currencies;
			sourceTree = "<group>";
		};
		11B351A958188BFC3A37003F /* Balance */ = {
			isa = PBXGroup;
			children = (
				1A564422F8945526DC6866E0 /* Views */,
				11B35DC5A4019EA28C92B1E7 /* BalanceModule.swift */,
				11B35DDABED90E97417092F5 /* BalanceRouter.swift */,
				11B3511175F5F85BE5677E1A /* BalanceInteractor.swift */,
				11B356A624E0982E0D90F9BB /* BalancePresenter.swift */,
				D3B62A8C20CA436F005A9F80 /* BalanceViewController.swift */,
				11B35458E7255EFB7BD0FB67 /* BalanceViewItem.swift */,
			);
			path = Balance;
			sourceTree = "<group>";
		};
		11B351DB654E3B13593BF465 /* Restore */ = {
			isa = PBXGroup;
			children = (
				1A5640A450479CFD91C0413A /* Views */,
				11B358586003E20B167B1442 /* RestoreModule.swift */,
				11B35142DB758C8B2397D115 /* RestoreRouter.swift */,
				11B354E15658C8BF7D5268D9 /* RestoreInteractor.swift */,
				11B35BAEE22C144B33661819 /* RestorePresenter.swift */,
				D3373DCC20C6B21C0082BC4A /* RestoreViewController.swift */,
				D3373DCD20C6B21C0082BC4A /* RestoreViewController.xib */,
			);
			path = Restore;
			sourceTree = "<group>";
		};
		11B3522E3A62CE13EB0C958B /* Backup */ = {
			isa = PBXGroup;
			children = (
				11B356CEB7192CE21DD1BC8B /* BackupModule.swift */,
				11B35D66E95B16C32E3796E8 /* BackupRouter.swift */,
				11B353A3B460BF1B24349F9F /* BackupInteractor.swift */,
				11B355771A1D96DB96FBC975 /* BackupPresenter.swift */,
				D348A76C20C7C44500803B9E /* BackupNavigationController.swift */,
				D348A77020C7C58900803B9E /* BackupIntroController.swift */,
				D348A77120C7C58900803B9E /* BackupIntroController.xib */,
				D3373DB720C564450082BC4A /* BackupWordsController.swift */,
				D3373DB820C564450082BC4A /* BackupWordsController.xib */,
				D348A77420C7D34100803B9E /* BackupConfirmationController.swift */,
				D348A77520C7D34100803B9E /* BackupConfirmationController.xib */,
				11B35DFF5136FA50CB5FBCA6 /* BackupConfirmationAlertModel.swift */,
			);
			path = Backup;
			sourceTree = "<group>";
		};
		11B352926E3B01F819D344DF /* Extensions */ = {
			isa = PBXGroup;
			children = (
				11B351FFC025462BB9F01184 /* UIColor.swift */,
				11B35F4AF52970B217AD4DC6 /* String.swift */,
				11B3522E7181FB5F0A647944 /* Satoshi.swift */,
				11B358414185C1B924E91A32 /* UIView.swift */,
				11B35A473B035F88BA0C09C1 /* UIFont.swift */,
				11B355ABE89C2793563829BD /* Date.swift */,
				11B356D6300E64A1982BC9EB /* UIAlertController.swift */,
				11B351D55B31D37B7194DE55 /* UITableView.swift */,
				11B351E743E45282859B08D3 /* UIButton.swift */,
				11B3572B7C2F16CD51F37FF0 /* UIImage.swift */,
			);
			path = Extensions;
			sourceTree = "<group>";
		};
		11B35344CEA8CF35257A6975 /* Launch */ = {
			isa = PBXGroup;
			children = (
				11B35C7DCF9B7894F7600623 /* LaunchRouter.swift */,
				1A56408C8281C80FD365E5BE /* LaunchModule.swift */,
				1A56458C7C29504755A09E00 /* LaunchInteractor.swift */,
				1A564F627224BDD3E99C582B /* LaunchPresenter.swift */,
			);
			path = Launch;
			sourceTree = "<group>";
		};
		11B3537337963E192F823FF5 /* UserInterface */ = {
			isa = PBXGroup;
			children = (
				11B35C84DC7991111CB6AF2F /* Controls */,
				11B353F2C2D228FDCCDE913F /* Controllers */,
				11B352926E3B01F819D344DF /* Extensions */,
				11B35C181EB4CA85BD80228C /* HudHelper.swift */,
				11B35492B1162F69CA7A0597 /* DateHelper.swift */,
				11B354B43B5120F594318FDA /* PermissionsHelper.swift */,
				11B35EFB45ECC2D403CA6C89 /* ValueFormatter.swift */,
			);
			path = UserInterface;
			sourceTree = "<group>";
		};
		11B35397696E98FF415A1562 /* Deposit */ = {
			isa = PBXGroup;
			children = (
				11B35F2B655DA832E0761521 /* DepositPresenterTests.swift */,
				11B351D1EA6877358DABA00F /* DepositInteractorTests.swift */,
			);
			path = Deposit;
			sourceTree = "<group>";
		};
		11B353F2C2D228FDCCDE913F /* Controllers */ = {
			isa = PBXGroup;
			children = (
				11B3535FC407BA20765EBCF4 /* KeyboardObservingViewController.swift */,
				11B353F1BD63011E1D536631 /* WalletNavigationController.swift */,
			);
			path = Controllers;
			sourceTree = "<group>";
		};
		11B3546BA60E06900F58BA94 /* Core */ = {
			isa = PBXGroup;
			children = (
				11B35E1EBCA59D0D1DD9ABCD /* Adapters */,
				11B35480153660045A6CF9AC /* Managers */,
				11B3573D2F4B70997D4BBAD3 /* Storage */,
				11B35703146B7401E5D5170E /* Factories */,
				1A5646D49060C3EFF06D0479 /* App.swift */,
				11B35A5DE20DD6DD486FAFC0 /* Protocols.swift */,
				11B35C182B944A7CD13EA163 /* BiometryType.swift */,
			);
			path = Core;
			sourceTree = "<group>";
		};
		11B35480153660045A6CF9AC /* Managers */ = {
			isa = PBXGroup;
			children = (
				1A5648F910A01D14653C8B21 /* LockManager.swift */,
				1A564A6CCF1B907F25255D2E /* LockRouter.swift */,
				11B35ADD30196056A9C6407C /* WordsManager.swift */,
				1A5645B289EFBDB3EAB27E3A /* PinManager.swift */,
				1A564901BE8CB514936E47AF /* BiometricManager.swift */,
				1A564BB88BF3ED779F8C21DC /* BlurManager.swift */,
				1A564CF82858F8E7F80E1835 /* RateManager.swift */,
				1A564F49E3B187A3564C0561 /* LocalizationManager.swift */,
				11B35C4FFB99D10A8F343E9C /* LanguageManager.swift */,
				11B357BA1A6AC79F07B54FB5 /* SystemInfoManager.swift */,
				11B35A65D7F2EADB3618DA64 /* RandomManager.swift */,
				11B35570FD93AFB406434D20 /* CoinManager.swift */,
				11B357F5E2BDAAAE4E5446E3 /* WalletManager.swift */,
				11B35F414DD593D0E64A1254 /* TransactionManager.swift */,
				11B358A2ED820E5741F0701A /* AppConfigProvider.swift */,
				11B3598F5529D0939EE53A19 /* CurrencyManager.swift */,
				11B3535DD03F9264351E13A9 /* NetworkManager.swift */,
				11B350C8341DFAF14D974ACC /* RateSyncer.swift */,
				11B35FA1C1FF965AA2EB6666 /* PeriodicTimer.swift */,
				1A56468BE2370BCAA8BDA2FC /* OneTimeTimer.swift */,
				11B35788190D05AF5DBB9072 /* ReachabilityManager.swift */,
				11B356FC36735ABABB140C33 /* TransactionRateSyncer.swift */,
				11B35CEBC4B32E57AA2469AA /* PasteboardManager.swift */,
				1A5645447A24FE94F0D87BFF /* LockoutManager.swift */,
			);
			path = Managers;
			sourceTree = "<group>";
		};
		11B354AB3C3435F2D5F39EE6 /* Modules */ = {
			isa = PBXGroup;
			children = (
				11B35344CEA8CF35257A6975 /* Launch */,
				11B35E6ACAC42984FD7E8BA4 /* Guest */,
				11B3522E3A62CE13EB0C958B /* Backup */,
				11B351DB654E3B13593BF465 /* Restore */,
				11B35597F6C8570E3C7ABFBF /* Main */,
				11B351A958188BFC3A37003F /* Balance */,
				11B3564BD80DA937DE5060DD /* Transactions */,
				11B358D87B2EDEB8BE8F133B /* Settings */,
				1A564B7337E79315F1CC3B49 /* Deposit */,
				1A5646EDEC415756075A968B /* Send */,
				1A564B6D22A2CD659257C4DF /* TransactionInfo */,
				1A564B0EE9610C12018EEF64 /* FullTransactionInfo */,
				1A56458BF237D871E8BE0F40 /* Pin */,
				1A56491E9E3ABAFC8145DCB0 /* ManageCoins */,
			);
			path = Modules;
			sourceTree = "<group>";
		};
		11B35597F6C8570E3C7ABFBF /* Main */ = {
			isa = PBXGroup;
			children = (
				11B35B96D2BC5994AC8EC794 /* MainModule.swift */,
				11B35D163D12BE823AF54E97 /* MainRouter.swift */,
				11B35B88A2D6C85E1600F3AF /* MainInteractor.swift */,
				11B359E7A75E6B92D1305F40 /* MainPresenter.swift */,
				D3B62A8820CA40DC005A9F80 /* MainViewController.swift */,
				D3B62A8920CA40DC005A9F80 /* MainViewController.xib */,
			);
			path = Main;
			sourceTree = "<group>";
		};
		11B3564BD80DA937DE5060DD /* Transactions */ = {
			isa = PBXGroup;
			children = (
				1A56463D46E59369F3C2AC13 /* Views */,
				11B35687F7521B1F22786638 /* TransactionsModule.swift */,
				11B3520E9F70FFB8CC2D25A3 /* TransactionsRouter.swift */,
				11B35BEF7ABBE155593B4DBE /* TransactionsInteractor.swift */,
				11B3569AE7CDF7E217CAB4EE /* TransactionsPresenter.swift */,
				D3B62A9020CA467E005A9F80 /* TransactionsViewController.swift */,
				1A56425A421C1C9FB383DCDA /* TransactionRecordDataSource.swift */,
			);
			path = Transactions;
			sourceTree = "<group>";
		};
		11B356605394189E9B5EBEE0 /* Models */ = {
			isa = PBXGroup;
			children = (
				11B35039F6DE905E901EDFA9 /* Currencies */,
				11B35B466B8FF6754E47DACD /* CoinValue.swift */,
				1A5640B6691F4FD048C82A49 /* CoinValueHelper.swift */,
				11B3589DC1945CAFBEEB1EED /* CurrencyValue.swift */,
				11B356738853E2305B5CC34B /* TransactionRecord.swift */,
				11B35BBAAAE1A3981B902E89 /* Rate.swift */,
				11B35D81B1CB74C0337214DC /* Wallet.swift */,
				1A5640AA47846498D56A36E6 /* LatestRate.swift */,
				58AAA7A94D25C20240FD75C6 /* PaymentRequestAddress.swift */,
				1A56488B2051E9529CE8742E /* LockoutState.swift */,
<<<<<<< HEAD
				1A56404690D0235A5183C12D /* Coin.swift */,
=======
				11B352D70D3A3A2851CCEDA3 /* AuthData.swift */,
>>>>>>> b0a38679
			);
			path = Models;
			sourceTree = "<group>";
		};
		11B356942087C7A57857D287 /* ActionSheet */ = {
			isa = PBXGroup;
			children = (
				11B3523AECA209106F192586 /* BaseButtonItem.swift */,
				11B3564E0721887CEBDE39F2 /* BaseButtonItemView.swift */,
				11B3505BF644BCA7FD0F86F5 /* BaseTwinItem.swift */,
				11B3513A0023455D438BAC4C /* BaseTwinItemView.swift */,
				11B35B5CE0ED32CD93DFBB56 /* BaseTwinItemView.xib */,
				11B35CFDC5BD98BA40682DBD /* ConfirmationButtonItem.swift */,
				11B3566164D1D7C7898132E2 /* AlertButtonItemView.swift */,
				11B35EC60329833B8D6CA1E0 /* ConfirmationCheckboxItem.swift */,
				11B350AD0C5D210E06600D3F /* ConfirmationCheckboxView.swift */,
			);
			path = ActionSheet;
			sourceTree = "<group>";
		};
		11B35703146B7401E5D5170E /* Factories */ = {
			isa = PBXGroup;
			children = (
				11B3576492DE68F2507BB711 /* AdapterFactory.swift */,
				11B3569AD3ABD5F26CB51506 /* TransactionViewItemFactory.swift */,
				11B357776F706C10E8B14C4E /* TransactionViewItem.swift */,
				1A5641ABEF9064B6FCC8DF87 /* LockoutUntilDateFactory.swift */,
				1A564F697ACF24DA968884EA /* UptimeProvider.swift */,
				1A564FC3433E72C8A63AC5F5 /* CurrentDateProvider.swift */,
			);
			path = Factories;
			sourceTree = "<group>";
		};
		11B3573D2F4B70997D4BBAD3 /* Storage */ = {
			isa = PBXGroup;
			children = (
				11B352044BCE494491257933 /* UserDefaultsStorage.swift */,
				11B3584E1C6B6FA22B89D82C /* KeychainStorage.swift */,
				11B359656C7DCCBCE1CDEF4C /* RealmFactory.swift */,
				11B354A7AB2C1276AAAAE9E6 /* RealmStorage.swift */,
			);
			path = Storage;
			sourceTree = "<group>";
		};
		11B358D87B2EDEB8BE8F133B /* Settings */ = {
			isa = PBXGroup;
			children = (
				1A564533BEABADF4DC5F8A25 /* Main */,
				1A56463750A2B2C557B399E7 /* Security */,
				11B35C89D6DFA823F5F2D65D /* BaseCurrency */,
				1A5640A281A00EB0CE8A1A8B /* Language */,
				1A564CDA3F20A49140C993C1 /* Views */,
				11B35E1B51E123DEB9F71E96 /* About */,
			);
			path = Settings;
			sourceTree = "<group>";
		};
		11B35A033A93C4EDDC3079F3 /* BaseCurrency */ = {
			isa = PBXGroup;
			children = (
				11B3581BC59DE52C60AED5F5 /* BaseCurrencySettingsInteractorTests.swift */,
				11B359DA37B619C35AF93D2A /* BaseCurrencySettingsPresenterTests.swift */,
			);
			path = BaseCurrency;
			sourceTree = "<group>";
		};
		11B35A1D12389D09984007C1 /* Modules */ = {
			isa = PBXGroup;
			children = (
				1A564387C2E130D390213811 /* Settings */,
				1A564B2390BF0C3D6886E8E7 /* Pin */,
				1A564AFD44EE99E8E072D775 /* Balance */,
				1A56487C85FAE2EF37D2DB59 /* Transactions */,
				11B35397696E98FF415A1562 /* Deposit */,
				11B35C4F9F2F6428518CD6CA /* Send */,
				1A564538336B8BD81CF26F61 /* ManageCoins */,
			);
			path = Modules;
			sourceTree = "<group>";
		};
		11B35C4F9F2F6428518CD6CA /* Send */ = {
			isa = PBXGroup;
			children = (
				11B35DC75FCA42F7A5FB1E65 /* SendPresenterTests.swift */,
				11B35FAF942FA80752EDBFA7 /* SendInteractorTests.swift */,
				11B352A3792AA46E98DDE5B6 /* SendStateViewItemFactoryTests.swift */,
			);
			path = Send;
			sourceTree = "<group>";
		};
		11B35C84DC7991111CB6AF2F /* Controls */ = {
			isa = PBXGroup;
			children = (
				11B356942087C7A57857D287 /* ActionSheet */,
				11B35C8856A137E92441AF19 /* IndexedInputField.swift */,
				11B3570598EDE26F96BC5F41 /* RespondButton.swift */,
				11B35F53002A95B923B397AE /* NumPad.swift */,
				11B35A686DD5BA335FEB6BEB /* BarsProgressView.swift */,
			);
			path = Controls;
			sourceTree = "<group>";
		};
		11B35C89D6DFA823F5F2D65D /* BaseCurrency */ = {
			isa = PBXGroup;
			children = (
				11B35C104035EBC5B0B13592 /* BaseCurrencySettingsModule.swift */,
				11B35F3E6B957ECFF5D1CE2E /* BaseCurrencySettingsRouter.swift */,
				11B3550630A9EC44B7157E6F /* BaseCurrencySettingsInteractor.swift */,
				11B35B7A44754508AEFDA9FD /* BaseCurrencySettingsPresenter.swift */,
				11B35E4481DCD98BF2074797 /* BaseCurrencySettingsViewController.swift */,
				11B35B0378C5EA6E02CB2E37 /* CurrencyCell.swift */,
			);
			path = BaseCurrency;
			sourceTree = "<group>";
		};
		11B35E1B51E123DEB9F71E96 /* About */ = {
			isa = PBXGroup;
			children = (
				11B35BDC4FD741BE033D1956 /* AboutSettingsRouter.swift */,
				D35B518821942E7A00504FBA /* AboutSettingsViewController.swift */,
				D3A6D6B9219430BA00D11AFE /* AboutCell.swift */,
				D3A6D6BA219430BA00D11AFE /* AboutCell.xib */,
			);
			path = About;
			sourceTree = "<group>";
		};
		11B35E1EBCA59D0D1DD9ABCD /* Adapters */ = {
			isa = PBXGroup;
			children = (
				11B352D114BED753EEBA8B8D /* BitcoinAdapter.swift */,
				11B352D314A298B6B832F309 /* EthereumAdapter.swift */,
			);
			path = Adapters;
			sourceTree = "<group>";
		};
		11B35E3C220B3D16C2003788 /* Managers */ = {
			isa = PBXGroup;
			children = (
				11B356347098BE98619962B4 /* LanguageManagerTests.swift */,
				11B357E4A859AC4A201F6ABB /* WalletManagerTests.swift */,
				11B35A03BE23E45AA8D94F70 /* RateManagerTests.swift */,
				11B3592BB989584CB1E4129B /* CurrencyManagerTests.swift */,
				11B35C8CE85CE0CE4E323F97 /* RateSyncerTests.swift */,
				11B35924A855AA25B6DC370E /* TransactionRateSyncerTests.swift */,
				1A564A19508B4730BC016037 /* LockoutManagerTests.swift */,
			);
			path = Managers;
			sourceTree = "<group>";
		};
		11B35E5AA6902106BBB1C8BE /* Factories */ = {
			isa = PBXGroup;
			children = (
				11B35461B70501F290DFC166 /* TransactionViewItemFactoryTests.swift */,
				1A564DAA99070A03BBC10871 /* LockoutUntilDateFactoryTests.swift */,
			);
			path = Factories;
			sourceTree = "<group>";
		};
		11B35E6ACAC42984FD7E8BA4 /* Guest */ = {
			isa = PBXGroup;
			children = (
				11B35BC220F1D90BF6BF3AAF /* GuestModule.swift */,
				11B35ADA6828A0EF11976938 /* GuestRouter.swift */,
				11B3566ED622AE7606EF76B9 /* GuestInteractor.swift */,
				11B350896FD41EC360BF7C25 /* GuestPresenter.swift */,
				11B353D57AB36A9CF4DEE090 /* GuestViewController.swift */,
				11B35119CB772BB43AE8B1D5 /* GuestViewController.xib */,
			);
			path = Guest;
			sourceTree = "<group>";
		};
		11B35FCA2349D95A84142C52 /* Core */ = {
			isa = PBXGroup;
			children = (
				11B35E3C220B3D16C2003788 /* Managers */,
				11B35E5AA6902106BBB1C8BE /* Factories */,
			);
			path = Core;
			sourceTree = "<group>";
		};
		1A5640A281A00EB0CE8A1A8B /* Language */ = {
			isa = PBXGroup;
			children = (
				1A5642A5A1B21FE92139766E /* LanguageSettingsModule.swift */,
				1A564094488F092EDA007FE9 /* LanguageSettingsRouter.swift */,
				1A564DB37A289E1AEA981458 /* LanguageSettingsInteractor.swift */,
				1A564238192BEA3F5470E204 /* LanguageSettingsPresenter.swift */,
				1A5644D3B094D4148F99F8A5 /* LanguageSettingsViewController.swift */,
				11B357C9E0AA5CE75C3CC825 /* LanguageCell.swift */,
			);
			path = Language;
			sourceTree = "<group>";
		};
		1A5640A450479CFD91C0413A /* Views */ = {
			isa = PBXGroup;
			children = (
				1A5648D3CF09FF5EBE8321EC /* RestoreWordCell.swift */,
				1A564E60ED94EDDE153519AA /* DescriptionCollectionHeader.swift */,
			);
			path = Views;
			sourceTree = "<group>";
		};
		1A56415657D01394FAD66CB6 /* Main */ = {
			isa = PBXGroup;
			children = (
				1A56445B53883A652362E9D6 /* MainSettingsPresenterTests.swift */,
				1A56426438831456EF79DC47 /* MainSettingsInteractorTests.swift */,
			);
			path = Main;
			sourceTree = "<group>";
		};
		1A564384C132B1AF74258D4A /* ViewItems */ = {
			isa = PBXGroup;
			children = (
				1A5643EADEFDE29AF3CB9BE2 /* CollectionView */,
				1A5640FFFD5B065D745208F1 /* PagingDotsItem.swift */,
				1A56453E2F6ED44D46D84C49 /* PagingDotsItemView.swift */,
				1A564F3B10EF814E1D330CAD /* DepositCopyButtonItem.swift */,
				1A564DA173BE95B4681E5395 /* DepositCopyButtonItemView.swift */,
			);
			path = ViewItems;
			sourceTree = "<group>";
		};
		1A564387C2E130D390213811 /* Settings */ = {
			isa = PBXGroup;
			children = (
				1A56415657D01394FAD66CB6 /* Main */,
				1A564C06CDEC39F5C2224385 /* Security */,
				1A5649CC17A01D2A0745C4FB /* Language */,
				11B35A033A93C4EDDC3079F3 /* BaseCurrency */,
			);
			path = Settings;
			sourceTree = "<group>";
		};
		1A5643D714CA2AC21A38668E /* Theme */ = {
			isa = PBXGroup;
			children = (
				D3B62A9D20CA88BF005A9F80 /* DarkTheme.xcassets */,
				1A5649DB879A57761C09842E /* AppTheme.swift */,
				509E3D2320E398610095452C /* RestoreTheme.swift */,
				1A564939814A9D9F47D41EEB /* InputFieldTheme.swift */,
				1A564243436E5185205D0359 /* BalanceTheme.swift */,
				1A5647CE5852E959DA7EB89A /* TransactionsFilterTheme.swift */,
				1A5645ED6604E61C418C257E /* TransactionsTheme.swift */,
				1A564E77730537D108E31276 /* ConfirmationTheme.swift */,
				1A564D7FA287326CBE96353A /* ButtonTheme.swift */,
				1A56481E8D97841B12893D00 /* DepositTheme.swift */,
				1A564077BF075C35B6FF3BCB /* SendTheme.swift */,
				1A5645F926B14580B1644164 /* TransactionInfoTheme.swift */,
				1A564F747A4D0B78E5DF6F1B /* SettingsTheme.swift */,
				1A56428DB7E042907CD4252D /* FullTransactionInfoTheme.swift */,
				503320AA214679EB00F64AAA /* PinTheme.swift */,
				11B35BFD94DA13D66AD6A86D /* NumPadTheme.swift */,
				1A564A860AD2DA3CFBF9C04A /* ManageCoinsTheme.swift */,
			);
			path = Theme;
			sourceTree = "<group>";
		};
		1A5643EADEFDE29AF3CB9BE2 /* CollectionView */ = {
			isa = PBXGroup;
			children = (
				1A5645BE7DACEC78A2FAEFB5 /* DepositCollectionItem.swift */,
				1A564B0A9AB0EAAB5574FDD0 /* DepositCollectionItemView.swift */,
				1A5647F6F29405E571D70592 /* DepositAddressCollectionCell.swift */,
				1A5648AB2D8BF212D891310D /* AddressItem.swift */,
			);
			path = CollectionView;
			sourceTree = "<group>";
		};
		1A564422F8945526DC6866E0 /* Views */ = {
			isa = PBXGroup;
			children = (
				1A564B746C8A6451D81B27D4 /* BalanceCell.swift */,
				1A56463AFF1D05E33BA25C8A /* BalanceHeaderView.swift */,
				1A5646B68188CD13969CE766 /* BalanceHeaderView.xib */,
				1A564DDACAD5CFB092AE6496 /* BalanceEditCell.swift */,
			);
			path = Views;
			sourceTree = "<group>";
		};
		1A564533BEABADF4DC5F8A25 /* Main */ = {
			isa = PBXGroup;
			children = (
				1A5647AD7481B36F20D4DDF9 /* MainSettingsModule.swift */,
				1A5645D25F2DB148CD0C16B5 /* MainSettingsRouter.swift */,
				1A564D73251DBFA0CFE34D12 /* MainSettingsInteractor.swift */,
				1A5640528EFD15137E218EA3 /* MainSettingsPresenter.swift */,
				1A564879AD72301AAB78F8F5 /* MainSettingsViewController.swift */,
			);
			path = Main;
			sourceTree = "<group>";
		};
		1A564538336B8BD81CF26F61 /* ManageCoins */ = {
			isa = PBXGroup;
			children = (
				1A564F5CDA92DD8EC7EC9B0D /* ManageCoinsPresenterTests.swift */,
				1A5640FA19AF1EC2B9C0F407 /* ManageCoinsPresenterStateTests.swift */,
				1A5644C4CCD9EBD71BD69D40 /* ManageCoinsInteractorTests.swift */,
			);
			path = ManageCoins;
			sourceTree = "<group>";
		};
		1A56458BF237D871E8BE0F40 /* Pin */ = {
			isa = PBXGroup;
			children = (
				1A564C4F05F93B265A7012A6 /* Set */,
				1A56464BA039FC9B1E2C3FBB /* Edit */,
				1A5645F1C808BE89EDB67F4D /* Unlock */,
				1A56490AEC0BDFCA98275B49 /* PinModule.swift */,
				1A5640B8B65EAECA3A36F89E /* PinInteractor.swift */,
				1A564948450C4AADB2679AC0 /* PinViewController.swift */,
				1A564E32F66415F9A0586626 /* PinView.swift */,
				1A564326AB442FFB65E1CA29 /* PinDotsView.swift */,
				1A564A3E6B23CF04ECEB40DC /* ManagePinPresenter.swift */,
				1A564C329BD2549B51F93155 /* LockoutView.swift */,
			);
			path = Pin;
			sourceTree = "<group>";
		};
		1A5645F1C808BE89EDB67F4D /* Unlock */ = {
			isa = PBXGroup;
			children = (
				1A5644EDACA3F1843C8194F7 /* UnlockPinRouter.swift */,
				1A564E017B299CF4BA6F337C /* UnlockPinModule.swift */,
				1A5641742308EC67C1292980 /* UnlockPinPresenter.swift */,
				1A5647E28DF774B3CE01D2C4 /* UnlockPinInteractor.swift */,
			);
			path = Unlock;
			sourceTree = "<group>";
		};
		1A56460D4431FCCDB0BDEC5A /* Set */ = {
			isa = PBXGroup;
			children = (
				1A564E534927A26ACA3B1D83 /* SetPinPresenterTests.swift */,
			);
			path = Set;
			sourceTree = "<group>";
		};
		1A56463750A2B2C557B399E7 /* Security */ = {
			isa = PBXGroup;
			children = (
				1A5641572B6E46E18B52A6A9 /* SecuritySettingsModule.swift */,
				1A5641B7D1079995F147F7D2 /* SecuritySettingsRouter.swift */,
				1A564082B28C17265B23D88A /* SecuritySettingsInteractor.swift */,
				1A56446DB62F52AC4C3C2C30 /* SecuritySettingsPresenter.swift */,
				1A5647AD931E3B90C974A6CB /* SecuritySettingsViewController.swift */,
				11B35F86873099E095869F7C /* UnlinkConfirmationAlertModel.swift */,
				11B3595B61F6978D745D9776 /* UnlinkButtonItem.swift */,
			);
			path = Security;
			sourceTree = "<group>";
		};
		1A56463D46E59369F3C2AC13 /* Views */ = {
			isa = PBXGroup;
			children = (
				1A564FE8D247C36C2478C6B5 /* TransactionCurrenciesHeaderView.swift */,
				1A5649C888E12C1A0B70EFA8 /* TransactionsCurrencyCell.swift */,
				1A5643AAE35C8D8C5DA5924C /* TransactionCell.swift */,
			);
			path = Views;
			sourceTree = "<group>";
		};
		1A56464BA039FC9B1E2C3FBB /* Edit */ = {
			isa = PBXGroup;
			children = (
				1A564C08421D093D6E445D3A /* EditPinRouter.swift */,
				1A564D0BE1310BFCC7D8D774 /* EditPinModule.swift */,
				1A5646F390EE2D74304C8CDA /* EditPinPresenter.swift */,
			);
			path = Edit;
			sourceTree = "<group>";
		};
		1A5646EDEC415756075A968B /* Send */ = {
			isa = PBXGroup;
			children = (
				1A5648623A4BAD3D5EB22E1C /* ViewItems */,
				1A56474B516F0AFBAAFB3AE2 /* SendRouter.swift */,
				1A5641C2FAD616C358A319A0 /* SendModule.swift */,
				1A564260BF2C73B9F2450FB8 /* SendInteractor.swift */,
				1A5647EE51941D84607A9493 /* SendPresenter.swift */,
				1A5644CAA65F6AF171D2D5AF /* SendAlertModel.swift */,
				1A5647D980D08E2E4359861B /* ScanQRController.swift */,
				11B35072A029200FB9F86BCB /* SendStateViewItemFactory.swift */,
				11B3522A841B5C2BEAA023DE /* SendConfirmationAlertModel.swift */,
			);
			path = Send;
			sourceTree = "<group>";
		};
		1A5648623A4BAD3D5EB22E1C /* ViewItems */ = {
			isa = PBXGroup;
			children = (
				1A564AF060F532C77FB991C7 /* SendTitleItem.swift */,
				1A5649BED7237B075AE7F8B8 /* SendTitleItemView.swift */,
				11B359DEE539B7406C382B80 /* SendAmountItem.swift */,
				11B35A56B7E8B8CCA04266B2 /* SendAmountItemView.swift */,
				11B35F54E966E33C901B1736 /* SendAddressItem.swift */,
				11B35AC7305FD5CEB5690DD9 /* SendAddressItemView.swift */,
				11B357B45FC7216E5D1BA309 /* SendFeeItem.swift */,
				11B3550B7B94CDF3DA89DBF1 /* SendFeeItemView.swift */,
				1A56425E1873BC8574539D2B /* SendButtonItem.swift */,
				1A564CFA352D219E2D05D09F /* SendButtonItemView.swift */,
				11B350EB27AD6B432BD7DCD1 /* SendConfirmationAmounItem.swift */,
				11B356AA9A3DDA541D5EBEAC /* SendConfirmationAmountItemView.swift */,
				11B3522F9D6DB1D04EA92CCE /* SendConfirmationAddressItem.swift */,
				11B3543C6E6212154344AD63 /* SendConfirmationAddressItemView.swift */,
				11B35BD5DC556C46CC3893B0 /* SendConfirmationValueItemView.swift */,
				11B3572D1DA38AAD1A4429EB /* SendConfirmationValueItem.swift */,
			);
			path = ViewItems;
			sourceTree = "<group>";
		};
		1A56487C85FAE2EF37D2DB59 /* Transactions */ = {
			isa = PBXGroup;
			children = (
				1A564C8D33CF4789C3167428 /* TransactionsInteractorTests.swift */,
				1A56401A0F6DB2F88A01ED73 /* TransactionsPresenterTests.swift */,
			);
			path = Transactions;
			sourceTree = "<group>";
		};
		1A56491E9E3ABAFC8145DCB0 /* ManageCoins */ = {
			isa = PBXGroup;
			children = (
				1A564B8B6876DB48A1855487 /* Views */,
				1A564FD2BE42EF4AADB0372C /* ManageCoinsModule.swift */,
				1A56471ECC51CB5E5572DBD8 /* ManageCoinsRouter.swift */,
				1A564B45A6BB5D38CE45C009 /* ManageCoinsPresenter.swift */,
				1A5642992929CF74471FE0B4 /* ManageCoinsViewController.swift */,
				1A564ED7C1B06B04230F3C36 /* ManageCoinsInteractor.swift */,
				1A56448A83F040A35FCAE6A7 /* ManageCoinsPresenterState.swift */,
			);
			path = ManageCoins;
			sourceTree = "<group>";
		};
		1A5649CC17A01D2A0745C4FB /* Language */ = {
			isa = PBXGroup;
			children = (
				1A564C62CB1A633191738174 /* LanguageSettingsInteractorTests.swift */,
				1A56452493943328835585AC /* LanguageSettingsPresenterTests.swift */,
			);
			path = Language;
			sourceTree = "<group>";
		};
		1A564AFD44EE99E8E072D775 /* Balance */ = {
			isa = PBXGroup;
			children = (
				1A5646AB24E23765AD12C83E /* BalancePresenterTests.swift */,
				1A564EA89D7182D3D3F669C3 /* BalanceInteractorTests.swift */,
			);
			path = Balance;
			sourceTree = "<group>";
		};
		1A564B0EE9610C12018EEF64 /* FullTransactionInfo */ = {
			isa = PBXGroup;
			children = (
				1A564E6974FB8DFDB840ACF7 /* Views */,
				1A564A961EE2857B5283A996 /* FullTransactionInfoController.swift */,
			);
			path = FullTransactionInfo;
			sourceTree = "<group>";
		};
		1A564B2390BF0C3D6886E8E7 /* Pin */ = {
			isa = PBXGroup;
			children = (
				1A56460D4431FCCDB0BDEC5A /* Set */,
				1A564FAD354BF7E3F63BB312 /* Edit */,
				1A564F9C09760B1B37E35B81 /* Unlock */,
				1A564AA8BF74E16E91DC46D5 /* PinInteractorTests.swift */,
			);
			path = Pin;
			sourceTree = "<group>";
		};
		1A564B6D22A2CD659257C4DF /* TransactionInfo */ = {
			isa = PBXGroup;
			children = (
				1A564E504EC232DB60836114 /* ViewItems */,
				1A5647FDE8383651F19C35C6 /* TransactionInfoRouter.swift */,
				1A5643996D67B74F800DFFE4 /* TransactionInfoModule.swift */,
				1A5647DBF15322999B5A1D04 /* TransactionInfoInteractor.swift */,
				1A564091A9C12F224A18B740 /* TransactionInfoPresenter.swift */,
				1A5643010944D435B8BA2FD8 /* TransactionInfoAlertModel.swift */,
			);
			path = TransactionInfo;
			sourceTree = "<group>";
		};
		1A564B7337E79315F1CC3B49 /* Deposit */ = {
			isa = PBXGroup;
			children = (
				1A564384C132B1AF74258D4A /* ViewItems */,
				1A564EDCEACE83D95F6AE528 /* DepositRouter.swift */,
				1A564E1FBBCCA45BCDA557F4 /* DepositModule.swift */,
				1A5648DA32EA5FC27E4CEF64 /* DepositInteractor.swift */,
				1A5645371B2FC499500DCA93 /* DepositPresenter.swift */,
				1A564C2A96B49F01C1EC645D /* DepositAlertModel.swift */,
			);
			path = Deposit;
			sourceTree = "<group>";
		};
		1A564B8B6876DB48A1855487 /* Views */ = {
			isa = PBXGroup;
			children = (
				1A56478E08D96F36DD17D8C8 /* ManageCoinCell.swift */,
			);
			path = Views;
			sourceTree = "<group>";
		};
		1A564C06CDEC39F5C2224385 /* Security */ = {
			isa = PBXGroup;
			children = (
				1A564258FC24334581197AC1 /* SecuritySettingsInteractorTests.swift */,
				1A56444A8B170E65EE00C33F /* SecuritySettingsPresenterTests.swift */,
			);
			path = Security;
			sourceTree = "<group>";
		};
		1A564C4F05F93B265A7012A6 /* Set */ = {
			isa = PBXGroup;
			children = (
				1A564447850F619EDD37CBC3 /* SetPinRouter.swift */,
				1A56421310FCB8A4E19BDDB3 /* SetPinModule.swift */,
				1A5648311E0EA947B1446649 /* SetPinPresenter.swift */,
			);
			path = Set;
			sourceTree = "<group>";
		};
		1A564CDA3F20A49140C993C1 /* Views */ = {
			isa = PBXGroup;
			children = (
				1A564F5FA00D064D9F3F0AF7 /* SettingsCell.swift */,
				1A56499AAEEED9EA3CE9E0A7 /* SettingsRightImageCell.swift */,
				1A56464E8EDBFB0B67DB593F /* SettingsRightLabelCell.swift */,
				1A564B3A1B7A6F432F72A811 /* SettingsToggleCell.swift */,
				1A56487BA5FFC1BC45D6F25C /* SettingsInfoFooter.swift */,
			);
			path = Views;
			sourceTree = "<group>";
		};
		1A564E504EC232DB60836114 /* ViewItems */ = {
			isa = PBXGroup;
			children = (
				1A564C27C6CDAE6E692C4A14 /* TransactionTitleItem.swift */,
				1A56469DF9D0C335228E88EE /* TransactionTitleItemView.swift */,
				1A56464DB0EEF75F63C91760 /* TransactionAmountItem.swift */,
				1A5642EFA8A991436AED3B44 /* TransactionAmountItemView.swift */,
				1A5646C9024F054AE8115A30 /* TransactionStatusItem.swift */,
				1A564BD2D59794AD187F28ED /* TransactionStatusItemView.swift */,
				1A564C4C8EFE1B1BBE03C9E6 /* TransactionFromToHashItem.swift */,
				1A564E1F405D2D57FBC9E799 /* TransactionFromToHashItemView.swift */,
				1A564181733CBC44EECFBBF3 /* TransactionCloseItem.swift */,
				1A564B27FBA16D9EA22F0944 /* TransactionCloseItemView.swift */,
				11B353A2F8FFE93DC7E58F98 /* TransactionValueItem.swift */,
				11B352DC7180DECC0ACE5EBE /* TransactionValueItemView.swift */,
			);
			path = ViewItems;
			sourceTree = "<group>";
		};
		1A564E6974FB8DFDB840ACF7 /* Views */ = {
			isa = PBXGroup;
			children = (
				1A56424F4DB6D8384D8F2489 /* FullTransactionInfoTextCell.swift */,
			);
			path = Views;
			sourceTree = "<group>";
		};
		1A564F9C09760B1B37E35B81 /* Unlock */ = {
			isa = PBXGroup;
			children = (
				1A564FA5E8DDE76BF1257727 /* UnlockPinPresenterTests.swift */,
				1A564083CF8DF7A89314820D /* UnlockPinInteractorTests.swift */,
			);
			path = Unlock;
			sourceTree = "<group>";
		};
		1A564FAD354BF7E3F63BB312 /* Edit */ = {
			isa = PBXGroup;
			children = (
				1A564996AA2AE3468D2992E5 /* EditPinPresenterTests.swift */,
			);
			path = Edit;
			sourceTree = "<group>";
		};
		5026FFF321C3CA280023EEA2 /* Configuration */ = {
			isa = PBXGroup;
			children = (
				5026FFF421C3CA280023EEA2 /* Bank Dev.release.xcconfig */,
				5026FFF521C3CA280023EEA2 /* Bank Dev T.release.xcconfig */,
				5026FFF621C3CA280023EEA2 /* Bank.release.xcconfig */,
				5026FFF721C3CA280023EEA2 /* Bank Dev T.debug.xcconfig */,
				5026FFF821C3CA280023EEA2 /* Bank Dev.debug.xcconfig */,
				5026FFF921C3CA280023EEA2 /* Bank.debug.xcconfig */,
				1A564370A637B30D34776F2A /* Production.template.xcconfig */,
				1A5641679DC88BE355F0F3A0 /* Development.template.xcconfig */,
				1A5648F3AB070B0ACB98C7EE /* Production.xcconfig */,
				1A56433D5D39CCA995F97777 /* Development.xcconfig */,
			);
			path = Configuration;
			sourceTree = "<group>";
		};
		95AD93BB0A2D5F5C4A435252 /* Frameworks */ = {
			isa = PBXGroup;
			children = (
				50AB06AD2158E2EE00A01E4A /* LocalAuthentication.framework */,
				D3373D9420BEC7B30082BC4A /* AVFoundation.framework */,
				754FC632F3964D9EF1172D85 /* Pods_Bank.framework */,
				2CDA251F7039B6388B930003 /* Pods_Bank_Dev.framework */,
				57643D7C83C0E8939C422D13 /* Pods_Bank_Dev_T.framework */,
				C34C463CE4115A838C13EA33 /* Pods_Bank_Tests.framework */,
			);
			name = Frameworks;
			sourceTree = "<group>";
		};
		D3285F3920BD158E00644076 = {
			isa = PBXGroup;
			children = (
				D3285F4420BD158E00644076 /* BankWallet */,
				D3373DC020C658660082BC4A /* BankWalletTests */,
				D3285F4320BD158E00644076 /* Products */,
				95AD93BB0A2D5F5C4A435252 /* Frameworks */,
				FF934B9A2A7879D9DB6E42AA /* Pods */,
			);
			sourceTree = "<group>";
		};
		D3285F4320BD158E00644076 /* Products */ = {
			isa = PBXGroup;
			children = (
				D3285F4220BD158E00644076 /* Bank Dev T.app */,
				D3373DBF20C658660082BC4A /* Bank Tests.xctest */,
				D38405CE218317DF007D50AD /* Bank Dev.app */,
				D38406BE21831B3D007D50AD /* Bank.app */,
			);
			name = Products;
			sourceTree = "<group>";
		};
		D3285F4420BD158E00644076 /* BankWallet */ = {
			isa = PBXGroup;
			children = (
				5026FFF321C3CA280023EEA2 /* Configuration */,
				11B3546BA60E06900F58BA94 /* Core */,
				11B356605394189E9B5EBEE0 /* Models */,
				11B354AB3C3435F2D5F39EE6 /* Modules */,
				11B3537337963E192F823FF5 /* UserInterface */,
				1A5643D714CA2AC21A38668E /* Theme */,
				D3285F4C20BD158F00644076 /* Assets.xcassets */,
				D38406C621832862007D50AD /* AppIconDevT.xcassets */,
				D38406C821832968007D50AD /* AppIconDev.xcassets */,
				D38406C3218327B1007D50AD /* AppIcon.xcassets */,
				D3285F4520BD158E00644076 /* AppDelegate.swift */,
				D3373DB120C52F640082BC4A /* LaunchScreen.xib */,
				D3285F5120BD158F00644076 /* Info.plist */,
				50AB06B5215A269200A01E4A /* InfoPlist.strings */,
				D3B62A9C20CA73A0005A9F80 /* Localizable.strings */,
			);
			path = BankWallet;
			sourceTree = "<group>";
		};
		D3373DC020C658660082BC4A /* BankWalletTests */ = {
			isa = PBXGroup;
			children = (
				11B35FCA2349D95A84142C52 /* Core */,
				11B35A1D12389D09984007C1 /* Modules */,
				50EDB79E215B493000BFE8A5 /* GeneratedMocks.swift */,
				11B351C72700B40AB457AFA8 /* TestExtensions.swift */,
				D3373DC320C658660082BC4A /* Info.plist */,
			);
			path = BankWalletTests;
			sourceTree = "<group>";
		};
		FF934B9A2A7879D9DB6E42AA /* Pods */ = {
			isa = PBXGroup;
			children = (
				A79CC9D3E472AD6CDB9E17EC /* Pods-Bank.debug.xcconfig */,
				7B87DD80F1B5F49E1A17D48A /* Pods-Bank.release.xcconfig */,
				D24DBEAA7A654C8075B634B6 /* Pods-Bank Dev.debug.xcconfig */,
				49A4A4EC5EC2A6D4253FB66D /* Pods-Bank Dev.release.xcconfig */,
				417B3999AB813D9B5AE50F08 /* Pods-Bank Dev T.debug.xcconfig */,
				EF86DBB23152BD1358F766CE /* Pods-Bank Dev T.release.xcconfig */,
				3D955ABDB32C63409D8F97FC /* Pods-Bank Tests.debug.xcconfig */,
				DD7EA68C34A8C939459143B0 /* Pods-Bank Tests.release.xcconfig */,
			);
			name = Pods;
			sourceTree = "<group>";
		};
/* End PBXGroup section */

/* Begin PBXNativeTarget section */
		D3285F4120BD158E00644076 /* Bank Dev T */ = {
			isa = PBXNativeTarget;
			buildConfigurationList = D3285F5420BD158F00644076 /* Build configuration list for PBXNativeTarget "Bank Dev T" */;
			buildPhases = (
				844FAA8C052EB7D2B973377D /* [CP] Check Pods Manifest.lock */,
				D3285F3E20BD158E00644076 /* Sources */,
				D3285F3F20BD158E00644076 /* Frameworks */,
				D3285F4020BD158E00644076 /* Resources */,
				3ACF832FB23D8AD8E42304DA /* [CP] Embed Pods Frameworks */,
			);
			buildRules = (
			);
			dependencies = (
			);
			name = "Bank Dev T";
			productName = Wallet;
			productReference = D3285F4220BD158E00644076 /* Bank Dev T.app */;
			productType = "com.apple.product-type.application";
		};
		D3373DBE20C658660082BC4A /* Bank Tests */ = {
			isa = PBXNativeTarget;
			buildConfigurationList = D3373DC620C658660082BC4A /* Build configuration list for PBXNativeTarget "Bank Tests" */;
			buildPhases = (
				4A67E4F81F8124712A76FB49 /* [CP] Check Pods Manifest.lock */,
				D3373DC920C67A250082BC4A /* Cuckoo */,
				D3373DBB20C658660082BC4A /* Sources */,
				D3373DBC20C658660082BC4A /* Frameworks */,
				D3373DBD20C658660082BC4A /* Resources */,
				AFC8692189ECF3F0ACC4E869 /* [CP] Embed Pods Frameworks */,
			);
			buildRules = (
			);
			dependencies = (
				D3373DC520C658660082BC4A /* PBXTargetDependency */,
			);
			name = "Bank Tests";
			productName = WalletTests;
			productReference = D3373DBF20C658660082BC4A /* Bank Tests.xctest */;
			productType = "com.apple.product-type.bundle.unit-test";
		};
		D38404E1218317DF007D50AD /* Bank Dev */ = {
			isa = PBXNativeTarget;
			buildConfigurationList = D38405CB218317DF007D50AD /* Build configuration list for PBXNativeTarget "Bank Dev" */;
			buildPhases = (
				C83CCEFF6AFC3F0F097853DF /* [CP] Check Pods Manifest.lock */,
				D38404E3218317DF007D50AD /* Sources */,
				D38405B7218317DF007D50AD /* Frameworks */,
				D38405BB218317DF007D50AD /* Resources */,
				120B80195B154DFE9BDFA614 /* [CP] Embed Pods Frameworks */,
			);
			buildRules = (
			);
			dependencies = (
			);
			name = "Bank Dev";
			productName = Wallet;
			productReference = D38405CE218317DF007D50AD /* Bank Dev.app */;
			productType = "com.apple.product-type.application";
		};
		D38405D021831B3D007D50AD /* Bank */ = {
			isa = PBXNativeTarget;
			buildConfigurationList = D38406BB21831B3D007D50AD /* Build configuration list for PBXNativeTarget "Bank" */;
			buildPhases = (
				79C3EDBC6313C06571C6504B /* [CP] Check Pods Manifest.lock */,
				D38405D221831B3D007D50AD /* Sources */,
				D38406A621831B3D007D50AD /* Frameworks */,
				D38406AB21831B3D007D50AD /* Resources */,
				4B97FAA6422B9E1B32C9DD73 /* [CP] Embed Pods Frameworks */,
			);
			buildRules = (
			);
			dependencies = (
			);
			name = Bank;
			productName = Wallet;
			productReference = D38406BE21831B3D007D50AD /* Bank.app */;
			productType = "com.apple.product-type.application";
		};
/* End PBXNativeTarget section */

/* Begin PBXProject section */
		D3285F3A20BD158E00644076 /* Project object */ = {
			isa = PBXProject;
			attributes = {
				LastSwiftUpdateCheck = 0930;
				LastUpgradeCheck = 0930;
				ORGANIZATIONNAME = Grouvi;
				TargetAttributes = {
					D3285F4120BD158E00644076 = {
						CreatedOnToolsVersion = 9.3.1;
						LastSwiftMigration = 0930;
					};
					D3373DBE20C658660082BC4A = {
						CreatedOnToolsVersion = 9.3.1;
						TestTargetID = D3285F4120BD158E00644076;
					};
				};
			};
			buildConfigurationList = D3285F3D20BD158E00644076 /* Build configuration list for PBXProject "BankWallet" */;
			compatibilityVersion = "Xcode 9.3";
			developmentRegion = en;
			hasScannedForEncodings = 0;
			knownRegions = (
				en,
				Base,
				ru,
				de,
				fr,
				tr,
				es,
				zh,
			);
			mainGroup = D3285F3920BD158E00644076;
			productRefGroup = D3285F4320BD158E00644076 /* Products */;
			projectDirPath = "";
			projectRoot = "";
			targets = (
				D3285F4120BD158E00644076 /* Bank Dev T */,
				D38404E1218317DF007D50AD /* Bank Dev */,
				D38405D021831B3D007D50AD /* Bank */,
				D3373DBE20C658660082BC4A /* Bank Tests */,
			);
		};
/* End PBXProject section */

/* Begin PBXResourcesBuildPhase section */
		D3285F4020BD158E00644076 /* Resources */ = {
			isa = PBXResourcesBuildPhase;
			buildActionMask = 2147483647;
			files = (
				D3373DB220C52F640082BC4A /* LaunchScreen.xib in Resources */,
				50AB06B7215A269200A01E4A /* InfoPlist.strings in Resources */,
				5026000921C3CA280023EEA2 /* Bank.debug.xcconfig in Resources */,
				5026FFFA21C3CA280023EEA2 /* Bank Dev.release.xcconfig in Resources */,
				5026000021C3CA280023EEA2 /* Bank.release.xcconfig in Resources */,
				D348A77720C7D34100803B9E /* BackupConfirmationController.xib in Resources */,
				5026FFFD21C3CA280023EEA2 /* Bank Dev T.release.xcconfig in Resources */,
				D3373DCF20C6B21C0082BC4A /* RestoreViewController.xib in Resources */,
				D38406C021832751007D50AD /* Assets.xcassets in Resources */,
				D38406C721832862007D50AD /* AppIconDevT.xcassets in Resources */,
				D3B62A9E20CA88BF005A9F80 /* DarkTheme.xcassets in Resources */,
				D3B62A8B20CA40DC005A9F80 /* MainViewController.xib in Resources */,
				D348A77320C7C58900803B9E /* BackupIntroController.xib in Resources */,
				D3A6D6BE219430BA00D11AFE /* AboutCell.xib in Resources */,
				D3B62A9A20CA73A0005A9F80 /* Localizable.strings in Resources */,
				11B35319892846CB42A23599 /* GuestViewController.xib in Resources */,
				5026000321C3CA280023EEA2 /* Bank Dev T.debug.xcconfig in Resources */,
				D3373DBA20C564450082BC4A /* BackupWordsController.xib in Resources */,
				1A564BE5BF0E283B1758F2F0 /* BalanceHeaderView.xib in Resources */,
				5026000621C3CA280023EEA2 /* Bank Dev.debug.xcconfig in Resources */,
				11B35ADC6467645C9545C89E /* BaseTwinItemView.xib in Resources */,
				1A56472F97825AB4D2686E41 /* Production.template.xcconfig in Resources */,
				1A564DCD5D3D7A6FB741DF3B /* Development.template.xcconfig in Resources */,
				1A5640F923BB8EB7F5A75593 /* Production.xcconfig in Resources */,
				1A56483FBF4BB4255404CDCA /* Development.xcconfig in Resources */,
			);
			runOnlyForDeploymentPostprocessing = 0;
		};
		D3373DBD20C658660082BC4A /* Resources */ = {
			isa = PBXResourcesBuildPhase;
			buildActionMask = 2147483647;
			files = (
			);
			runOnlyForDeploymentPostprocessing = 0;
		};
		D38405BB218317DF007D50AD /* Resources */ = {
			isa = PBXResourcesBuildPhase;
			buildActionMask = 2147483647;
			files = (
				D38405BC218317DF007D50AD /* LaunchScreen.xib in Resources */,
				D38405BD218317DF007D50AD /* InfoPlist.strings in Resources */,
				5026000A21C3CA280023EEA2 /* Bank.debug.xcconfig in Resources */,
				5026FFFB21C3CA280023EEA2 /* Bank Dev.release.xcconfig in Resources */,
				5026000121C3CA280023EEA2 /* Bank.release.xcconfig in Resources */,
				D38405BE218317DF007D50AD /* BackupConfirmationController.xib in Resources */,
				5026FFFE21C3CA280023EEA2 /* Bank Dev T.release.xcconfig in Resources */,
				D38405BF218317DF007D50AD /* RestoreViewController.xib in Resources */,
				D38406C221832757007D50AD /* Assets.xcassets in Resources */,
				D38405C0218317DF007D50AD /* DarkTheme.xcassets in Resources */,
				D38405C1218317DF007D50AD /* MainViewController.xib in Resources */,
				D38405C2218317DF007D50AD /* BackupIntroController.xib in Resources */,
				D38405C3218317DF007D50AD /* Localizable.strings in Resources */,
				D3A6D6BF219430BA00D11AFE /* AboutCell.xib in Resources */,
				D38405C6218317DF007D50AD /* GuestViewController.xib in Resources */,
				D38405C7218317DF007D50AD /* BackupWordsController.xib in Resources */,
				5026000421C3CA280023EEA2 /* Bank Dev T.debug.xcconfig in Resources */,
				D38405C8218317DF007D50AD /* BalanceHeaderView.xib in Resources */,
				D38406C921832968007D50AD /* AppIconDev.xcassets in Resources */,
				5026000721C3CA280023EEA2 /* Bank Dev.debug.xcconfig in Resources */,
				D38405C9218317DF007D50AD /* BaseTwinItemView.xib in Resources */,
				1A564D5F202F7ED3AA797E20 /* Production.template.xcconfig in Resources */,
				1A5649B033524339B93F838E /* Development.template.xcconfig in Resources */,
				1A5642456ECAEF77788380C5 /* Production.xcconfig in Resources */,
				1A564C182AB0AFD47CA76EA5 /* Development.xcconfig in Resources */,
			);
			runOnlyForDeploymentPostprocessing = 0;
		};
		D38406AB21831B3D007D50AD /* Resources */ = {
			isa = PBXResourcesBuildPhase;
			buildActionMask = 2147483647;
			files = (
				D38406AC21831B3D007D50AD /* LaunchScreen.xib in Resources */,
				D38406AD21831B3D007D50AD /* InfoPlist.strings in Resources */,
				5026000B21C3CA280023EEA2 /* Bank.debug.xcconfig in Resources */,
				5026FFFC21C3CA280023EEA2 /* Bank Dev.release.xcconfig in Resources */,
				5026000221C3CA280023EEA2 /* Bank.release.xcconfig in Resources */,
				D38406AE21831B3D007D50AD /* BackupConfirmationController.xib in Resources */,
				5026FFFF21C3CA280023EEA2 /* Bank Dev T.release.xcconfig in Resources */,
				D38406AF21831B3D007D50AD /* RestoreViewController.xib in Resources */,
				D38406B021831B3D007D50AD /* DarkTheme.xcassets in Resources */,
				D38406C5218327E3007D50AD /* AppIcon.xcassets in Resources */,
				D38406B121831B3D007D50AD /* MainViewController.xib in Resources */,
				D38406B221831B3D007D50AD /* BackupIntroController.xib in Resources */,
				D38406B321831B3D007D50AD /* Localizable.strings in Resources */,
				D3A6D6C0219430BA00D11AFE /* AboutCell.xib in Resources */,
				D38406B521831B3D007D50AD /* Assets.xcassets in Resources */,
				D38406B621831B3D007D50AD /* GuestViewController.xib in Resources */,
				5026000521C3CA280023EEA2 /* Bank Dev T.debug.xcconfig in Resources */,
				D38406B721831B3D007D50AD /* BackupWordsController.xib in Resources */,
				D38406B821831B3D007D50AD /* BalanceHeaderView.xib in Resources */,
				5026000821C3CA280023EEA2 /* Bank Dev.debug.xcconfig in Resources */,
				D38406B921831B3D007D50AD /* BaseTwinItemView.xib in Resources */,
				1A56404FCD341D5A67C30340 /* Production.template.xcconfig in Resources */,
				1A56460D9796492663E738D4 /* Development.template.xcconfig in Resources */,
				1A56468E848DE3A44DD8DF29 /* Production.xcconfig in Resources */,
				1A5649BB2D3C58F17A04F7EA /* Development.xcconfig in Resources */,
			);
			runOnlyForDeploymentPostprocessing = 0;
		};
/* End PBXResourcesBuildPhase section */

/* Begin PBXShellScriptBuildPhase section */
		120B80195B154DFE9BDFA614 /* [CP] Embed Pods Frameworks */ = {
			isa = PBXShellScriptBuildPhase;
			buildActionMask = 2147483647;
			files = (
			);
			inputFileListPaths = (
			);
			inputPaths = (
				"${SRCROOT}/../Pods/Target Support Files/Pods-Bank Dev/Pods-Bank Dev-frameworks.sh",
				"${BUILT_PRODUCTS_DIR}/Alamofire/Alamofire.framework",
				"${BUILT_PRODUCTS_DIR}/BigInt/BigInt.framework",
				"${BUILT_PRODUCTS_DIR}/GrouviActionSheet/GrouviActionSheet.framework",
				"${BUILT_PRODUCTS_DIR}/GrouviExtensions/GrouviExtensions.framework",
				"${BUILT_PRODUCTS_DIR}/GrouviHUD/GrouviHUD.framework",
				"${BUILT_PRODUCTS_DIR}/HSBitcoinKit/HSBitcoinKit.framework",
				"${BUILT_PRODUCTS_DIR}/HSCryptoKit/HSCryptoKit.framework",
				"${BUILT_PRODUCTS_DIR}/HSEthereumKit/HSEthereumKit.framework",
				"${BUILT_PRODUCTS_DIR}/HSHDWalletKit/HSHDWalletKit.framework",
				"${BUILT_PRODUCTS_DIR}/KeychainAccess/KeychainAccess.framework",
				"${BUILT_PRODUCTS_DIR}/ObjectMapper/ObjectMapper.framework",
				"${BUILT_PRODUCTS_DIR}/Realm/Realm.framework",
				"${BUILT_PRODUCTS_DIR}/RealmSwift/RealmSwift.framework",
				"${BUILT_PRODUCTS_DIR}/RxCocoa/RxCocoa.framework",
				"${BUILT_PRODUCTS_DIR}/RxRealm/RxRealm.framework",
				"${BUILT_PRODUCTS_DIR}/RxSwift/RxSwift.framework",
				"${BUILT_PRODUCTS_DIR}/SectionsTableViewKit/SectionsTableViewKit.framework",
				"${BUILT_PRODUCTS_DIR}/SipHash/SipHash.framework",
				"${BUILT_PRODUCTS_DIR}/SnapKit/SnapKit.framework",
			);
			name = "[CP] Embed Pods Frameworks";
			outputFileListPaths = (
			);
			outputPaths = (
				"${TARGET_BUILD_DIR}/${FRAMEWORKS_FOLDER_PATH}/Alamofire.framework",
				"${TARGET_BUILD_DIR}/${FRAMEWORKS_FOLDER_PATH}/BigInt.framework",
				"${TARGET_BUILD_DIR}/${FRAMEWORKS_FOLDER_PATH}/GrouviActionSheet.framework",
				"${TARGET_BUILD_DIR}/${FRAMEWORKS_FOLDER_PATH}/GrouviExtensions.framework",
				"${TARGET_BUILD_DIR}/${FRAMEWORKS_FOLDER_PATH}/GrouviHUD.framework",
				"${TARGET_BUILD_DIR}/${FRAMEWORKS_FOLDER_PATH}/HSBitcoinKit.framework",
				"${TARGET_BUILD_DIR}/${FRAMEWORKS_FOLDER_PATH}/HSCryptoKit.framework",
				"${TARGET_BUILD_DIR}/${FRAMEWORKS_FOLDER_PATH}/HSEthereumKit.framework",
				"${TARGET_BUILD_DIR}/${FRAMEWORKS_FOLDER_PATH}/HSHDWalletKit.framework",
				"${TARGET_BUILD_DIR}/${FRAMEWORKS_FOLDER_PATH}/KeychainAccess.framework",
				"${TARGET_BUILD_DIR}/${FRAMEWORKS_FOLDER_PATH}/ObjectMapper.framework",
				"${TARGET_BUILD_DIR}/${FRAMEWORKS_FOLDER_PATH}/Realm.framework",
				"${TARGET_BUILD_DIR}/${FRAMEWORKS_FOLDER_PATH}/RealmSwift.framework",
				"${TARGET_BUILD_DIR}/${FRAMEWORKS_FOLDER_PATH}/RxCocoa.framework",
				"${TARGET_BUILD_DIR}/${FRAMEWORKS_FOLDER_PATH}/RxRealm.framework",
				"${TARGET_BUILD_DIR}/${FRAMEWORKS_FOLDER_PATH}/RxSwift.framework",
				"${TARGET_BUILD_DIR}/${FRAMEWORKS_FOLDER_PATH}/SectionsTableViewKit.framework",
				"${TARGET_BUILD_DIR}/${FRAMEWORKS_FOLDER_PATH}/SipHash.framework",
				"${TARGET_BUILD_DIR}/${FRAMEWORKS_FOLDER_PATH}/SnapKit.framework",
			);
			runOnlyForDeploymentPostprocessing = 0;
			shellPath = /bin/sh;
			shellScript = "\"${SRCROOT}/../Pods/Target Support Files/Pods-Bank Dev/Pods-Bank Dev-frameworks.sh\"\n";
			showEnvVarsInLog = 0;
		};
		3ACF832FB23D8AD8E42304DA /* [CP] Embed Pods Frameworks */ = {
			isa = PBXShellScriptBuildPhase;
			buildActionMask = 2147483647;
			files = (
			);
			inputFileListPaths = (
			);
			inputPaths = (
				"${SRCROOT}/../Pods/Target Support Files/Pods-Bank Dev T/Pods-Bank Dev T-frameworks.sh",
				"${BUILT_PRODUCTS_DIR}/Alamofire/Alamofire.framework",
				"${BUILT_PRODUCTS_DIR}/BigInt/BigInt.framework",
				"${BUILT_PRODUCTS_DIR}/GrouviActionSheet/GrouviActionSheet.framework",
				"${BUILT_PRODUCTS_DIR}/GrouviExtensions/GrouviExtensions.framework",
				"${BUILT_PRODUCTS_DIR}/GrouviHUD/GrouviHUD.framework",
				"${BUILT_PRODUCTS_DIR}/HSBitcoinKit/HSBitcoinKit.framework",
				"${BUILT_PRODUCTS_DIR}/HSCryptoKit/HSCryptoKit.framework",
				"${BUILT_PRODUCTS_DIR}/HSEthereumKit/HSEthereumKit.framework",
				"${BUILT_PRODUCTS_DIR}/HSHDWalletKit/HSHDWalletKit.framework",
				"${BUILT_PRODUCTS_DIR}/KeychainAccess/KeychainAccess.framework",
				"${BUILT_PRODUCTS_DIR}/ObjectMapper/ObjectMapper.framework",
				"${BUILT_PRODUCTS_DIR}/Realm/Realm.framework",
				"${BUILT_PRODUCTS_DIR}/RealmSwift/RealmSwift.framework",
				"${BUILT_PRODUCTS_DIR}/RxCocoa/RxCocoa.framework",
				"${BUILT_PRODUCTS_DIR}/RxRealm/RxRealm.framework",
				"${BUILT_PRODUCTS_DIR}/RxSwift/RxSwift.framework",
				"${BUILT_PRODUCTS_DIR}/SectionsTableViewKit/SectionsTableViewKit.framework",
				"${BUILT_PRODUCTS_DIR}/SipHash/SipHash.framework",
				"${BUILT_PRODUCTS_DIR}/SnapKit/SnapKit.framework",
			);
			name = "[CP] Embed Pods Frameworks";
			outputFileListPaths = (
			);
			outputPaths = (
				"${TARGET_BUILD_DIR}/${FRAMEWORKS_FOLDER_PATH}/Alamofire.framework",
				"${TARGET_BUILD_DIR}/${FRAMEWORKS_FOLDER_PATH}/BigInt.framework",
				"${TARGET_BUILD_DIR}/${FRAMEWORKS_FOLDER_PATH}/GrouviActionSheet.framework",
				"${TARGET_BUILD_DIR}/${FRAMEWORKS_FOLDER_PATH}/GrouviExtensions.framework",
				"${TARGET_BUILD_DIR}/${FRAMEWORKS_FOLDER_PATH}/GrouviHUD.framework",
				"${TARGET_BUILD_DIR}/${FRAMEWORKS_FOLDER_PATH}/HSBitcoinKit.framework",
				"${TARGET_BUILD_DIR}/${FRAMEWORKS_FOLDER_PATH}/HSCryptoKit.framework",
				"${TARGET_BUILD_DIR}/${FRAMEWORKS_FOLDER_PATH}/HSEthereumKit.framework",
				"${TARGET_BUILD_DIR}/${FRAMEWORKS_FOLDER_PATH}/HSHDWalletKit.framework",
				"${TARGET_BUILD_DIR}/${FRAMEWORKS_FOLDER_PATH}/KeychainAccess.framework",
				"${TARGET_BUILD_DIR}/${FRAMEWORKS_FOLDER_PATH}/ObjectMapper.framework",
				"${TARGET_BUILD_DIR}/${FRAMEWORKS_FOLDER_PATH}/Realm.framework",
				"${TARGET_BUILD_DIR}/${FRAMEWORKS_FOLDER_PATH}/RealmSwift.framework",
				"${TARGET_BUILD_DIR}/${FRAMEWORKS_FOLDER_PATH}/RxCocoa.framework",
				"${TARGET_BUILD_DIR}/${FRAMEWORKS_FOLDER_PATH}/RxRealm.framework",
				"${TARGET_BUILD_DIR}/${FRAMEWORKS_FOLDER_PATH}/RxSwift.framework",
				"${TARGET_BUILD_DIR}/${FRAMEWORKS_FOLDER_PATH}/SectionsTableViewKit.framework",
				"${TARGET_BUILD_DIR}/${FRAMEWORKS_FOLDER_PATH}/SipHash.framework",
				"${TARGET_BUILD_DIR}/${FRAMEWORKS_FOLDER_PATH}/SnapKit.framework",
			);
			runOnlyForDeploymentPostprocessing = 0;
			shellPath = /bin/sh;
			shellScript = "\"${SRCROOT}/../Pods/Target Support Files/Pods-Bank Dev T/Pods-Bank Dev T-frameworks.sh\"\n";
			showEnvVarsInLog = 0;
		};
		4A67E4F81F8124712A76FB49 /* [CP] Check Pods Manifest.lock */ = {
			isa = PBXShellScriptBuildPhase;
			buildActionMask = 2147483647;
			files = (
			);
			inputFileListPaths = (
			);
			inputPaths = (
				"${PODS_PODFILE_DIR_PATH}/Podfile.lock",
				"${PODS_ROOT}/Manifest.lock",
			);
			name = "[CP] Check Pods Manifest.lock";
			outputFileListPaths = (
			);
			outputPaths = (
				"$(DERIVED_FILE_DIR)/Pods-Bank Tests-checkManifestLockResult.txt",
			);
			runOnlyForDeploymentPostprocessing = 0;
			shellPath = /bin/sh;
			shellScript = "diff \"${PODS_PODFILE_DIR_PATH}/Podfile.lock\" \"${PODS_ROOT}/Manifest.lock\" > /dev/null\nif [ $? != 0 ] ; then\n    # print error to STDERR\n    echo \"error: The sandbox is not in sync with the Podfile.lock. Run 'pod install' or update your CocoaPods installation.\" >&2\n    exit 1\nfi\n# This output is used by Xcode 'outputs' to avoid re-running this script phase.\necho \"SUCCESS\" > \"${SCRIPT_OUTPUT_FILE_0}\"\n";
			showEnvVarsInLog = 0;
		};
		4B97FAA6422B9E1B32C9DD73 /* [CP] Embed Pods Frameworks */ = {
			isa = PBXShellScriptBuildPhase;
			buildActionMask = 2147483647;
			files = (
			);
			inputFileListPaths = (
			);
			inputPaths = (
				"${SRCROOT}/../Pods/Target Support Files/Pods-Bank/Pods-Bank-frameworks.sh",
				"${BUILT_PRODUCTS_DIR}/Alamofire/Alamofire.framework",
				"${BUILT_PRODUCTS_DIR}/BigInt/BigInt.framework",
				"${BUILT_PRODUCTS_DIR}/GrouviActionSheet/GrouviActionSheet.framework",
				"${BUILT_PRODUCTS_DIR}/GrouviExtensions/GrouviExtensions.framework",
				"${BUILT_PRODUCTS_DIR}/GrouviHUD/GrouviHUD.framework",
				"${BUILT_PRODUCTS_DIR}/HSBitcoinKit/HSBitcoinKit.framework",
				"${BUILT_PRODUCTS_DIR}/HSCryptoKit/HSCryptoKit.framework",
				"${BUILT_PRODUCTS_DIR}/HSEthereumKit/HSEthereumKit.framework",
				"${BUILT_PRODUCTS_DIR}/HSHDWalletKit/HSHDWalletKit.framework",
				"${BUILT_PRODUCTS_DIR}/KeychainAccess/KeychainAccess.framework",
				"${BUILT_PRODUCTS_DIR}/ObjectMapper/ObjectMapper.framework",
				"${BUILT_PRODUCTS_DIR}/Realm/Realm.framework",
				"${BUILT_PRODUCTS_DIR}/RealmSwift/RealmSwift.framework",
				"${BUILT_PRODUCTS_DIR}/RxCocoa/RxCocoa.framework",
				"${BUILT_PRODUCTS_DIR}/RxRealm/RxRealm.framework",
				"${BUILT_PRODUCTS_DIR}/RxSwift/RxSwift.framework",
				"${BUILT_PRODUCTS_DIR}/SectionsTableViewKit/SectionsTableViewKit.framework",
				"${BUILT_PRODUCTS_DIR}/SipHash/SipHash.framework",
				"${BUILT_PRODUCTS_DIR}/SnapKit/SnapKit.framework",
			);
			name = "[CP] Embed Pods Frameworks";
			outputFileListPaths = (
			);
			outputPaths = (
				"${TARGET_BUILD_DIR}/${FRAMEWORKS_FOLDER_PATH}/Alamofire.framework",
				"${TARGET_BUILD_DIR}/${FRAMEWORKS_FOLDER_PATH}/BigInt.framework",
				"${TARGET_BUILD_DIR}/${FRAMEWORKS_FOLDER_PATH}/GrouviActionSheet.framework",
				"${TARGET_BUILD_DIR}/${FRAMEWORKS_FOLDER_PATH}/GrouviExtensions.framework",
				"${TARGET_BUILD_DIR}/${FRAMEWORKS_FOLDER_PATH}/GrouviHUD.framework",
				"${TARGET_BUILD_DIR}/${FRAMEWORKS_FOLDER_PATH}/HSBitcoinKit.framework",
				"${TARGET_BUILD_DIR}/${FRAMEWORKS_FOLDER_PATH}/HSCryptoKit.framework",
				"${TARGET_BUILD_DIR}/${FRAMEWORKS_FOLDER_PATH}/HSEthereumKit.framework",
				"${TARGET_BUILD_DIR}/${FRAMEWORKS_FOLDER_PATH}/HSHDWalletKit.framework",
				"${TARGET_BUILD_DIR}/${FRAMEWORKS_FOLDER_PATH}/KeychainAccess.framework",
				"${TARGET_BUILD_DIR}/${FRAMEWORKS_FOLDER_PATH}/ObjectMapper.framework",
				"${TARGET_BUILD_DIR}/${FRAMEWORKS_FOLDER_PATH}/Realm.framework",
				"${TARGET_BUILD_DIR}/${FRAMEWORKS_FOLDER_PATH}/RealmSwift.framework",
				"${TARGET_BUILD_DIR}/${FRAMEWORKS_FOLDER_PATH}/RxCocoa.framework",
				"${TARGET_BUILD_DIR}/${FRAMEWORKS_FOLDER_PATH}/RxRealm.framework",
				"${TARGET_BUILD_DIR}/${FRAMEWORKS_FOLDER_PATH}/RxSwift.framework",
				"${TARGET_BUILD_DIR}/${FRAMEWORKS_FOLDER_PATH}/SectionsTableViewKit.framework",
				"${TARGET_BUILD_DIR}/${FRAMEWORKS_FOLDER_PATH}/SipHash.framework",
				"${TARGET_BUILD_DIR}/${FRAMEWORKS_FOLDER_PATH}/SnapKit.framework",
			);
			runOnlyForDeploymentPostprocessing = 0;
			shellPath = /bin/sh;
			shellScript = "\"${SRCROOT}/../Pods/Target Support Files/Pods-Bank/Pods-Bank-frameworks.sh\"\n";
			showEnvVarsInLog = 0;
		};
		79C3EDBC6313C06571C6504B /* [CP] Check Pods Manifest.lock */ = {
			isa = PBXShellScriptBuildPhase;
			buildActionMask = 2147483647;
			files = (
			);
			inputFileListPaths = (
			);
			inputPaths = (
				"${PODS_PODFILE_DIR_PATH}/Podfile.lock",
				"${PODS_ROOT}/Manifest.lock",
			);
			name = "[CP] Check Pods Manifest.lock";
			outputFileListPaths = (
			);
			outputPaths = (
				"$(DERIVED_FILE_DIR)/Pods-Bank-checkManifestLockResult.txt",
			);
			runOnlyForDeploymentPostprocessing = 0;
			shellPath = /bin/sh;
			shellScript = "diff \"${PODS_PODFILE_DIR_PATH}/Podfile.lock\" \"${PODS_ROOT}/Manifest.lock\" > /dev/null\nif [ $? != 0 ] ; then\n    # print error to STDERR\n    echo \"error: The sandbox is not in sync with the Podfile.lock. Run 'pod install' or update your CocoaPods installation.\" >&2\n    exit 1\nfi\n# This output is used by Xcode 'outputs' to avoid re-running this script phase.\necho \"SUCCESS\" > \"${SCRIPT_OUTPUT_FILE_0}\"\n";
			showEnvVarsInLog = 0;
		};
		844FAA8C052EB7D2B973377D /* [CP] Check Pods Manifest.lock */ = {
			isa = PBXShellScriptBuildPhase;
			buildActionMask = 2147483647;
			files = (
			);
			inputFileListPaths = (
			);
			inputPaths = (
				"${PODS_PODFILE_DIR_PATH}/Podfile.lock",
				"${PODS_ROOT}/Manifest.lock",
			);
			name = "[CP] Check Pods Manifest.lock";
			outputFileListPaths = (
			);
			outputPaths = (
				"$(DERIVED_FILE_DIR)/Pods-Bank Dev T-checkManifestLockResult.txt",
			);
			runOnlyForDeploymentPostprocessing = 0;
			shellPath = /bin/sh;
			shellScript = "diff \"${PODS_PODFILE_DIR_PATH}/Podfile.lock\" \"${PODS_ROOT}/Manifest.lock\" > /dev/null\nif [ $? != 0 ] ; then\n    # print error to STDERR\n    echo \"error: The sandbox is not in sync with the Podfile.lock. Run 'pod install' or update your CocoaPods installation.\" >&2\n    exit 1\nfi\n# This output is used by Xcode 'outputs' to avoid re-running this script phase.\necho \"SUCCESS\" > \"${SCRIPT_OUTPUT_FILE_0}\"\n";
			showEnvVarsInLog = 0;
		};
		AFC8692189ECF3F0ACC4E869 /* [CP] Embed Pods Frameworks */ = {
			isa = PBXShellScriptBuildPhase;
			buildActionMask = 2147483647;
			files = (
			);
			inputFileListPaths = (
			);
			inputPaths = (
				"${SRCROOT}/../Pods/Target Support Files/Pods-Bank Tests/Pods-Bank Tests-frameworks.sh",
				"${BUILT_PRODUCTS_DIR}/Realm/Realm.framework",
				"${BUILT_PRODUCTS_DIR}/RealmSwift/RealmSwift.framework",
				"${BUILT_PRODUCTS_DIR}/RxSwift/RxSwift.framework",
				"${BUILT_PRODUCTS_DIR}/Cuckoo/Cuckoo.framework",
			);
			name = "[CP] Embed Pods Frameworks";
			outputFileListPaths = (
			);
			outputPaths = (
				"${TARGET_BUILD_DIR}/${FRAMEWORKS_FOLDER_PATH}/Realm.framework",
				"${TARGET_BUILD_DIR}/${FRAMEWORKS_FOLDER_PATH}/RealmSwift.framework",
				"${TARGET_BUILD_DIR}/${FRAMEWORKS_FOLDER_PATH}/RxSwift.framework",
				"${TARGET_BUILD_DIR}/${FRAMEWORKS_FOLDER_PATH}/Cuckoo.framework",
			);
			runOnlyForDeploymentPostprocessing = 0;
			shellPath = /bin/sh;
			shellScript = "\"${SRCROOT}/../Pods/Target Support Files/Pods-Bank Tests/Pods-Bank Tests-frameworks.sh\"\n";
			showEnvVarsInLog = 0;
		};
		C83CCEFF6AFC3F0F097853DF /* [CP] Check Pods Manifest.lock */ = {
			isa = PBXShellScriptBuildPhase;
			buildActionMask = 2147483647;
			files = (
			);
			inputFileListPaths = (
			);
			inputPaths = (
				"${PODS_PODFILE_DIR_PATH}/Podfile.lock",
				"${PODS_ROOT}/Manifest.lock",
			);
			name = "[CP] Check Pods Manifest.lock";
			outputFileListPaths = (
			);
			outputPaths = (
				"$(DERIVED_FILE_DIR)/Pods-Bank Dev-checkManifestLockResult.txt",
			);
			runOnlyForDeploymentPostprocessing = 0;
			shellPath = /bin/sh;
			shellScript = "diff \"${PODS_PODFILE_DIR_PATH}/Podfile.lock\" \"${PODS_ROOT}/Manifest.lock\" > /dev/null\nif [ $? != 0 ] ; then\n    # print error to STDERR\n    echo \"error: The sandbox is not in sync with the Podfile.lock. Run 'pod install' or update your CocoaPods installation.\" >&2\n    exit 1\nfi\n# This output is used by Xcode 'outputs' to avoid re-running this script phase.\necho \"SUCCESS\" > \"${SCRIPT_OUTPUT_FILE_0}\"\n";
			showEnvVarsInLog = 0;
		};
		D3373DC920C67A250082BC4A /* Cuckoo */ = {
			isa = PBXShellScriptBuildPhase;
			buildActionMask = 2147483647;
			files = (
			);
			inputPaths = (
				"$(SRCROOT)/${PROJECT_NAME}/Modules/Pin/Set/SetPinModule.swift",
				"$(SRCROOT)/${PROJECT_NAME}/Modules/Pin/PinModule.swift",
				"$(SRCROOT)/${PROJECT_NAME}/Modules/Pin/Edit/EditPinModule.swift",
				"$(SRCROOT)/${PROJECT_NAME}/Modules/Pin/Unlock/UnlockPinModule.swift",
				"$(SRCROOT)/${PROJECT_NAME}/Modules/Settings/Main/MainSettingsModule.swift",
				"$(SRCROOT)/${PROJECT_NAME}/Core/Protocols.swift",
				"$(SRCROOT)/${PROJECT_NAME}/Modules/Settings/Security/SecuritySettingsModule.swift",
				"$(SRCROOT)/${PROJECT_NAME}/Modules/Settings/Language/LanguageSettingsModule.swift",
				"$(SRCROOT)/${PROJECT_NAME}/Modules/Balance/BalanceModule.swift",
				"$(SRCROOT)/${PROJECT_NAME}/Modules/Transactions/TransactionsModule.swift",
				"$(SRCROOT)/${PROJECT_NAME}/Modules/Settings/BaseCurrency/BaseCurrencySettingsModule.swift",
				"$(SRCROOT)/${PROJECT_NAME}/Modules/Deposit/DepositModule.swift",
				"$(SRCROOT)/${PROJECT_NAME}/Modules/Send/SendModule.swift",
				"$(SRCROOT)/${PROJECT_NAME}/Models/Rate.swift",
				"$(SRCROOT)/${PROJECT_NAME}/Modules/ManageCoins/ManageCoinsModule.swift",
			);
			name = Cuckoo;
			outputPaths = (
			);
			runOnlyForDeploymentPostprocessing = 0;
			shellPath = /bin/sh;
			shellScript = "# Define output file. Change \"$PROJECT_DIR/${PROJECT_NAME}Tests\" to your test's root source folder, if it's not the default name.\nOUTPUT_FILE=\"$PROJECT_DIR/${PROJECT_NAME}Tests/GeneratedMocks.swift\"\necho \"Generated Mocks File = $OUTPUT_FILE\"\n\n# Define input directory. Change \"${PROJECT_DIR}/${PROJECT_NAME}\" to your project's root source folder, if it's not the default name.\nINPUT_DIR=\"${PROJECT_DIR}/${PROJECT_NAME}\"\necho \"Mocks Input Directory = $INPUT_DIR\"\n\n# Generate mock files, include as many input files as you'd like to create mocks for.\n\"${PODS_ROOT}/Cuckoo/run\" generate --testable \"Bank_Dev_T\" \\\n--output \"${OUTPUT_FILE}\"\n";
		};
/* End PBXShellScriptBuildPhase section */

/* Begin PBXSourcesBuildPhase section */
		D3285F3E20BD158E00644076 /* Sources */ = {
			isa = PBXSourcesBuildPhase;
			buildActionMask = 2147483647;
			files = (
				D3285F4620BD158E00644076 /* AppDelegate.swift in Sources */,
				D348A77220C7C58900803B9E /* BackupIntroController.swift in Sources */,
				D3B62A9220CA467E005A9F80 /* TransactionsViewController.swift in Sources */,
				D348A76E20C7C44500803B9E /* BackupNavigationController.swift in Sources */,
				D3B62A8A20CA40DC005A9F80 /* MainViewController.swift in Sources */,
				D3B62A8E20CA436F005A9F80 /* BalanceViewController.swift in Sources */,
				D3373DB920C564450082BC4A /* BackupWordsController.swift in Sources */,
				11B356949FB74ACE63ABB6E0 /* GuestViewController.swift in Sources */,
				D348A77620C7D34100803B9E /* BackupConfirmationController.swift in Sources */,
				11B350021803A9BE10492F30 /* GuestRouter.swift in Sources */,
				509E3D2420E398610095452C /* RestoreTheme.swift in Sources */,
				D3373DCE20C6B21C0082BC4A /* RestoreViewController.swift in Sources */,
				11B3531C51A0413CE9E255F2 /* GuestPresenter.swift in Sources */,
				11B35BCBBF60CA8A041E97B0 /* BackupRouter.swift in Sources */,
				11B35E9C0E8F38C063A48367 /* BackupPresenter.swift in Sources */,
				11B35F56DE01B03CCFB49E32 /* BackupInteractor.swift in Sources */,
				11B35BCEC18400181DF64491 /* RestoreRouter.swift in Sources */,
				11B3546128004E2E5F3CD23A /* RestorePresenter.swift in Sources */,
				11B35DA379AE43A774D84246 /* BackupModule.swift in Sources */,
				11B35DD6FFE1E112E9FCC63E /* GuestModule.swift in Sources */,
				11B35BFADC930EF5007A177F /* RestoreModule.swift in Sources */,
				11B353814993068D6DD2E3D6 /* MainModule.swift in Sources */,
				11B35A9409FD0D29BCFF7CC6 /* MainRouter.swift in Sources */,
				11B35B69063AB2169EE50580 /* MainPresenter.swift in Sources */,
				11B35B13C3F8532568AE83E5 /* BalanceModule.swift in Sources */,
				11B35BA21EAB383C3DE6FA5A /* BalanceRouter.swift in Sources */,
				11B35CBAB5F1BF7AAF6543A3 /* BalancePresenter.swift in Sources */,
				11B35B99F2CB665E76E66A91 /* TransactionsRouter.swift in Sources */,
				11B3538BCEB71A64DB75C141 /* TransactionsPresenter.swift in Sources */,
				11B35CCB29E73CAB6D26C949 /* TransactionsModule.swift in Sources */,
				11B354D04599199832DDAC94 /* Protocols.swift in Sources */,
				11B35FE41FA9977CC36989D3 /* MainInteractor.swift in Sources */,
				11B35F8641C2F7F7FB23B181 /* GuestInteractor.swift in Sources */,
				11B35D1E39102FA5DAA9F974 /* LaunchRouter.swift in Sources */,
				11B3590F4A4B907B7B6CD080 /* RestoreInteractor.swift in Sources */,
				11B355D7142B6A76B6A3502E /* BalanceInteractor.swift in Sources */,
				11B35A0FCD2E65066D22D984 /* BalanceViewItem.swift in Sources */,
				11B3544601D94D63EC87FE26 /* Currency.swift in Sources */,
				11B35CE6041F88972EBB3CDE /* CurrencyValue.swift in Sources */,
				11B35ADC65D620B9F7C2608E /* CoinValue.swift in Sources */,
				11B354E052C02470D2DB1F92 /* TransactionsInteractor.swift in Sources */,
				1A56460F1BB48D4E82C6E257 /* RestoreWordCell.swift in Sources */,
				1A564A46D655BA99B1C0DAF7 /* DescriptionCollectionHeader.swift in Sources */,
				1A564AFE8103BA974943D4E7 /* InputFieldTheme.swift in Sources */,
				1A56465CE6EFDADE3365DF98 /* AppTheme.swift in Sources */,
				1A564FB62EBBA50489895BEF /* BalanceCell.swift in Sources */,
				1A564AB936D91E4E5FBBAA4C /* BalanceHeaderView.swift in Sources */,
				1A5640B712A4253399F52A3B /* BalanceTheme.swift in Sources */,
				1A56438249B462DB9B522C7A /* CurrencyHelper.swift in Sources */,
				1A56464325366A495BD81C88 /* TransactionCurrenciesHeaderView.swift in Sources */,
				1A564C1405D8C21185B0D4C1 /* TransactionsCurrencyCell.swift in Sources */,
				1A564BD5E7709C07FD063961 /* TransactionsFilterTheme.swift in Sources */,
				1A564A0F7A969658D13D8EDE /* TransactionCell.swift in Sources */,
				1A564A7ECE35A5A7A314D455 /* TransactionsTheme.swift in Sources */,
				1A5642A7500FDC8E971D6C62 /* CoinValueHelper.swift in Sources */,
				1A56411CFC8D9190B15323A4 /* ConfirmationTheme.swift in Sources */,
				1A5642CC980FB2C41231BC8C /* ButtonTheme.swift in Sources */,
				1A56444F92E79514DB155658 /* DepositRouter.swift in Sources */,
				1A564A44FF860429F91162ED /* DepositModule.swift in Sources */,
				1A5641BD2DA1FB1803D3B044 /* DepositInteractor.swift in Sources */,
				1A5643EBCA934158AD7B4C4B /* DepositPresenter.swift in Sources */,
				1A56439A65488C8FAAEE7EAC /* DepositAlertModel.swift in Sources */,
				1A564D6E1FB65C20AAD6C54B /* DepositTheme.swift in Sources */,
				1A564CDEE86EFCB66EB45FD6 /* DepositCollectionItemView.swift in Sources */,
				1A5642EAD53DBB19C5B017A4 /* DepositCollectionItem.swift in Sources */,
				1A564891B0D0EABB5502C123 /* DepositAddressCollectionCell.swift in Sources */,
				1A56439242405A16711956B3 /* PagingDotsItem.swift in Sources */,
				1A56483A6675677AA621FF79 /* PagingDotsItemView.swift in Sources */,
				1A5648F83FC5E3954E406849 /* DepositCopyButtonItem.swift in Sources */,
				1A564497DCA3CD398FFF0045 /* DepositCopyButtonItemView.swift in Sources */,
				1A56427D41F16B2D9C7B5F88 /* SendModule.swift in Sources */,
				D3A6D6BB219430BA00D11AFE /* AboutCell.swift in Sources */,
				1A5642B4408B226121677590 /* SendInteractor.swift in Sources */,
				1A564D792EC5F9FA02762704 /* SendAlertModel.swift in Sources */,
				1A564822346BD715C453E612 /* SendRouter.swift in Sources */,
				1A5640845DFE26B0881C97B9 /* SendPresenter.swift in Sources */,
				1A564C84E08DE681615528E3 /* SendTitleItemView.swift in Sources */,
				1A56478710E69DB8ACD477D7 /* SendTitleItem.swift in Sources */,
				1A564191A16F15B25768FF30 /* SendTheme.swift in Sources */,
				D35B518A21942E7A00504FBA /* AboutSettingsViewController.swift in Sources */,
				1A56443A54A6035FC2B7F485 /* SendButtonItemView.swift in Sources */,
				1A5641E8642AA6004640F15C /* SendButtonItem.swift in Sources */,
				1A5645103DC28216716EB7A6 /* ScanQRController.swift in Sources */,
				11B358C53045F204FA0D12FB /* TransactionRecord.swift in Sources */,
				11B3581B212DB1B428F85501 /* Rate.swift in Sources */,
				11B35DCBB1358532C177333E /* WordsManager.swift in Sources */,
				1A56458ABE9CDDEB7F0643AA /* TransactionInfoRouter.swift in Sources */,
				1A564724AB95855BFE8AE9E5 /* TransactionInfoAlertModel.swift in Sources */,
				1A564B955AE4E27AD7B232CC /* TransactionTitleItem.swift in Sources */,
				1A564D9038D65D88CF97329C /* TransactionTitleItemView.swift in Sources */,
				1A5641061673702B10D858BF /* TransactionInfoTheme.swift in Sources */,
				1A5640E91AA1D79E1735F5FC /* TransactionStatusItem.swift in Sources */,
				1A564274EEC6A31D6B287B09 /* TransactionFromToHashItem.swift in Sources */,
				503320AB214679EB00F64AAA /* PinTheme.swift in Sources */,
				1A564462CB4BF369442CE381 /* TransactionCloseItem.swift in Sources */,
				1A564A87C70D95E5B17DB9D2 /* TransactionCloseItemView.swift in Sources */,
				1A56422B4DA1DE0ACD09C4BC /* TransactionInfoModule.swift in Sources */,
				1A564E0A6E37A68995364D81 /* TransactionInfoInteractor.swift in Sources */,
				1A564B096FFE228DF453A66D /* TransactionInfoPresenter.swift in Sources */,
				1A564F4AA83DC47DC9840A69 /* SettingsTheme.swift in Sources */,
				1A56457504BE4C7269493002 /* TransactionAmountItem.swift in Sources */,
				1A5642E08D676598AE0F0F70 /* TransactionAmountItemView.swift in Sources */,
				1A5643AD05BA2D6E44DC6FCE /* FullTransactionInfoController.swift in Sources */,
				1A564939A8DCE6124D2141D3 /* SettingsCell.swift in Sources */,
				1A564BE00FB2C76EAA44A2E3 /* SettingsRightImageCell.swift in Sources */,
				1A5645DC23C3FA0CF7A0FA9E /* SettingsRightLabelCell.swift in Sources */,
				1A564A85241B5956B277FE8B /* SettingsToggleCell.swift in Sources */,
				1A5649A92BA5A92EB2791B7F /* SettingsInfoFooter.swift in Sources */,
				1A5647968B12B0FB16F149B2 /* FullTransactionInfoTheme.swift in Sources */,
				1A564947E6731A05DF6C19F4 /* FullTransactionInfoTextCell.swift in Sources */,
				1A56498EE4AF6DADD0A5939A /* TransactionFromToHashItemView.swift in Sources */,
				1A564024E4BFE0259C6BED7A /* AddressItem.swift in Sources */,
				1A564D08FE960CC2551A2D7F /* TransactionStatusItemView.swift in Sources */,
				1A5644359FCA67F99CE339CD /* LockManager.swift in Sources */,
				1A564E60E4500D62863F4353 /* PinViewController.swift in Sources */,
				1A564467771724BAB0A3CD8A /* PinManager.swift in Sources */,
				1A56435CD394F8E157937FAD /* PinView.swift in Sources */,
				1A564353270BFA8C19B9195B /* SetPinRouter.swift in Sources */,
				1A5647219D7DE64CE22C2B87 /* SetPinPresenter.swift in Sources */,
				1A56483342FF07B40E53AD20 /* SetPinModule.swift in Sources */,
				1A5641C3B8E88DA8E54FEFEB /* PinDotsView.swift in Sources */,
				1A5642B379FFD0448FC18FB8 /* EditPinPresenter.swift in Sources */,
				1A5642E42254187A5E8899DD /* EditPinRouter.swift in Sources */,
				1A564EA01F3260DE1FB535EC /* EditPinModule.swift in Sources */,
				1A5646C35E5492F629F1C025 /* PinModule.swift in Sources */,
				1A564FBBE3324B1D8EDA3232 /* PinInteractor.swift in Sources */,
				1A564A1D5A4E50A8C5A86FEE /* UnlockPinPresenter.swift in Sources */,
				1A5644221B70078D2AE40AF4 /* UnlockPinRouter.swift in Sources */,
				1A5648FE30868C38CBFEB362 /* UnlockPinModule.swift in Sources */,
				1A56499530070968BF68AA2D /* BiometricManager.swift in Sources */,
				1A56400E8DE9EF93F85C7F08 /* UnlockPinInteractor.swift in Sources */,
				1A564E98E286D37F88D34F28 /* ManagePinPresenter.swift in Sources */,
				1A564D21D1301F442EC55C2D /* LaunchModule.swift in Sources */,
				1A564D29C715EE06C30C8B2B /* LaunchInteractor.swift in Sources */,
				1A564016B4F3ACEBCBCF8194 /* LaunchPresenter.swift in Sources */,
				1A5646F6ED19CA9AA8F52C7F /* App.swift in Sources */,
				1A5647659F46A0512EE6A692 /* LockRouter.swift in Sources */,
				1A564685DDF41780A93B92E9 /* BlurManager.swift in Sources */,
				1A56452260661A815EEDEE1D /* RateManager.swift in Sources */,
				1A564E3D1BD7610D43898DB6 /* MainSettingsModule.swift in Sources */,
				1A564CFF150F67077C950566 /* MainSettingsPresenter.swift in Sources */,
				1A56477275C643C23A2281E7 /* MainSettingsRouter.swift in Sources */,
				1A56435EB26CCED1DB73B057 /* MainSettingsInteractor.swift in Sources */,
				1A5648233C26CDC8F95CAC56 /* MainSettingsViewController.swift in Sources */,
				1A564F0F3119055C658B78A7 /* LocalizationManager.swift in Sources */,
				11B3518E536A06DD6C10774D /* LanguageManager.swift in Sources */,
				11B35A16172FC11FDCD26715 /* UserDefaultsStorage.swift in Sources */,
				11B354CEA50440885BDDFEFD /* KeychainStorage.swift in Sources */,
				1A5640387C3C38FC17FCBF47 /* SecuritySettingsViewController.swift in Sources */,
				1A564EBDB15B44C38136B645 /* SecuritySettingsModule.swift in Sources */,
				1A56429346081B64A56608FA /* SecuritySettingsInteractor.swift in Sources */,
				1A56497B4905D999F96E0461 /* SecuritySettingsRouter.swift in Sources */,
				1A564928A28CAA37F4F42FF1 /* SecuritySettingsPresenter.swift in Sources */,
				11B3538EE12AC16D563701DD /* BitcoinAdapter.swift in Sources */,
				11B35A37BC622612A85EF250 /* BaseButtonItem.swift in Sources */,
				11B35C03EAD382604B68F121 /* BaseButtonItemView.swift in Sources */,
				11B35C4CE230FC2D63CFE6F8 /* BaseTwinItem.swift in Sources */,
				11B356790A19174A2B516983 /* BaseTwinItemView.swift in Sources */,
				11B355D74C9D67C254B90297 /* IndexedInputField.swift in Sources */,
				11B35BEF5EA4730B85DEA6C3 /* RespondButton.swift in Sources */,
				11B3553FE441E814B14A29F6 /* KeyboardObservingViewController.swift in Sources */,
				11B3504D748B4AB83CC42B39 /* WalletNavigationController.swift in Sources */,
				11B3508D4D574217447418D5 /* UIColor.swift in Sources */,
				11B3524D24D3AE736839690A /* String.swift in Sources */,
				11B350B7FE5660DE0BD3DA64 /* Satoshi.swift in Sources */,
				11B352273C07130833C63184 /* UIView.swift in Sources */,
				11B3589DB8ADBBF7D91CD2F5 /* UIFont.swift in Sources */,
				11B355591BDF5022FB33EB05 /* Date.swift in Sources */,
				11B355D0E3D67372D975FE21 /* UIAlertController.swift in Sources */,
				11B35E601055B8D8B8EE2039 /* UITableView.swift in Sources */,
				11B35B01618459D658E9A53F /* HudHelper.swift in Sources */,
				11B353CE3525B4AE83F0B993 /* DateHelper.swift in Sources */,
				11B35895DA5403AE180E8A6B /* SystemInfoManager.swift in Sources */,
				11B3578A6B587E760D12B28E /* PermissionsHelper.swift in Sources */,
				11B35B32857AF891709857BD /* RandomManager.swift in Sources */,
				11B3595470C1BCEB5B77EBB4 /* BiometryType.swift in Sources */,
				1A5643F99C8789B0DC9E5415 /* LanguageSettingsViewController.swift in Sources */,
				1A564130F517CD26BF9E8A57 /* LanguageSettingsPresenter.swift in Sources */,
				1A564568CE5F34BAC6602DCF /* LanguageSettingsInteractor.swift in Sources */,
				1A56404A4E6577B10D66660F /* LanguageSettingsModule.swift in Sources */,
				1A564E608B71D5E8336BF7AA /* LanguageSettingsRouter.swift in Sources */,
				11B358EB4EC30EDFFEBFCF29 /* CoinManager.swift in Sources */,
				11B359733B304A1FB21E88AC /* AdapterFactory.swift in Sources */,
				11B35F318E009D7BCCCE1E1B /* WalletManager.swift in Sources */,
				11B35E1896281BA7F451F6EC /* Wallet.swift in Sources */,
				11B351A15B4F92C0C0386FA2 /* TransactionManager.swift in Sources */,
				11B35B9482AB0524FE9F4DAA /* RealmFactory.swift in Sources */,
				11B35687D13433591FF7F037 /* AppConfigProvider.swift in Sources */,
				11B358CB49FDCC89DBCD6449 /* RealmStorage.swift in Sources */,
				11B35D0A9EA408E35FF7062F /* CurrencyManager.swift in Sources */,
				11B354D394895E1FAFB2F116 /* NetworkManager.swift in Sources */,
				1A5645402EEF16D58349A8D2 /* TransactionRecordDataSource.swift in Sources */,
				11B35AEA2BFBE165F797DCD2 /* RateSyncer.swift in Sources */,
				11B35DC7196107932FE4F0DE /* PeriodicTimer.swift in Sources */,
				11B35ECFA9C3E5FA6DE0646D /* ReachabilityManager.swift in Sources */,
				11B35526BED48D17B07C3C46 /* ValueFormatter.swift in Sources */,
				11B356CA54463B4740A9E3AA /* BaseCurrencySettingsInteractor.swift in Sources */,
				11B35A7C58D8D580201F463D /* BaseCurrencySettingsPresenter.swift in Sources */,
				11B35EF8F8B8F43987CC121C /* BaseCurrencySettingsViewController.swift in Sources */,
				11B355EC3FC64AAB8F417078 /* BaseCurrencySettingsRouter.swift in Sources */,
				11B35CB4B41774128BB7034A /* BaseCurrencySettingsModule.swift in Sources */,
				11B35AE6B9C546D84419F647 /* CurrencyCell.swift in Sources */,
				11B35098303FE8D6F42FCF81 /* TransactionRateSyncer.swift in Sources */,
				11B35E4D93574CAF730B47D9 /* EthereumAdapter.swift in Sources */,
				11B35BD066A268FB1B85B068 /* PasteboardManager.swift in Sources */,
				11B35FB674D5ADB9301E529F /* AboutSettingsRouter.swift in Sources */,
				11B357207FF4B7C78556A335 /* LanguageCell.swift in Sources */,
				11B3507B0D6688560D248A18 /* ConfirmationButtonItem.swift in Sources */,
				11B3542C6A82191F2384F5B9 /* AlertButtonItemView.swift in Sources */,
				11B3521E233ECED0574C9681 /* ConfirmationCheckboxItem.swift in Sources */,
				11B35B550F8ACB190AFBA55C /* ConfirmationCheckboxView.swift in Sources */,
				11B35EBB724E7ECC932BC762 /* BackupConfirmationAlertModel.swift in Sources */,
				11B358EE1CB9C9740B526364 /* UnlinkConfirmationAlertModel.swift in Sources */,
				11B35CE4290254DCFF1D76A5 /* UnlinkButtonItem.swift in Sources */,
				11B358AFFB725B9F5C5E612D /* TransactionViewItemFactory.swift in Sources */,
				11B3592A6233A57BED217BD8 /* TransactionViewItem.swift in Sources */,
				11B354A12A3BF8521C417171 /* SendAddressItemView.swift in Sources */,
				11B3536D947C186E1BD8E2A3 /* SendFeeItemView.swift in Sources */,
				11B350F7731A09AC00AB8DC4 /* SendFeeItem.swift in Sources */,
				11B351BA94468F698A559E70 /* SendAmountItem.swift in Sources */,
				11B350D872DA13413A850044 /* SendAmountItemView.swift in Sources */,
				11B35766672E6B9646B84389 /* SendAddressItem.swift in Sources */,
				11B35848297F392FE9F72BF2 /* SendStateViewItemFactory.swift in Sources */,
				1A564BDABCF8EA54F5599FF7 /* LatestRate.swift in Sources */,
				11B35F06DCE410A2E3752679 /* SendConfirmationAlertModel.swift in Sources */,
				11B3516D955D9654B474C00C /* SendConfirmationAmounItem.swift in Sources */,
				11B35FB3EFDEE0DAD433D0AC /* SendConfirmationAmountItemView.swift in Sources */,
				11B352FF572078C646A92322 /* SendConfirmationAddressItem.swift in Sources */,
				11B35DB8BF076EECADC5274E /* SendConfirmationAddressItemView.swift in Sources */,
				11B359418FEEF9A492482C73 /* SendConfirmationValueItemView.swift in Sources */,
				11B3555A2881ED69B7F4D9C9 /* SendConfirmationValueItem.swift in Sources */,
				58AAA1AB2FD9FBA7801F830D /* PaymentRequestAddress.swift in Sources */,
				11B35356482DC7860F552715 /* NumPad.swift in Sources */,
				11B35669B7CAC5A76825BD9C /* NumPadTheme.swift in Sources */,
				11B3581D452FC3D2569BBA71 /* UIButton.swift in Sources */,
				11B354E2E53DB96607574EA1 /* UIImage.swift in Sources */,
				1A564DEAF0A6DF97F029594E /* LockoutManager.swift in Sources */,
				1A564099643E74B6D1E45CD6 /* LockoutState.swift in Sources */,
				1A564D45DD956D909C7B6C16 /* OneTimeTimer.swift in Sources */,
				1A564F41635CE7EB9B441040 /* LockoutUntilDateFactory.swift in Sources */,
				1A5649A1763E1ADB6572ECBC /* UptimeProvider.swift in Sources */,
				1A5645DFFB1EC95815289D1F /* CurrentDateProvider.swift in Sources */,
				1A5647C0909A28BECA342148 /* LockoutView.swift in Sources */,
<<<<<<< HEAD
				1A564375773F7977B14EF1E0 /* Coin.swift in Sources */,
				11B35807029DA6882DBAAF0C /* BarsProgressView.swift in Sources */,
				11B355F7D6BA626065AC1C22 /* TransactionValueItem.swift in Sources */,
				11B35F6A886EBB725C3FA31F /* TransactionValueItemView.swift in Sources */,
				1A564594FC973AA332A7A9C9 /* ManageCoinsModule.swift in Sources */,
				1A564E2AA9F3C675924EE183 /* ManageCoinsRouter.swift in Sources */,
				1A5647C94C737A83D85C6934 /* ManageCoinsPresenter.swift in Sources */,
				1A564FD21968E2B4C1CB4AF5 /* ManageCoinsViewController.swift in Sources */,
				1A564650FE49C63EAF6455DE /* ManageCoinsInteractor.swift in Sources */,
				1A56493EF89D20094D2D0FF3 /* ManageCoinsPresenterState.swift in Sources */,
				1A5646C180C5050C1F7A4734 /* ManageCoinCell.swift in Sources */,
				1A564FF3653D4DF42A180896 /* ManageCoinsTheme.swift in Sources */,
				1A56421861068166E044D0A9 /* BalanceEditCell.swift in Sources */,
=======
				11B35542BB8470BFD140E73D /* AuthData.swift in Sources */,
>>>>>>> b0a38679
			);
			runOnlyForDeploymentPostprocessing = 0;
		};
		D3373DBB20C658660082BC4A /* Sources */ = {
			isa = PBXSourcesBuildPhase;
			buildActionMask = 2147483647;
			files = (
				11B357941D6FFB7AEF9CB45F /* TestExtensions.swift in Sources */,
				50EDB79F215B493000BFE8A5 /* GeneratedMocks.swift in Sources */,
				1A564CC0C92C44E29FEA6642 /* SetPinPresenterTests.swift in Sources */,
				1A564E181F46CF98BC00CC30 /* EditPinPresenterTests.swift in Sources */,
				1A564E61E0EBDDA6006279F2 /* PinInteractorTests.swift in Sources */,
				1A5647415054A078EF056315 /* UnlockPinPresenterTests.swift in Sources */,
				1A5642019E9D4A25C650F453 /* UnlockPinInteractorTests.swift in Sources */,
				11B3507CAA4C9F760712EB73 /* LanguageManagerTests.swift in Sources */,
				1A564E268D7D4D01BD7B5078 /* MainSettingsPresenterTests.swift in Sources */,
				1A56407B3608988E913C7E1B /* MainSettingsInteractorTests.swift in Sources */,
				1A564BAAAD199DDF96A84006 /* SecuritySettingsInteractorTests.swift in Sources */,
				1A564AAE494C986DF8883E0B /* SecuritySettingsPresenterTests.swift in Sources */,
				1A56462F0253A6C28ED4D610 /* LanguageSettingsInteractorTests.swift in Sources */,
				1A5648CC60D79AAC561BBCB0 /* LanguageSettingsPresenterTests.swift in Sources */,
				1A564B49C052D4BF6C53DE7F /* BalanceInteractorTests.swift in Sources */,
				1A564BF5CEF2800EF05EAAB0 /* BalancePresenterTests.swift in Sources */,
				11B35ACEE980EFD02BF9DF99 /* WalletManagerTests.swift in Sources */,
				11B356E5393EC07C9F35F60B /* RateManagerTests.swift in Sources */,
				1A56456A4BBA401F04BB58C5 /* TransactionsInteractorTests.swift in Sources */,
				1A564CE48F0132E494B7250C /* TransactionsPresenterTests.swift in Sources */,
				11B3562F64946DE3E95788EE /* BaseCurrencySettingsInteractorTests.swift in Sources */,
				11B3581B5F15B9F806F1CA8F /* BaseCurrencySettingsPresenterTests.swift in Sources */,
				11B35E846A0F60A4BCF77B3B /* CurrencyManagerTests.swift in Sources */,
				11B358A1E4D92DE026CF2E22 /* RateSyncerTests.swift in Sources */,
				11B35BAC335C6EED3C46E60E /* TransactionRateSyncerTests.swift in Sources */,
				11B350A2996417A8E4683B68 /* DepositPresenterTests.swift in Sources */,
				11B358B3933627FF90BABCE5 /* DepositInteractorTests.swift in Sources */,
				11B351147B9FA7CFB61D6F31 /* TransactionViewItemFactoryTests.swift in Sources */,
				11B35D77A40B7BCA0F7D4ECE /* SendPresenterTests.swift in Sources */,
				11B35891D2B5448227630380 /* SendInteractorTests.swift in Sources */,
				11B35A41779B30FEA1E59914 /* SendStateViewItemFactoryTests.swift in Sources */,
				1A564248C8C1FAD98F488508 /* LockoutManagerTests.swift in Sources */,
				1A564A4DE4455DDFEC8A5E1D /* LockoutUntilDateFactoryTests.swift in Sources */,
				1A5647709A2B63D16BF5131B /* ManageCoinsPresenterTests.swift in Sources */,
				1A5649C5CA36C74FD2EF4BE9 /* ManageCoinsPresenterStateTests.swift in Sources */,
				1A5645069C88C146A3E6B853 /* ManageCoinsInteractorTests.swift in Sources */,
			);
			runOnlyForDeploymentPostprocessing = 0;
		};
		D38404E3218317DF007D50AD /* Sources */ = {
			isa = PBXSourcesBuildPhase;
			buildActionMask = 2147483647;
			files = (
				D38404E4218317DF007D50AD /* AppDelegate.swift in Sources */,
				D38404E5218317DF007D50AD /* BackupIntroController.swift in Sources */,
				D38404E6218317DF007D50AD /* TransactionsViewController.swift in Sources */,
				D38404E7218317DF007D50AD /* BackupNavigationController.swift in Sources */,
				D38404E8218317DF007D50AD /* MainViewController.swift in Sources */,
				D38404E9218317DF007D50AD /* BalanceViewController.swift in Sources */,
				D38404EA218317DF007D50AD /* BackupWordsController.swift in Sources */,
				D38404EB218317DF007D50AD /* GuestViewController.swift in Sources */,
				D38404EC218317DF007D50AD /* BackupConfirmationController.swift in Sources */,
				D38404ED218317DF007D50AD /* GuestRouter.swift in Sources */,
				D38404EE218317DF007D50AD /* RestoreTheme.swift in Sources */,
				D38404EF218317DF007D50AD /* RestoreViewController.swift in Sources */,
				D38404F0218317DF007D50AD /* GuestPresenter.swift in Sources */,
				D38404F1218317DF007D50AD /* BackupRouter.swift in Sources */,
				D38404F2218317DF007D50AD /* BackupPresenter.swift in Sources */,
				D38404F3218317DF007D50AD /* BackupInteractor.swift in Sources */,
				D38404F4218317DF007D50AD /* RestoreRouter.swift in Sources */,
				D38404F5218317DF007D50AD /* RestorePresenter.swift in Sources */,
				D38404F6218317DF007D50AD /* BackupModule.swift in Sources */,
				D38404F7218317DF007D50AD /* GuestModule.swift in Sources */,
				D38404F8218317DF007D50AD /* RestoreModule.swift in Sources */,
				D38404F9218317DF007D50AD /* MainModule.swift in Sources */,
				D38404FA218317DF007D50AD /* MainRouter.swift in Sources */,
				D38404FB218317DF007D50AD /* MainPresenter.swift in Sources */,
				D38404FC218317DF007D50AD /* BalanceModule.swift in Sources */,
				D38404FD218317DF007D50AD /* BalanceRouter.swift in Sources */,
				D38404FE218317DF007D50AD /* BalancePresenter.swift in Sources */,
				D38404FF218317DF007D50AD /* TransactionsRouter.swift in Sources */,
				D3840500218317DF007D50AD /* TransactionsPresenter.swift in Sources */,
				D3840501218317DF007D50AD /* TransactionsModule.swift in Sources */,
				D3840502218317DF007D50AD /* Protocols.swift in Sources */,
				D3840503218317DF007D50AD /* MainInteractor.swift in Sources */,
				D3840504218317DF007D50AD /* GuestInteractor.swift in Sources */,
				D3840505218317DF007D50AD /* LaunchRouter.swift in Sources */,
				D3840506218317DF007D50AD /* RestoreInteractor.swift in Sources */,
				D3840507218317DF007D50AD /* BalanceInteractor.swift in Sources */,
				D3840508218317DF007D50AD /* BalanceViewItem.swift in Sources */,
				D3840509218317DF007D50AD /* Currency.swift in Sources */,
				D384050B218317DF007D50AD /* CurrencyValue.swift in Sources */,
				D384050C218317DF007D50AD /* CoinValue.swift in Sources */,
				D384050E218317DF007D50AD /* TransactionsInteractor.swift in Sources */,
				D384050F218317DF007D50AD /* RestoreWordCell.swift in Sources */,
				D3840510218317DF007D50AD /* DescriptionCollectionHeader.swift in Sources */,
				D3840511218317DF007D50AD /* InputFieldTheme.swift in Sources */,
				D3840512218317DF007D50AD /* AppTheme.swift in Sources */,
				D3840513218317DF007D50AD /* BalanceCell.swift in Sources */,
				D3840514218317DF007D50AD /* BalanceHeaderView.swift in Sources */,
				D3840515218317DF007D50AD /* BalanceTheme.swift in Sources */,
				D3840516218317DF007D50AD /* CurrencyHelper.swift in Sources */,
				D3840517218317DF007D50AD /* TransactionCurrenciesHeaderView.swift in Sources */,
				D3840518218317DF007D50AD /* TransactionsCurrencyCell.swift in Sources */,
				D3840519218317DF007D50AD /* TransactionsFilterTheme.swift in Sources */,
				D384051A218317DF007D50AD /* TransactionCell.swift in Sources */,
				D384051B218317DF007D50AD /* TransactionsTheme.swift in Sources */,
				D384051C218317DF007D50AD /* CoinValueHelper.swift in Sources */,
				D3840520218317DF007D50AD /* ConfirmationTheme.swift in Sources */,
				D3840521218317DF007D50AD /* ButtonTheme.swift in Sources */,
				D3840524218317DF007D50AD /* DepositRouter.swift in Sources */,
				D3840525218317DF007D50AD /* DepositModule.swift in Sources */,
				D3840526218317DF007D50AD /* DepositInteractor.swift in Sources */,
				D3840527218317DF007D50AD /* DepositPresenter.swift in Sources */,
				D3840528218317DF007D50AD /* DepositAlertModel.swift in Sources */,
				D3840529218317DF007D50AD /* DepositTheme.swift in Sources */,
				D384052A218317DF007D50AD /* DepositCollectionItemView.swift in Sources */,
				D384052B218317DF007D50AD /* DepositCollectionItem.swift in Sources */,
				D384052C218317DF007D50AD /* DepositAddressCollectionCell.swift in Sources */,
				D384052F218317DF007D50AD /* PagingDotsItem.swift in Sources */,
				D3840530218317DF007D50AD /* PagingDotsItemView.swift in Sources */,
				D3840531218317DF007D50AD /* DepositCopyButtonItem.swift in Sources */,
				D3840532218317DF007D50AD /* DepositCopyButtonItemView.swift in Sources */,
				D3840533218317DF007D50AD /* SendModule.swift in Sources */,
				D3A6D6BC219430BA00D11AFE /* AboutCell.swift in Sources */,
				D3840534218317DF007D50AD /* SendInteractor.swift in Sources */,
				D3840535218317DF007D50AD /* SendAlertModel.swift in Sources */,
				D3840536218317DF007D50AD /* SendRouter.swift in Sources */,
				D3840537218317DF007D50AD /* SendPresenter.swift in Sources */,
				D3840538218317DF007D50AD /* SendTitleItemView.swift in Sources */,
				D3840539218317DF007D50AD /* SendTitleItem.swift in Sources */,
				D384053A218317DF007D50AD /* SendTheme.swift in Sources */,
				D35B518B21942E7A00504FBA /* AboutSettingsViewController.swift in Sources */,
				D3840542218317DF007D50AD /* SendButtonItemView.swift in Sources */,
				D3840543218317DF007D50AD /* SendButtonItem.swift in Sources */,
				D3840545218317DF007D50AD /* ScanQRController.swift in Sources */,
				D3840546218317DF007D50AD /* TransactionRecord.swift in Sources */,
				D3840547218317DF007D50AD /* Rate.swift in Sources */,
				D3840548218317DF007D50AD /* WordsManager.swift in Sources */,
				D3840549218317DF007D50AD /* TransactionInfoRouter.swift in Sources */,
				D384054A218317DF007D50AD /* TransactionInfoAlertModel.swift in Sources */,
				D384054B218317DF007D50AD /* TransactionTitleItem.swift in Sources */,
				D384054C218317DF007D50AD /* TransactionTitleItemView.swift in Sources */,
				D384054D218317DF007D50AD /* TransactionInfoTheme.swift in Sources */,
				D3840550218317DF007D50AD /* TransactionStatusItem.swift in Sources */,
				D3840553218317DF007D50AD /* TransactionFromToHashItem.swift in Sources */,
				D3840554218317DF007D50AD /* PinTheme.swift in Sources */,
				D3840556218317DF007D50AD /* TransactionCloseItem.swift in Sources */,
				D3840557218317DF007D50AD /* TransactionCloseItemView.swift in Sources */,
				D3840558218317DF007D50AD /* TransactionInfoModule.swift in Sources */,
				D3840559218317DF007D50AD /* TransactionInfoInteractor.swift in Sources */,
				D384055A218317DF007D50AD /* TransactionInfoPresenter.swift in Sources */,
				D384055C218317DF007D50AD /* SettingsTheme.swift in Sources */,
				D384055D218317DF007D50AD /* TransactionAmountItem.swift in Sources */,
				D384055E218317DF007D50AD /* TransactionAmountItemView.swift in Sources */,
				D384055F218317DF007D50AD /* FullTransactionInfoController.swift in Sources */,
				D3840560218317DF007D50AD /* SettingsCell.swift in Sources */,
				D3840561218317DF007D50AD /* SettingsRightImageCell.swift in Sources */,
				D3840562218317DF007D50AD /* SettingsRightLabelCell.swift in Sources */,
				D3840563218317DF007D50AD /* SettingsToggleCell.swift in Sources */,
				D3840564218317DF007D50AD /* SettingsInfoFooter.swift in Sources */,
				D3840565218317DF007D50AD /* FullTransactionInfoTheme.swift in Sources */,
				D3840566218317DF007D50AD /* FullTransactionInfoTextCell.swift in Sources */,
				D3840567218317DF007D50AD /* TransactionFromToHashItemView.swift in Sources */,
				D3840568218317DF007D50AD /* AddressItem.swift in Sources */,
				D384056A218317DF007D50AD /* TransactionStatusItemView.swift in Sources */,
				D384056B218317DF007D50AD /* LockManager.swift in Sources */,
				D384056C218317DF007D50AD /* PinViewController.swift in Sources */,
				D384056D218317DF007D50AD /* PinManager.swift in Sources */,
				D384056E218317DF007D50AD /* PinView.swift in Sources */,
				D384056F218317DF007D50AD /* SetPinRouter.swift in Sources */,
				D3840570218317DF007D50AD /* SetPinPresenter.swift in Sources */,
				D3840571218317DF007D50AD /* SetPinModule.swift in Sources */,
				D3840572218317DF007D50AD /* PinDotsView.swift in Sources */,
				D3840573218317DF007D50AD /* EditPinPresenter.swift in Sources */,
				D3840574218317DF007D50AD /* EditPinRouter.swift in Sources */,
				D3840575218317DF007D50AD /* EditPinModule.swift in Sources */,
				D3840576218317DF007D50AD /* PinModule.swift in Sources */,
				D3840577218317DF007D50AD /* PinInteractor.swift in Sources */,
				D3840578218317DF007D50AD /* UnlockPinPresenter.swift in Sources */,
				D3840579218317DF007D50AD /* UnlockPinRouter.swift in Sources */,
				D384057A218317DF007D50AD /* UnlockPinModule.swift in Sources */,
				D384057B218317DF007D50AD /* BiometricManager.swift in Sources */,
				D384057C218317DF007D50AD /* UnlockPinInteractor.swift in Sources */,
				D384057D218317DF007D50AD /* ManagePinPresenter.swift in Sources */,
				D384057E218317DF007D50AD /* LaunchModule.swift in Sources */,
				D384057F218317DF007D50AD /* LaunchInteractor.swift in Sources */,
				D3840580218317DF007D50AD /* LaunchPresenter.swift in Sources */,
				D3840581218317DF007D50AD /* App.swift in Sources */,
				D3840582218317DF007D50AD /* LockRouter.swift in Sources */,
				D3840583218317DF007D50AD /* BlurManager.swift in Sources */,
				D3840584218317DF007D50AD /* RateManager.swift in Sources */,
				D3840585218317DF007D50AD /* MainSettingsModule.swift in Sources */,
				D3840586218317DF007D50AD /* MainSettingsPresenter.swift in Sources */,
				D3840587218317DF007D50AD /* MainSettingsRouter.swift in Sources */,
				D3840588218317DF007D50AD /* MainSettingsInteractor.swift in Sources */,
				D3840589218317DF007D50AD /* MainSettingsViewController.swift in Sources */,
				D384058A218317DF007D50AD /* LocalizationManager.swift in Sources */,
				D384058B218317DF007D50AD /* LanguageManager.swift in Sources */,
				D384058C218317DF007D50AD /* UserDefaultsStorage.swift in Sources */,
				D384058D218317DF007D50AD /* KeychainStorage.swift in Sources */,
				D384058E218317DF007D50AD /* SecuritySettingsViewController.swift in Sources */,
				D384058F218317DF007D50AD /* SecuritySettingsModule.swift in Sources */,
				D3840590218317DF007D50AD /* SecuritySettingsInteractor.swift in Sources */,
				D3840591218317DF007D50AD /* SecuritySettingsRouter.swift in Sources */,
				D3840592218317DF007D50AD /* SecuritySettingsPresenter.swift in Sources */,
				D3840593218317DF007D50AD /* BitcoinAdapter.swift in Sources */,
				D3840594218317DF007D50AD /* BaseButtonItem.swift in Sources */,
				D3840595218317DF007D50AD /* BaseButtonItemView.swift in Sources */,
				D3840596218317DF007D50AD /* BaseTwinItem.swift in Sources */,
				D3840597218317DF007D50AD /* BaseTwinItemView.swift in Sources */,
				D3840598218317DF007D50AD /* IndexedInputField.swift in Sources */,
				D3840599218317DF007D50AD /* RespondButton.swift in Sources */,
				D384059A218317DF007D50AD /* KeyboardObservingViewController.swift in Sources */,
				D384059B218317DF007D50AD /* WalletNavigationController.swift in Sources */,
				D384059C218317DF007D50AD /* UIColor.swift in Sources */,
				D384059D218317DF007D50AD /* String.swift in Sources */,
				D384059E218317DF007D50AD /* Satoshi.swift in Sources */,
				D384059F218317DF007D50AD /* UIView.swift in Sources */,
				D38405A0218317DF007D50AD /* UIFont.swift in Sources */,
				D38405A1218317DF007D50AD /* Date.swift in Sources */,
				D38405A2218317DF007D50AD /* UIAlertController.swift in Sources */,
				D38405A3218317DF007D50AD /* UITableView.swift in Sources */,
				D38405A4218317DF007D50AD /* HudHelper.swift in Sources */,
				D38405A5218317DF007D50AD /* DateHelper.swift in Sources */,
				D38405A6218317DF007D50AD /* SystemInfoManager.swift in Sources */,
				D38405A7218317DF007D50AD /* PermissionsHelper.swift in Sources */,
				D38405A8218317DF007D50AD /* RandomManager.swift in Sources */,
				D38405A9218317DF007D50AD /* BiometryType.swift in Sources */,
				D38405AB218317DF007D50AD /* LanguageSettingsViewController.swift in Sources */,
				D38405AD218317DF007D50AD /* LanguageSettingsPresenter.swift in Sources */,
				D38405AE218317DF007D50AD /* LanguageSettingsInteractor.swift in Sources */,
				D38405AF218317DF007D50AD /* LanguageSettingsModule.swift in Sources */,
				D38405B0218317DF007D50AD /* LanguageSettingsRouter.swift in Sources */,
				D38405B1218317DF007D50AD /* CoinManager.swift in Sources */,
				D38405B2218317DF007D50AD /* AdapterFactory.swift in Sources */,
				D38405B3218317DF007D50AD /* WalletManager.swift in Sources */,
				D38405B4218317DF007D50AD /* Wallet.swift in Sources */,
				D38405B5218317DF007D50AD /* TransactionManager.swift in Sources */,
				D38405B6218317DF007D50AD /* RealmFactory.swift in Sources */,
				11B35B1E11D4EDE6C15BE862 /* AppConfigProvider.swift in Sources */,
				11B358B9171642B3FF30CD0B /* RealmStorage.swift in Sources */,
				11B3568357940D499AEF1009 /* CurrencyManager.swift in Sources */,
				11B353C550551A71D5AD3AAF /* NetworkManager.swift in Sources */,
				1A564A306E13E30771D2E823 /* TransactionRecordDataSource.swift in Sources */,
				11B35303EF169A14070D4AF9 /* RateSyncer.swift in Sources */,
				11B35FACF36A8A986D01D1FC /* PeriodicTimer.swift in Sources */,
				11B35E63A1AA24A27A21C0C9 /* ReachabilityManager.swift in Sources */,
				11B354AD94C483A7D5E3DD1F /* ValueFormatter.swift in Sources */,
				11B356ACDE9648AB1D98B466 /* BaseCurrencySettingsInteractor.swift in Sources */,
				11B358174F4EECAD3CE3F293 /* BaseCurrencySettingsPresenter.swift in Sources */,
				11B353FA170E276850F994F1 /* BaseCurrencySettingsViewController.swift in Sources */,
				11B35BDC437435B4EE7D9CED /* BaseCurrencySettingsRouter.swift in Sources */,
				11B3507E93F1F8FBE21A9245 /* BaseCurrencySettingsModule.swift in Sources */,
				11B35236766B5CEA73043FE5 /* CurrencyCell.swift in Sources */,
				11B35E6719A2D149E062BE6C /* TransactionRateSyncer.swift in Sources */,
				11B35BCC6C00E857CE562F16 /* EthereumAdapter.swift in Sources */,
				11B35E0BEC5BE604ACE59BC2 /* PasteboardManager.swift in Sources */,
				11B35D891416C66FA7FAD434 /* AboutSettingsRouter.swift in Sources */,
				11B355AACAD1D7C7FE73D7FF /* LanguageCell.swift in Sources */,
				11B3522E5E39F63EFB213358 /* ConfirmationButtonItem.swift in Sources */,
				11B35F2D49204D34BA6C4EDB /* AlertButtonItemView.swift in Sources */,
				11B358CB8E47D049CC361084 /* ConfirmationCheckboxItem.swift in Sources */,
				11B3567E18C314FB5793BBE5 /* ConfirmationCheckboxView.swift in Sources */,
				11B359767079DCB28BFD53A4 /* BackupConfirmationAlertModel.swift in Sources */,
				11B352414ACD41C8F5FA244A /* UnlinkConfirmationAlertModel.swift in Sources */,
				11B35AE4415D2C177DB96EC8 /* UnlinkButtonItem.swift in Sources */,
				11B3562C214D0245D43DFDE4 /* TransactionViewItemFactory.swift in Sources */,
				11B358A543DE8BAC8A61C1A4 /* TransactionViewItem.swift in Sources */,
				11B35034E4E93ACC8BFA0F51 /* SendAddressItemView.swift in Sources */,
				11B35CCCC38E551EBFD67DA9 /* SendFeeItemView.swift in Sources */,
				11B35074B817C492D2534D71 /* SendFeeItem.swift in Sources */,
				11B35E9D76B0EFAC4B49AB2A /* SendAmountItem.swift in Sources */,
				11B35E68F07D31BAE2E696A6 /* SendAmountItemView.swift in Sources */,
				11B35F037EFA396581A9624B /* SendAddressItem.swift in Sources */,
				11B35B3F32BFA82A66C4F797 /* SendStateViewItemFactory.swift in Sources */,
				1A564D837A9AB8A7EA5EB71A /* LatestRate.swift in Sources */,
				11B3577B533AE378C8BFB992 /* SendConfirmationAlertModel.swift in Sources */,
				11B359F527246E329BAD3BC7 /* SendConfirmationAmounItem.swift in Sources */,
				11B356D2F4655ACA22659DA2 /* SendConfirmationAmountItemView.swift in Sources */,
				11B358BCBAF4A9C9233C3FC0 /* SendConfirmationAddressItem.swift in Sources */,
				11B356D8E38D7060C1945A98 /* SendConfirmationAddressItemView.swift in Sources */,
				11B35BEA91C75D1203F99BBC /* SendConfirmationValueItemView.swift in Sources */,
				11B3501B8ACAD89124C0C6B6 /* SendConfirmationValueItem.swift in Sources */,
				58AAA8D40B3399937CFEB0F2 /* PaymentRequestAddress.swift in Sources */,
				11B35DD248A04320CF13BCA2 /* NumPad.swift in Sources */,
				11B35EF16E8F5AEE9336AE30 /* NumPadTheme.swift in Sources */,
				11B35D96561FFB5973987D75 /* UIButton.swift in Sources */,
				11B35BDBD856C645045553D2 /* UIImage.swift in Sources */,
				1A564A832CFA51E737EF3AE4 /* LockoutManager.swift in Sources */,
				1A564E2B4B30AB0F54A2FBF6 /* LockoutState.swift in Sources */,
				1A564F2D363CB805A486F4A5 /* OneTimeTimer.swift in Sources */,
				1A5643239C2F7EDB5675AED5 /* LockoutUntilDateFactory.swift in Sources */,
				1A564AAA92C0EBFB1C26DB29 /* UptimeProvider.swift in Sources */,
				1A56424C8E4017689EFF5D6D /* CurrentDateProvider.swift in Sources */,
				1A5647481AAB5BF5A86F9829 /* LockoutView.swift in Sources */,
<<<<<<< HEAD
				1A564E286A1C980C944A63A9 /* Coin.swift in Sources */,
				1A564FD718DF1DD5F82D7B1E /* ManageCoinsModule.swift in Sources */,
				1A564076F4C5BD7656156603 /* ManageCoinsRouter.swift in Sources */,
				1A564A33F7235D6CE1D0E6DB /* ManageCoinsPresenter.swift in Sources */,
				1A5646AFB583A44B13558403 /* ManageCoinsViewController.swift in Sources */,
				1A564495D5AC5AC6E20B1EB9 /* ManageCoinsInteractor.swift in Sources */,
				1A56490B8A2941B288FA329F /* ManageCoinsPresenterState.swift in Sources */,
				11B35EBB0DC7C0CE6F51E9DA /* BarsProgressView.swift in Sources */,
				11B358C978B24F3B6E3728C4 /* TransactionValueItem.swift in Sources */,
				11B355FF37740FA524EBD1AF /* TransactionValueItemView.swift in Sources */,
				1A564F614653FD09B495400A /* ManageCoinCell.swift in Sources */,
				1A5647CE2220F4E29CA539C7 /* ManageCoinsTheme.swift in Sources */,
				1A56457FA8D4D08F77529DE7 /* BalanceEditCell.swift in Sources */,
=======
				11B35406710372339144C92D /* AuthData.swift in Sources */,
>>>>>>> b0a38679
			);
			runOnlyForDeploymentPostprocessing = 0;
		};
		D38405D221831B3D007D50AD /* Sources */ = {
			isa = PBXSourcesBuildPhase;
			buildActionMask = 2147483647;
			files = (
				D38405D321831B3D007D50AD /* AppDelegate.swift in Sources */,
				D38405D421831B3D007D50AD /* BackupIntroController.swift in Sources */,
				D38405D521831B3D007D50AD /* TransactionsViewController.swift in Sources */,
				D38405D621831B3D007D50AD /* BackupNavigationController.swift in Sources */,
				D38405D721831B3D007D50AD /* MainViewController.swift in Sources */,
				D38405D821831B3D007D50AD /* BalanceViewController.swift in Sources */,
				D38405D921831B3D007D50AD /* BackupWordsController.swift in Sources */,
				D38405DA21831B3D007D50AD /* GuestViewController.swift in Sources */,
				D38405DB21831B3D007D50AD /* BackupConfirmationController.swift in Sources */,
				D38405DC21831B3D007D50AD /* GuestRouter.swift in Sources */,
				D38405DD21831B3D007D50AD /* RestoreTheme.swift in Sources */,
				D38405DE21831B3D007D50AD /* RestoreViewController.swift in Sources */,
				D38405DF21831B3D007D50AD /* GuestPresenter.swift in Sources */,
				D38405E021831B3D007D50AD /* BackupRouter.swift in Sources */,
				D38405E121831B3D007D50AD /* BackupPresenter.swift in Sources */,
				D38405E221831B3D007D50AD /* BackupInteractor.swift in Sources */,
				D38405E321831B3D007D50AD /* RestoreRouter.swift in Sources */,
				D38405E421831B3D007D50AD /* RestorePresenter.swift in Sources */,
				D38405E521831B3D007D50AD /* BackupModule.swift in Sources */,
				D38405E621831B3D007D50AD /* GuestModule.swift in Sources */,
				D38405E721831B3D007D50AD /* RestoreModule.swift in Sources */,
				D38405E821831B3D007D50AD /* MainModule.swift in Sources */,
				D38405E921831B3D007D50AD /* MainRouter.swift in Sources */,
				D38405EA21831B3D007D50AD /* MainPresenter.swift in Sources */,
				D38405EB21831B3D007D50AD /* BalanceModule.swift in Sources */,
				D38405EC21831B3D007D50AD /* BalanceRouter.swift in Sources */,
				D38405ED21831B3D007D50AD /* BalancePresenter.swift in Sources */,
				D38405EE21831B3D007D50AD /* TransactionsRouter.swift in Sources */,
				D38405EF21831B3D007D50AD /* TransactionsPresenter.swift in Sources */,
				D38405F021831B3D007D50AD /* TransactionsModule.swift in Sources */,
				D38405F121831B3D007D50AD /* Protocols.swift in Sources */,
				D38405F221831B3D007D50AD /* MainInteractor.swift in Sources */,
				D38405F321831B3D007D50AD /* GuestInteractor.swift in Sources */,
				D38405F421831B3D007D50AD /* LaunchRouter.swift in Sources */,
				D38405F521831B3D007D50AD /* RestoreInteractor.swift in Sources */,
				D38405F621831B3D007D50AD /* BalanceInteractor.swift in Sources */,
				D38405F721831B3D007D50AD /* BalanceViewItem.swift in Sources */,
				D38405F821831B3D007D50AD /* Currency.swift in Sources */,
				D38405FA21831B3D007D50AD /* CurrencyValue.swift in Sources */,
				D38405FB21831B3D007D50AD /* CoinValue.swift in Sources */,
				D38405FD21831B3D007D50AD /* TransactionsInteractor.swift in Sources */,
				D38405FE21831B3D007D50AD /* RestoreWordCell.swift in Sources */,
				D38405FF21831B3D007D50AD /* DescriptionCollectionHeader.swift in Sources */,
				D384060021831B3D007D50AD /* InputFieldTheme.swift in Sources */,
				D384060121831B3D007D50AD /* AppTheme.swift in Sources */,
				D384060221831B3D007D50AD /* BalanceCell.swift in Sources */,
				D384060321831B3D007D50AD /* BalanceHeaderView.swift in Sources */,
				D384060421831B3D007D50AD /* BalanceTheme.swift in Sources */,
				D384060521831B3D007D50AD /* CurrencyHelper.swift in Sources */,
				D384060621831B3D007D50AD /* TransactionCurrenciesHeaderView.swift in Sources */,
				D384060721831B3D007D50AD /* TransactionsCurrencyCell.swift in Sources */,
				D384060821831B3D007D50AD /* TransactionsFilterTheme.swift in Sources */,
				D384060921831B3D007D50AD /* TransactionCell.swift in Sources */,
				D384060A21831B3D007D50AD /* TransactionsTheme.swift in Sources */,
				D384060B21831B3D007D50AD /* CoinValueHelper.swift in Sources */,
				D384060F21831B3D007D50AD /* ConfirmationTheme.swift in Sources */,
				D384061021831B3D007D50AD /* ButtonTheme.swift in Sources */,
				D384061321831B3D007D50AD /* DepositRouter.swift in Sources */,
				D384061421831B3D007D50AD /* DepositModule.swift in Sources */,
				D384061521831B3D007D50AD /* DepositInteractor.swift in Sources */,
				D384061621831B3D007D50AD /* DepositPresenter.swift in Sources */,
				D384061721831B3D007D50AD /* DepositAlertModel.swift in Sources */,
				D384061821831B3D007D50AD /* DepositTheme.swift in Sources */,
				D384061921831B3D007D50AD /* DepositCollectionItemView.swift in Sources */,
				D384061A21831B3D007D50AD /* DepositCollectionItem.swift in Sources */,
				D384061B21831B3D007D50AD /* DepositAddressCollectionCell.swift in Sources */,
				D384061E21831B3D007D50AD /* PagingDotsItem.swift in Sources */,
				D384061F21831B3D007D50AD /* PagingDotsItemView.swift in Sources */,
				D384062021831B3D007D50AD /* DepositCopyButtonItem.swift in Sources */,
				D384062121831B3D007D50AD /* DepositCopyButtonItemView.swift in Sources */,
				D384062221831B3D007D50AD /* SendModule.swift in Sources */,
				D3A6D6BD219430BA00D11AFE /* AboutCell.swift in Sources */,
				D384062321831B3D007D50AD /* SendInteractor.swift in Sources */,
				D384062421831B3D007D50AD /* SendAlertModel.swift in Sources */,
				D384062521831B3D007D50AD /* SendRouter.swift in Sources */,
				D384062621831B3D007D50AD /* SendPresenter.swift in Sources */,
				D384062721831B3D007D50AD /* SendTitleItemView.swift in Sources */,
				D384062821831B3D007D50AD /* SendTitleItem.swift in Sources */,
				D384062921831B3D007D50AD /* SendTheme.swift in Sources */,
				D35B518C21942E7A00504FBA /* AboutSettingsViewController.swift in Sources */,
				D384063121831B3D007D50AD /* SendButtonItemView.swift in Sources */,
				D384063221831B3D007D50AD /* SendButtonItem.swift in Sources */,
				D384063421831B3D007D50AD /* ScanQRController.swift in Sources */,
				D384063521831B3D007D50AD /* TransactionRecord.swift in Sources */,
				D384063621831B3D007D50AD /* Rate.swift in Sources */,
				D384063721831B3D007D50AD /* WordsManager.swift in Sources */,
				D384063821831B3D007D50AD /* TransactionInfoRouter.swift in Sources */,
				D384063921831B3D007D50AD /* TransactionInfoAlertModel.swift in Sources */,
				D384063A21831B3D007D50AD /* TransactionTitleItem.swift in Sources */,
				D384063B21831B3D007D50AD /* TransactionTitleItemView.swift in Sources */,
				D384063C21831B3D007D50AD /* TransactionInfoTheme.swift in Sources */,
				D384063F21831B3D007D50AD /* TransactionStatusItem.swift in Sources */,
				D384064221831B3D007D50AD /* TransactionFromToHashItem.swift in Sources */,
				D384064321831B3D007D50AD /* PinTheme.swift in Sources */,
				D384064521831B3D007D50AD /* TransactionCloseItem.swift in Sources */,
				D384064621831B3D007D50AD /* TransactionCloseItemView.swift in Sources */,
				D384064721831B3D007D50AD /* TransactionInfoModule.swift in Sources */,
				D384064821831B3D007D50AD /* TransactionInfoInteractor.swift in Sources */,
				D384064921831B3D007D50AD /* TransactionInfoPresenter.swift in Sources */,
				D384064B21831B3D007D50AD /* SettingsTheme.swift in Sources */,
				D384064C21831B3D007D50AD /* TransactionAmountItem.swift in Sources */,
				D384064D21831B3D007D50AD /* TransactionAmountItemView.swift in Sources */,
				D384064E21831B3D007D50AD /* FullTransactionInfoController.swift in Sources */,
				D384064F21831B3D007D50AD /* SettingsCell.swift in Sources */,
				D384065021831B3D007D50AD /* SettingsRightImageCell.swift in Sources */,
				D384065121831B3D007D50AD /* SettingsRightLabelCell.swift in Sources */,
				D384065221831B3D007D50AD /* SettingsToggleCell.swift in Sources */,
				D384065321831B3D007D50AD /* SettingsInfoFooter.swift in Sources */,
				D384065421831B3D007D50AD /* FullTransactionInfoTheme.swift in Sources */,
				D384065521831B3D007D50AD /* FullTransactionInfoTextCell.swift in Sources */,
				D384065621831B3D007D50AD /* TransactionFromToHashItemView.swift in Sources */,
				D384065721831B3D007D50AD /* AddressItem.swift in Sources */,
				D384065921831B3D007D50AD /* TransactionStatusItemView.swift in Sources */,
				D384065A21831B3D007D50AD /* LockManager.swift in Sources */,
				D384065B21831B3D007D50AD /* PinViewController.swift in Sources */,
				D384065C21831B3D007D50AD /* PinManager.swift in Sources */,
				D384065D21831B3D007D50AD /* PinView.swift in Sources */,
				D384065E21831B3D007D50AD /* SetPinRouter.swift in Sources */,
				D384065F21831B3D007D50AD /* SetPinPresenter.swift in Sources */,
				D384066021831B3D007D50AD /* SetPinModule.swift in Sources */,
				D384066121831B3D007D50AD /* PinDotsView.swift in Sources */,
				D384066221831B3D007D50AD /* EditPinPresenter.swift in Sources */,
				D384066321831B3D007D50AD /* EditPinRouter.swift in Sources */,
				D384066421831B3D007D50AD /* EditPinModule.swift in Sources */,
				D384066521831B3D007D50AD /* PinModule.swift in Sources */,
				D384066621831B3D007D50AD /* PinInteractor.swift in Sources */,
				D384066721831B3D007D50AD /* UnlockPinPresenter.swift in Sources */,
				D384066821831B3D007D50AD /* UnlockPinRouter.swift in Sources */,
				D384066921831B3D007D50AD /* UnlockPinModule.swift in Sources */,
				D384066A21831B3D007D50AD /* BiometricManager.swift in Sources */,
				D384066B21831B3D007D50AD /* UnlockPinInteractor.swift in Sources */,
				D384066C21831B3D007D50AD /* ManagePinPresenter.swift in Sources */,
				D384066D21831B3D007D50AD /* LaunchModule.swift in Sources */,
				D384066E21831B3D007D50AD /* LaunchInteractor.swift in Sources */,
				D384066F21831B3D007D50AD /* LaunchPresenter.swift in Sources */,
				D384067021831B3D007D50AD /* App.swift in Sources */,
				D384067121831B3D007D50AD /* LockRouter.swift in Sources */,
				D384067221831B3D007D50AD /* BlurManager.swift in Sources */,
				D384067321831B3D007D50AD /* RateManager.swift in Sources */,
				D384067421831B3D007D50AD /* MainSettingsModule.swift in Sources */,
				D384067521831B3D007D50AD /* MainSettingsPresenter.swift in Sources */,
				D384067621831B3D007D50AD /* MainSettingsRouter.swift in Sources */,
				D384067721831B3D007D50AD /* MainSettingsInteractor.swift in Sources */,
				D384067821831B3D007D50AD /* MainSettingsViewController.swift in Sources */,
				D384067921831B3D007D50AD /* LocalizationManager.swift in Sources */,
				D384067A21831B3D007D50AD /* LanguageManager.swift in Sources */,
				D384067B21831B3D007D50AD /* UserDefaultsStorage.swift in Sources */,
				D384067C21831B3D007D50AD /* KeychainStorage.swift in Sources */,
				D384067D21831B3D007D50AD /* SecuritySettingsViewController.swift in Sources */,
				D384067E21831B3D007D50AD /* SecuritySettingsModule.swift in Sources */,
				D384067F21831B3D007D50AD /* SecuritySettingsInteractor.swift in Sources */,
				D384068021831B3D007D50AD /* SecuritySettingsRouter.swift in Sources */,
				D384068121831B3D007D50AD /* SecuritySettingsPresenter.swift in Sources */,
				D384068221831B3D007D50AD /* BitcoinAdapter.swift in Sources */,
				D384068321831B3D007D50AD /* BaseButtonItem.swift in Sources */,
				D384068421831B3D007D50AD /* BaseButtonItemView.swift in Sources */,
				D384068521831B3D007D50AD /* BaseTwinItem.swift in Sources */,
				D384068621831B3D007D50AD /* BaseTwinItemView.swift in Sources */,
				D384068721831B3D007D50AD /* IndexedInputField.swift in Sources */,
				D384068821831B3D007D50AD /* RespondButton.swift in Sources */,
				D384068921831B3D007D50AD /* KeyboardObservingViewController.swift in Sources */,
				D384068A21831B3D007D50AD /* WalletNavigationController.swift in Sources */,
				D384068B21831B3D007D50AD /* UIColor.swift in Sources */,
				D384068C21831B3D007D50AD /* String.swift in Sources */,
				D384068D21831B3D007D50AD /* Satoshi.swift in Sources */,
				D384068E21831B3D007D50AD /* UIView.swift in Sources */,
				D384068F21831B3D007D50AD /* UIFont.swift in Sources */,
				D384069021831B3D007D50AD /* Date.swift in Sources */,
				D384069121831B3D007D50AD /* UIAlertController.swift in Sources */,
				D384069221831B3D007D50AD /* UITableView.swift in Sources */,
				D384069321831B3D007D50AD /* HudHelper.swift in Sources */,
				D384069421831B3D007D50AD /* DateHelper.swift in Sources */,
				D384069521831B3D007D50AD /* SystemInfoManager.swift in Sources */,
				D384069621831B3D007D50AD /* PermissionsHelper.swift in Sources */,
				D384069721831B3D007D50AD /* RandomManager.swift in Sources */,
				D384069821831B3D007D50AD /* BiometryType.swift in Sources */,
				D384069A21831B3D007D50AD /* LanguageSettingsViewController.swift in Sources */,
				D384069C21831B3D007D50AD /* LanguageSettingsPresenter.swift in Sources */,
				D384069D21831B3D007D50AD /* LanguageSettingsInteractor.swift in Sources */,
				D384069E21831B3D007D50AD /* LanguageSettingsModule.swift in Sources */,
				D384069F21831B3D007D50AD /* LanguageSettingsRouter.swift in Sources */,
				D38406A021831B3D007D50AD /* CoinManager.swift in Sources */,
				D38406A121831B3D007D50AD /* AdapterFactory.swift in Sources */,
				D38406A221831B3D007D50AD /* WalletManager.swift in Sources */,
				D38406A321831B3D007D50AD /* Wallet.swift in Sources */,
				D38406A421831B3D007D50AD /* TransactionManager.swift in Sources */,
				D38406A521831B3D007D50AD /* RealmFactory.swift in Sources */,
				11B35EC72662D83DF2D55438 /* AppConfigProvider.swift in Sources */,
				11B35BE6009ABF3DF47A80BA /* RealmStorage.swift in Sources */,
				11B35D9074EB55CC9CACE405 /* CurrencyManager.swift in Sources */,
				11B357FF0E2440D91193C476 /* NetworkManager.swift in Sources */,
				1A5641D57A7D6928C9D0984D /* TransactionRecordDataSource.swift in Sources */,
				11B352783ABAB4B503FE6DC7 /* RateSyncer.swift in Sources */,
				11B3501C8BBD0D43D5CDD337 /* PeriodicTimer.swift in Sources */,
				11B359E31258E14C2D0B3FC1 /* ReachabilityManager.swift in Sources */,
				11B3541F6B5316F3B373D1EA /* ValueFormatter.swift in Sources */,
				11B3584F38352B045CCBE958 /* BaseCurrencySettingsInteractor.swift in Sources */,
				11B359A5EBE5F7BA65F36D0F /* BaseCurrencySettingsPresenter.swift in Sources */,
				11B35C9177E1FE3794E4F5A4 /* BaseCurrencySettingsViewController.swift in Sources */,
				11B35589969C6C5A0403F7B1 /* BaseCurrencySettingsRouter.swift in Sources */,
				11B351409751CBF5D7C55E05 /* BaseCurrencySettingsModule.swift in Sources */,
				11B3505130AE50140070F82F /* CurrencyCell.swift in Sources */,
				11B35ABDAEA48DEB4B94DCC2 /* TransactionRateSyncer.swift in Sources */,
				11B351C81028727569851233 /* EthereumAdapter.swift in Sources */,
				11B35A801504D47FBE31CF40 /* PasteboardManager.swift in Sources */,
				11B35F09210E8E5EAFABEEA4 /* AboutSettingsRouter.swift in Sources */,
				11B357CFFB630DFC08549D44 /* LanguageCell.swift in Sources */,
				11B3515869AD00251DF53B57 /* ConfirmationButtonItem.swift in Sources */,
				11B3516E2546ADC95238BD6D /* AlertButtonItemView.swift in Sources */,
				11B353495D45DFC2235A1BF0 /* ConfirmationCheckboxItem.swift in Sources */,
				11B35E0A834CFBCB0AB1D5E1 /* ConfirmationCheckboxView.swift in Sources */,
				11B350BDE65AE8059EB84D67 /* BackupConfirmationAlertModel.swift in Sources */,
				11B3537533B970ED958BC21A /* UnlinkConfirmationAlertModel.swift in Sources */,
				11B350FE91BF2919D84DFCE9 /* UnlinkButtonItem.swift in Sources */,
				11B3571626DB661F65B12A67 /* TransactionViewItemFactory.swift in Sources */,
				11B355B0F129C0E4B4731D3B /* TransactionViewItem.swift in Sources */,
				11B35A8A4A36E8309F11C551 /* SendAddressItemView.swift in Sources */,
				11B35C949E9A9ECE0CA5ADF6 /* SendFeeItemView.swift in Sources */,
				11B3508A010ECAA51CBF980D /* SendFeeItem.swift in Sources */,
				11B3524733E10970C85BE0B1 /* SendAmountItem.swift in Sources */,
				11B357328A236064FC0B3DA7 /* SendAmountItemView.swift in Sources */,
				11B35901F6922FADADD0CC87 /* SendAddressItem.swift in Sources */,
				11B3571732539375DCFE67ED /* SendStateViewItemFactory.swift in Sources */,
				1A5641EFE66E67F1FCFAABCF /* LatestRate.swift in Sources */,
				11B355D56C369543D15FFA2C /* SendConfirmationAlertModel.swift in Sources */,
				11B356B01A92AFE22DDB8754 /* SendConfirmationAmounItem.swift in Sources */,
				11B35FAE71A2259D4E4CBF0C /* SendConfirmationAmountItemView.swift in Sources */,
				11B35BE00F8891F220DECB76 /* SendConfirmationAddressItem.swift in Sources */,
				11B35C9618C04EE49DD0D1B3 /* SendConfirmationAddressItemView.swift in Sources */,
				11B35A7670A40CA38C30A12E /* SendConfirmationValueItemView.swift in Sources */,
				11B35530C3166434FDD263FF /* SendConfirmationValueItem.swift in Sources */,
				58AAA4E1C32E0B48A4CFECCD /* PaymentRequestAddress.swift in Sources */,
				11B35942007821FA754B0ACE /* NumPad.swift in Sources */,
				11B35075ECB2F181418CD3A8 /* NumPadTheme.swift in Sources */,
				11B356ACF29311C0C85E1841 /* UIButton.swift in Sources */,
				11B35D0542ACB56A31C61143 /* UIImage.swift in Sources */,
				1A564DF36A4269C9FB869778 /* LockoutManager.swift in Sources */,
				1A564AF044871B706A39C467 /* LockoutState.swift in Sources */,
				1A564A27A29C3AC7EF21B57D /* OneTimeTimer.swift in Sources */,
				1A564DFE6A07FCDA016A8ACE /* LockoutUntilDateFactory.swift in Sources */,
				1A56410880DEEF4B91B3413A /* UptimeProvider.swift in Sources */,
				1A564E374CD439E2C1334208 /* CurrentDateProvider.swift in Sources */,
				1A5645EDCB2C77F13BFEB1E2 /* LockoutView.swift in Sources */,
<<<<<<< HEAD
				1A564A7ECB966C4711CA1A86 /* Coin.swift in Sources */,
				1A564B6E513269FED43EA6F2 /* ManageCoinsModule.swift in Sources */,
				1A564FEE11A00F6D86B5616D /* ManageCoinsRouter.swift in Sources */,
				1A5648E9A5AFB70CCF3B51A4 /* ManageCoinsPresenter.swift in Sources */,
				1A564121474C094BD9770C13 /* ManageCoinsViewController.swift in Sources */,
				1A56408C09AAD4A728FEDEF4 /* ManageCoinsInteractor.swift in Sources */,
				1A564246FE1459BD6985604B /* ManageCoinsPresenterState.swift in Sources */,
				11B350E923A4E51AAF9D2828 /* BarsProgressView.swift in Sources */,
				11B35433045DD100592EF633 /* TransactionValueItem.swift in Sources */,
				11B35EC8DCB3ADAFA79ECC17 /* TransactionValueItemView.swift in Sources */,
				1A56466B358034FE8E2E5884 /* ManageCoinCell.swift in Sources */,
				1A564469BA136A5532DEF182 /* ManageCoinsTheme.swift in Sources */,
				1A564C41C7DF7E5B3812BE3A /* BalanceEditCell.swift in Sources */,
=======
				11B35A3495FF00B1A3FF4197 /* AuthData.swift in Sources */,
>>>>>>> b0a38679
			);
			runOnlyForDeploymentPostprocessing = 0;
		};
/* End PBXSourcesBuildPhase section */

/* Begin PBXTargetDependency section */
		D3373DC520C658660082BC4A /* PBXTargetDependency */ = {
			isa = PBXTargetDependency;
			target = D3285F4120BD158E00644076 /* Bank Dev T */;
			targetProxy = D3373DC420C658660082BC4A /* PBXContainerItemProxy */;
		};
/* End PBXTargetDependency section */

/* Begin PBXVariantGroup section */
		50AB06B5215A269200A01E4A /* InfoPlist.strings */ = {
			isa = PBXVariantGroup;
			children = (
				50AB06B6215A269200A01E4A /* en */,
				50AB06B8215A269700A01E4A /* ru */,
				50AB06B9215A269900A01E4A /* de */,
				50EED18F218822E200E200AD /* fr */,
				50EED191218822FA00E200AD /* tr */,
				D3B476A321D0D64E008B0C3E /* es */,
				D3B476A521D0D659008B0C3E /* zh */,
			);
			name = InfoPlist.strings;
			sourceTree = "<group>";
		};
		D3B62A9C20CA73A0005A9F80 /* Localizable.strings */ = {
			isa = PBXVariantGroup;
			children = (
				D3B62A9B20CA73A0005A9F80 /* en */,
				50A83FBE213FCB4B008A5F4B /* ru */,
				50E2A266214A67B400C51413 /* de */,
				50EED190218822E200E200AD /* fr */,
				50EED192218822FA00E200AD /* tr */,
				D3B476A421D0D64E008B0C3E /* es */,
				D3B476A621D0D659008B0C3E /* zh */,
			);
			name = Localizable.strings;
			sourceTree = "<group>";
		};
/* End PBXVariantGroup section */

/* Begin XCBuildConfiguration section */
		D3285F5220BD158F00644076 /* Debug */ = {
			isa = XCBuildConfiguration;
			buildSettings = {
				ALWAYS_SEARCH_USER_PATHS = NO;
				ASSETCATALOG_COMPILER_APPICON_NAME = AppIcon;
				CLANG_ANALYZER_LOCALIZABILITY_NONLOCALIZED = YES;
				CLANG_ANALYZER_NONNULL = YES;
				CLANG_ANALYZER_NUMBER_OBJECT_CONVERSION = YES_AGGRESSIVE;
				CLANG_CXX_LANGUAGE_STANDARD = "gnu++14";
				CLANG_CXX_LIBRARY = "libc++";
				CLANG_ENABLE_MODULES = YES;
				CLANG_ENABLE_OBJC_ARC = YES;
				CLANG_ENABLE_OBJC_WEAK = YES;
				CLANG_WARN_BLOCK_CAPTURE_AUTORELEASING = YES;
				CLANG_WARN_BOOL_CONVERSION = YES;
				CLANG_WARN_COMMA = YES;
				CLANG_WARN_CONSTANT_CONVERSION = YES;
				CLANG_WARN_DEPRECATED_OBJC_IMPLEMENTATIONS = YES;
				CLANG_WARN_DIRECT_OBJC_ISA_USAGE = YES_ERROR;
				CLANG_WARN_DOCUMENTATION_COMMENTS = YES;
				CLANG_WARN_EMPTY_BODY = YES;
				CLANG_WARN_ENUM_CONVERSION = YES;
				CLANG_WARN_INFINITE_RECURSION = YES;
				CLANG_WARN_INT_CONVERSION = YES;
				CLANG_WARN_NON_LITERAL_NULL_CONVERSION = YES;
				CLANG_WARN_OBJC_IMPLICIT_RETAIN_SELF = YES;
				CLANG_WARN_OBJC_LITERAL_CONVERSION = YES;
				CLANG_WARN_OBJC_ROOT_CLASS = YES_ERROR;
				CLANG_WARN_RANGE_LOOP_ANALYSIS = YES;
				CLANG_WARN_STRICT_PROTOTYPES = YES;
				CLANG_WARN_SUSPICIOUS_MOVE = YES;
				CLANG_WARN_UNGUARDED_AVAILABILITY = YES_AGGRESSIVE;
				CLANG_WARN_UNREACHABLE_CODE = YES;
				CLANG_WARN__DUPLICATE_METHOD_MATCH = YES;
				CODE_SIGN_IDENTITY = "iPhone Developer";
				CODE_SIGN_STYLE = Manual;
				COPY_PHASE_STRIP = NO;
				CURRENT_PROJECT_VERSION = 1;
				DEBUG_INFORMATION_FORMAT = dwarf;
				DEVELOPMENT_TEAM = HC4MCAXJ66;
				ENABLE_BITCODE = NO;
				ENABLE_STRICT_OBJC_MSGSEND = YES;
				ENABLE_TESTABILITY = YES;
				GCC_C_LANGUAGE_STANDARD = gnu11;
				GCC_DYNAMIC_NO_PIC = NO;
				GCC_NO_COMMON_BLOCKS = YES;
				GCC_OPTIMIZATION_LEVEL = 0;
				GCC_PREPROCESSOR_DEFINITIONS = (
					"DEBUG=1",
					"$(inherited)",
				);
				GCC_WARN_64_TO_32_BIT_CONVERSION = YES;
				GCC_WARN_ABOUT_RETURN_TYPE = YES_ERROR;
				GCC_WARN_UNDECLARED_SELECTOR = YES;
				GCC_WARN_UNINITIALIZED_AUTOS = YES_AGGRESSIVE;
				GCC_WARN_UNUSED_FUNCTION = YES;
				GCC_WARN_UNUSED_VARIABLE = YES;
				INFOPLIST_FILE = BankWallet/Info.plist;
				IPHONEOS_DEPLOYMENT_TARGET = 11.0;
				LD_RUNPATH_SEARCH_PATHS = (
					"$(inherited)",
					"@executable_path/Frameworks",
				);
				MTL_ENABLE_DEBUG_INFO = YES;
				ONLY_ACTIVE_ARCH = YES;
				SDKROOT = iphoneos;
				SWIFT_ACTIVE_COMPILATION_CONDITIONS = DEBUG;
				SWIFT_OPTIMIZATION_LEVEL = "-Onone";
				SWIFT_VERSION = 4.0;
				VERSIONING_SYSTEM = "apple-generic";
			};
			name = Debug;
		};
		D3285F5320BD158F00644076 /* Release */ = {
			isa = XCBuildConfiguration;
			buildSettings = {
				ALWAYS_SEARCH_USER_PATHS = NO;
				ASSETCATALOG_COMPILER_APPICON_NAME = AppIcon;
				CLANG_ANALYZER_LOCALIZABILITY_NONLOCALIZED = YES;
				CLANG_ANALYZER_NONNULL = YES;
				CLANG_ANALYZER_NUMBER_OBJECT_CONVERSION = YES_AGGRESSIVE;
				CLANG_CXX_LANGUAGE_STANDARD = "gnu++14";
				CLANG_CXX_LIBRARY = "libc++";
				CLANG_ENABLE_MODULES = YES;
				CLANG_ENABLE_OBJC_ARC = YES;
				CLANG_ENABLE_OBJC_WEAK = YES;
				CLANG_WARN_BLOCK_CAPTURE_AUTORELEASING = YES;
				CLANG_WARN_BOOL_CONVERSION = YES;
				CLANG_WARN_COMMA = YES;
				CLANG_WARN_CONSTANT_CONVERSION = YES;
				CLANG_WARN_DEPRECATED_OBJC_IMPLEMENTATIONS = YES;
				CLANG_WARN_DIRECT_OBJC_ISA_USAGE = YES_ERROR;
				CLANG_WARN_DOCUMENTATION_COMMENTS = YES;
				CLANG_WARN_EMPTY_BODY = YES;
				CLANG_WARN_ENUM_CONVERSION = YES;
				CLANG_WARN_INFINITE_RECURSION = YES;
				CLANG_WARN_INT_CONVERSION = YES;
				CLANG_WARN_NON_LITERAL_NULL_CONVERSION = YES;
				CLANG_WARN_OBJC_IMPLICIT_RETAIN_SELF = YES;
				CLANG_WARN_OBJC_LITERAL_CONVERSION = YES;
				CLANG_WARN_OBJC_ROOT_CLASS = YES_ERROR;
				CLANG_WARN_RANGE_LOOP_ANALYSIS = YES;
				CLANG_WARN_STRICT_PROTOTYPES = YES;
				CLANG_WARN_SUSPICIOUS_MOVE = YES;
				CLANG_WARN_UNGUARDED_AVAILABILITY = YES_AGGRESSIVE;
				CLANG_WARN_UNREACHABLE_CODE = YES;
				CLANG_WARN__DUPLICATE_METHOD_MATCH = YES;
				CODE_SIGN_IDENTITY = "iPhone Distribution";
				CODE_SIGN_STYLE = Manual;
				COPY_PHASE_STRIP = NO;
				CURRENT_PROJECT_VERSION = 1;
				DEBUG_INFORMATION_FORMAT = "dwarf-with-dsym";
				DEVELOPMENT_TEAM = HC4MCAXJ66;
				ENABLE_BITCODE = NO;
				ENABLE_NS_ASSERTIONS = NO;
				ENABLE_STRICT_OBJC_MSGSEND = YES;
				GCC_C_LANGUAGE_STANDARD = gnu11;
				GCC_NO_COMMON_BLOCKS = YES;
				GCC_WARN_64_TO_32_BIT_CONVERSION = YES;
				GCC_WARN_ABOUT_RETURN_TYPE = YES_ERROR;
				GCC_WARN_UNDECLARED_SELECTOR = YES;
				GCC_WARN_UNINITIALIZED_AUTOS = YES_AGGRESSIVE;
				GCC_WARN_UNUSED_FUNCTION = YES;
				GCC_WARN_UNUSED_VARIABLE = YES;
				INFOPLIST_FILE = BankWallet/Info.plist;
				IPHONEOS_DEPLOYMENT_TARGET = 11.0;
				LD_RUNPATH_SEARCH_PATHS = (
					"$(inherited)",
					"@executable_path/Frameworks",
				);
				MTL_ENABLE_DEBUG_INFO = NO;
				SDKROOT = iphoneos;
				SWIFT_COMPILATION_MODE = wholemodule;
				SWIFT_OPTIMIZATION_LEVEL = "-O";
				SWIFT_VERSION = 4.0;
				VALIDATE_PRODUCT = YES;
				VERSIONING_SYSTEM = "apple-generic";
			};
			name = Release;
		};
		D3285F5520BD158F00644076 /* Debug */ = {
			isa = XCBuildConfiguration;
			baseConfigurationReference = 5026FFF721C3CA280023EEA2 /* Bank Dev T.debug.xcconfig */;
			buildSettings = {
				PRODUCT_BUNDLE_IDENTIFIER = "io.horizontalsystems.bank-wallet.dev.testnet";
				PRODUCT_NAME = "Bank Dev T";
				PROVISIONING_PROFILE_SPECIFIER = "io.horizontalsystems.bank-wallet.dev.testnet Dev";
				TestMode = true;
			};
			name = Debug;
		};
		D3285F5620BD158F00644076 /* Release */ = {
			isa = XCBuildConfiguration;
			baseConfigurationReference = 5026FFF521C3CA280023EEA2 /* Bank Dev T.release.xcconfig */;
			buildSettings = {
				PRODUCT_BUNDLE_IDENTIFIER = "io.horizontalsystems.bank-wallet.dev.testnet";
				PRODUCT_NAME = "Bank Dev T";
				PROVISIONING_PROFILE_SPECIFIER = "io.horizontalsystems.bank-wallet.dev.testnet AdHoc";
				TestMode = true;
			};
			name = Release;
		};
		D3373DC720C658660082BC4A /* Debug */ = {
			isa = XCBuildConfiguration;
			baseConfigurationReference = 3D955ABDB32C63409D8F97FC /* Pods-Bank Tests.debug.xcconfig */;
			buildSettings = {
				BUNDLE_LOADER = "$(TEST_HOST)";
				CODE_SIGN_IDENTITY = "iPhone Developer";
				CODE_SIGN_STYLE = Automatic;
				DEVELOPMENT_TEAM = 72234W6E3D;
				INFOPLIST_FILE = BankWalletTests/Info.plist;
				LD_RUNPATH_SEARCH_PATHS = (
					"$(inherited)",
					"@executable_path/Frameworks",
					"@loader_path/Frameworks",
				);
				PRODUCT_BUNDLE_IDENTIFIER = "io.horizontalsystems.bank-wallet-tests";
				PRODUCT_NAME = "$(TARGET_NAME)";
				PROVISIONING_PROFILE_SPECIFIER = "";
				SWIFT_VERSION = 4.0;
				TARGETED_DEVICE_FAMILY = "1,2";
				TEST_HOST = "$(BUILT_PRODUCTS_DIR)/Bank Dev T.app/Bank Dev T";
			};
			name = Debug;
		};
		D3373DC820C658660082BC4A /* Release */ = {
			isa = XCBuildConfiguration;
			baseConfigurationReference = DD7EA68C34A8C939459143B0 /* Pods-Bank Tests.release.xcconfig */;
			buildSettings = {
				BUNDLE_LOADER = "$(TEST_HOST)";
				CODE_SIGN_IDENTITY = "iPhone Developer";
				CODE_SIGN_STYLE = Automatic;
				DEVELOPMENT_TEAM = 72234W6E3D;
				INFOPLIST_FILE = BankWalletTests/Info.plist;
				LD_RUNPATH_SEARCH_PATHS = (
					"$(inherited)",
					"@executable_path/Frameworks",
					"@loader_path/Frameworks",
				);
				PRODUCT_BUNDLE_IDENTIFIER = "io.horizontalsystems.bank-wallet-tests";
				PRODUCT_NAME = "$(TARGET_NAME)";
				PROVISIONING_PROFILE_SPECIFIER = "";
				SWIFT_VERSION = 4.0;
				TARGETED_DEVICE_FAMILY = "1,2";
				TEST_HOST = "$(BUILT_PRODUCTS_DIR)/Bank Dev T.app/Bank Dev T";
			};
			name = Release;
		};
		D38405CC218317DF007D50AD /* Debug */ = {
			isa = XCBuildConfiguration;
			baseConfigurationReference = 5026FFF821C3CA280023EEA2 /* Bank Dev.debug.xcconfig */;
			buildSettings = {
				PRODUCT_BUNDLE_IDENTIFIER = "io.horizontalsystems.bank-wallet.dev";
				PRODUCT_NAME = "Bank Dev";
				PROVISIONING_PROFILE_SPECIFIER = "io.horizontalsystems.bank-wallet.dev Dev";
				TestMode = false;
			};
			name = Debug;
		};
		D38405CD218317DF007D50AD /* Release */ = {
			isa = XCBuildConfiguration;
			baseConfigurationReference = 5026FFF421C3CA280023EEA2 /* Bank Dev.release.xcconfig */;
			buildSettings = {
				PRODUCT_BUNDLE_IDENTIFIER = "io.horizontalsystems.bank-wallet.dev";
				PRODUCT_NAME = "Bank Dev";
				PROVISIONING_PROFILE_SPECIFIER = "io.horizontalsystems.bank-wallet.dev AdHoc";
				TestMode = false;
			};
			name = Release;
		};
		D38406BC21831B3D007D50AD /* Debug */ = {
			isa = XCBuildConfiguration;
			baseConfigurationReference = 5026FFF921C3CA280023EEA2 /* Bank.debug.xcconfig */;
			buildSettings = {
				PRODUCT_BUNDLE_IDENTIFIER = "io.horizontalsystems.bank-wallet";
				PRODUCT_NAME = Bank;
				PROVISIONING_PROFILE_SPECIFIER = "io.horizontalsystems.bank-wallet Dev";
				TestMode = false;
			};
			name = Debug;
		};
		D38406BD21831B3D007D50AD /* Release */ = {
			isa = XCBuildConfiguration;
			baseConfigurationReference = 5026FFF621C3CA280023EEA2 /* Bank.release.xcconfig */;
			buildSettings = {
				PRODUCT_BUNDLE_IDENTIFIER = "io.horizontalsystems.bank-wallet";
				PRODUCT_NAME = Bank;
				PROVISIONING_PROFILE_SPECIFIER = "io.horizontalsystems.bank-wallet AppStore";
				TestMode = false;
			};
			name = Release;
		};
/* End XCBuildConfiguration section */

/* Begin XCConfigurationList section */
		D3285F3D20BD158E00644076 /* Build configuration list for PBXProject "BankWallet" */ = {
			isa = XCConfigurationList;
			buildConfigurations = (
				D3285F5220BD158F00644076 /* Debug */,
				D3285F5320BD158F00644076 /* Release */,
			);
			defaultConfigurationIsVisible = 0;
			defaultConfigurationName = Release;
		};
		D3285F5420BD158F00644076 /* Build configuration list for PBXNativeTarget "Bank Dev T" */ = {
			isa = XCConfigurationList;
			buildConfigurations = (
				D3285F5520BD158F00644076 /* Debug */,
				D3285F5620BD158F00644076 /* Release */,
			);
			defaultConfigurationIsVisible = 0;
			defaultConfigurationName = Release;
		};
		D3373DC620C658660082BC4A /* Build configuration list for PBXNativeTarget "Bank Tests" */ = {
			isa = XCConfigurationList;
			buildConfigurations = (
				D3373DC720C658660082BC4A /* Debug */,
				D3373DC820C658660082BC4A /* Release */,
			);
			defaultConfigurationIsVisible = 0;
			defaultConfigurationName = Release;
		};
		D38405CB218317DF007D50AD /* Build configuration list for PBXNativeTarget "Bank Dev" */ = {
			isa = XCConfigurationList;
			buildConfigurations = (
				D38405CC218317DF007D50AD /* Debug */,
				D38405CD218317DF007D50AD /* Release */,
			);
			defaultConfigurationIsVisible = 0;
			defaultConfigurationName = Release;
		};
		D38406BB21831B3D007D50AD /* Build configuration list for PBXNativeTarget "Bank" */ = {
			isa = XCConfigurationList;
			buildConfigurations = (
				D38406BC21831B3D007D50AD /* Debug */,
				D38406BD21831B3D007D50AD /* Release */,
			);
			defaultConfigurationIsVisible = 0;
			defaultConfigurationName = Release;
		};
/* End XCConfigurationList section */
	};
	rootObject = D3285F3A20BD158E00644076 /* Project object */;
}<|MERGE_RESOLUTION|>--- conflicted
+++ resolved
@@ -936,11 +936,8 @@
 		11B352A3792AA46E98DDE5B6 /* SendStateViewItemFactoryTests.swift */ = {isa = PBXFileReference; fileEncoding = 4; lastKnownFileType = sourcecode.swift; path = SendStateViewItemFactoryTests.swift; sourceTree = "<group>"; };
 		11B352D114BED753EEBA8B8D /* BitcoinAdapter.swift */ = {isa = PBXFileReference; fileEncoding = 4; lastKnownFileType = sourcecode.swift; path = BitcoinAdapter.swift; sourceTree = "<group>"; };
 		11B352D314A298B6B832F309 /* EthereumAdapter.swift */ = {isa = PBXFileReference; fileEncoding = 4; lastKnownFileType = sourcecode.swift; path = EthereumAdapter.swift; sourceTree = "<group>"; };
-<<<<<<< HEAD
 		11B352DC7180DECC0ACE5EBE /* TransactionValueItemView.swift */ = {isa = PBXFileReference; fileEncoding = 4; lastKnownFileType = sourcecode.swift; path = TransactionValueItemView.swift; sourceTree = "<group>"; };
-=======
 		11B352D70D3A3A2851CCEDA3 /* AuthData.swift */ = {isa = PBXFileReference; fileEncoding = 4; lastKnownFileType = sourcecode.swift; path = AuthData.swift; sourceTree = "<group>"; };
->>>>>>> b0a38679
 		11B3535DD03F9264351E13A9 /* NetworkManager.swift */ = {isa = PBXFileReference; fileEncoding = 4; lastKnownFileType = sourcecode.swift; path = NetworkManager.swift; sourceTree = "<group>"; };
 		11B3535FC407BA20765EBCF4 /* KeyboardObservingViewController.swift */ = {isa = PBXFileReference; fileEncoding = 4; lastKnownFileType = sourcecode.swift; path = KeyboardObservingViewController.swift; sourceTree = "<group>"; };
 		11B353A2F8FFE93DC7E58F98 /* TransactionValueItem.swift */ = {isa = PBXFileReference; fileEncoding = 4; lastKnownFileType = sourcecode.swift; path = TransactionValueItem.swift; sourceTree = "<group>"; };
@@ -1533,11 +1530,8 @@
 				1A5640AA47846498D56A36E6 /* LatestRate.swift */,
 				58AAA7A94D25C20240FD75C6 /* PaymentRequestAddress.swift */,
 				1A56488B2051E9529CE8742E /* LockoutState.swift */,
-<<<<<<< HEAD
 				1A56404690D0235A5183C12D /* Coin.swift */,
-=======
 				11B352D70D3A3A2851CCEDA3 /* AuthData.swift */,
->>>>>>> b0a38679
 			);
 			path = Models;
 			sourceTree = "<group>";
@@ -3024,7 +3018,6 @@
 				1A5649A1763E1ADB6572ECBC /* UptimeProvider.swift in Sources */,
 				1A5645DFFB1EC95815289D1F /* CurrentDateProvider.swift in Sources */,
 				1A5647C0909A28BECA342148 /* LockoutView.swift in Sources */,
-<<<<<<< HEAD
 				1A564375773F7977B14EF1E0 /* Coin.swift in Sources */,
 				11B35807029DA6882DBAAF0C /* BarsProgressView.swift in Sources */,
 				11B355F7D6BA626065AC1C22 /* TransactionValueItem.swift in Sources */,
@@ -3038,9 +3031,7 @@
 				1A5646C180C5050C1F7A4734 /* ManageCoinCell.swift in Sources */,
 				1A564FF3653D4DF42A180896 /* ManageCoinsTheme.swift in Sources */,
 				1A56421861068166E044D0A9 /* BalanceEditCell.swift in Sources */,
-=======
 				11B35542BB8470BFD140E73D /* AuthData.swift in Sources */,
->>>>>>> b0a38679
 			);
 			runOnlyForDeploymentPostprocessing = 0;
 		};
@@ -3334,7 +3325,6 @@
 				1A564AAA92C0EBFB1C26DB29 /* UptimeProvider.swift in Sources */,
 				1A56424C8E4017689EFF5D6D /* CurrentDateProvider.swift in Sources */,
 				1A5647481AAB5BF5A86F9829 /* LockoutView.swift in Sources */,
-<<<<<<< HEAD
 				1A564E286A1C980C944A63A9 /* Coin.swift in Sources */,
 				1A564FD718DF1DD5F82D7B1E /* ManageCoinsModule.swift in Sources */,
 				1A564076F4C5BD7656156603 /* ManageCoinsRouter.swift in Sources */,
@@ -3348,9 +3338,7 @@
 				1A564F614653FD09B495400A /* ManageCoinCell.swift in Sources */,
 				1A5647CE2220F4E29CA539C7 /* ManageCoinsTheme.swift in Sources */,
 				1A56457FA8D4D08F77529DE7 /* BalanceEditCell.swift in Sources */,
-=======
 				11B35406710372339144C92D /* AuthData.swift in Sources */,
->>>>>>> b0a38679
 			);
 			runOnlyForDeploymentPostprocessing = 0;
 		};
@@ -3601,7 +3589,6 @@
 				1A56410880DEEF4B91B3413A /* UptimeProvider.swift in Sources */,
 				1A564E374CD439E2C1334208 /* CurrentDateProvider.swift in Sources */,
 				1A5645EDCB2C77F13BFEB1E2 /* LockoutView.swift in Sources */,
-<<<<<<< HEAD
 				1A564A7ECB966C4711CA1A86 /* Coin.swift in Sources */,
 				1A564B6E513269FED43EA6F2 /* ManageCoinsModule.swift in Sources */,
 				1A564FEE11A00F6D86B5616D /* ManageCoinsRouter.swift in Sources */,
@@ -3615,9 +3602,7 @@
 				1A56466B358034FE8E2E5884 /* ManageCoinCell.swift in Sources */,
 				1A564469BA136A5532DEF182 /* ManageCoinsTheme.swift in Sources */,
 				1A564C41C7DF7E5B3812BE3A /* BalanceEditCell.swift in Sources */,
-=======
 				11B35A3495FF00B1A3FF4197 /* AuthData.swift in Sources */,
->>>>>>> b0a38679
 			);
 			runOnlyForDeploymentPostprocessing = 0;
 		};
