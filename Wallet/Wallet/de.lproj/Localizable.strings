"alert.ok" = "Ok";
"alert.cancel" = "Abbrechnen";
"navigation_bar.cancel" = "Abbrechen";
"done" = "Fertig";
"alert.copy" = "Kopieren";
"alert.share" = "Teilen";
"alert.close" = "Schließen";
"alert.success" = "Erfolgreich";
"alert.copied" = "Kopiert";

"guest.title" = "App Name";
"guest.subtitle" = "Bitcoin, Satoshi Nakamoto";
"guest.create_wallet" = "Wallet erstellen";
"guest.restore_wallet" = "Wallet wiederherstellen";

"restore.title" = "Wallet wiederherstellen";
"restore.description" = "Geben Sie die folgenden Wörter aus Ihrem Papier-Schlüssel:";
"restore.restore" = "Wiederherstellen";
"restore.validation_failed" = "Der eingegebene Wörter ist ungültig";

"backup.intro.title" = "Sicherung";
"backup.intro.subtitle" = "Ihr Papier-Schlüssel ist der einzige Weg, Ihre Satoshi wiederherzustellen, wenn Sie verloren, gestohlen, kaputt oder aktualisiert.\n\nwir zeigen Ihnen eine Liste von Wörtern auf einem Blatt Papier notieren und aufbewahren.";
"backup.intro.later" = "Später";
"backup.intro.backup_now" = "Jetzt sichern";

"backup.words.title" = "Papier-Schlüssel";
"backup.words.back" = "Zurück";
"backup.words.proceed" = "Fortfahren";

"backup.confirmation.title" = "Wort eingeben";
"backup.confirmation.description" = "Geben Sie die folgenden Wörter aus Ihrem Papier-Schlüssel";
"backup.confirmation.failure_alert.text" = "Die eingegebenen Passwörter stimmen nicht überein";
"backup.confirmation.understand" = "Das verstehe ich ";
"backup.confirmation.local_token_bold" = "mein Wallet und Token werden auf diesem Gerät nur und keine Server sicher gehalten";
"backup.confirmation.delete_app_warn" = "Ich verstehe, dass wenn diese app auf ein anderes Gerät verschoben wird oder gelöscht, mein Wallet nur mit dem backup-Satz wiederhergestellt werden können, die ich aufgeschrieben und an einem sicheren Ort gespeichert";
"backup.confirmation.confirm" = "Bestätigen";

"wallet.title" = "Balance";
"wallet.tab_bar_item" = "Balance";
"wallet.send" = "Senden";
"wallet.deposit" = "Empfangen";

"send.title" = "Senden ";
"send.address_placeholder" = "Adresse";
"send.payment_reference_placeholder" = "Zahlungsreferenz";
"send.insufficient_funds" = "Nicht verfügbare Betrag";
"paste" = "Einsetzen";
"amount" = "Betrag";
"more" = "Mehr";
"send" = "Senden";
"back" = "Zurück";

"transactions.title" = "Transaktionen";
"transactions.tab_bar_item" = "Transaktionen";
"transactions.yesterday" = "Gestern";
"transactions.success" = "erfolgreich";
"transactions.pending" = "ausstehend...";
"transactions.from" = "von";
"transactions.to" = "an";
"transactions.filter_all" = "Alle";
"transactions.filter_rBitcoin" = "Bitcoin-R";
"transactions.filter_tBitcoin Cash" = "Bitcoin-T Cash";
"transactions.filter_Bitcoin" = "Bitcoin";


"tx_info.bottom_sheet.title" = "Transaktion";
"tx_info.bottom_sheet.title_received" = "Erhalten";
"tx_info.bottom_sheet.title_sent" = "Gesendet";
"tx_info.bottom_sheet.processing" = "VERARBEITUNG";
"tx_info.bottom_sheet.complete" = "ABGESCHLOSSEN";
"tx_info.bottom_sheet.status" = "Status:";
"tx_info.bottom_sheet.value_when_received" = "Wert beim Empfang:";
"tx_info.bottom_sheet.from_hash" = "Von:";
"tx_info.bottom_sheet.to_hash" = "An:";
"tx_info.bottom_sheet.id_hash" = "ID:";

"full_transaction_info.navigation_bar.title" = "Info";
"full_transaction_info.navigation_bar.share" = "Teilen";
"full_transaction_info.cell.size" = "Größe:";
"full_transaction_info.cell.fee_rate" = "Gebührenrate:";
"full_transaction_info.cell.received_time" = "Empfangene Uhrzeit:";
"full_transaction_info.cell.mined_time" = "Verminte Zeit:";
"full_transaction_info.cell.included_in_block" = "Im Block enthalten:";
"full_transaction_info.cell.confirmations" = "Bestätigungen";
"full_transaction_info.cell.lock_time" = "Sperrzeit:";
"full_transaction_info.cell.from" = "Von:";
"full_transaction_info.cell.to" = "An:";
"full_transaction_info.cell.received" = "Empfangen:";
"full_transaction_info.cell.sent" = "Gesendet:";

"settings.title" = "Einstellungen";
"settings.tab_bar_item" = "Einstellungen";
"settings.cell.security_center" = "Sicherheits-Center";
"settings.cell.base_currency" = "Basiswährung";
"settings.cell.import_wallet" = "Wallet importieren";
"settings.cell.language" = "Sprache";
"settings.cell.about" = "Über";
"settings.cell.light_mode" = "Licht Modus";
"settings.cell.push_notifications" = "Benachrichtigungen";
"settings.cell.app_version" = "App-Version";
"settings.info.title" = "BANK WALLET";
"settings.info.subtitle" = "dezentralisierte App";
"settings.info.link" = "horizontalsystems.io";

"settings_language.title" = "Sprache";

<<<<<<< HEAD
"settings_security.title" = "Security Center";
"settings_security.paper_key" = "Paper Key";
"settings_pin_touch_face.title" = "Pin / Touch ID";
"settings_pin_touch_face.set_pin" = "Set PIN";
"settings_pin_touch_face.change_pin" = "Change PIN";
"settings_pin_touch_face.touch_id" = "Touch ID";

"set_pin_controller.title" = "Enter PIN";
"set_pin_controller.info" = "Your pin will be used to unlock your wallet and send money";
"confirm_pin_controller.title" = "Enter Again";
"confirm_pin_controller.info" = "Confirm PIN";
"confirm_pin_controller.wrong_pin" = "Wrong PIN";

"unlock.cant_save_pin" = "Ouch! We cant save your pin, please contact us asap!";
=======
"settings_security.title" = "Sicherheits-Center";
"settings_security.pin_touch_id" = "PIN / Touch ID";
"settings_security.paper_key" = "Papier-Schlüssel";

"set_pin_controller.title" = "PIN festlegen";
"set_pin_controller.info" = "Ihre Pin wird verwendet werden, um Ihren Wallet zu entsperren und Geld schicken";
"confirm_pin_controller.title" = "Erneut eingeben";
"confirm_pin_controller.info" = "PIN bestätigen";
"confirm_pin_controller.wrong_pin" = "Falscher PIN";
>>>>>>> 35da890a
<|MERGE_RESOLUTION|>--- conflicted
+++ resolved
@@ -104,29 +104,18 @@
 
 "settings_language.title" = "Sprache";
 
-<<<<<<< HEAD
-"settings_security.title" = "Security Center";
-"settings_security.paper_key" = "Paper Key";
+"settings_security.title" = "Sicherheits-Center";
+"settings_security.pin_touch_id" = "PIN / Touch ID";
+"settings_security.paper_key" = "Papier-Schlüssel";
 "settings_pin_touch_face.title" = "Pin / Touch ID";
 "settings_pin_touch_face.set_pin" = "Set PIN";
 "settings_pin_touch_face.change_pin" = "Change PIN";
 "settings_pin_touch_face.touch_id" = "Touch ID";
-
-"set_pin_controller.title" = "Enter PIN";
-"set_pin_controller.info" = "Your pin will be used to unlock your wallet and send money";
-"confirm_pin_controller.title" = "Enter Again";
-"confirm_pin_controller.info" = "Confirm PIN";
-"confirm_pin_controller.wrong_pin" = "Wrong PIN";
-
-"unlock.cant_save_pin" = "Ouch! We cant save your pin, please contact us asap!";
-=======
-"settings_security.title" = "Sicherheits-Center";
-"settings_security.pin_touch_id" = "PIN / Touch ID";
-"settings_security.paper_key" = "Papier-Schlüssel";
 
 "set_pin_controller.title" = "PIN festlegen";
 "set_pin_controller.info" = "Ihre Pin wird verwendet werden, um Ihren Wallet zu entsperren und Geld schicken";
 "confirm_pin_controller.title" = "Erneut eingeben";
 "confirm_pin_controller.info" = "PIN bestätigen";
 "confirm_pin_controller.wrong_pin" = "Falscher PIN";
->>>>>>> 35da890a
+
+"unlock.cant_save_pin" = "Ouch! We cant save your pin, please contact us asap!";