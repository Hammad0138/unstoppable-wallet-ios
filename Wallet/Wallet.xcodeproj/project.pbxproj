--- conflicted
+++ resolved
@@ -901,15 +901,6 @@
 			path = Deposit;
 			sourceTree = "<group>";
 		};
-<<<<<<< HEAD
-		1A564E504EC232DB60836114 /* ViewItems */ = {
-			isa = PBXGroup;
-			children = (
-				1A564C27C6CDAE6E692C4A14 /* TransactionTitleItem.swift */,
-				1A56469DF9D0C335228E88EE /* TransactionTitleItemView.swift */,
-			);
-			path = ViewItems;
-=======
 		47DC31E766A18B34D1590594 /* Pods */ = {
 			isa = PBXGroup;
 			children = (
@@ -919,7 +910,15 @@
 				0D8A12931D87BE8EE9BE445A /* Pods-WalletTests.release.xcconfig */,
 			);
 			name = Pods;
->>>>>>> 8849d819
+			sourceTree = "<group>";
+		};
+		1A564E504EC232DB60836114 /* ViewItems */ = {
+			isa = PBXGroup;
+			children = (
+				1A564C27C6CDAE6E692C4A14 /* TransactionTitleItem.swift */,
+				1A56469DF9D0C335228E88EE /* TransactionTitleItemView.swift */,
+			);
+			path = ViewItems;
 			sourceTree = "<group>";
 		};
 		95AD93BB0A2D5F5C4A435252 /* Frameworks */ = {
