--- conflicted
+++ resolved
@@ -84,12 +84,9 @@
 		11B35F56DE01B03CCFB49E32 /* BackupInteractor.swift in Sources */ = {isa = PBXBuildFile; fileRef = 11B353A3B460BF1B24349F9F /* BackupInteractor.swift */; };
 		11B35F8641C2F7F7FB23B181 /* GuestInteractor.swift in Sources */ = {isa = PBXBuildFile; fileRef = 11B3566ED622AE7606EF76B9 /* GuestInteractor.swift */; };
 		11B35FE41FA9977CC36989D3 /* MainInteractor.swift in Sources */ = {isa = PBXBuildFile; fileRef = 11B35B88A2D6C85E1600F3AF /* MainInteractor.swift */; };
-<<<<<<< HEAD
+		11B35FF4E83C69E67F04C283 /* BlockchainInfo.swift in Sources */ = {isa = PBXBuildFile; fileRef = 11B35956C79B567DC679DD3A /* BlockchainInfo.swift */; };
 		1A5640B712A4253399F52A3B /* WalletTheme.swift in Sources */ = {isa = PBXBuildFile; fileRef = 1A564243436E5185205D0359 /* WalletTheme.swift */; };
 		1A56438249B462DB9B522C7A /* CurrencyHelper.swift in Sources */ = {isa = PBXBuildFile; fileRef = 1A564679937963085A8530F4 /* CurrencyHelper.swift */; };
-=======
-		11B35FF4E83C69E67F04C283 /* BlockchainInfo.swift in Sources */ = {isa = PBXBuildFile; fileRef = 11B35956C79B567DC679DD3A /* BlockchainInfo.swift */; };
->>>>>>> 5960dd5e
 		1A56460F1BB48D4E82C6E257 /* RestoreWordCell.swift in Sources */ = {isa = PBXBuildFile; fileRef = 1A5648D3CF09FF5EBE8321EC /* RestoreWordCell.swift */; };
 		1A56465CE6EFDADE3365DF98 /* AppTheme.swift in Sources */ = {isa = PBXBuildFile; fileRef = 1A5649DB879A57761C09842E /* AppTheme.swift */; };
 		1A564692148E1EE3C2FE2F01 /* UITableView.swift in Sources */ = {isa = PBXBuildFile; fileRef = 1A56456FC2CA3F9AB8D619C9 /* UITableView.swift */; };
@@ -1048,16 +1045,13 @@
 				1A564E291AD4D31A893B9B52 /* UIView.swift in Sources */,
 				1A564AFE8103BA974943D4E7 /* InputFieldTheme.swift in Sources */,
 				1A56465CE6EFDADE3365DF98 /* AppTheme.swift in Sources */,
-<<<<<<< HEAD
+				11B35FF4E83C69E67F04C283 /* BlockchainInfo.swift in Sources */,
+				11B35ED92AC9F98660D4415F /* CoinManager.swift in Sources */,
 				1A564FB62EBBA50489895BEF /* WalletCell.swift in Sources */,
 				1A564AB936D91E4E5FBBAA4C /* WalletHeaderView.swift in Sources */,
 				1A5640B712A4253399F52A3B /* WalletTheme.swift in Sources */,
 				1A564692148E1EE3C2FE2F01 /* UITableView.swift in Sources */,
 				1A56438249B462DB9B522C7A /* CurrencyHelper.swift in Sources */,
-=======
-				11B35FF4E83C69E67F04C283 /* BlockchainInfo.swift in Sources */,
-				11B35ED92AC9F98660D4415F /* CoinManager.swift in Sources */,
->>>>>>> 5960dd5e
 			);
 			runOnlyForDeploymentPostprocessing = 0;
 		};
