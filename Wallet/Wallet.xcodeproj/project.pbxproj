// !$*UTF8*$!
{
	archiveVersion = 1;
	classes = {
	};
	objectVersion = 50;
	objects = {

/* Begin PBXBuildFile section */
		11B350021803A9BE10492F30 /* GuestRouter.swift in Sources */ = {isa = PBXBuildFile; fileRef = 11B35ADA6828A0EF11976938 /* GuestRouter.swift */; };
		11B35002605548E2C12863A5 /* BitcoinUnspentOutput.swift in Sources */ = {isa = PBXBuildFile; fileRef = 11B3520AFDC9167F79AA5C0E /* BitcoinUnspentOutput.swift */; };
		11B3505190C9546B0687BEDD /* BitcoinCashUnspentOutput.swift in Sources */ = {isa = PBXBuildFile; fileRef = 11B35F623CC092F7B6B59520 /* BitcoinCashUnspentOutput.swift */; };
		11B3509D4986461F7D6AACC0 /* WalletBalanceItem.swift in Sources */ = {isa = PBXBuildFile; fileRef = 11B352DCC974C9563197FA6E /* WalletBalanceItem.swift */; };
		11B350BCCC02955A1A7C8E90 /* Ethereum.swift in Sources */ = {isa = PBXBuildFile; fileRef = 11B353A452CFF66B35AB4E5B /* Ethereum.swift */; };
		11B350D777AD9EC148218134 /* DatabaseChangeSet.swift in Sources */ = {isa = PBXBuildFile; fileRef = 11B354F13581B41655B6A6CC /* DatabaseChangeSet.swift */; };
		11B350EBB160E6A0C679BD3C /* GuestPresenterTests.swift in Sources */ = {isa = PBXBuildFile; fileRef = 11B35FF2D2C084366AA66F32 /* GuestPresenterTests.swift */; };
		11B3513A4B558F63630CF68D /* GuestInteractorTests.swift in Sources */ = {isa = PBXBuildFile; fileRef = 11B35618B87C6BBA7D29E8E7 /* GuestInteractorTests.swift */; };
		11B35199B905F813F626AD3C /* BackupPresenterTests.swift in Sources */ = {isa = PBXBuildFile; fileRef = 11B35E402C000B78E52BD5EE /* BackupPresenterTests.swift */; };
		11B3522E2CF47724A4ECD9CE /* UIColor.swift in Sources */ = {isa = PBXBuildFile; fileRef = 11B35D02A4639155F5453ABB /* UIColor.swift */; };
		11B352919DB96F08A6CD6885 /* SettingsModule.swift in Sources */ = {isa = PBXBuildFile; fileRef = 11B35FE128D9CEE89C9F0F6B /* SettingsModule.swift */; };
		11B352A9672E1D863140FAB9 /* TransactionRecordViewItem.swift in Sources */ = {isa = PBXBuildFile; fileRef = 11B35A13B7F3DD8B5E253676 /* TransactionRecordViewItem.swift */; };
		11B352C06D1A024BC977D5FF /* WalletWrapper.swift in Sources */ = {isa = PBXBuildFile; fileRef = 11B353690E9FEEEE1AD692ED /* WalletWrapper.swift */; };
		11B35319892846CB42A23599 /* GuestViewController.xib in Resources */ = {isa = PBXBuildFile; fileRef = 11B35119CB772BB43AE8B1D5 /* GuestViewController.xib */; };
		11B3531C51A0413CE9E255F2 /* GuestPresenter.swift in Sources */ = {isa = PBXBuildFile; fileRef = 11B350896FD41EC360BF7C25 /* GuestPresenter.swift */; };
		11B3533BAE411BA1AD3C233C /* MnemonicManager.swift in Sources */ = {isa = PBXBuildFile; fileRef = 11B359347E497B609AC15319 /* MnemonicManager.swift */; };
		11B3534FB81EC44BC2190DB2 /* WalletManager.swift in Sources */ = {isa = PBXBuildFile; fileRef = 11B359078906A8EE6D4BF822 /* WalletManager.swift */; };
		11B353814993068D6DD2E3D6 /* MainModule.swift in Sources */ = {isa = PBXBuildFile; fileRef = 11B35B96D2BC5994AC8EC794 /* MainModule.swift */; };
		11B3538285F6775A3BDA1B22 /* String.swift in Sources */ = {isa = PBXBuildFile; fileRef = 11B357CB2B48B51957A1275C /* String.swift */; };
		11B3538BCEB71A64DB75C141 /* TransactionsPresenter.swift in Sources */ = {isa = PBXBuildFile; fileRef = 11B3569AE7CDF7E217CAB4EE /* TransactionsPresenter.swift */; };
		11B353C572FF69AE6B444AA9 /* StubWalletDataProvider.swift in Sources */ = {isa = PBXBuildFile; fileRef = 11B35317EC3B04B578A23642 /* StubWalletDataProvider.swift */; };
		11B3543CB731E19B9F69720B /* WalletInteractorTests.swift in Sources */ = {isa = PBXBuildFile; fileRef = 11B353283408846D8582A7B2 /* WalletInteractorTests.swift */; };
		11B3544601D94D63EC87FE26 /* Currency.swift in Sources */ = {isa = PBXBuildFile; fileRef = 11B356DF243F6B9248E6AD42 /* Currency.swift */; };
		11B3546128004E2E5F3CD23A /* RestorePresenter.swift in Sources */ = {isa = PBXBuildFile; fileRef = 11B35BAEE22C144B33661819 /* RestorePresenter.swift */; };
		11B354D04599199832DDAC94 /* Protocols.swift in Sources */ = {isa = PBXBuildFile; fileRef = 11B35A5DE20DD6DD486FAFC0 /* Protocols.swift */; };
		11B354E052C02470D2DB1F92 /* TransactionsInteractor.swift in Sources */ = {isa = PBXBuildFile; fileRef = 11B35BEF7ABBE155593B4DBE /* TransactionsInteractor.swift */; };
		11B3556EC26A15C6DE4FEA12 /* DatabaseManager.swift in Sources */ = {isa = PBXBuildFile; fileRef = 11B35BF649E1344961CE4194 /* DatabaseManager.swift */; };
		11B355D7142B6A76B6A3502E /* WalletInteractor.swift in Sources */ = {isa = PBXBuildFile; fileRef = 11B3511175F5F85BE5677E1A /* WalletInteractor.swift */; };
		11B355F77B9F1E5DF51BC2ED /* RestorePresenterTests.swift in Sources */ = {isa = PBXBuildFile; fileRef = 11B357D8909711ECE37B3C7E /* RestorePresenterTests.swift */; };
		11B355FA3D4072969854E6D4 /* Satoshi.swift in Sources */ = {isa = PBXBuildFile; fileRef = 11B35B6579FEFCD43F0AD126 /* Satoshi.swift */; };
		11B3562EBE695D7BA33927C1 /* StubSettingsProvider.swift in Sources */ = {isa = PBXBuildFile; fileRef = 11B358B19426A636F578B34E /* StubSettingsProvider.swift */; };
		11B3567DE0B5170B081AA50C /* BitcoinCash.swift in Sources */ = {isa = PBXBuildFile; fileRef = 11B353CB20F54D6475817F68 /* BitcoinCash.swift */; };
		11B356949FB74ACE63ABB6E0 /* GuestViewController.swift in Sources */ = {isa = PBXBuildFile; fileRef = 11B353D57AB36A9CF4DEE090 /* GuestViewController.swift */; };
		11B356C850CF9D3ED8AB8F31 /* RestoreInteractorTests.swift in Sources */ = {isa = PBXBuildFile; fileRef = 11B351381CFD795B26A63D7E /* RestoreInteractorTests.swift */; };
		11B356E237EA6202CA8625C8 /* TransactionRecord.swift in Sources */ = {isa = PBXBuildFile; fileRef = 11B35E446D881B620F6D0A26 /* TransactionRecord.swift */; };
		11B3570AB4D8313C86CD4E47 /* DollarCurrency.swift in Sources */ = {isa = PBXBuildFile; fileRef = 11B35DA61939E86DD4A59378 /* DollarCurrency.swift */; };
		11B3573B7C7DFC4E005490F3 /* UserDefaultsStorage.swift in Sources */ = {isa = PBXBuildFile; fileRef = 11B35B079198B54EB8D609CC /* UserDefaultsStorage.swift */; };
		11B357613EB9379724943733 /* SettingsPresenter.swift in Sources */ = {isa = PBXBuildFile; fileRef = 11B358E99DF63240BDC45AC5 /* SettingsPresenter.swift */; };
		11B3576D189B0794404C25BE /* Observable.swift in Sources */ = {isa = PBXBuildFile; fileRef = 11B351109D9C8D98BC8CC696 /* Observable.swift */; };
		11B357941D6FFB7AEF9CB45F /* TextExtensions.swift in Sources */ = {isa = PBXBuildFile; fileRef = 11B351C72700B40AB457AFA8 /* TextExtensions.swift */; };
		11B35799F8F13270FC63ADA5 /* Transaction.swift in Sources */ = {isa = PBXBuildFile; fileRef = 11B35FB8A495A565BAA856C9 /* Transaction.swift */; };
		11B357D903B62DAD830E4685 /* Coin.swift in Sources */ = {isa = PBXBuildFile; fileRef = 11B35C853FA48BC013809863 /* Coin.swift */; };
		11B3586C585791EA7ADD161E /* LocalizationHelper.swift in Sources */ = {isa = PBXBuildFile; fileRef = 11B35F871B19631695FB5EF5 /* LocalizationHelper.swift */; };
		11B358A760BD438603221A95 /* BackupInteractorTests.swift in Sources */ = {isa = PBXBuildFile; fileRef = 11B35D009B0B81FD2595D72B /* BackupInteractorTests.swift */; };
		11B358CBCC7E0E34F7B24DF7 /* Bitcoin.swift in Sources */ = {isa = PBXBuildFile; fileRef = 11B35D64A5D075139531EB44 /* Bitcoin.swift */; };
		11B358FC0506C474AED7C3AA /* SettingsRouter.swift in Sources */ = {isa = PBXBuildFile; fileRef = 11B35579A4D79791ACF1BC91 /* SettingsRouter.swift */; };
		11B3590F4A4B907B7B6CD080 /* RestoreInteractor.swift in Sources */ = {isa = PBXBuildFile; fileRef = 11B354E15658C8BF7D5268D9 /* RestoreInteractor.swift */; };
		11B3594A00EC93E25A74453C /* RandomProvider.swift in Sources */ = {isa = PBXBuildFile; fileRef = 11B352AA010C205391095524 /* RandomProvider.swift */; };
		11B3595FAD092F8BA57DC3D9 /* Factory.swift in Sources */ = {isa = PBXBuildFile; fileRef = 11B351CAAA3EB1437B492DD8 /* Factory.swift */; };
		11B359ABDCF9AF0E334F3741 /* ExchangeRate.swift in Sources */ = {isa = PBXBuildFile; fileRef = 11B35A705443145AD6D71408 /* ExchangeRate.swift */; };
		11B35A0FCD2E65066D22D984 /* WalletBalanceViewItem.swift in Sources */ = {isa = PBXBuildFile; fileRef = 11B35458E7255EFB7BD0FB67 /* WalletBalanceViewItem.swift */; };
		11B35A9409FD0D29BCFF7CC6 /* MainRouter.swift in Sources */ = {isa = PBXBuildFile; fileRef = 11B35D163D12BE823AF54E97 /* MainRouter.swift */; };
		11B35ADC65D620B9F7C2608E /* CoinValue.swift in Sources */ = {isa = PBXBuildFile; fileRef = 11B35B466B8FF6754E47DACD /* CoinValue.swift */; };
		11B35B13C3F8532568AE83E5 /* WalletModule.swift in Sources */ = {isa = PBXBuildFile; fileRef = 11B35DC5A4019EA28C92B1E7 /* WalletModule.swift */; };
		11B35B3D57BC0A2E01C41F77 /* WalletData.swift in Sources */ = {isa = PBXBuildFile; fileRef = 11B35F0AFFE045953BD45808 /* WalletData.swift */; };
		11B35B6712B335EB92C520BB /* WalletPresenterTests.swift in Sources */ = {isa = PBXBuildFile; fileRef = 11B354BE6CD56FBA4B3D5197 /* WalletPresenterTests.swift */; };
		11B35B69063AB2169EE50580 /* MainPresenter.swift in Sources */ = {isa = PBXBuildFile; fileRef = 11B359E7A75E6B92D1305F40 /* MainPresenter.swift */; };
		11B35B99F2CB665E76E66A91 /* TransactionsRouter.swift in Sources */ = {isa = PBXBuildFile; fileRef = 11B3520E9F70FFB8CC2D25A3 /* TransactionsRouter.swift */; };
		11B35B9E5EE7D77696BE2432 /* RealmManager.swift in Sources */ = {isa = PBXBuildFile; fileRef = 11B35D54E8B848A105C9B17E /* RealmManager.swift */; };
		11B35BA21EAB383C3DE6FA5A /* WalletRouter.swift in Sources */ = {isa = PBXBuildFile; fileRef = 11B35DDABED90E97417092F5 /* WalletRouter.swift */; };
		11B35BCBBF60CA8A041E97B0 /* BackupRouter.swift in Sources */ = {isa = PBXBuildFile; fileRef = 11B35D66E95B16C32E3796E8 /* BackupRouter.swift */; };
		11B35BCEC18400181DF64491 /* RestoreRouter.swift in Sources */ = {isa = PBXBuildFile; fileRef = 11B35142DB758C8B2397D115 /* RestoreRouter.swift */; };
		11B35BFADC930EF5007A177F /* RestoreModule.swift in Sources */ = {isa = PBXBuildFile; fileRef = 11B358586003E20B167B1442 /* RestoreModule.swift */; };
		11B35C16BB5B927232B0CC6C /* LoginManager.swift in Sources */ = {isa = PBXBuildFile; fileRef = 11B355A302807B60A6E32FEF /* LoginManager.swift */; };
		11B35C8A65E697F7FE0FA133 /* MnemonicWordsList.swift in Sources */ = {isa = PBXBuildFile; fileRef = 11B35DA52A0132F1EC67824A /* MnemonicWordsList.swift */; };
		11B35CBAB5F1BF7AAF6543A3 /* WalletPresenter.swift in Sources */ = {isa = PBXBuildFile; fileRef = 11B356A624E0982E0D90F9BB /* WalletPresenter.swift */; };
		11B35CCB29E73CAB6D26C949 /* TransactionsModule.swift in Sources */ = {isa = PBXBuildFile; fileRef = 11B35687F7521B1F22786638 /* TransactionsModule.swift */; };
		11B35CE6041F88972EBB3CDE /* CurrencyValue.swift in Sources */ = {isa = PBXBuildFile; fileRef = 11B3589DC1945CAFBEEB1EED /* CurrencyValue.swift */; };
		11B35D1E39102FA5DAA9F974 /* LaunchRouter.swift in Sources */ = {isa = PBXBuildFile; fileRef = 11B35C7DCF9B7894F7600623 /* LaunchRouter.swift */; };
		11B35D342DC538BA233BBA5A /* NetworkManager.swift in Sources */ = {isa = PBXBuildFile; fileRef = 11B35A38944BA21D959718C7 /* NetworkManager.swift */; };
		11B35DA379AE43A774D84246 /* BackupModule.swift in Sources */ = {isa = PBXBuildFile; fileRef = 11B356CEB7192CE21DD1BC8B /* BackupModule.swift */; };
		11B35DD6FFE1E112E9FCC63E /* GuestModule.swift in Sources */ = {isa = PBXBuildFile; fileRef = 11B35BC220F1D90BF6BF3AAF /* GuestModule.swift */; };
		11B35E9C0E8F38C063A48367 /* BackupPresenter.swift in Sources */ = {isa = PBXBuildFile; fileRef = 11B355771A1D96DB96FBC975 /* BackupPresenter.swift */; };
		11B35EE50DDE3DED7202F3A7 /* CollectionChangeSet.swift in Sources */ = {isa = PBXBuildFile; fileRef = 11B3510E674EE0BEAB506C74 /* CollectionChangeSet.swift */; };
		11B35F56DE01B03CCFB49E32 /* BackupInteractor.swift in Sources */ = {isa = PBXBuildFile; fileRef = 11B353A3B460BF1B24349F9F /* BackupInteractor.swift */; };
		11B35F8641C2F7F7FB23B181 /* GuestInteractor.swift in Sources */ = {isa = PBXBuildFile; fileRef = 11B3566ED622AE7606EF76B9 /* GuestInteractor.swift */; };
		11B35FE41FA9977CC36989D3 /* MainInteractor.swift in Sources */ = {isa = PBXBuildFile; fileRef = 11B35B88A2D6C85E1600F3AF /* MainInteractor.swift */; };
		1A56460F1BB48D4E82C6E257 /* RestoreWordCell.swift in Sources */ = {isa = PBXBuildFile; fileRef = 1A5648D3CF09FF5EBE8321EC /* RestoreWordCell.swift */; };
		1A56481D88BB7B6EE8FC92C0 /* KeyboardObservingViewController.swift in Sources */ = {isa = PBXBuildFile; fileRef = 1A564B7491C37F836433E06F /* KeyboardObservingViewController.swift */; };
		1A564A46D655BA99B1C0DAF7 /* DescriptionCollectionHeader.swift in Sources */ = {isa = PBXBuildFile; fileRef = 1A564E60ED94EDDE153519AA /* DescriptionCollectionHeader.swift */; };
		1A564A60B8D7970C7CA6C0D3 /* UICollectionView.swift in Sources */ = {isa = PBXBuildFile; fileRef = 1A564C6D65505783F4266294 /* UICollectionView.swift */; };
		1A564AFE8103BA974943D4E7 /* InputFieldTheme.swift in Sources */ = {isa = PBXBuildFile; fileRef = 1A564939814A9D9F47D41EEB /* InputFieldTheme.swift */; };
		1A564D70A5B3A36B5348A656 /* Button.swift in Sources */ = {isa = PBXBuildFile; fileRef = 1A5649EA05E33DEBFA508CDB /* Button.swift */; };
		1A564E291AD4D31A893B9B52 /* UIView.swift in Sources */ = {isa = PBXBuildFile; fileRef = 1A564CBC6EC3E2111514EC4D /* UIView.swift */; };
		4FFC912E7E11D506DC05EFA7 /* Pods_WalletTests.framework in Frameworks */ = {isa = PBXBuildFile; fileRef = D5F5D323E150F570A893EA81 /* Pods_WalletTests.framework */; };
		509E3D2420E398610095452C /* RestoreTheme.swift in Sources */ = {isa = PBXBuildFile; fileRef = 509E3D2320E398610095452C /* RestoreTheme.swift */; };
		50B7C38420D918DE0070E1E8 /* IndexedInputField.swift in Sources */ = {isa = PBXBuildFile; fileRef = 50B7C38220D918DE0070E1E8 /* IndexedInputField.swift */; };
<<<<<<< HEAD
=======
		50B7C38520D918DE0070E1E8 /* IndexedInputField.xib in Resources */ = {isa = PBXBuildFile; fileRef = 50B7C38320D918DE0070E1E8 /* IndexedInputField.xib */; };
		D322EBF120E4914D00C05A48 /* TransactionRecordCell.swift in Sources */ = {isa = PBXBuildFile; fileRef = D322EBEF20E4914D00C05A48 /* TransactionRecordCell.swift */; };
		D322EBF220E4914D00C05A48 /* TransactionRecordCell.xib in Resources */ = {isa = PBXBuildFile; fileRef = D322EBF020E4914D00C05A48 /* TransactionRecordCell.xib */; };
>>>>>>> 5ae3f6ab
		D3285F4620BD158E00644076 /* AppDelegate.swift in Sources */ = {isa = PBXBuildFile; fileRef = D3285F4520BD158E00644076 /* AppDelegate.swift */; };
		D3285F4820BD158E00644076 /* ViewController.swift in Sources */ = {isa = PBXBuildFile; fileRef = D3285F4720BD158E00644076 /* ViewController.swift */; };
		D3285F4D20BD158F00644076 /* Assets.xcassets in Resources */ = {isa = PBXBuildFile; fileRef = D3285F4C20BD158F00644076 /* Assets.xcassets */; };
		D3373D9520BEC7B30082BC4A /* AVFoundation.framework in Frameworks */ = {isa = PBXBuildFile; fileRef = D3373D9420BEC7B30082BC4A /* AVFoundation.framework */; };
		D3373DB220C52F640082BC4A /* LaunchScreen.xib in Resources */ = {isa = PBXBuildFile; fileRef = D3373DB120C52F640082BC4A /* LaunchScreen.xib */; };
		D3373DB920C564450082BC4A /* BackupWordsController.swift in Sources */ = {isa = PBXBuildFile; fileRef = D3373DB720C564450082BC4A /* BackupWordsController.swift */; };
		D3373DBA20C564450082BC4A /* BackupWordsController.xib in Resources */ = {isa = PBXBuildFile; fileRef = D3373DB820C564450082BC4A /* BackupWordsController.xib */; };
		D3373DCB20C67B5B0082BC4A /* GeneratedMocks.swift in Sources */ = {isa = PBXBuildFile; fileRef = D3373DCA20C67B5B0082BC4A /* GeneratedMocks.swift */; };
		D3373DCE20C6B21C0082BC4A /* RestoreViewController.swift in Sources */ = {isa = PBXBuildFile; fileRef = D3373DCC20C6B21C0082BC4A /* RestoreViewController.swift */; };
		D3373DCF20C6B21C0082BC4A /* RestoreViewController.xib in Resources */ = {isa = PBXBuildFile; fileRef = D3373DCD20C6B21C0082BC4A /* RestoreViewController.xib */; };
		D348A76E20C7C44500803B9E /* BackupNavigationController.swift in Sources */ = {isa = PBXBuildFile; fileRef = D348A76C20C7C44500803B9E /* BackupNavigationController.swift */; };
		D348A77220C7C58900803B9E /* BackupIntroController.swift in Sources */ = {isa = PBXBuildFile; fileRef = D348A77020C7C58900803B9E /* BackupIntroController.swift */; };
		D348A77320C7C58900803B9E /* BackupIntroController.xib in Resources */ = {isa = PBXBuildFile; fileRef = D348A77120C7C58900803B9E /* BackupIntroController.xib */; };
		D348A77620C7D34100803B9E /* BackupConfirmationController.swift in Sources */ = {isa = PBXBuildFile; fileRef = D348A77420C7D34100803B9E /* BackupConfirmationController.swift */; };
		D348A77720C7D34100803B9E /* BackupConfirmationController.xib in Resources */ = {isa = PBXBuildFile; fileRef = D348A77520C7D34100803B9E /* BackupConfirmationController.xib */; };
		D3B62A8320C9522A005A9F80 /* CoreBitcoin.framework in Frameworks */ = {isa = PBXBuildFile; fileRef = D3373DAF20BFB4FE0082BC4A /* CoreBitcoin.framework */; };
		D3B62A8A20CA40DC005A9F80 /* MainViewController.swift in Sources */ = {isa = PBXBuildFile; fileRef = D3B62A8820CA40DC005A9F80 /* MainViewController.swift */; };
		D3B62A8B20CA40DC005A9F80 /* MainViewController.xib in Resources */ = {isa = PBXBuildFile; fileRef = D3B62A8920CA40DC005A9F80 /* MainViewController.xib */; };
		D3B62A8E20CA436F005A9F80 /* WalletViewController.swift in Sources */ = {isa = PBXBuildFile; fileRef = D3B62A8C20CA436F005A9F80 /* WalletViewController.swift */; };
		D3B62A8F20CA436F005A9F80 /* WalletViewController.xib in Resources */ = {isa = PBXBuildFile; fileRef = D3B62A8D20CA436F005A9F80 /* WalletViewController.xib */; };
		D3B62A9220CA467E005A9F80 /* TransactionsViewController.swift in Sources */ = {isa = PBXBuildFile; fileRef = D3B62A9020CA467E005A9F80 /* TransactionsViewController.swift */; };
		D3B62A9320CA467E005A9F80 /* TransactionsViewController.xib in Resources */ = {isa = PBXBuildFile; fileRef = D3B62A9120CA467E005A9F80 /* TransactionsViewController.xib */; };
		D3B62A9620CA46EB005A9F80 /* SettingsViewController.swift in Sources */ = {isa = PBXBuildFile; fileRef = D3B62A9420CA46EB005A9F80 /* SettingsViewController.swift */; };
		D3B62A9720CA46EB005A9F80 /* SettingsViewController.xib in Resources */ = {isa = PBXBuildFile; fileRef = D3B62A9520CA46EB005A9F80 /* SettingsViewController.xib */; };
		D3B62A9A20CA73A0005A9F80 /* Localizable.strings in Resources */ = {isa = PBXBuildFile; fileRef = D3B62A9C20CA73A0005A9F80 /* Localizable.strings */; };
		D3B62A9E20CA88BF005A9F80 /* Theme.xcassets in Resources */ = {isa = PBXBuildFile; fileRef = D3B62A9D20CA88BF005A9F80 /* Theme.xcassets */; };
		ED00FF1BB226F7DD21685D86 /* Pods_Wallet.framework in Frameworks */ = {isa = PBXBuildFile; fileRef = B387EF06E93BBDBAEEFF66EE /* Pods_Wallet.framework */; };
/* End PBXBuildFile section */

/* Begin PBXContainerItemProxy section */
		D3373DC420C658660082BC4A /* PBXContainerItemProxy */ = {
			isa = PBXContainerItemProxy;
			containerPortal = D3285F3A20BD158E00644076 /* Project object */;
			proxyType = 1;
			remoteGlobalIDString = D3285F4120BD158E00644076;
			remoteInfo = Wallet;
		};
/* End PBXContainerItemProxy section */

/* Begin PBXFileReference section */
		0B2B5692D7E4046733FCEBF9 /* Pods-Wallet.release.xcconfig */ = {isa = PBXFileReference; includeInIndex = 1; lastKnownFileType = text.xcconfig; name = "Pods-Wallet.release.xcconfig"; path = "Pods/Target Support Files/Pods-Wallet/Pods-Wallet.release.xcconfig"; sourceTree = "<group>"; };
		11B350896FD41EC360BF7C25 /* GuestPresenter.swift */ = {isa = PBXFileReference; fileEncoding = 4; lastKnownFileType = sourcecode.swift; path = GuestPresenter.swift; sourceTree = "<group>"; };
		11B3510E674EE0BEAB506C74 /* CollectionChangeSet.swift */ = {isa = PBXFileReference; fileEncoding = 4; lastKnownFileType = sourcecode.swift; path = CollectionChangeSet.swift; sourceTree = "<group>"; };
		11B351109D9C8D98BC8CC696 /* Observable.swift */ = {isa = PBXFileReference; fileEncoding = 4; lastKnownFileType = sourcecode.swift; path = Observable.swift; sourceTree = "<group>"; };
		11B3511175F5F85BE5677E1A /* WalletInteractor.swift */ = {isa = PBXFileReference; fileEncoding = 4; lastKnownFileType = sourcecode.swift; path = WalletInteractor.swift; sourceTree = "<group>"; };
		11B35119CB772BB43AE8B1D5 /* GuestViewController.xib */ = {isa = PBXFileReference; lastKnownFileType = file.xib; path = GuestViewController.xib; sourceTree = "<group>"; };
		11B351381CFD795B26A63D7E /* RestoreInteractorTests.swift */ = {isa = PBXFileReference; fileEncoding = 4; lastKnownFileType = sourcecode.swift; path = RestoreInteractorTests.swift; sourceTree = "<group>"; };
		11B35142DB758C8B2397D115 /* RestoreRouter.swift */ = {isa = PBXFileReference; fileEncoding = 4; lastKnownFileType = sourcecode.swift; path = RestoreRouter.swift; sourceTree = "<group>"; };
		11B351C72700B40AB457AFA8 /* TextExtensions.swift */ = {isa = PBXFileReference; fileEncoding = 4; lastKnownFileType = sourcecode.swift; path = TextExtensions.swift; sourceTree = "<group>"; };
		11B351CAAA3EB1437B492DD8 /* Factory.swift */ = {isa = PBXFileReference; fileEncoding = 4; lastKnownFileType = sourcecode.swift; path = Factory.swift; sourceTree = "<group>"; };
		11B3520AFDC9167F79AA5C0E /* BitcoinUnspentOutput.swift */ = {isa = PBXFileReference; fileEncoding = 4; lastKnownFileType = sourcecode.swift; path = BitcoinUnspentOutput.swift; sourceTree = "<group>"; };
		11B3520E9F70FFB8CC2D25A3 /* TransactionsRouter.swift */ = {isa = PBXFileReference; fileEncoding = 4; lastKnownFileType = sourcecode.swift; path = TransactionsRouter.swift; sourceTree = "<group>"; };
		11B352AA010C205391095524 /* RandomProvider.swift */ = {isa = PBXFileReference; fileEncoding = 4; lastKnownFileType = sourcecode.swift; path = RandomProvider.swift; sourceTree = "<group>"; };
		11B352DCC974C9563197FA6E /* WalletBalanceItem.swift */ = {isa = PBXFileReference; fileEncoding = 4; lastKnownFileType = sourcecode.swift; path = WalletBalanceItem.swift; sourceTree = "<group>"; };
		11B35317EC3B04B578A23642 /* StubWalletDataProvider.swift */ = {isa = PBXFileReference; fileEncoding = 4; lastKnownFileType = sourcecode.swift; path = StubWalletDataProvider.swift; sourceTree = "<group>"; };
		11B353283408846D8582A7B2 /* WalletInteractorTests.swift */ = {isa = PBXFileReference; fileEncoding = 4; lastKnownFileType = sourcecode.swift; path = WalletInteractorTests.swift; sourceTree = "<group>"; };
		11B353690E9FEEEE1AD692ED /* WalletWrapper.swift */ = {isa = PBXFileReference; fileEncoding = 4; lastKnownFileType = sourcecode.swift; path = WalletWrapper.swift; sourceTree = "<group>"; };
		11B353A3B460BF1B24349F9F /* BackupInteractor.swift */ = {isa = PBXFileReference; fileEncoding = 4; lastKnownFileType = sourcecode.swift; path = BackupInteractor.swift; sourceTree = "<group>"; };
		11B353A452CFF66B35AB4E5B /* Ethereum.swift */ = {isa = PBXFileReference; fileEncoding = 4; lastKnownFileType = sourcecode.swift; path = Ethereum.swift; sourceTree = "<group>"; };
		11B353CB20F54D6475817F68 /* BitcoinCash.swift */ = {isa = PBXFileReference; fileEncoding = 4; lastKnownFileType = sourcecode.swift; path = BitcoinCash.swift; sourceTree = "<group>"; };
		11B353D57AB36A9CF4DEE090 /* GuestViewController.swift */ = {isa = PBXFileReference; fileEncoding = 4; lastKnownFileType = sourcecode.swift; path = GuestViewController.swift; sourceTree = "<group>"; };
		11B35458E7255EFB7BD0FB67 /* WalletBalanceViewItem.swift */ = {isa = PBXFileReference; fileEncoding = 4; lastKnownFileType = sourcecode.swift; path = WalletBalanceViewItem.swift; sourceTree = "<group>"; };
		11B354BE6CD56FBA4B3D5197 /* WalletPresenterTests.swift */ = {isa = PBXFileReference; fileEncoding = 4; lastKnownFileType = sourcecode.swift; path = WalletPresenterTests.swift; sourceTree = "<group>"; };
		11B354E15658C8BF7D5268D9 /* RestoreInteractor.swift */ = {isa = PBXFileReference; fileEncoding = 4; lastKnownFileType = sourcecode.swift; path = RestoreInteractor.swift; sourceTree = "<group>"; };
		11B354F13581B41655B6A6CC /* DatabaseChangeSet.swift */ = {isa = PBXFileReference; fileEncoding = 4; lastKnownFileType = sourcecode.swift; path = DatabaseChangeSet.swift; sourceTree = "<group>"; };
		11B355771A1D96DB96FBC975 /* BackupPresenter.swift */ = {isa = PBXFileReference; fileEncoding = 4; lastKnownFileType = sourcecode.swift; path = BackupPresenter.swift; sourceTree = "<group>"; };
		11B35579A4D79791ACF1BC91 /* SettingsRouter.swift */ = {isa = PBXFileReference; fileEncoding = 4; lastKnownFileType = sourcecode.swift; path = SettingsRouter.swift; sourceTree = "<group>"; };
		11B355A302807B60A6E32FEF /* LoginManager.swift */ = {isa = PBXFileReference; fileEncoding = 4; lastKnownFileType = sourcecode.swift; path = LoginManager.swift; sourceTree = "<group>"; };
		11B35618B87C6BBA7D29E8E7 /* GuestInteractorTests.swift */ = {isa = PBXFileReference; fileEncoding = 4; lastKnownFileType = sourcecode.swift; path = GuestInteractorTests.swift; sourceTree = "<group>"; };
		11B3566ED622AE7606EF76B9 /* GuestInteractor.swift */ = {isa = PBXFileReference; fileEncoding = 4; lastKnownFileType = sourcecode.swift; path = GuestInteractor.swift; sourceTree = "<group>"; };
		11B35687F7521B1F22786638 /* TransactionsModule.swift */ = {isa = PBXFileReference; fileEncoding = 4; lastKnownFileType = sourcecode.swift; path = TransactionsModule.swift; sourceTree = "<group>"; };
		11B3569AE7CDF7E217CAB4EE /* TransactionsPresenter.swift */ = {isa = PBXFileReference; fileEncoding = 4; lastKnownFileType = sourcecode.swift; path = TransactionsPresenter.swift; sourceTree = "<group>"; };
		11B356A624E0982E0D90F9BB /* WalletPresenter.swift */ = {isa = PBXFileReference; fileEncoding = 4; lastKnownFileType = sourcecode.swift; path = WalletPresenter.swift; sourceTree = "<group>"; };
		11B356CEB7192CE21DD1BC8B /* BackupModule.swift */ = {isa = PBXFileReference; fileEncoding = 4; lastKnownFileType = sourcecode.swift; path = BackupModule.swift; sourceTree = "<group>"; };
		11B356DF243F6B9248E6AD42 /* Currency.swift */ = {isa = PBXFileReference; fileEncoding = 4; lastKnownFileType = sourcecode.swift; path = Currency.swift; sourceTree = "<group>"; };
		11B357CB2B48B51957A1275C /* String.swift */ = {isa = PBXFileReference; fileEncoding = 4; lastKnownFileType = sourcecode.swift; path = String.swift; sourceTree = "<group>"; };
		11B357D8909711ECE37B3C7E /* RestorePresenterTests.swift */ = {isa = PBXFileReference; fileEncoding = 4; lastKnownFileType = sourcecode.swift; path = RestorePresenterTests.swift; sourceTree = "<group>"; };
		11B358586003E20B167B1442 /* RestoreModule.swift */ = {isa = PBXFileReference; fileEncoding = 4; lastKnownFileType = sourcecode.swift; path = RestoreModule.swift; sourceTree = "<group>"; };
		11B3589DC1945CAFBEEB1EED /* CurrencyValue.swift */ = {isa = PBXFileReference; fileEncoding = 4; lastKnownFileType = sourcecode.swift; path = CurrencyValue.swift; sourceTree = "<group>"; };
		11B358B19426A636F578B34E /* StubSettingsProvider.swift */ = {isa = PBXFileReference; fileEncoding = 4; lastKnownFileType = sourcecode.swift; path = StubSettingsProvider.swift; sourceTree = "<group>"; };
		11B358E99DF63240BDC45AC5 /* SettingsPresenter.swift */ = {isa = PBXFileReference; fileEncoding = 4; lastKnownFileType = sourcecode.swift; path = SettingsPresenter.swift; sourceTree = "<group>"; };
		11B359078906A8EE6D4BF822 /* WalletManager.swift */ = {isa = PBXFileReference; fileEncoding = 4; lastKnownFileType = sourcecode.swift; path = WalletManager.swift; sourceTree = "<group>"; };
		11B359347E497B609AC15319 /* MnemonicManager.swift */ = {isa = PBXFileReference; fileEncoding = 4; lastKnownFileType = sourcecode.swift; path = MnemonicManager.swift; sourceTree = "<group>"; };
		11B359E7A75E6B92D1305F40 /* MainPresenter.swift */ = {isa = PBXFileReference; fileEncoding = 4; lastKnownFileType = sourcecode.swift; path = MainPresenter.swift; sourceTree = "<group>"; };
		11B35A13B7F3DD8B5E253676 /* TransactionRecordViewItem.swift */ = {isa = PBXFileReference; fileEncoding = 4; lastKnownFileType = sourcecode.swift; path = TransactionRecordViewItem.swift; sourceTree = "<group>"; };
		11B35A38944BA21D959718C7 /* NetworkManager.swift */ = {isa = PBXFileReference; fileEncoding = 4; lastKnownFileType = sourcecode.swift; path = NetworkManager.swift; sourceTree = "<group>"; };
		11B35A5DE20DD6DD486FAFC0 /* Protocols.swift */ = {isa = PBXFileReference; fileEncoding = 4; lastKnownFileType = sourcecode.swift; path = Protocols.swift; sourceTree = "<group>"; };
		11B35A705443145AD6D71408 /* ExchangeRate.swift */ = {isa = PBXFileReference; fileEncoding = 4; lastKnownFileType = sourcecode.swift; path = ExchangeRate.swift; sourceTree = "<group>"; };
		11B35ADA6828A0EF11976938 /* GuestRouter.swift */ = {isa = PBXFileReference; fileEncoding = 4; lastKnownFileType = sourcecode.swift; path = GuestRouter.swift; sourceTree = "<group>"; };
		11B35B079198B54EB8D609CC /* UserDefaultsStorage.swift */ = {isa = PBXFileReference; fileEncoding = 4; lastKnownFileType = sourcecode.swift; path = UserDefaultsStorage.swift; sourceTree = "<group>"; };
		11B35B466B8FF6754E47DACD /* CoinValue.swift */ = {isa = PBXFileReference; fileEncoding = 4; lastKnownFileType = sourcecode.swift; path = CoinValue.swift; sourceTree = "<group>"; };
		11B35B6579FEFCD43F0AD126 /* Satoshi.swift */ = {isa = PBXFileReference; fileEncoding = 4; lastKnownFileType = sourcecode.swift; path = Satoshi.swift; sourceTree = "<group>"; };
		11B35B88A2D6C85E1600F3AF /* MainInteractor.swift */ = {isa = PBXFileReference; fileEncoding = 4; lastKnownFileType = sourcecode.swift; path = MainInteractor.swift; sourceTree = "<group>"; };
		11B35B96D2BC5994AC8EC794 /* MainModule.swift */ = {isa = PBXFileReference; fileEncoding = 4; lastKnownFileType = sourcecode.swift; path = MainModule.swift; sourceTree = "<group>"; };
		11B35BAEE22C144B33661819 /* RestorePresenter.swift */ = {isa = PBXFileReference; fileEncoding = 4; lastKnownFileType = sourcecode.swift; path = RestorePresenter.swift; sourceTree = "<group>"; };
		11B35BC220F1D90BF6BF3AAF /* GuestModule.swift */ = {isa = PBXFileReference; fileEncoding = 4; lastKnownFileType = sourcecode.swift; path = GuestModule.swift; sourceTree = "<group>"; };
		11B35BEF7ABBE155593B4DBE /* TransactionsInteractor.swift */ = {isa = PBXFileReference; fileEncoding = 4; lastKnownFileType = sourcecode.swift; path = TransactionsInteractor.swift; sourceTree = "<group>"; };
		11B35BF649E1344961CE4194 /* DatabaseManager.swift */ = {isa = PBXFileReference; fileEncoding = 4; lastKnownFileType = sourcecode.swift; path = DatabaseManager.swift; sourceTree = "<group>"; };
		11B35C7DCF9B7894F7600623 /* LaunchRouter.swift */ = {isa = PBXFileReference; fileEncoding = 4; lastKnownFileType = sourcecode.swift; path = LaunchRouter.swift; sourceTree = "<group>"; };
		11B35C853FA48BC013809863 /* Coin.swift */ = {isa = PBXFileReference; fileEncoding = 4; lastKnownFileType = sourcecode.swift; path = Coin.swift; sourceTree = "<group>"; };
		11B35D009B0B81FD2595D72B /* BackupInteractorTests.swift */ = {isa = PBXFileReference; fileEncoding = 4; lastKnownFileType = sourcecode.swift; path = BackupInteractorTests.swift; sourceTree = "<group>"; };
		11B35D02A4639155F5453ABB /* UIColor.swift */ = {isa = PBXFileReference; fileEncoding = 4; lastKnownFileType = sourcecode.swift; path = UIColor.swift; sourceTree = "<group>"; };
		11B35D163D12BE823AF54E97 /* MainRouter.swift */ = {isa = PBXFileReference; fileEncoding = 4; lastKnownFileType = sourcecode.swift; path = MainRouter.swift; sourceTree = "<group>"; };
		11B35D54E8B848A105C9B17E /* RealmManager.swift */ = {isa = PBXFileReference; fileEncoding = 4; lastKnownFileType = sourcecode.swift; path = RealmManager.swift; sourceTree = "<group>"; };
		11B35D64A5D075139531EB44 /* Bitcoin.swift */ = {isa = PBXFileReference; fileEncoding = 4; lastKnownFileType = sourcecode.swift; path = Bitcoin.swift; sourceTree = "<group>"; };
		11B35D66E95B16C32E3796E8 /* BackupRouter.swift */ = {isa = PBXFileReference; fileEncoding = 4; lastKnownFileType = sourcecode.swift; path = BackupRouter.swift; sourceTree = "<group>"; };
		11B35DA52A0132F1EC67824A /* MnemonicWordsList.swift */ = {isa = PBXFileReference; fileEncoding = 4; lastKnownFileType = sourcecode.swift; path = MnemonicWordsList.swift; sourceTree = "<group>"; };
		11B35DA61939E86DD4A59378 /* DollarCurrency.swift */ = {isa = PBXFileReference; fileEncoding = 4; lastKnownFileType = sourcecode.swift; path = DollarCurrency.swift; sourceTree = "<group>"; };
		11B35DC5A4019EA28C92B1E7 /* WalletModule.swift */ = {isa = PBXFileReference; fileEncoding = 4; lastKnownFileType = sourcecode.swift; path = WalletModule.swift; sourceTree = "<group>"; };
		11B35DDABED90E97417092F5 /* WalletRouter.swift */ = {isa = PBXFileReference; fileEncoding = 4; lastKnownFileType = sourcecode.swift; path = WalletRouter.swift; sourceTree = "<group>"; };
		11B35E402C000B78E52BD5EE /* BackupPresenterTests.swift */ = {isa = PBXFileReference; fileEncoding = 4; lastKnownFileType = sourcecode.swift; path = BackupPresenterTests.swift; sourceTree = "<group>"; };
		11B35E446D881B620F6D0A26 /* TransactionRecord.swift */ = {isa = PBXFileReference; fileEncoding = 4; lastKnownFileType = sourcecode.swift; path = TransactionRecord.swift; sourceTree = "<group>"; };
		11B35F0AFFE045953BD45808 /* WalletData.swift */ = {isa = PBXFileReference; fileEncoding = 4; lastKnownFileType = sourcecode.swift; path = WalletData.swift; sourceTree = "<group>"; };
		11B35F623CC092F7B6B59520 /* BitcoinCashUnspentOutput.swift */ = {isa = PBXFileReference; fileEncoding = 4; lastKnownFileType = sourcecode.swift; path = BitcoinCashUnspentOutput.swift; sourceTree = "<group>"; };
		11B35F871B19631695FB5EF5 /* LocalizationHelper.swift */ = {isa = PBXFileReference; fileEncoding = 4; lastKnownFileType = sourcecode.swift; path = LocalizationHelper.swift; sourceTree = "<group>"; };
		11B35FB8A495A565BAA856C9 /* Transaction.swift */ = {isa = PBXFileReference; fileEncoding = 4; lastKnownFileType = sourcecode.swift; path = Transaction.swift; sourceTree = "<group>"; };
		11B35FE128D9CEE89C9F0F6B /* SettingsModule.swift */ = {isa = PBXFileReference; fileEncoding = 4; lastKnownFileType = sourcecode.swift; path = SettingsModule.swift; sourceTree = "<group>"; };
		11B35FF2D2C084366AA66F32 /* GuestPresenterTests.swift */ = {isa = PBXFileReference; fileEncoding = 4; lastKnownFileType = sourcecode.swift; path = GuestPresenterTests.swift; sourceTree = "<group>"; };
		1A5648D3CF09FF5EBE8321EC /* RestoreWordCell.swift */ = {isa = PBXFileReference; fileEncoding = 4; lastKnownFileType = sourcecode.swift; path = RestoreWordCell.swift; sourceTree = "<group>"; };
		1A564939814A9D9F47D41EEB /* InputFieldTheme.swift */ = {isa = PBXFileReference; fileEncoding = 4; lastKnownFileType = sourcecode.swift; path = InputFieldTheme.swift; sourceTree = "<group>"; };
		1A5649EA05E33DEBFA508CDB /* Button.swift */ = {isa = PBXFileReference; fileEncoding = 4; lastKnownFileType = sourcecode.swift; path = Button.swift; sourceTree = "<group>"; };
		1A564B7491C37F836433E06F /* KeyboardObservingViewController.swift */ = {isa = PBXFileReference; fileEncoding = 4; lastKnownFileType = sourcecode.swift; path = KeyboardObservingViewController.swift; sourceTree = "<group>"; };
		1A564C6D65505783F4266294 /* UICollectionView.swift */ = {isa = PBXFileReference; fileEncoding = 4; lastKnownFileType = sourcecode.swift; path = UICollectionView.swift; sourceTree = "<group>"; };
		1A564CBC6EC3E2111514EC4D /* UIView.swift */ = {isa = PBXFileReference; fileEncoding = 4; lastKnownFileType = sourcecode.swift; path = UIView.swift; sourceTree = "<group>"; };
		1A564E60ED94EDDE153519AA /* DescriptionCollectionHeader.swift */ = {isa = PBXFileReference; fileEncoding = 4; lastKnownFileType = sourcecode.swift; path = DescriptionCollectionHeader.swift; sourceTree = "<group>"; };
		1B628DAA2C534A9B1242BE36 /* Pods-WalletTests.debug.xcconfig */ = {isa = PBXFileReference; includeInIndex = 1; lastKnownFileType = text.xcconfig; name = "Pods-WalletTests.debug.xcconfig"; path = "../Pods/Target Support Files/Pods-WalletTests/Pods-WalletTests.debug.xcconfig"; sourceTree = "<group>"; };
		44984157887C0BA41381ADE2 /* Pods-Wallet.debug.xcconfig */ = {isa = PBXFileReference; includeInIndex = 1; lastKnownFileType = text.xcconfig; name = "Pods-Wallet.debug.xcconfig"; path = "Pods/Target Support Files/Pods-Wallet/Pods-Wallet.debug.xcconfig"; sourceTree = "<group>"; };
		4F3A4A0A241140A2DC4D2F82 /* Pods-Wallet.release.xcconfig */ = {isa = PBXFileReference; includeInIndex = 1; lastKnownFileType = text.xcconfig; name = "Pods-Wallet.release.xcconfig"; path = "../Pods/Target Support Files/Pods-Wallet/Pods-Wallet.release.xcconfig"; sourceTree = "<group>"; };
		509E3D2320E398610095452C /* RestoreTheme.swift */ = {isa = PBXFileReference; lastKnownFileType = sourcecode.swift; path = RestoreTheme.swift; sourceTree = "<group>"; };
		50B7C38220D918DE0070E1E8 /* IndexedInputField.swift */ = {isa = PBXFileReference; lastKnownFileType = sourcecode.swift; path = IndexedInputField.swift; sourceTree = "<group>"; };
		905F530FEA963E39761D928A /* Pods-WalletTests.release.xcconfig */ = {isa = PBXFileReference; includeInIndex = 1; lastKnownFileType = text.xcconfig; name = "Pods-WalletTests.release.xcconfig"; path = "Pods/Target Support Files/Pods-WalletTests/Pods-WalletTests.release.xcconfig"; sourceTree = "<group>"; };
		B387EF06E93BBDBAEEFF66EE /* Pods_Wallet.framework */ = {isa = PBXFileReference; explicitFileType = wrapper.framework; includeInIndex = 0; path = Pods_Wallet.framework; sourceTree = BUILT_PRODUCTS_DIR; };
		BD407AAEC19DAF24A643934E /* Pods-WalletTests.debug.xcconfig */ = {isa = PBXFileReference; includeInIndex = 1; lastKnownFileType = text.xcconfig; name = "Pods-WalletTests.debug.xcconfig"; path = "Pods/Target Support Files/Pods-WalletTests/Pods-WalletTests.debug.xcconfig"; sourceTree = "<group>"; };
		D322EBEF20E4914D00C05A48 /* TransactionRecordCell.swift */ = {isa = PBXFileReference; lastKnownFileType = sourcecode.swift; path = TransactionRecordCell.swift; sourceTree = "<group>"; };
		D322EBF020E4914D00C05A48 /* TransactionRecordCell.xib */ = {isa = PBXFileReference; lastKnownFileType = file.xib; path = TransactionRecordCell.xib; sourceTree = "<group>"; };
		D3285F4220BD158E00644076 /* Wallet.app */ = {isa = PBXFileReference; explicitFileType = wrapper.application; includeInIndex = 0; path = Wallet.app; sourceTree = BUILT_PRODUCTS_DIR; };
		D3285F4520BD158E00644076 /* AppDelegate.swift */ = {isa = PBXFileReference; lastKnownFileType = sourcecode.swift; path = AppDelegate.swift; sourceTree = "<group>"; };
		D3285F4720BD158E00644076 /* ViewController.swift */ = {isa = PBXFileReference; lastKnownFileType = sourcecode.swift; path = ViewController.swift; sourceTree = "<group>"; };
		D3285F4C20BD158F00644076 /* Assets.xcassets */ = {isa = PBXFileReference; lastKnownFileType = folder.assetcatalog; path = Assets.xcassets; sourceTree = "<group>"; };
		D3285F5120BD158F00644076 /* Info.plist */ = {isa = PBXFileReference; lastKnownFileType = text.plist.xml; path = Info.plist; sourceTree = "<group>"; };
		D3373D9420BEC7B30082BC4A /* AVFoundation.framework */ = {isa = PBXFileReference; lastKnownFileType = wrapper.framework; name = AVFoundation.framework; path = System/Library/Frameworks/AVFoundation.framework; sourceTree = SDKROOT; };
		D3373DAA20BFB0260082BC4A /* Wallet-Bridging-Header.h */ = {isa = PBXFileReference; lastKnownFileType = sourcecode.c.h; path = "Wallet-Bridging-Header.h"; sourceTree = "<group>"; };
		D3373DAF20BFB4FE0082BC4A /* CoreBitcoin.framework */ = {isa = PBXFileReference; lastKnownFileType = wrapper.framework; path = CoreBitcoin.framework; sourceTree = "<group>"; };
		D3373DB120C52F640082BC4A /* LaunchScreen.xib */ = {isa = PBXFileReference; lastKnownFileType = file.xib; path = LaunchScreen.xib; sourceTree = "<group>"; };
		D3373DB720C564450082BC4A /* BackupWordsController.swift */ = {isa = PBXFileReference; lastKnownFileType = sourcecode.swift; path = BackupWordsController.swift; sourceTree = "<group>"; };
		D3373DB820C564450082BC4A /* BackupWordsController.xib */ = {isa = PBXFileReference; lastKnownFileType = file.xib; path = BackupWordsController.xib; sourceTree = "<group>"; };
		D3373DBF20C658660082BC4A /* WalletTests.xctest */ = {isa = PBXFileReference; explicitFileType = wrapper.cfbundle; includeInIndex = 0; path = WalletTests.xctest; sourceTree = BUILT_PRODUCTS_DIR; };
		D3373DC320C658660082BC4A /* Info.plist */ = {isa = PBXFileReference; lastKnownFileType = text.plist.xml; path = Info.plist; sourceTree = "<group>"; };
		D3373DCA20C67B5B0082BC4A /* GeneratedMocks.swift */ = {isa = PBXFileReference; fileEncoding = 4; lastKnownFileType = sourcecode.swift; path = GeneratedMocks.swift; sourceTree = "<group>"; };
		D3373DCC20C6B21C0082BC4A /* RestoreViewController.swift */ = {isa = PBXFileReference; lastKnownFileType = sourcecode.swift; path = RestoreViewController.swift; sourceTree = "<group>"; };
		D3373DCD20C6B21C0082BC4A /* RestoreViewController.xib */ = {isa = PBXFileReference; lastKnownFileType = file.xib; path = RestoreViewController.xib; sourceTree = "<group>"; };
		D348A76C20C7C44500803B9E /* BackupNavigationController.swift */ = {isa = PBXFileReference; lastKnownFileType = sourcecode.swift; path = BackupNavigationController.swift; sourceTree = "<group>"; };
		D348A77020C7C58900803B9E /* BackupIntroController.swift */ = {isa = PBXFileReference; lastKnownFileType = sourcecode.swift; path = BackupIntroController.swift; sourceTree = "<group>"; };
		D348A77120C7C58900803B9E /* BackupIntroController.xib */ = {isa = PBXFileReference; lastKnownFileType = file.xib; path = BackupIntroController.xib; sourceTree = "<group>"; };
		D348A77420C7D34100803B9E /* BackupConfirmationController.swift */ = {isa = PBXFileReference; lastKnownFileType = sourcecode.swift; path = BackupConfirmationController.swift; sourceTree = "<group>"; };
		D348A77520C7D34100803B9E /* BackupConfirmationController.xib */ = {isa = PBXFileReference; lastKnownFileType = file.xib; path = BackupConfirmationController.xib; sourceTree = "<group>"; };
		D3B62A8820CA40DC005A9F80 /* MainViewController.swift */ = {isa = PBXFileReference; lastKnownFileType = sourcecode.swift; path = MainViewController.swift; sourceTree = "<group>"; };
		D3B62A8920CA40DC005A9F80 /* MainViewController.xib */ = {isa = PBXFileReference; lastKnownFileType = file.xib; path = MainViewController.xib; sourceTree = "<group>"; };
		D3B62A8C20CA436F005A9F80 /* WalletViewController.swift */ = {isa = PBXFileReference; lastKnownFileType = sourcecode.swift; path = WalletViewController.swift; sourceTree = "<group>"; };
		D3B62A8D20CA436F005A9F80 /* WalletViewController.xib */ = {isa = PBXFileReference; lastKnownFileType = file.xib; path = WalletViewController.xib; sourceTree = "<group>"; };
		D3B62A9020CA467E005A9F80 /* TransactionsViewController.swift */ = {isa = PBXFileReference; lastKnownFileType = sourcecode.swift; path = TransactionsViewController.swift; sourceTree = "<group>"; };
		D3B62A9120CA467E005A9F80 /* TransactionsViewController.xib */ = {isa = PBXFileReference; lastKnownFileType = file.xib; path = TransactionsViewController.xib; sourceTree = "<group>"; };
		D3B62A9420CA46EB005A9F80 /* SettingsViewController.swift */ = {isa = PBXFileReference; lastKnownFileType = sourcecode.swift; path = SettingsViewController.swift; sourceTree = "<group>"; };
		D3B62A9520CA46EB005A9F80 /* SettingsViewController.xib */ = {isa = PBXFileReference; lastKnownFileType = file.xib; path = SettingsViewController.xib; sourceTree = "<group>"; };
		D3B62A9B20CA73A0005A9F80 /* en */ = {isa = PBXFileReference; lastKnownFileType = text.plist.strings; name = en; path = en.lproj/Localizable.strings; sourceTree = "<group>"; };
		D3B62A9D20CA88BF005A9F80 /* Theme.xcassets */ = {isa = PBXFileReference; lastKnownFileType = folder.assetcatalog; path = Theme.xcassets; sourceTree = "<group>"; };
		D5F5D323E150F570A893EA81 /* Pods_WalletTests.framework */ = {isa = PBXFileReference; explicitFileType = wrapper.framework; includeInIndex = 0; path = Pods_WalletTests.framework; sourceTree = BUILT_PRODUCTS_DIR; };
		E0167CDDDE72AD25821A2E28 /* Pods-Wallet.debug.xcconfig */ = {isa = PBXFileReference; includeInIndex = 1; lastKnownFileType = text.xcconfig; name = "Pods-Wallet.debug.xcconfig"; path = "../Pods/Target Support Files/Pods-Wallet/Pods-Wallet.debug.xcconfig"; sourceTree = "<group>"; };
		FBB4716F707E0CDB8833815B /* Pods-WalletTests.release.xcconfig */ = {isa = PBXFileReference; includeInIndex = 1; lastKnownFileType = text.xcconfig; name = "Pods-WalletTests.release.xcconfig"; path = "../Pods/Target Support Files/Pods-WalletTests/Pods-WalletTests.release.xcconfig"; sourceTree = "<group>"; };
/* End PBXFileReference section */

/* Begin PBXFrameworksBuildPhase section */
		D3285F3F20BD158E00644076 /* Frameworks */ = {
			isa = PBXFrameworksBuildPhase;
			buildActionMask = 2147483647;
			files = (
				D3B62A8320C9522A005A9F80 /* CoreBitcoin.framework in Frameworks */,
				D3373D9520BEC7B30082BC4A /* AVFoundation.framework in Frameworks */,
				ED00FF1BB226F7DD21685D86 /* Pods_Wallet.framework in Frameworks */,
			);
			runOnlyForDeploymentPostprocessing = 0;
		};
		D3373DBC20C658660082BC4A /* Frameworks */ = {
			isa = PBXFrameworksBuildPhase;
			buildActionMask = 2147483647;
			files = (
				4FFC912E7E11D506DC05EFA7 /* Pods_WalletTests.framework in Frameworks */,
			);
			runOnlyForDeploymentPostprocessing = 0;
		};
/* End PBXFrameworksBuildPhase section */

/* Begin PBXGroup section */
		06C12EBC5724C7F00AA4AF40 /* Pods */ = {
			isa = PBXGroup;
			children = (
				44984157887C0BA41381ADE2 /* Pods-Wallet.debug.xcconfig */,
				0B2B5692D7E4046733FCEBF9 /* Pods-Wallet.release.xcconfig */,
				BD407AAEC19DAF24A643934E /* Pods-WalletTests.debug.xcconfig */,
				905F530FEA963E39761D928A /* Pods-WalletTests.release.xcconfig */,
				E0167CDDDE72AD25821A2E28 /* Pods-Wallet.debug.xcconfig */,
				4F3A4A0A241140A2DC4D2F82 /* Pods-Wallet.release.xcconfig */,
				1B628DAA2C534A9B1242BE36 /* Pods-WalletTests.debug.xcconfig */,
				FBB4716F707E0CDB8833815B /* Pods-WalletTests.release.xcconfig */,
			);
			name = Pods;
			sourceTree = "<group>";
		};
		11B3502704510906D2208DCE /* Wallet */ = {
			isa = PBXGroup;
			children = (
				11B354BE6CD56FBA4B3D5197 /* WalletPresenterTests.swift */,
				11B353283408846D8582A7B2 /* WalletInteractorTests.swift */,
			);
			path = Wallet;
			sourceTree = "<group>";
		};
		11B35039F6DE905E901EDFA9 /* Currencies */ = {
			isa = PBXGroup;
			children = (
				11B356DF243F6B9248E6AD42 /* Currency.swift */,
				11B35DA61939E86DD4A59378 /* DollarCurrency.swift */,
			);
			path = Currencies;
			sourceTree = "<group>";
		};
		11B351A958188BFC3A37003F /* Wallet */ = {
			isa = PBXGroup;
			children = (
				11B35DC5A4019EA28C92B1E7 /* WalletModule.swift */,
				11B35DDABED90E97417092F5 /* WalletRouter.swift */,
				11B3511175F5F85BE5677E1A /* WalletInteractor.swift */,
				11B356A624E0982E0D90F9BB /* WalletPresenter.swift */,
				D3B62A8C20CA436F005A9F80 /* WalletViewController.swift */,
				D3B62A8D20CA436F005A9F80 /* WalletViewController.xib */,
				11B352DCC974C9563197FA6E /* WalletBalanceItem.swift */,
				11B35458E7255EFB7BD0FB67 /* WalletBalanceViewItem.swift */,
			);
			path = Wallet;
			sourceTree = "<group>";
		};
		11B351DB654E3B13593BF465 /* Restore */ = {
			isa = PBXGroup;
			children = (
				11B358586003E20B167B1442 /* RestoreModule.swift */,
				11B35142DB758C8B2397D115 /* RestoreRouter.swift */,
				11B354E15658C8BF7D5268D9 /* RestoreInteractor.swift */,
				11B35BAEE22C144B33661819 /* RestorePresenter.swift */,
				D3373DCC20C6B21C0082BC4A /* RestoreViewController.swift */,
				D3373DCD20C6B21C0082BC4A /* RestoreViewController.xib */,
				1A5640A450479CFD91C0413A /* Views */,
			);
			path = Restore;
			sourceTree = "<group>";
		};
		11B351FA9EE5A867FC6760C5 /* Extensions */ = {
			isa = PBXGroup;
			children = (
				11B35D02A4639155F5453ABB /* UIColor.swift */,
				11B357CB2B48B51957A1275C /* String.swift */,
				11B35B6579FEFCD43F0AD126 /* Satoshi.swift */,
				11B351109D9C8D98BC8CC696 /* Observable.swift */,
				1A564C6D65505783F4266294 /* UICollectionView.swift */,
				1A564CBC6EC3E2111514EC4D /* UIView.swift */,
			);
			path = Extensions;
			sourceTree = "<group>";
		};
		11B3522E3A62CE13EB0C958B /* Backup */ = {
			isa = PBXGroup;
			children = (
				11B356CEB7192CE21DD1BC8B /* BackupModule.swift */,
				11B35D66E95B16C32E3796E8 /* BackupRouter.swift */,
				11B353A3B460BF1B24349F9F /* BackupInteractor.swift */,
				11B355771A1D96DB96FBC975 /* BackupPresenter.swift */,
				D348A76C20C7C44500803B9E /* BackupNavigationController.swift */,
				D348A77020C7C58900803B9E /* BackupIntroController.swift */,
				D348A77120C7C58900803B9E /* BackupIntroController.xib */,
				D3373DB720C564450082BC4A /* BackupWordsController.swift */,
				D3373DB820C564450082BC4A /* BackupWordsController.xib */,
				D348A77420C7D34100803B9E /* BackupConfirmationController.swift */,
				D348A77520C7D34100803B9E /* BackupConfirmationController.xib */,
			);
			path = Backup;
			sourceTree = "<group>";
		};
		11B352421E6D96A8A246B37F /* Ethereum */ = {
			isa = PBXGroup;
			children = (
				11B353A452CFF66B35AB4E5B /* Ethereum.swift */,
			);
			path = Ethereum;
			sourceTree = "<group>";
		};
		11B3529087F0C17A044148FE /* BitcoinCash */ = {
			isa = PBXGroup;
			children = (
				11B353CB20F54D6475817F68 /* BitcoinCash.swift */,
				11B35F623CC092F7B6B59520 /* BitcoinCashUnspentOutput.swift */,
			);
			path = BitcoinCash;
			sourceTree = "<group>";
		};
		11B35344CEA8CF35257A6975 /* Launch */ = {
			isa = PBXGroup;
			children = (
				11B35C7DCF9B7894F7600623 /* LaunchRouter.swift */,
			);
			path = Launch;
			sourceTree = "<group>";
		};
		11B3546BA60E06900F58BA94 /* Core */ = {
			isa = PBXGroup;
			children = (
				11B35480153660045A6CF9AC /* Managers */,
				11B351FA9EE5A867FC6760C5 /* Extensions */,
				11B358A1A370E4E3F518241F /* Helpers */,
				11B35DE456745A4A5B7E3116 /* Wallet */,
				11B351CAAA3EB1437B492DD8 /* Factory.swift */,
				11B35A5DE20DD6DD486FAFC0 /* Protocols.swift */,
<<<<<<< HEAD
				11B35BD63BB53AE9531A2BEC /* RealmFactory.swift */,
				11B354F13581B41655B6A6CC /* DatabaseChangeset.swift */,
				1A564957AE0CC0A3472AA5F7 /* Controllers */,
=======
				11B354F13581B41655B6A6CC /* DatabaseChangeSet.swift */,
				11B3510E674EE0BEAB506C74 /* CollectionChangeSet.swift */,
>>>>>>> 5ae3f6ab
			);
			path = Core;
			sourceTree = "<group>";
		};
		11B35480153660045A6CF9AC /* Managers */ = {
			isa = PBXGroup;
			children = (
				11B35BF649E1344961CE4194 /* DatabaseManager.swift */,
				11B35A38944BA21D959718C7 /* NetworkManager.swift */,
				11B355A302807B60A6E32FEF /* LoginManager.swift */,
				11B359078906A8EE6D4BF822 /* WalletManager.swift */,
				11B35D54E8B848A105C9B17E /* RealmManager.swift */,
			);
			path = Managers;
			sourceTree = "<group>";
		};
		11B354AB3C3435F2D5F39EE6 /* Modules */ = {
			isa = PBXGroup;
			children = (
				11B35344CEA8CF35257A6975 /* Launch */,
				11B35E6ACAC42984FD7E8BA4 /* Guest */,
				11B3522E3A62CE13EB0C958B /* Backup */,
				11B351DB654E3B13593BF465 /* Restore */,
				11B35597F6C8570E3C7ABFBF /* Main */,
				11B351A958188BFC3A37003F /* Wallet */,
				11B3564BD80DA937DE5060DD /* Transactions */,
				11B358D87B2EDEB8BE8F133B /* Settings */,
			);
			path = Modules;
			sourceTree = "<group>";
		};
		11B35597F6C8570E3C7ABFBF /* Main */ = {
			isa = PBXGroup;
			children = (
				11B35B96D2BC5994AC8EC794 /* MainModule.swift */,
				11B35D163D12BE823AF54E97 /* MainRouter.swift */,
				11B35B88A2D6C85E1600F3AF /* MainInteractor.swift */,
				11B359E7A75E6B92D1305F40 /* MainPresenter.swift */,
				D3B62A8820CA40DC005A9F80 /* MainViewController.swift */,
				D3B62A8920CA40DC005A9F80 /* MainViewController.xib */,
			);
			path = Main;
			sourceTree = "<group>";
		};
		11B355B40A7CC3A8E5259238 /* Bitcoin */ = {
			isa = PBXGroup;
			children = (
				11B35D64A5D075139531EB44 /* Bitcoin.swift */,
				11B3520AFDC9167F79AA5C0E /* BitcoinUnspentOutput.swift */,
			);
			path = Bitcoin;
			sourceTree = "<group>";
		};
		11B3564BD80DA937DE5060DD /* Transactions */ = {
			isa = PBXGroup;
			children = (
				11B35687F7521B1F22786638 /* TransactionsModule.swift */,
				11B3520E9F70FFB8CC2D25A3 /* TransactionsRouter.swift */,
				11B35BEF7ABBE155593B4DBE /* TransactionsInteractor.swift */,
				11B3569AE7CDF7E217CAB4EE /* TransactionsPresenter.swift */,
				D3B62A9020CA467E005A9F80 /* TransactionsViewController.swift */,
				D3B62A9120CA467E005A9F80 /* TransactionsViewController.xib */,
				11B35A13B7F3DD8B5E253676 /* TransactionRecordViewItem.swift */,
				D322EBEF20E4914D00C05A48 /* TransactionRecordCell.swift */,
				D322EBF020E4914D00C05A48 /* TransactionRecordCell.xib */,
			);
			path = Transactions;
			sourceTree = "<group>";
		};
		11B356605394189E9B5EBEE0 /* Models */ = {
			isa = PBXGroup;
			children = (
				11B35967DDBF9A9CF347A70C /* Coins */,
				11B35039F6DE905E901EDFA9 /* Currencies */,
				11B35B466B8FF6754E47DACD /* CoinValue.swift */,
				11B3589DC1945CAFBEEB1EED /* CurrencyValue.swift */,
				11B35A705443145AD6D71408 /* ExchangeRate.swift */,
				11B35F0AFFE045953BD45808 /* WalletData.swift */,
				11B35E446D881B620F6D0A26 /* TransactionRecord.swift */,
			);
			path = Models;
			sourceTree = "<group>";
		};
		11B358A1A370E4E3F518241F /* Helpers */ = {
			isa = PBXGroup;
			children = (
				11B35F871B19631695FB5EF5 /* LocalizationHelper.swift */,
			);
			path = Helpers;
			sourceTree = "<group>";
		};
		11B358D87B2EDEB8BE8F133B /* Settings */ = {
			isa = PBXGroup;
			children = (
				11B35FE128D9CEE89C9F0F6B /* SettingsModule.swift */,
				11B35579A4D79791ACF1BC91 /* SettingsRouter.swift */,
				11B358E99DF63240BDC45AC5 /* SettingsPresenter.swift */,
				D3B62A9420CA46EB005A9F80 /* SettingsViewController.swift */,
				D3B62A9520CA46EB005A9F80 /* SettingsViewController.xib */,
			);
			path = Settings;
			sourceTree = "<group>";
		};
		11B35960726074449A17AAAB /* Restore */ = {
			isa = PBXGroup;
			children = (
				11B351381CFD795B26A63D7E /* RestoreInteractorTests.swift */,
				11B357D8909711ECE37B3C7E /* RestorePresenterTests.swift */,
			);
			path = Restore;
			sourceTree = "<group>";
		};
		11B35967DDBF9A9CF347A70C /* Coins */ = {
			isa = PBXGroup;
			children = (
				11B355B40A7CC3A8E5259238 /* Bitcoin */,
				11B3529087F0C17A044148FE /* BitcoinCash */,
				11B352421E6D96A8A246B37F /* Ethereum */,
				11B35C853FA48BC013809863 /* Coin.swift */,
			);
			path = Coins;
			sourceTree = "<group>";
		};
		11B35A1D12389D09984007C1 /* Modules */ = {
			isa = PBXGroup;
			children = (
				11B35EEFC20B3D7A4F474D3B /* Guest */,
				11B35FC86F7693583B779C58 /* Backup */,
				11B35960726074449A17AAAB /* Restore */,
				11B3502704510906D2208DCE /* Wallet */,
			);
			path = Modules;
			sourceTree = "<group>";
		};
		11B35DE456745A4A5B7E3116 /* Wallet */ = {
			isa = PBXGroup;
			children = (
				11B352AA010C205391095524 /* RandomProvider.swift */,
				11B359347E497B609AC15319 /* MnemonicManager.swift */,
				11B35317EC3B04B578A23642 /* StubWalletDataProvider.swift */,
				11B35B079198B54EB8D609CC /* UserDefaultsStorage.swift */,
				11B35DA52A0132F1EC67824A /* MnemonicWordsList.swift */,
				11B358B19426A636F578B34E /* StubSettingsProvider.swift */,
				11B353690E9FEEEE1AD692ED /* WalletWrapper.swift */,
			);
			path = Wallet;
			sourceTree = "<group>";
		};
		11B35E6ACAC42984FD7E8BA4 /* Guest */ = {
			isa = PBXGroup;
			children = (
				11B35BC220F1D90BF6BF3AAF /* GuestModule.swift */,
				11B35ADA6828A0EF11976938 /* GuestRouter.swift */,
				11B3566ED622AE7606EF76B9 /* GuestInteractor.swift */,
				11B350896FD41EC360BF7C25 /* GuestPresenter.swift */,
				11B353D57AB36A9CF4DEE090 /* GuestViewController.swift */,
				11B35119CB772BB43AE8B1D5 /* GuestViewController.xib */,
			);
			path = Guest;
			sourceTree = "<group>";
		};
		11B35EEFC20B3D7A4F474D3B /* Guest */ = {
			isa = PBXGroup;
			children = (
				11B35618B87C6BBA7D29E8E7 /* GuestInteractorTests.swift */,
				11B35FF2D2C084366AA66F32 /* GuestPresenterTests.swift */,
			);
			path = Guest;
			sourceTree = "<group>";
		};
		11B35FC86F7693583B779C58 /* Backup */ = {
			isa = PBXGroup;
			children = (
				11B35D009B0B81FD2595D72B /* BackupInteractorTests.swift */,
				11B35E402C000B78E52BD5EE /* BackupPresenterTests.swift */,
			);
			path = Backup;
			sourceTree = "<group>";
		};
		1A5640A450479CFD91C0413A /* Views */ = {
			isa = PBXGroup;
			children = (
				1A5648D3CF09FF5EBE8321EC /* RestoreWordCell.swift */,
				1A564E60ED94EDDE153519AA /* DescriptionCollectionHeader.swift */,
			);
			path = Views;
			sourceTree = "<group>";
		};
		1A5643D714CA2AC21A38668E /* Theme */ = {
			isa = PBXGroup;
			children = (
				D3B62A9D20CA88BF005A9F80 /* Theme.xcassets */,
				509E3D2320E398610095452C /* RestoreTheme.swift */,
				1A564939814A9D9F47D41EEB /* InputFieldTheme.swift */,
			);
			path = Theme;
			sourceTree = "<group>";
		};
		1A56488F94C9D1426187C87A /* Controls */ = {
			isa = PBXGroup;
			children = (
				1A5649EA05E33DEBFA508CDB /* Button.swift */,
				50B7C38220D918DE0070E1E8 /* IndexedInputField.swift */,
			);
			path = Controls;
			sourceTree = "<group>";
		};
		1A564957AE0CC0A3472AA5F7 /* Controllers */ = {
			isa = PBXGroup;
			children = (
				1A564B7491C37F836433E06F /* KeyboardObservingViewController.swift */,
			);
			path = Controllers;
			sourceTree = "<group>";
		};
		95AD93BB0A2D5F5C4A435252 /* Frameworks */ = {
			isa = PBXGroup;
			children = (
				D3373D9420BEC7B30082BC4A /* AVFoundation.framework */,
				B387EF06E93BBDBAEEFF66EE /* Pods_Wallet.framework */,
				D5F5D323E150F570A893EA81 /* Pods_WalletTests.framework */,
			);
			name = Frameworks;
			sourceTree = "<group>";
		};
		D3285F3920BD158E00644076 = {
			isa = PBXGroup;
			children = (
				D3285F4420BD158E00644076 /* Wallet */,
				D3373DC020C658660082BC4A /* WalletTests */,
				D3285F4320BD158E00644076 /* Products */,
				06C12EBC5724C7F00AA4AF40 /* Pods */,
				95AD93BB0A2D5F5C4A435252 /* Frameworks */,
				D3373DAF20BFB4FE0082BC4A /* CoreBitcoin.framework */,
			);
			sourceTree = "<group>";
		};
		D3285F4320BD158E00644076 /* Products */ = {
			isa = PBXGroup;
			children = (
				D3285F4220BD158E00644076 /* Wallet.app */,
				D3373DBF20C658660082BC4A /* WalletTests.xctest */,
			);
			name = Products;
			sourceTree = "<group>";
		};
		D3285F4420BD158E00644076 /* Wallet */ = {
			isa = PBXGroup;
			children = (
				D3285F4C20BD158F00644076 /* Assets.xcassets */,
				1A5643D714CA2AC21A38668E /* Theme */,
				11B354AB3C3435F2D5F39EE6 /* Modules */,
				11B356605394189E9B5EBEE0 /* Models */,
				11B3546BA60E06900F58BA94 /* Core */,
				1A56488F94C9D1426187C87A /* Controls */,
				D3285F4520BD158E00644076 /* AppDelegate.swift */,
				D3373DB120C52F640082BC4A /* LaunchScreen.xib */,
				D3285F5120BD158F00644076 /* Info.plist */,
				D3B62A9C20CA73A0005A9F80 /* Localizable.strings */,
				D3373DAA20BFB0260082BC4A /* Wallet-Bridging-Header.h */,
				D3285F4720BD158E00644076 /* ViewController.swift */,
				11B35FB8A495A565BAA856C9 /* Transaction.swift */,
			);
			path = Wallet;
			sourceTree = "<group>";
		};
		D3373DC020C658660082BC4A /* WalletTests */ = {
			isa = PBXGroup;
			children = (
				D3373DCA20C67B5B0082BC4A /* GeneratedMocks.swift */,
				D3373DC320C658660082BC4A /* Info.plist */,
				11B35A1D12389D09984007C1 /* Modules */,
				11B351C72700B40AB457AFA8 /* TextExtensions.swift */,
			);
			path = WalletTests;
			sourceTree = "<group>";
		};
/* End PBXGroup section */

/* Begin PBXNativeTarget section */
		D3285F4120BD158E00644076 /* Wallet */ = {
			isa = PBXNativeTarget;
			buildConfigurationList = D3285F5420BD158F00644076 /* Build configuration list for PBXNativeTarget "Wallet" */;
			buildPhases = (
				A89085E76F2E2575C811CA7B /* [CP] Check Pods Manifest.lock */,
				D3285F3E20BD158E00644076 /* Sources */,
				D3285F3F20BD158E00644076 /* Frameworks */,
				D3285F4020BD158E00644076 /* Resources */,
				97CACEF21CC24CEAD019C46A /* [CP] Embed Pods Frameworks */,
			);
			buildRules = (
			);
			dependencies = (
			);
			name = Wallet;
			productName = Wallet;
			productReference = D3285F4220BD158E00644076 /* Wallet.app */;
			productType = "com.apple.product-type.application";
		};
		D3373DBE20C658660082BC4A /* WalletTests */ = {
			isa = PBXNativeTarget;
			buildConfigurationList = D3373DC620C658660082BC4A /* Build configuration list for PBXNativeTarget "WalletTests" */;
			buildPhases = (
				1E1B364F369B6840CFAA3840 /* [CP] Check Pods Manifest.lock */,
				D3373DC920C67A250082BC4A /* Cuckoo */,
				D3373DBB20C658660082BC4A /* Sources */,
				D3373DBC20C658660082BC4A /* Frameworks */,
				D3373DBD20C658660082BC4A /* Resources */,
				DCE6F9B7C8E4F220A38B8B4D /* [CP] Embed Pods Frameworks */,
			);
			buildRules = (
			);
			dependencies = (
				D3373DC520C658660082BC4A /* PBXTargetDependency */,
			);
			name = WalletTests;
			productName = WalletTests;
			productReference = D3373DBF20C658660082BC4A /* WalletTests.xctest */;
			productType = "com.apple.product-type.bundle.unit-test";
		};
/* End PBXNativeTarget section */

/* Begin PBXProject section */
		D3285F3A20BD158E00644076 /* Project object */ = {
			isa = PBXProject;
			attributes = {
				LastSwiftUpdateCheck = 0930;
				LastUpgradeCheck = 0930;
				ORGANIZATIONNAME = Grouvi;
				TargetAttributes = {
					D3285F4120BD158E00644076 = {
						CreatedOnToolsVersion = 9.3.1;
						LastSwiftMigration = 0930;
					};
					D3373DBE20C658660082BC4A = {
						CreatedOnToolsVersion = 9.3.1;
						TestTargetID = D3285F4120BD158E00644076;
					};
				};
			};
			buildConfigurationList = D3285F3D20BD158E00644076 /* Build configuration list for PBXProject "Wallet" */;
			compatibilityVersion = "Xcode 9.3";
			developmentRegion = en;
			hasScannedForEncodings = 0;
			knownRegions = (
				en,
				Base,
			);
			mainGroup = D3285F3920BD158E00644076;
			productRefGroup = D3285F4320BD158E00644076 /* Products */;
			projectDirPath = "";
			projectRoot = "";
			targets = (
				D3285F4120BD158E00644076 /* Wallet */,
				D3373DBE20C658660082BC4A /* WalletTests */,
			);
		};
/* End PBXProject section */

/* Begin PBXResourcesBuildPhase section */
		D3285F4020BD158E00644076 /* Resources */ = {
			isa = PBXResourcesBuildPhase;
			buildActionMask = 2147483647;
			files = (
				D3373DB220C52F640082BC4A /* LaunchScreen.xib in Resources */,
				D348A77720C7D34100803B9E /* BackupConfirmationController.xib in Resources */,
				D3373DCF20C6B21C0082BC4A /* RestoreViewController.xib in Resources */,
				D3B62A8F20CA436F005A9F80 /* WalletViewController.xib in Resources */,
				D3B62A9E20CA88BF005A9F80 /* Theme.xcassets in Resources */,
				D322EBF220E4914D00C05A48 /* TransactionRecordCell.xib in Resources */,
				D3B62A9320CA467E005A9F80 /* TransactionsViewController.xib in Resources */,
				D3B62A8B20CA40DC005A9F80 /* MainViewController.xib in Resources */,
				D3B62A9720CA46EB005A9F80 /* SettingsViewController.xib in Resources */,
				D348A77320C7C58900803B9E /* BackupIntroController.xib in Resources */,
				D3B62A9A20CA73A0005A9F80 /* Localizable.strings in Resources */,
				D3285F4D20BD158F00644076 /* Assets.xcassets in Resources */,
				11B35319892846CB42A23599 /* GuestViewController.xib in Resources */,
				D3373DBA20C564450082BC4A /* BackupWordsController.xib in Resources */,
			);
			runOnlyForDeploymentPostprocessing = 0;
		};
		D3373DBD20C658660082BC4A /* Resources */ = {
			isa = PBXResourcesBuildPhase;
			buildActionMask = 2147483647;
			files = (
			);
			runOnlyForDeploymentPostprocessing = 0;
		};
/* End PBXResourcesBuildPhase section */

/* Begin PBXShellScriptBuildPhase section */
		1E1B364F369B6840CFAA3840 /* [CP] Check Pods Manifest.lock */ = {
			isa = PBXShellScriptBuildPhase;
			buildActionMask = 2147483647;
			files = (
			);
			inputPaths = (
				"${PODS_PODFILE_DIR_PATH}/Podfile.lock",
				"${PODS_ROOT}/Manifest.lock",
			);
			name = "[CP] Check Pods Manifest.lock";
			outputPaths = (
				"$(DERIVED_FILE_DIR)/Pods-WalletTests-checkManifestLockResult.txt",
			);
			runOnlyForDeploymentPostprocessing = 0;
			shellPath = /bin/sh;
			shellScript = "diff \"${PODS_PODFILE_DIR_PATH}/Podfile.lock\" \"${PODS_ROOT}/Manifest.lock\" > /dev/null\nif [ $? != 0 ] ; then\n    # print error to STDERR\n    echo \"error: The sandbox is not in sync with the Podfile.lock. Run 'pod install' or update your CocoaPods installation.\" >&2\n    exit 1\nfi\n# This output is used by Xcode 'outputs' to avoid re-running this script phase.\necho \"SUCCESS\" > \"${SCRIPT_OUTPUT_FILE_0}\"\n";
			showEnvVarsInLog = 0;
		};
		97CACEF21CC24CEAD019C46A /* [CP] Embed Pods Frameworks */ = {
			isa = PBXShellScriptBuildPhase;
			buildActionMask = 2147483647;
			files = (
			);
			inputPaths = (
				"${SRCROOT}/../Pods/Target Support Files/Pods-Wallet/Pods-Wallet-frameworks.sh",
				"${BUILT_PRODUCTS_DIR}/Alamofire/Alamofire.framework",
				"${BUILT_PRODUCTS_DIR}/BitcoinKit/BitcoinKit.framework",
				"${BUILT_PRODUCTS_DIR}/ObjectMapper/ObjectMapper.framework",
				"${BUILT_PRODUCTS_DIR}/Realm/Realm.framework",
				"${BUILT_PRODUCTS_DIR}/RealmSwift/RealmSwift.framework",
				"${BUILT_PRODUCTS_DIR}/RxCocoa/RxCocoa.framework",
				"${BUILT_PRODUCTS_DIR}/RxRealm/RxRealm.framework",
				"${BUILT_PRODUCTS_DIR}/RxSwift/RxSwift.framework",
				"${BUILT_PRODUCTS_DIR}/SnapKit/SnapKit.framework",
			);
			name = "[CP] Embed Pods Frameworks";
			outputPaths = (
				"${TARGET_BUILD_DIR}/${FRAMEWORKS_FOLDER_PATH}/Alamofire.framework",
				"${TARGET_BUILD_DIR}/${FRAMEWORKS_FOLDER_PATH}/BitcoinKit.framework",
				"${TARGET_BUILD_DIR}/${FRAMEWORKS_FOLDER_PATH}/ObjectMapper.framework",
				"${TARGET_BUILD_DIR}/${FRAMEWORKS_FOLDER_PATH}/Realm.framework",
				"${TARGET_BUILD_DIR}/${FRAMEWORKS_FOLDER_PATH}/RealmSwift.framework",
				"${TARGET_BUILD_DIR}/${FRAMEWORKS_FOLDER_PATH}/RxCocoa.framework",
				"${TARGET_BUILD_DIR}/${FRAMEWORKS_FOLDER_PATH}/RxRealm.framework",
				"${TARGET_BUILD_DIR}/${FRAMEWORKS_FOLDER_PATH}/RxSwift.framework",
				"${TARGET_BUILD_DIR}/${FRAMEWORKS_FOLDER_PATH}/SnapKit.framework",
			);
			runOnlyForDeploymentPostprocessing = 0;
			shellPath = /bin/sh;
			shellScript = "\"${SRCROOT}/../Pods/Target Support Files/Pods-Wallet/Pods-Wallet-frameworks.sh\"\n";
			showEnvVarsInLog = 0;
		};
		A89085E76F2E2575C811CA7B /* [CP] Check Pods Manifest.lock */ = {
			isa = PBXShellScriptBuildPhase;
			buildActionMask = 2147483647;
			files = (
			);
			inputPaths = (
				"${PODS_PODFILE_DIR_PATH}/Podfile.lock",
				"${PODS_ROOT}/Manifest.lock",
			);
			name = "[CP] Check Pods Manifest.lock";
			outputPaths = (
				"$(DERIVED_FILE_DIR)/Pods-Wallet-checkManifestLockResult.txt",
			);
			runOnlyForDeploymentPostprocessing = 0;
			shellPath = /bin/sh;
			shellScript = "diff \"${PODS_PODFILE_DIR_PATH}/Podfile.lock\" \"${PODS_ROOT}/Manifest.lock\" > /dev/null\nif [ $? != 0 ] ; then\n    # print error to STDERR\n    echo \"error: The sandbox is not in sync with the Podfile.lock. Run 'pod install' or update your CocoaPods installation.\" >&2\n    exit 1\nfi\n# This output is used by Xcode 'outputs' to avoid re-running this script phase.\necho \"SUCCESS\" > \"${SCRIPT_OUTPUT_FILE_0}\"\n";
			showEnvVarsInLog = 0;
		};
		D3373DC920C67A250082BC4A /* Cuckoo */ = {
			isa = PBXShellScriptBuildPhase;
			buildActionMask = 2147483647;
			files = (
			);
			inputPaths = (
				"$(SRCROOT)/Wallet/Modules/Guest/GuestModule.swift",
				"$(SRCROOT)/Wallet/Modules/Backup/BackupModule.swift",
				"$(SRCROOT)/Wallet/Modules/Restore/RestoreModule.swift",
				"$(SRCROOT)/Wallet/Core/Protocols.swift",
				"$(SRCROOT)/Wallet/Modules/Wallet/WalletModule.swift",
			);
			name = Cuckoo;
			outputPaths = (
			);
			runOnlyForDeploymentPostprocessing = 0;
			shellPath = /bin/sh;
			shellScript = "# Define output file. Change \"$PROJECT_DIR/${PROJECT_NAME}Tests\" to your test's root source folder, if it's not the default name.\nOUTPUT_FILE=\"$PROJECT_DIR/${PROJECT_NAME}Tests/GeneratedMocks.swift\"\necho \"Generated Mocks File = $OUTPUT_FILE\"\n\n# Define input directory. Change \"${PROJECT_DIR}/${PROJECT_NAME}\" to your project's root source folder, if it's not the default name.\nINPUT_DIR=\"${PROJECT_DIR}/${PROJECT_NAME}\"\necho \"Mocks Input Directory = $INPUT_DIR\"\n\n# Generate mock files, include as many input files as you'd like to create mocks for.\n\"${PODS_ROOT}/Cuckoo/run\" generate --testable \"$PROJECT_NAME\" \\\n--output \"${OUTPUT_FILE}\"";
		};
		DCE6F9B7C8E4F220A38B8B4D /* [CP] Embed Pods Frameworks */ = {
			isa = PBXShellScriptBuildPhase;
			buildActionMask = 2147483647;
			files = (
			);
			inputPaths = (
				"${SRCROOT}/../Pods/Target Support Files/Pods-WalletTests/Pods-WalletTests-frameworks.sh",
				"${BUILT_PRODUCTS_DIR}/Cuckoo/Cuckoo.framework",
			);
			name = "[CP] Embed Pods Frameworks";
			outputPaths = (
				"${TARGET_BUILD_DIR}/${FRAMEWORKS_FOLDER_PATH}/Cuckoo.framework",
			);
			runOnlyForDeploymentPostprocessing = 0;
			shellPath = /bin/sh;
			shellScript = "\"${SRCROOT}/../Pods/Target Support Files/Pods-WalletTests/Pods-WalletTests-frameworks.sh\"\n";
			showEnvVarsInLog = 0;
		};
/* End PBXShellScriptBuildPhase section */

/* Begin PBXSourcesBuildPhase section */
		D3285F3E20BD158E00644076 /* Sources */ = {
			isa = PBXSourcesBuildPhase;
			buildActionMask = 2147483647;
			files = (
				D3285F4820BD158E00644076 /* ViewController.swift in Sources */,
				D322EBF120E4914D00C05A48 /* TransactionRecordCell.swift in Sources */,
				D3285F4620BD158E00644076 /* AppDelegate.swift in Sources */,
				D348A77220C7C58900803B9E /* BackupIntroController.swift in Sources */,
				D3B62A9220CA467E005A9F80 /* TransactionsViewController.swift in Sources */,
				D3B62A9620CA46EB005A9F80 /* SettingsViewController.swift in Sources */,
				D348A76E20C7C44500803B9E /* BackupNavigationController.swift in Sources */,
				D3B62A8A20CA40DC005A9F80 /* MainViewController.swift in Sources */,
				D3B62A8E20CA436F005A9F80 /* WalletViewController.swift in Sources */,
				D3373DB920C564450082BC4A /* BackupWordsController.swift in Sources */,
				11B35799F8F13270FC63ADA5 /* Transaction.swift in Sources */,
				11B356949FB74ACE63ABB6E0 /* GuestViewController.swift in Sources */,
				D348A77620C7D34100803B9E /* BackupConfirmationController.swift in Sources */,
				11B350021803A9BE10492F30 /* GuestRouter.swift in Sources */,
				509E3D2420E398610095452C /* RestoreTheme.swift in Sources */,
				D3373DCE20C6B21C0082BC4A /* RestoreViewController.swift in Sources */,
				11B3531C51A0413CE9E255F2 /* GuestPresenter.swift in Sources */,
				11B35BCBBF60CA8A041E97B0 /* BackupRouter.swift in Sources */,
				11B35E9C0E8F38C063A48367 /* BackupPresenter.swift in Sources */,
				11B35F56DE01B03CCFB49E32 /* BackupInteractor.swift in Sources */,
				11B35BCEC18400181DF64491 /* RestoreRouter.swift in Sources */,
				11B3546128004E2E5F3CD23A /* RestorePresenter.swift in Sources */,
				11B35DA379AE43A774D84246 /* BackupModule.swift in Sources */,
				11B35DD6FFE1E112E9FCC63E /* GuestModule.swift in Sources */,
				11B35BFADC930EF5007A177F /* RestoreModule.swift in Sources */,
				11B353814993068D6DD2E3D6 /* MainModule.swift in Sources */,
				11B35A9409FD0D29BCFF7CC6 /* MainRouter.swift in Sources */,
				11B35B69063AB2169EE50580 /* MainPresenter.swift in Sources */,
				11B35B13C3F8532568AE83E5 /* WalletModule.swift in Sources */,
				11B35BA21EAB383C3DE6FA5A /* WalletRouter.swift in Sources */,
				11B35CBAB5F1BF7AAF6543A3 /* WalletPresenter.swift in Sources */,
				11B35B99F2CB665E76E66A91 /* TransactionsRouter.swift in Sources */,
				11B3538BCEB71A64DB75C141 /* TransactionsPresenter.swift in Sources */,
				11B35CCB29E73CAB6D26C949 /* TransactionsModule.swift in Sources */,
				11B352919DB96F08A6CD6885 /* SettingsModule.swift in Sources */,
				11B357613EB9379724943733 /* SettingsPresenter.swift in Sources */,
				11B358FC0506C474AED7C3AA /* SettingsRouter.swift in Sources */,
				11B3522E2CF47724A4ECD9CE /* UIColor.swift in Sources */,
				11B3586C585791EA7ADD161E /* LocalizationHelper.swift in Sources */,
				11B3538285F6775A3BDA1B22 /* String.swift in Sources */,
				11B3595FAD092F8BA57DC3D9 /* Factory.swift in Sources */,
				11B3594A00EC93E25A74453C /* RandomProvider.swift in Sources */,
				11B3533BAE411BA1AD3C233C /* MnemonicManager.swift in Sources */,
				11B354D04599199832DDAC94 /* Protocols.swift in Sources */,
				11B35B3D57BC0A2E01C41F77 /* WalletData.swift in Sources */,
				11B353C572FF69AE6B444AA9 /* StubWalletDataProvider.swift in Sources */,
				11B35FE41FA9977CC36989D3 /* MainInteractor.swift in Sources */,
				11B35F8641C2F7F7FB23B181 /* GuestInteractor.swift in Sources */,
				11B3573B7C7DFC4E005490F3 /* UserDefaultsStorage.swift in Sources */,
				11B35D1E39102FA5DAA9F974 /* LaunchRouter.swift in Sources */,
				11B35C8A65E697F7FE0FA133 /* MnemonicWordsList.swift in Sources */,
				11B357D903B62DAD830E4685 /* Coin.swift in Sources */,
				11B3590F4A4B907B7B6CD080 /* RestoreInteractor.swift in Sources */,
				11B355D7142B6A76B6A3502E /* WalletInteractor.swift in Sources */,
				50B7C38420D918DE0070E1E8 /* IndexedInputField.swift in Sources */,
				11B35A0FCD2E65066D22D984 /* WalletBalanceViewItem.swift in Sources */,
				11B355FA3D4072969854E6D4 /* Satoshi.swift in Sources */,
				11B3562EBE695D7BA33927C1 /* StubSettingsProvider.swift in Sources */,
				11B3544601D94D63EC87FE26 /* Currency.swift in Sources */,
				11B3570AB4D8313C86CD4E47 /* DollarCurrency.swift in Sources */,
				11B35CE6041F88972EBB3CDE /* CurrencyValue.swift in Sources */,
				11B35ADC65D620B9F7C2608E /* CoinValue.swift in Sources */,
				11B3576D189B0794404C25BE /* Observable.swift in Sources */,
				1A564D70A5B3A36B5348A656 /* Button.swift in Sources */,
				11B3556EC26A15C6DE4FEA12 /* DatabaseManager.swift in Sources */,
				11B35D342DC538BA233BBA5A /* NetworkManager.swift in Sources */,
				11B359ABDCF9AF0E334F3741 /* ExchangeRate.swift in Sources */,
				11B350D777AD9EC148218134 /* DatabaseChangeSet.swift in Sources */,
				11B3509D4986461F7D6AACC0 /* WalletBalanceItem.swift in Sources */,
<<<<<<< HEAD
				1A56460F1BB48D4E82C6E257 /* RestoreWordCell.swift in Sources */,
				1A564A46D655BA99B1C0DAF7 /* DescriptionCollectionHeader.swift in Sources */,
				1A564A60B8D7970C7CA6C0D3 /* UICollectionView.swift in Sources */,
				1A56481D88BB7B6EE8FC92C0 /* KeyboardObservingViewController.swift in Sources */,
				1A564E291AD4D31A893B9B52 /* UIView.swift in Sources */,
				1A564AFE8103BA974943D4E7 /* InputFieldTheme.swift in Sources */,
=======
				11B35C16BB5B927232B0CC6C /* LoginManager.swift in Sources */,
				11B3534FB81EC44BC2190DB2 /* WalletManager.swift in Sources */,
				11B352C06D1A024BC977D5FF /* WalletWrapper.swift in Sources */,
				11B35B9E5EE7D77696BE2432 /* RealmManager.swift in Sources */,
				11B358CBCC7E0E34F7B24DF7 /* Bitcoin.swift in Sources */,
				11B3567DE0B5170B081AA50C /* BitcoinCash.swift in Sources */,
				11B35002605548E2C12863A5 /* BitcoinUnspentOutput.swift in Sources */,
				11B3505190C9546B0687BEDD /* BitcoinCashUnspentOutput.swift in Sources */,
				11B350BCCC02955A1A7C8E90 /* Ethereum.swift in Sources */,
				11B356E237EA6202CA8625C8 /* TransactionRecord.swift in Sources */,
				11B35EE50DDE3DED7202F3A7 /* CollectionChangeSet.swift in Sources */,
				11B352A9672E1D863140FAB9 /* TransactionRecordViewItem.swift in Sources */,
				11B354E052C02470D2DB1F92 /* TransactionsInteractor.swift in Sources */,
>>>>>>> 5ae3f6ab
			);
			runOnlyForDeploymentPostprocessing = 0;
		};
		D3373DBB20C658660082BC4A /* Sources */ = {
			isa = PBXSourcesBuildPhase;
			buildActionMask = 2147483647;
			files = (
				D3373DCB20C67B5B0082BC4A /* GeneratedMocks.swift in Sources */,
				11B350EBB160E6A0C679BD3C /* GuestPresenterTests.swift in Sources */,
				11B358A760BD438603221A95 /* BackupInteractorTests.swift in Sources */,
				11B35199B905F813F626AD3C /* BackupPresenterTests.swift in Sources */,
				11B356C850CF9D3ED8AB8F31 /* RestoreInteractorTests.swift in Sources */,
				11B3513A4B558F63630CF68D /* GuestInteractorTests.swift in Sources */,
				11B355F77B9F1E5DF51BC2ED /* RestorePresenterTests.swift in Sources */,
				11B35B6712B335EB92C520BB /* WalletPresenterTests.swift in Sources */,
				11B357941D6FFB7AEF9CB45F /* TextExtensions.swift in Sources */,
				11B3543CB731E19B9F69720B /* WalletInteractorTests.swift in Sources */,
			);
			runOnlyForDeploymentPostprocessing = 0;
		};
/* End PBXSourcesBuildPhase section */

/* Begin PBXTargetDependency section */
		D3373DC520C658660082BC4A /* PBXTargetDependency */ = {
			isa = PBXTargetDependency;
			target = D3285F4120BD158E00644076 /* Wallet */;
			targetProxy = D3373DC420C658660082BC4A /* PBXContainerItemProxy */;
		};
/* End PBXTargetDependency section */

/* Begin PBXVariantGroup section */
		D3B62A9C20CA73A0005A9F80 /* Localizable.strings */ = {
			isa = PBXVariantGroup;
			children = (
				D3B62A9B20CA73A0005A9F80 /* en */,
			);
			name = Localizable.strings;
			sourceTree = "<group>";
		};
/* End PBXVariantGroup section */

/* Begin XCBuildConfiguration section */
		D3285F5220BD158F00644076 /* Debug */ = {
			isa = XCBuildConfiguration;
			buildSettings = {
				ALWAYS_SEARCH_USER_PATHS = NO;
				CLANG_ANALYZER_NONNULL = YES;
				CLANG_ANALYZER_NUMBER_OBJECT_CONVERSION = YES_AGGRESSIVE;
				CLANG_CXX_LANGUAGE_STANDARD = "gnu++14";
				CLANG_CXX_LIBRARY = "libc++";
				CLANG_ENABLE_MODULES = YES;
				CLANG_ENABLE_OBJC_ARC = YES;
				CLANG_ENABLE_OBJC_WEAK = YES;
				CLANG_WARN_BLOCK_CAPTURE_AUTORELEASING = YES;
				CLANG_WARN_BOOL_CONVERSION = YES;
				CLANG_WARN_COMMA = YES;
				CLANG_WARN_CONSTANT_CONVERSION = YES;
				CLANG_WARN_DEPRECATED_OBJC_IMPLEMENTATIONS = YES;
				CLANG_WARN_DIRECT_OBJC_ISA_USAGE = YES_ERROR;
				CLANG_WARN_DOCUMENTATION_COMMENTS = YES;
				CLANG_WARN_EMPTY_BODY = YES;
				CLANG_WARN_ENUM_CONVERSION = YES;
				CLANG_WARN_INFINITE_RECURSION = YES;
				CLANG_WARN_INT_CONVERSION = YES;
				CLANG_WARN_NON_LITERAL_NULL_CONVERSION = YES;
				CLANG_WARN_OBJC_IMPLICIT_RETAIN_SELF = YES;
				CLANG_WARN_OBJC_LITERAL_CONVERSION = YES;
				CLANG_WARN_OBJC_ROOT_CLASS = YES_ERROR;
				CLANG_WARN_RANGE_LOOP_ANALYSIS = YES;
				CLANG_WARN_STRICT_PROTOTYPES = YES;
				CLANG_WARN_SUSPICIOUS_MOVE = YES;
				CLANG_WARN_UNGUARDED_AVAILABILITY = YES_AGGRESSIVE;
				CLANG_WARN_UNREACHABLE_CODE = YES;
				CLANG_WARN__DUPLICATE_METHOD_MATCH = YES;
				CODE_SIGN_IDENTITY = "iPhone Developer";
				COPY_PHASE_STRIP = NO;
				DEBUG_INFORMATION_FORMAT = dwarf;
				ENABLE_BITCODE = NO;
				ENABLE_STRICT_OBJC_MSGSEND = YES;
				ENABLE_TESTABILITY = YES;
				GCC_C_LANGUAGE_STANDARD = gnu11;
				GCC_DYNAMIC_NO_PIC = NO;
				GCC_NO_COMMON_BLOCKS = YES;
				GCC_OPTIMIZATION_LEVEL = 0;
				GCC_PREPROCESSOR_DEFINITIONS = (
					"DEBUG=1",
					"$(inherited)",
				);
				GCC_WARN_64_TO_32_BIT_CONVERSION = YES;
				GCC_WARN_ABOUT_RETURN_TYPE = YES_ERROR;
				GCC_WARN_UNDECLARED_SELECTOR = YES;
				GCC_WARN_UNINITIALIZED_AUTOS = YES_AGGRESSIVE;
				GCC_WARN_UNUSED_FUNCTION = YES;
				GCC_WARN_UNUSED_VARIABLE = YES;
				IPHONEOS_DEPLOYMENT_TARGET = 11.0;
				MTL_ENABLE_DEBUG_INFO = YES;
				ONLY_ACTIVE_ARCH = YES;
				SDKROOT = iphoneos;
				SWIFT_ACTIVE_COMPILATION_CONDITIONS = DEBUG;
				SWIFT_OPTIMIZATION_LEVEL = "-Onone";
			};
			name = Debug;
		};
		D3285F5320BD158F00644076 /* Release */ = {
			isa = XCBuildConfiguration;
			buildSettings = {
				ALWAYS_SEARCH_USER_PATHS = NO;
				CLANG_ANALYZER_NONNULL = YES;
				CLANG_ANALYZER_NUMBER_OBJECT_CONVERSION = YES_AGGRESSIVE;
				CLANG_CXX_LANGUAGE_STANDARD = "gnu++14";
				CLANG_CXX_LIBRARY = "libc++";
				CLANG_ENABLE_MODULES = YES;
				CLANG_ENABLE_OBJC_ARC = YES;
				CLANG_ENABLE_OBJC_WEAK = YES;
				CLANG_WARN_BLOCK_CAPTURE_AUTORELEASING = YES;
				CLANG_WARN_BOOL_CONVERSION = YES;
				CLANG_WARN_COMMA = YES;
				CLANG_WARN_CONSTANT_CONVERSION = YES;
				CLANG_WARN_DEPRECATED_OBJC_IMPLEMENTATIONS = YES;
				CLANG_WARN_DIRECT_OBJC_ISA_USAGE = YES_ERROR;
				CLANG_WARN_DOCUMENTATION_COMMENTS = YES;
				CLANG_WARN_EMPTY_BODY = YES;
				CLANG_WARN_ENUM_CONVERSION = YES;
				CLANG_WARN_INFINITE_RECURSION = YES;
				CLANG_WARN_INT_CONVERSION = YES;
				CLANG_WARN_NON_LITERAL_NULL_CONVERSION = YES;
				CLANG_WARN_OBJC_IMPLICIT_RETAIN_SELF = YES;
				CLANG_WARN_OBJC_LITERAL_CONVERSION = YES;
				CLANG_WARN_OBJC_ROOT_CLASS = YES_ERROR;
				CLANG_WARN_RANGE_LOOP_ANALYSIS = YES;
				CLANG_WARN_STRICT_PROTOTYPES = YES;
				CLANG_WARN_SUSPICIOUS_MOVE = YES;
				CLANG_WARN_UNGUARDED_AVAILABILITY = YES_AGGRESSIVE;
				CLANG_WARN_UNREACHABLE_CODE = YES;
				CLANG_WARN__DUPLICATE_METHOD_MATCH = YES;
				CODE_SIGN_IDENTITY = "iPhone Developer";
				COPY_PHASE_STRIP = NO;
				DEBUG_INFORMATION_FORMAT = "dwarf-with-dsym";
				ENABLE_BITCODE = NO;
				ENABLE_NS_ASSERTIONS = NO;
				ENABLE_STRICT_OBJC_MSGSEND = YES;
				GCC_C_LANGUAGE_STANDARD = gnu11;
				GCC_NO_COMMON_BLOCKS = YES;
				GCC_WARN_64_TO_32_BIT_CONVERSION = YES;
				GCC_WARN_ABOUT_RETURN_TYPE = YES_ERROR;
				GCC_WARN_UNDECLARED_SELECTOR = YES;
				GCC_WARN_UNINITIALIZED_AUTOS = YES_AGGRESSIVE;
				GCC_WARN_UNUSED_FUNCTION = YES;
				GCC_WARN_UNUSED_VARIABLE = YES;
				IPHONEOS_DEPLOYMENT_TARGET = 11.0;
				MTL_ENABLE_DEBUG_INFO = NO;
				SDKROOT = iphoneos;
				SWIFT_COMPILATION_MODE = wholemodule;
				SWIFT_OPTIMIZATION_LEVEL = "-O";
				VALIDATE_PRODUCT = YES;
			};
			name = Release;
		};
		D3285F5520BD158F00644076 /* Debug */ = {
			isa = XCBuildConfiguration;
			baseConfigurationReference = E0167CDDDE72AD25821A2E28 /* Pods-Wallet.debug.xcconfig */;
			buildSettings = {
				ASSETCATALOG_COMPILER_APPICON_NAME = AppIcon;
				CLANG_ENABLE_MODULES = YES;
				CODE_SIGN_IDENTITY = "iPhone Developer";
				CODE_SIGN_STYLE = Manual;
				CURRENT_PROJECT_VERSION = 1;
				DEVELOPMENT_TEAM = 72234W6E3D;
				FRAMEWORK_SEARCH_PATHS = (
					"$(inherited)",
					"$(PROJECT_DIR)/Wallet",
					"$(PROJECT_DIR)",
				);
				INFOPLIST_FILE = Wallet/Info.plist;
				LD_RUNPATH_SEARCH_PATHS = (
					"$(inherited)",
					"@executable_path/Frameworks",
				);
				PRODUCT_BUNDLE_IDENTIFIER = bitcoin.wallet.dev;
				PRODUCT_NAME = "$(TARGET_NAME)";
				PROVISIONING_PROFILE_SPECIFIER = "bitcoin.wallet.dev Dev";
				SWIFT_OBJC_BRIDGING_HEADER = "Wallet/Wallet-Bridging-Header.h";
				SWIFT_OPTIMIZATION_LEVEL = "-Onone";
				SWIFT_VERSION = 4.0;
				TARGETED_DEVICE_FAMILY = 1;
				VERSIONING_SYSTEM = "apple-generic";
			};
			name = Debug;
		};
		D3285F5620BD158F00644076 /* Release */ = {
			isa = XCBuildConfiguration;
			baseConfigurationReference = 4F3A4A0A241140A2DC4D2F82 /* Pods-Wallet.release.xcconfig */;
			buildSettings = {
				ASSETCATALOG_COMPILER_APPICON_NAME = AppIcon;
				CLANG_ENABLE_MODULES = YES;
				CODE_SIGN_IDENTITY = "iPhone Distribution";
				CODE_SIGN_STYLE = Manual;
				CURRENT_PROJECT_VERSION = 1;
				DEVELOPMENT_TEAM = 72234W6E3D;
				FRAMEWORK_SEARCH_PATHS = (
					"$(inherited)",
					"$(PROJECT_DIR)/Wallet",
					"$(PROJECT_DIR)",
				);
				INFOPLIST_FILE = Wallet/Info.plist;
				LD_RUNPATH_SEARCH_PATHS = (
					"$(inherited)",
					"@executable_path/Frameworks",
				);
				PRODUCT_BUNDLE_IDENTIFIER = bitcoin.wallet.dev;
				PRODUCT_NAME = "$(TARGET_NAME)";
				PROVISIONING_PROFILE_SPECIFIER = "bitcoin.wallet.dev AdHoc";
				SWIFT_OBJC_BRIDGING_HEADER = "Wallet/Wallet-Bridging-Header.h";
				SWIFT_VERSION = 4.0;
				TARGETED_DEVICE_FAMILY = 1;
				VERSIONING_SYSTEM = "apple-generic";
			};
			name = Release;
		};
		D3373DC720C658660082BC4A /* Debug */ = {
			isa = XCBuildConfiguration;
			baseConfigurationReference = 1B628DAA2C534A9B1242BE36 /* Pods-WalletTests.debug.xcconfig */;
			buildSettings = {
				BUNDLE_LOADER = "$(TEST_HOST)";
				CODE_SIGN_IDENTITY = "iPhone Developer";
				CODE_SIGN_STYLE = Automatic;
				DEVELOPMENT_TEAM = 72234W6E3D;
				INFOPLIST_FILE = WalletTests/Info.plist;
				LD_RUNPATH_SEARCH_PATHS = (
					"$(inherited)",
					"@executable_path/Frameworks",
					"@loader_path/Frameworks",
				);
				PRODUCT_BUNDLE_IDENTIFIER = im.grouvi.WalletTests;
				PRODUCT_NAME = "$(TARGET_NAME)";
				PROVISIONING_PROFILE_SPECIFIER = "";
				SWIFT_VERSION = 4.0;
				TARGETED_DEVICE_FAMILY = "1,2";
				TEST_HOST = "$(BUILT_PRODUCTS_DIR)/Wallet.app/Wallet";
			};
			name = Debug;
		};
		D3373DC820C658660082BC4A /* Release */ = {
			isa = XCBuildConfiguration;
			baseConfigurationReference = FBB4716F707E0CDB8833815B /* Pods-WalletTests.release.xcconfig */;
			buildSettings = {
				BUNDLE_LOADER = "$(TEST_HOST)";
				CODE_SIGN_IDENTITY = "iPhone Developer";
				CODE_SIGN_STYLE = Automatic;
				DEVELOPMENT_TEAM = 72234W6E3D;
				INFOPLIST_FILE = WalletTests/Info.plist;
				LD_RUNPATH_SEARCH_PATHS = (
					"$(inherited)",
					"@executable_path/Frameworks",
					"@loader_path/Frameworks",
				);
				PRODUCT_BUNDLE_IDENTIFIER = im.grouvi.WalletTests;
				PRODUCT_NAME = "$(TARGET_NAME)";
				PROVISIONING_PROFILE_SPECIFIER = "";
				SWIFT_VERSION = 4.0;
				TARGETED_DEVICE_FAMILY = "1,2";
				TEST_HOST = "$(BUILT_PRODUCTS_DIR)/Wallet.app/Wallet";
			};
			name = Release;
		};
/* End XCBuildConfiguration section */

/* Begin XCConfigurationList section */
		D3285F3D20BD158E00644076 /* Build configuration list for PBXProject "Wallet" */ = {
			isa = XCConfigurationList;
			buildConfigurations = (
				D3285F5220BD158F00644076 /* Debug */,
				D3285F5320BD158F00644076 /* Release */,
			);
			defaultConfigurationIsVisible = 0;
			defaultConfigurationName = Release;
		};
		D3285F5420BD158F00644076 /* Build configuration list for PBXNativeTarget "Wallet" */ = {
			isa = XCConfigurationList;
			buildConfigurations = (
				D3285F5520BD158F00644076 /* Debug */,
				D3285F5620BD158F00644076 /* Release */,
			);
			defaultConfigurationIsVisible = 0;
			defaultConfigurationName = Release;
		};
		D3373DC620C658660082BC4A /* Build configuration list for PBXNativeTarget "WalletTests" */ = {
			isa = XCConfigurationList;
			buildConfigurations = (
				D3373DC720C658660082BC4A /* Debug */,
				D3373DC820C658660082BC4A /* Release */,
			);
			defaultConfigurationIsVisible = 0;
			defaultConfigurationName = Release;
		};
/* End XCConfigurationList section */
	};
	rootObject = D3285F3A20BD158E00644076 /* Project object */;
}<|MERGE_RESOLUTION|>--- conflicted
+++ resolved
@@ -94,12 +94,8 @@
 		4FFC912E7E11D506DC05EFA7 /* Pods_WalletTests.framework in Frameworks */ = {isa = PBXBuildFile; fileRef = D5F5D323E150F570A893EA81 /* Pods_WalletTests.framework */; };
 		509E3D2420E398610095452C /* RestoreTheme.swift in Sources */ = {isa = PBXBuildFile; fileRef = 509E3D2320E398610095452C /* RestoreTheme.swift */; };
 		50B7C38420D918DE0070E1E8 /* IndexedInputField.swift in Sources */ = {isa = PBXBuildFile; fileRef = 50B7C38220D918DE0070E1E8 /* IndexedInputField.swift */; };
-<<<<<<< HEAD
-=======
-		50B7C38520D918DE0070E1E8 /* IndexedInputField.xib in Resources */ = {isa = PBXBuildFile; fileRef = 50B7C38320D918DE0070E1E8 /* IndexedInputField.xib */; };
 		D322EBF120E4914D00C05A48 /* TransactionRecordCell.swift in Sources */ = {isa = PBXBuildFile; fileRef = D322EBEF20E4914D00C05A48 /* TransactionRecordCell.swift */; };
 		D322EBF220E4914D00C05A48 /* TransactionRecordCell.xib in Resources */ = {isa = PBXBuildFile; fileRef = D322EBF020E4914D00C05A48 /* TransactionRecordCell.xib */; };
->>>>>>> 5ae3f6ab
 		D3285F4620BD158E00644076 /* AppDelegate.swift in Sources */ = {isa = PBXBuildFile; fileRef = D3285F4520BD158E00644076 /* AppDelegate.swift */; };
 		D3285F4820BD158E00644076 /* ViewController.swift in Sources */ = {isa = PBXBuildFile; fileRef = D3285F4720BD158E00644076 /* ViewController.swift */; };
 		D3285F4D20BD158F00644076 /* Assets.xcassets in Resources */ = {isa = PBXBuildFile; fileRef = D3285F4C20BD158F00644076 /* Assets.xcassets */; };
@@ -420,14 +416,11 @@
 				11B35DE456745A4A5B7E3116 /* Wallet */,
 				11B351CAAA3EB1437B492DD8 /* Factory.swift */,
 				11B35A5DE20DD6DD486FAFC0 /* Protocols.swift */,
-<<<<<<< HEAD
 				11B35BD63BB53AE9531A2BEC /* RealmFactory.swift */,
 				11B354F13581B41655B6A6CC /* DatabaseChangeset.swift */,
 				1A564957AE0CC0A3472AA5F7 /* Controllers */,
-=======
 				11B354F13581B41655B6A6CC /* DatabaseChangeSet.swift */,
 				11B3510E674EE0BEAB506C74 /* CollectionChangeSet.swift */,
->>>>>>> 5ae3f6ab
 			);
 			path = Core;
 			sourceTree = "<group>";
@@ -1002,14 +995,6 @@
 				11B359ABDCF9AF0E334F3741 /* ExchangeRate.swift in Sources */,
 				11B350D777AD9EC148218134 /* DatabaseChangeSet.swift in Sources */,
 				11B3509D4986461F7D6AACC0 /* WalletBalanceItem.swift in Sources */,
-<<<<<<< HEAD
-				1A56460F1BB48D4E82C6E257 /* RestoreWordCell.swift in Sources */,
-				1A564A46D655BA99B1C0DAF7 /* DescriptionCollectionHeader.swift in Sources */,
-				1A564A60B8D7970C7CA6C0D3 /* UICollectionView.swift in Sources */,
-				1A56481D88BB7B6EE8FC92C0 /* KeyboardObservingViewController.swift in Sources */,
-				1A564E291AD4D31A893B9B52 /* UIView.swift in Sources */,
-				1A564AFE8103BA974943D4E7 /* InputFieldTheme.swift in Sources */,
-=======
 				11B35C16BB5B927232B0CC6C /* LoginManager.swift in Sources */,
 				11B3534FB81EC44BC2190DB2 /* WalletManager.swift in Sources */,
 				11B352C06D1A024BC977D5FF /* WalletWrapper.swift in Sources */,
@@ -1023,7 +1008,12 @@
 				11B35EE50DDE3DED7202F3A7 /* CollectionChangeSet.swift in Sources */,
 				11B352A9672E1D863140FAB9 /* TransactionRecordViewItem.swift in Sources */,
 				11B354E052C02470D2DB1F92 /* TransactionsInteractor.swift in Sources */,
->>>>>>> 5ae3f6ab
+				1A56460F1BB48D4E82C6E257 /* RestoreWordCell.swift in Sources */,
+				1A564A46D655BA99B1C0DAF7 /* DescriptionCollectionHeader.swift in Sources */,
+				1A564A60B8D7970C7CA6C0D3 /* UICollectionView.swift in Sources */,
+				1A56481D88BB7B6EE8FC92C0 /* KeyboardObservingViewController.swift in Sources */,
+				1A564E291AD4D31A893B9B52 /* UIView.swift in Sources */,
+				1A564AFE8103BA974943D4E7 /* InputFieldTheme.swift in Sources */,
 			);
 			runOnlyForDeploymentPostprocessing = 0;
 		};
