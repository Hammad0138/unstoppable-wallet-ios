// !$*UTF8*$!
{
	archiveVersion = 1;
	classes = {
	};
	objectVersion = 50;
	objects = {

/* Begin PBXBuildFile section */
		11B350021803A9BE10492F30 /* GuestRouter.swift in Sources */ = {isa = PBXBuildFile; fileRef = 11B35ADA6828A0EF11976938 /* GuestRouter.swift */; };
		11B35002605548E2C12863A5 /* BitcoinUnspentOutput.swift in Sources */ = {isa = PBXBuildFile; fileRef = 11B3520AFDC9167F79AA5C0E /* BitcoinUnspentOutput.swift */; };
		11B3505190C9546B0687BEDD /* BitcoinCashUnspentOutput.swift in Sources */ = {isa = PBXBuildFile; fileRef = 11B35F623CC092F7B6B59520 /* BitcoinCashUnspentOutput.swift */; };
		11B35096856FA6F04D5E0348 /* Balance.swift in Sources */ = {isa = PBXBuildFile; fileRef = 11B359AC1195D3130B541A2F /* Balance.swift */; };
		11B3509D4986461F7D6AACC0 /* WalletBalanceItem.swift in Sources */ = {isa = PBXBuildFile; fileRef = 11B352DCC974C9563197FA6E /* WalletBalanceItem.swift */; };
		11B350BCCC02955A1A7C8E90 /* Ethereum.swift in Sources */ = {isa = PBXBuildFile; fileRef = 11B353A452CFF66B35AB4E5B /* Ethereum.swift */; };
		11B350D777AD9EC148218134 /* DatabaseChangeSet.swift in Sources */ = {isa = PBXBuildFile; fileRef = 11B354F13581B41655B6A6CC /* DatabaseChangeSet.swift */; };
		11B350EBB160E6A0C679BD3C /* GuestPresenterTests.swift in Sources */ = {isa = PBXBuildFile; fileRef = 11B35FF2D2C084366AA66F32 /* GuestPresenterTests.swift */; };
		11B3513A4B558F63630CF68D /* GuestInteractorTests.swift in Sources */ = {isa = PBXBuildFile; fileRef = 11B35618B87C6BBA7D29E8E7 /* GuestInteractorTests.swift */; };
		11B35199B905F813F626AD3C /* BackupPresenterTests.swift in Sources */ = {isa = PBXBuildFile; fileRef = 11B35E402C000B78E52BD5EE /* BackupPresenterTests.swift */; };
		11B3522E2CF47724A4ECD9CE /* UIColor.swift in Sources */ = {isa = PBXBuildFile; fileRef = 11B35D02A4639155F5453ABB /* UIColor.swift */; };
		11B352919DB96F08A6CD6885 /* SettingsModule.swift in Sources */ = {isa = PBXBuildFile; fileRef = 11B35FE128D9CEE89C9F0F6B /* SettingsModule.swift */; };
		11B352A9672E1D863140FAB9 /* TransactionRecordViewItem.swift in Sources */ = {isa = PBXBuildFile; fileRef = 11B35A13B7F3DD8B5E253676 /* TransactionRecordViewItem.swift */; };
		11B35319892846CB42A23599 /* GuestViewController.xib in Resources */ = {isa = PBXBuildFile; fileRef = 11B35119CB772BB43AE8B1D5 /* GuestViewController.xib */; };
		11B3531C51A0413CE9E255F2 /* GuestPresenter.swift in Sources */ = {isa = PBXBuildFile; fileRef = 11B350896FD41EC360BF7C25 /* GuestPresenter.swift */; };
		11B353814993068D6DD2E3D6 /* MainModule.swift in Sources */ = {isa = PBXBuildFile; fileRef = 11B35B96D2BC5994AC8EC794 /* MainModule.swift */; };
		11B3538285F6775A3BDA1B22 /* String.swift in Sources */ = {isa = PBXBuildFile; fileRef = 11B357CB2B48B51957A1275C /* String.swift */; };
		11B3538BCEB71A64DB75C141 /* TransactionsPresenter.swift in Sources */ = {isa = PBXBuildFile; fileRef = 11B3569AE7CDF7E217CAB4EE /* TransactionsPresenter.swift */; };
		11B3542A2ACA8821A5DB9B84 /* TransactionsWrapper.swift in Sources */ = {isa = PBXBuildFile; fileRef = 11B35FBE3858037960AB8E70 /* TransactionsWrapper.swift */; };
		11B3543CB731E19B9F69720B /* WalletInteractorTests.swift in Sources */ = {isa = PBXBuildFile; fileRef = 11B353283408846D8582A7B2 /* WalletInteractorTests.swift */; };
		11B3544601D94D63EC87FE26 /* Currency.swift in Sources */ = {isa = PBXBuildFile; fileRef = 11B356DF243F6B9248E6AD42 /* Currency.swift */; };
		11B3546128004E2E5F3CD23A /* RestorePresenter.swift in Sources */ = {isa = PBXBuildFile; fileRef = 11B35BAEE22C144B33661819 /* RestorePresenter.swift */; };
		11B354D04599199832DDAC94 /* Protocols.swift in Sources */ = {isa = PBXBuildFile; fileRef = 11B35A5DE20DD6DD486FAFC0 /* Protocols.swift */; };
		11B354E052C02470D2DB1F92 /* TransactionsInteractor.swift in Sources */ = {isa = PBXBuildFile; fileRef = 11B35BEF7ABBE155593B4DBE /* TransactionsInteractor.swift */; };
		11B3556EC26A15C6DE4FEA12 /* DatabaseManager.swift in Sources */ = {isa = PBXBuildFile; fileRef = 11B35BF649E1344961CE4194 /* DatabaseManager.swift */; };
		11B3559FD8CB659CC9687EE7 /* UnspentOutputsWrapper.swift in Sources */ = {isa = PBXBuildFile; fileRef = 11B355C222320B5C6B0DB15D /* UnspentOutputsWrapper.swift */; };
		11B355D7142B6A76B6A3502E /* WalletInteractor.swift in Sources */ = {isa = PBXBuildFile; fileRef = 11B3511175F5F85BE5677E1A /* WalletInteractor.swift */; };
		11B355F77B9F1E5DF51BC2ED /* RestorePresenterTests.swift in Sources */ = {isa = PBXBuildFile; fileRef = 11B357D8909711ECE37B3C7E /* RestorePresenterTests.swift */; };
		11B355FA3D4072969854E6D4 /* Satoshi.swift in Sources */ = {isa = PBXBuildFile; fileRef = 11B35B6579FEFCD43F0AD126 /* Satoshi.swift */; };
		11B3567DE0B5170B081AA50C /* BitcoinCash.swift in Sources */ = {isa = PBXBuildFile; fileRef = 11B353CB20F54D6475817F68 /* BitcoinCash.swift */; };
		11B356949FB74ACE63ABB6E0 /* GuestViewController.swift in Sources */ = {isa = PBXBuildFile; fileRef = 11B353D57AB36A9CF4DEE090 /* GuestViewController.swift */; };
		11B356BC38D9B4114DFF488F /* BlockchainTransaction.swift in Sources */ = {isa = PBXBuildFile; fileRef = 11B352B36A7EDB3923ACCDCC /* BlockchainTransaction.swift */; };
		11B356C850CF9D3ED8AB8F31 /* RestoreInteractorTests.swift in Sources */ = {isa = PBXBuildFile; fileRef = 11B351381CFD795B26A63D7E /* RestoreInteractorTests.swift */; };
		11B356E237EA6202CA8625C8 /* TransactionRecord.swift in Sources */ = {isa = PBXBuildFile; fileRef = 11B35E446D881B620F6D0A26 /* TransactionRecord.swift */; };
		11B3570AB4D8313C86CD4E47 /* DollarCurrency.swift in Sources */ = {isa = PBXBuildFile; fileRef = 11B35DA61939E86DD4A59378 /* DollarCurrency.swift */; };
		11B357613EB9379724943733 /* SettingsPresenter.swift in Sources */ = {isa = PBXBuildFile; fileRef = 11B358E99DF63240BDC45AC5 /* SettingsPresenter.swift */; };
		11B357941D6FFB7AEF9CB45F /* TextExtensions.swift in Sources */ = {isa = PBXBuildFile; fileRef = 11B351C72700B40AB457AFA8 /* TextExtensions.swift */; };
		11B357D903B62DAD830E4685 /* Coin.swift in Sources */ = {isa = PBXBuildFile; fileRef = 11B35C853FA48BC013809863 /* Coin.swift */; };
		11B3586C585791EA7ADD161E /* LocalizationHelper.swift in Sources */ = {isa = PBXBuildFile; fileRef = 11B35F871B19631695FB5EF5 /* LocalizationHelper.swift */; };
		11B358A760BD438603221A95 /* BackupInteractorTests.swift in Sources */ = {isa = PBXBuildFile; fileRef = 11B35D009B0B81FD2595D72B /* BackupInteractorTests.swift */; };
		11B358CBCC7E0E34F7B24DF7 /* Bitcoin.swift in Sources */ = {isa = PBXBuildFile; fileRef = 11B35D64A5D075139531EB44 /* Bitcoin.swift */; };
		11B358FC0506C474AED7C3AA /* SettingsRouter.swift in Sources */ = {isa = PBXBuildFile; fileRef = 11B35579A4D79791ACF1BC91 /* SettingsRouter.swift */; };
		11B3590F4A4B907B7B6CD080 /* RestoreInteractor.swift in Sources */ = {isa = PBXBuildFile; fileRef = 11B354E15658C8BF7D5268D9 /* RestoreInteractor.swift */; };
		11B3594A00EC93E25A74453C /* RandomProvider.swift in Sources */ = {isa = PBXBuildFile; fileRef = 11B352AA010C205391095524 /* RandomProvider.swift */; };
		11B3595FAD092F8BA57DC3D9 /* Factory.swift in Sources */ = {isa = PBXBuildFile; fileRef = 11B351CAAA3EB1437B492DD8 /* Factory.swift */; };
		11B359ABDCF9AF0E334F3741 /* ExchangeRate.swift in Sources */ = {isa = PBXBuildFile; fileRef = 11B35A705443145AD6D71408 /* ExchangeRate.swift */; };
		11B35A0FCD2E65066D22D984 /* WalletBalanceViewItem.swift in Sources */ = {isa = PBXBuildFile; fileRef = 11B35458E7255EFB7BD0FB67 /* WalletBalanceViewItem.swift */; };
		11B35A9409FD0D29BCFF7CC6 /* MainRouter.swift in Sources */ = {isa = PBXBuildFile; fileRef = 11B35D163D12BE823AF54E97 /* MainRouter.swift */; };
		11B35ADC65D620B9F7C2608E /* CoinValue.swift in Sources */ = {isa = PBXBuildFile; fileRef = 11B35B466B8FF6754E47DACD /* CoinValue.swift */; };
		11B35B13C3F8532568AE83E5 /* WalletModule.swift in Sources */ = {isa = PBXBuildFile; fileRef = 11B35DC5A4019EA28C92B1E7 /* WalletModule.swift */; };
		11B35B3D57BC0A2E01C41F77 /* WalletData.swift in Sources */ = {isa = PBXBuildFile; fileRef = 11B35F0AFFE045953BD45808 /* WalletData.swift */; };
		11B35B6712B335EB92C520BB /* WalletPresenterTests.swift in Sources */ = {isa = PBXBuildFile; fileRef = 11B354BE6CD56FBA4B3D5197 /* WalletPresenterTests.swift */; };
		11B35B69063AB2169EE50580 /* MainPresenter.swift in Sources */ = {isa = PBXBuildFile; fileRef = 11B359E7A75E6B92D1305F40 /* MainPresenter.swift */; };
		11B35B99F2CB665E76E66A91 /* TransactionsRouter.swift in Sources */ = {isa = PBXBuildFile; fileRef = 11B3520E9F70FFB8CC2D25A3 /* TransactionsRouter.swift */; };
		11B35BA21EAB383C3DE6FA5A /* WalletRouter.swift in Sources */ = {isa = PBXBuildFile; fileRef = 11B35DDABED90E97417092F5 /* WalletRouter.swift */; };
		11B35BCBBF60CA8A041E97B0 /* BackupRouter.swift in Sources */ = {isa = PBXBuildFile; fileRef = 11B35D66E95B16C32E3796E8 /* BackupRouter.swift */; };
		11B35BCEC18400181DF64491 /* RestoreRouter.swift in Sources */ = {isa = PBXBuildFile; fileRef = 11B35142DB758C8B2397D115 /* RestoreRouter.swift */; };
		11B35BFADC930EF5007A177F /* RestoreModule.swift in Sources */ = {isa = PBXBuildFile; fileRef = 11B358586003E20B167B1442 /* RestoreModule.swift */; };
		11B35CBAB5F1BF7AAF6543A3 /* WalletPresenter.swift in Sources */ = {isa = PBXBuildFile; fileRef = 11B356A624E0982E0D90F9BB /* WalletPresenter.swift */; };
		11B35CC0DF583F6C455C88AF /* SyncManager.swift in Sources */ = {isa = PBXBuildFile; fileRef = 11B35ECC63B840923185E329 /* SyncManager.swift */; };
		11B35CCB29E73CAB6D26C949 /* TransactionsModule.swift in Sources */ = {isa = PBXBuildFile; fileRef = 11B35687F7521B1F22786638 /* TransactionsModule.swift */; };
		11B35CE6041F88972EBB3CDE /* CurrencyValue.swift in Sources */ = {isa = PBXBuildFile; fileRef = 11B3589DC1945CAFBEEB1EED /* CurrencyValue.swift */; };
		11B35D1E39102FA5DAA9F974 /* LaunchRouter.swift in Sources */ = {isa = PBXBuildFile; fileRef = 11B35C7DCF9B7894F7600623 /* LaunchRouter.swift */; };
		11B35DA379AE43A774D84246 /* BackupModule.swift in Sources */ = {isa = PBXBuildFile; fileRef = 11B356CEB7192CE21DD1BC8B /* BackupModule.swift */; };
		11B35DD6FFE1E112E9FCC63E /* GuestModule.swift in Sources */ = {isa = PBXBuildFile; fileRef = 11B35BC220F1D90BF6BF3AAF /* GuestModule.swift */; };
		11B35E2A6071DF467A972438 /* UnspentOutput.swift in Sources */ = {isa = PBXBuildFile; fileRef = 11B35A8A29FD3976B7B05A07 /* UnspentOutput.swift */; };
		11B35E9C0E8F38C063A48367 /* BackupPresenter.swift in Sources */ = {isa = PBXBuildFile; fileRef = 11B355771A1D96DB96FBC975 /* BackupPresenter.swift */; };
		11B35ED92AC9F98660D4415F /* CoinManager.swift in Sources */ = {isa = PBXBuildFile; fileRef = 11B35303E2D4A4B1468BA5DF /* CoinManager.swift */; };
		11B35EE50DDE3DED7202F3A7 /* CollectionChangeSet.swift in Sources */ = {isa = PBXBuildFile; fileRef = 11B3510E674EE0BEAB506C74 /* CollectionChangeSet.swift */; };
		11B35F56DE01B03CCFB49E32 /* BackupInteractor.swift in Sources */ = {isa = PBXBuildFile; fileRef = 11B353A3B460BF1B24349F9F /* BackupInteractor.swift */; };
		11B35F8641C2F7F7FB23B181 /* GuestInteractor.swift in Sources */ = {isa = PBXBuildFile; fileRef = 11B3566ED622AE7606EF76B9 /* GuestInteractor.swift */; };
		11B35FE41FA9977CC36989D3 /* MainInteractor.swift in Sources */ = {isa = PBXBuildFile; fileRef = 11B35B88A2D6C85E1600F3AF /* MainInteractor.swift */; };
		11B35FF4E83C69E67F04C283 /* BlockchainInfo.swift in Sources */ = {isa = PBXBuildFile; fileRef = 11B35956C79B567DC679DD3A /* BlockchainInfo.swift */; };
		1A5640B712A4253399F52A3B /* WalletTheme.swift in Sources */ = {isa = PBXBuildFile; fileRef = 1A564243436E5185205D0359 /* WalletTheme.swift */; };
		1A5642A7500FDC8E971D6C62 /* CoinValueHelper.swift in Sources */ = {isa = PBXBuildFile; fileRef = 1A5640B6691F4FD048C82A49 /* CoinValueHelper.swift */; };
		1A56438249B462DB9B522C7A /* CurrencyHelper.swift in Sources */ = {isa = PBXBuildFile; fileRef = 1A564679937963085A8530F4 /* CurrencyHelper.swift */; };
		1A56460F1BB48D4E82C6E257 /* RestoreWordCell.swift in Sources */ = {isa = PBXBuildFile; fileRef = 1A5648D3CF09FF5EBE8321EC /* RestoreWordCell.swift */; };
		1A56464325366A495BD81C88 /* TransactionCurrenciesHeaderView.swift in Sources */ = {isa = PBXBuildFile; fileRef = 1A564FE8D247C36C2478C6B5 /* TransactionCurrenciesHeaderView.swift */; };
		1A56465CE6EFDADE3365DF98 /* AppTheme.swift in Sources */ = {isa = PBXBuildFile; fileRef = 1A5649DB879A57761C09842E /* AppTheme.swift */; };
		1A5646CA592E84121AF87B07 /* Date.swift in Sources */ = {isa = PBXBuildFile; fileRef = 1A5640B9841EBA6BE028681D /* Date.swift */; };
		1A5647C57BCDBB26FE4424F3 /* DateHelper.swift in Sources */ = {isa = PBXBuildFile; fileRef = 1A56428F6FACADBA8B7BFEFB /* DateHelper.swift */; };
		1A56481D88BB7B6EE8FC92C0 /* KeyboardObservingViewController.swift in Sources */ = {isa = PBXBuildFile; fileRef = 1A564B7491C37F836433E06F /* KeyboardObservingViewController.swift */; };
		1A564A0F7A969658D13D8EDE /* TransactionCell.swift in Sources */ = {isa = PBXBuildFile; fileRef = 1A5643AAE35C8D8C5DA5924C /* TransactionCell.swift */; };
		1A564A46D655BA99B1C0DAF7 /* DescriptionCollectionHeader.swift in Sources */ = {isa = PBXBuildFile; fileRef = 1A564E60ED94EDDE153519AA /* DescriptionCollectionHeader.swift */; };
		1A564A7ECE35A5A7A314D455 /* TransactionsTheme.swift in Sources */ = {isa = PBXBuildFile; fileRef = 1A5645ED6604E61C418C257E /* TransactionsTheme.swift */; };
		1A564AB936D91E4E5FBBAA4C /* WalletHeaderView.swift in Sources */ = {isa = PBXBuildFile; fileRef = 1A56463AFF1D05E33BA25C8A /* WalletHeaderView.swift */; };
		1A564AFE8103BA974943D4E7 /* InputFieldTheme.swift in Sources */ = {isa = PBXBuildFile; fileRef = 1A564939814A9D9F47D41EEB /* InputFieldTheme.swift */; };
		1A564BD5E7709C07FD063961 /* TransactionsFilterTheme.swift in Sources */ = {isa = PBXBuildFile; fileRef = 1A5647CE5852E959DA7EB89A /* TransactionsFilterTheme.swift */; };
		1A564BE5BF0E283B1758F2F0 /* WalletHeaderView.xib in Resources */ = {isa = PBXBuildFile; fileRef = 1A5646B68188CD13969CE766 /* WalletHeaderView.xib */; };
		1A564C1405D8C21185B0D4C1 /* TransactionsCurrencyCell.swift in Sources */ = {isa = PBXBuildFile; fileRef = 1A5649C888E12C1A0B70EFA8 /* TransactionsCurrencyCell.swift */; };
		1A564C3EBB7FB859CF1BB24D /* UIFont.swift in Sources */ = {isa = PBXBuildFile; fileRef = 1A564EC30D391F8893C1D514 /* UIFont.swift */; };
		1A564D70A5B3A36B5348A656 /* Button.swift in Sources */ = {isa = PBXBuildFile; fileRef = 1A5649EA05E33DEBFA508CDB /* Button.swift */; };
		1A564E291AD4D31A893B9B52 /* UIView.swift in Sources */ = {isa = PBXBuildFile; fileRef = 1A564CBC6EC3E2111514EC4D /* UIView.swift */; };
		1A564FB62EBBA50489895BEF /* WalletCell.swift in Sources */ = {isa = PBXBuildFile; fileRef = 1A564B746C8A6451D81B27D4 /* WalletCell.swift */; };
		4FFC912E7E11D506DC05EFA7 /* Pods_WalletTests.framework in Frameworks */ = {isa = PBXBuildFile; fileRef = D5F5D323E150F570A893EA81 /* Pods_WalletTests.framework */; };
		509E3D2420E398610095452C /* RestoreTheme.swift in Sources */ = {isa = PBXBuildFile; fileRef = 509E3D2320E398610095452C /* RestoreTheme.swift */; };
		50B7C38420D918DE0070E1E8 /* IndexedInputField.swift in Sources */ = {isa = PBXBuildFile; fileRef = 50B7C38220D918DE0070E1E8 /* IndexedInputField.swift */; };
		D3285F4620BD158E00644076 /* AppDelegate.swift in Sources */ = {isa = PBXBuildFile; fileRef = D3285F4520BD158E00644076 /* AppDelegate.swift */; };
		D3285F4820BD158E00644076 /* ViewController.swift in Sources */ = {isa = PBXBuildFile; fileRef = D3285F4720BD158E00644076 /* ViewController.swift */; };
		D3285F4D20BD158F00644076 /* Assets.xcassets in Resources */ = {isa = PBXBuildFile; fileRef = D3285F4C20BD158F00644076 /* Assets.xcassets */; };
		D3373D9520BEC7B30082BC4A /* AVFoundation.framework in Frameworks */ = {isa = PBXBuildFile; fileRef = D3373D9420BEC7B30082BC4A /* AVFoundation.framework */; };
		D3373DB220C52F640082BC4A /* LaunchScreen.xib in Resources */ = {isa = PBXBuildFile; fileRef = D3373DB120C52F640082BC4A /* LaunchScreen.xib */; };
		D3373DB920C564450082BC4A /* BackupWordsController.swift in Sources */ = {isa = PBXBuildFile; fileRef = D3373DB720C564450082BC4A /* BackupWordsController.swift */; };
		D3373DBA20C564450082BC4A /* BackupWordsController.xib in Resources */ = {isa = PBXBuildFile; fileRef = D3373DB820C564450082BC4A /* BackupWordsController.xib */; };
		D3373DCB20C67B5B0082BC4A /* GeneratedMocks.swift in Sources */ = {isa = PBXBuildFile; fileRef = D3373DCA20C67B5B0082BC4A /* GeneratedMocks.swift */; };
		D3373DCE20C6B21C0082BC4A /* RestoreViewController.swift in Sources */ = {isa = PBXBuildFile; fileRef = D3373DCC20C6B21C0082BC4A /* RestoreViewController.swift */; };
		D3373DCF20C6B21C0082BC4A /* RestoreViewController.xib in Resources */ = {isa = PBXBuildFile; fileRef = D3373DCD20C6B21C0082BC4A /* RestoreViewController.xib */; };
		D348A76E20C7C44500803B9E /* BackupNavigationController.swift in Sources */ = {isa = PBXBuildFile; fileRef = D348A76C20C7C44500803B9E /* BackupNavigationController.swift */; };
		D348A77220C7C58900803B9E /* BackupIntroController.swift in Sources */ = {isa = PBXBuildFile; fileRef = D348A77020C7C58900803B9E /* BackupIntroController.swift */; };
		D348A77320C7C58900803B9E /* BackupIntroController.xib in Resources */ = {isa = PBXBuildFile; fileRef = D348A77120C7C58900803B9E /* BackupIntroController.xib */; };
		D348A77620C7D34100803B9E /* BackupConfirmationController.swift in Sources */ = {isa = PBXBuildFile; fileRef = D348A77420C7D34100803B9E /* BackupConfirmationController.swift */; };
		D348A77720C7D34100803B9E /* BackupConfirmationController.xib in Resources */ = {isa = PBXBuildFile; fileRef = D348A77520C7D34100803B9E /* BackupConfirmationController.xib */; };
		D3B62A8A20CA40DC005A9F80 /* MainViewController.swift in Sources */ = {isa = PBXBuildFile; fileRef = D3B62A8820CA40DC005A9F80 /* MainViewController.swift */; };
		D3B62A8B20CA40DC005A9F80 /* MainViewController.xib in Resources */ = {isa = PBXBuildFile; fileRef = D3B62A8920CA40DC005A9F80 /* MainViewController.xib */; };
		D3B62A8E20CA436F005A9F80 /* WalletViewController.swift in Sources */ = {isa = PBXBuildFile; fileRef = D3B62A8C20CA436F005A9F80 /* WalletViewController.swift */; };
		D3B62A8F20CA436F005A9F80 /* WalletViewController.xib in Resources */ = {isa = PBXBuildFile; fileRef = D3B62A8D20CA436F005A9F80 /* WalletViewController.xib */; };
		D3B62A9220CA467E005A9F80 /* TransactionsViewController.swift in Sources */ = {isa = PBXBuildFile; fileRef = D3B62A9020CA467E005A9F80 /* TransactionsViewController.swift */; };
		D3B62A9320CA467E005A9F80 /* TransactionsViewController.xib in Resources */ = {isa = PBXBuildFile; fileRef = D3B62A9120CA467E005A9F80 /* TransactionsViewController.xib */; };
		D3B62A9620CA46EB005A9F80 /* SettingsViewController.swift in Sources */ = {isa = PBXBuildFile; fileRef = D3B62A9420CA46EB005A9F80 /* SettingsViewController.swift */; };
		D3B62A9720CA46EB005A9F80 /* SettingsViewController.xib in Resources */ = {isa = PBXBuildFile; fileRef = D3B62A9520CA46EB005A9F80 /* SettingsViewController.xib */; };
		D3B62A9A20CA73A0005A9F80 /* Localizable.strings in Resources */ = {isa = PBXBuildFile; fileRef = D3B62A9C20CA73A0005A9F80 /* Localizable.strings */; };
		D3B62A9E20CA88BF005A9F80 /* Theme.xcassets in Resources */ = {isa = PBXBuildFile; fileRef = D3B62A9D20CA88BF005A9F80 /* Theme.xcassets */; };
		D3FD451A20F375B300F472B9 /* WalletKit.framework in Frameworks */ = {isa = PBXBuildFile; fileRef = D3FD451220F35A1900F472B9 /* WalletKit.framework */; };
		D3FD451E20F375E200F472B9 /* WalletKit.framework in Embed Frameworks */ = {isa = PBXBuildFile; fileRef = D3FD451220F35A1900F472B9 /* WalletKit.framework */; settings = {ATTRIBUTES = (CodeSignOnCopy, RemoveHeadersOnCopy, ); }; };
		ED00FF1BB226F7DD21685D86 /* Pods_Wallet.framework in Frameworks */ = {isa = PBXBuildFile; fileRef = B387EF06E93BBDBAEEFF66EE /* Pods_Wallet.framework */; };
/* End PBXBuildFile section */

/* Begin PBXContainerItemProxy section */
		D3373DC420C658660082BC4A /* PBXContainerItemProxy */ = {
			isa = PBXContainerItemProxy;
			containerPortal = D3285F3A20BD158E00644076 /* Project object */;
			proxyType = 1;
			remoteGlobalIDString = D3285F4120BD158E00644076;
			remoteInfo = Wallet;
		};
/* End PBXContainerItemProxy section */

/* Begin PBXCopyFilesBuildPhase section */
		D3FD451C20F375B400F472B9 /* Embed Frameworks */ = {
			isa = PBXCopyFilesBuildPhase;
			buildActionMask = 2147483647;
			dstPath = "";
			dstSubfolderSpec = 10;
			files = (
				D3FD451E20F375E200F472B9 /* WalletKit.framework in Embed Frameworks */,
			);
			name = "Embed Frameworks";
			runOnlyForDeploymentPostprocessing = 0;
		};
/* End PBXCopyFilesBuildPhase section */

/* Begin PBXFileReference section */
		0B2B5692D7E4046733FCEBF9 /* Pods-Wallet.release.xcconfig */ = {isa = PBXFileReference; includeInIndex = 1; lastKnownFileType = text.xcconfig; name = "Pods-Wallet.release.xcconfig"; path = "Pods/Target Support Files/Pods-Wallet/Pods-Wallet.release.xcconfig"; sourceTree = "<group>"; };
		11B350896FD41EC360BF7C25 /* GuestPresenter.swift */ = {isa = PBXFileReference; fileEncoding = 4; lastKnownFileType = sourcecode.swift; path = GuestPresenter.swift; sourceTree = "<group>"; };
		11B3510E674EE0BEAB506C74 /* CollectionChangeSet.swift */ = {isa = PBXFileReference; fileEncoding = 4; lastKnownFileType = sourcecode.swift; path = CollectionChangeSet.swift; sourceTree = "<group>"; };
		11B3511175F5F85BE5677E1A /* WalletInteractor.swift */ = {isa = PBXFileReference; fileEncoding = 4; lastKnownFileType = sourcecode.swift; path = WalletInteractor.swift; sourceTree = "<group>"; };
		11B35119CB772BB43AE8B1D5 /* GuestViewController.xib */ = {isa = PBXFileReference; lastKnownFileType = file.xib; path = GuestViewController.xib; sourceTree = "<group>"; };
		11B351381CFD795B26A63D7E /* RestoreInteractorTests.swift */ = {isa = PBXFileReference; fileEncoding = 4; lastKnownFileType = sourcecode.swift; path = RestoreInteractorTests.swift; sourceTree = "<group>"; };
		11B35142DB758C8B2397D115 /* RestoreRouter.swift */ = {isa = PBXFileReference; fileEncoding = 4; lastKnownFileType = sourcecode.swift; path = RestoreRouter.swift; sourceTree = "<group>"; };
		11B351C72700B40AB457AFA8 /* TextExtensions.swift */ = {isa = PBXFileReference; fileEncoding = 4; lastKnownFileType = sourcecode.swift; path = TextExtensions.swift; sourceTree = "<group>"; };
		11B351CAAA3EB1437B492DD8 /* Factory.swift */ = {isa = PBXFileReference; fileEncoding = 4; lastKnownFileType = sourcecode.swift; path = Factory.swift; sourceTree = "<group>"; };
		11B3520AFDC9167F79AA5C0E /* BitcoinUnspentOutput.swift */ = {isa = PBXFileReference; fileEncoding = 4; lastKnownFileType = sourcecode.swift; path = BitcoinUnspentOutput.swift; sourceTree = "<group>"; };
		11B3520E9F70FFB8CC2D25A3 /* TransactionsRouter.swift */ = {isa = PBXFileReference; fileEncoding = 4; lastKnownFileType = sourcecode.swift; path = TransactionsRouter.swift; sourceTree = "<group>"; };
		11B352AA010C205391095524 /* RandomProvider.swift */ = {isa = PBXFileReference; fileEncoding = 4; lastKnownFileType = sourcecode.swift; path = RandomProvider.swift; sourceTree = "<group>"; };
		11B352B36A7EDB3923ACCDCC /* BlockchainTransaction.swift */ = {isa = PBXFileReference; fileEncoding = 4; lastKnownFileType = sourcecode.swift; path = BlockchainTransaction.swift; sourceTree = "<group>"; };
		11B352DCC974C9563197FA6E /* WalletBalanceItem.swift */ = {isa = PBXFileReference; fileEncoding = 4; lastKnownFileType = sourcecode.swift; path = WalletBalanceItem.swift; sourceTree = "<group>"; };
		11B35303E2D4A4B1468BA5DF /* CoinManager.swift */ = {isa = PBXFileReference; fileEncoding = 4; lastKnownFileType = sourcecode.swift; path = CoinManager.swift; sourceTree = "<group>"; };
		11B353283408846D8582A7B2 /* WalletInteractorTests.swift */ = {isa = PBXFileReference; fileEncoding = 4; lastKnownFileType = sourcecode.swift; path = WalletInteractorTests.swift; sourceTree = "<group>"; };
		11B353A3B460BF1B24349F9F /* BackupInteractor.swift */ = {isa = PBXFileReference; fileEncoding = 4; lastKnownFileType = sourcecode.swift; path = BackupInteractor.swift; sourceTree = "<group>"; };
		11B353A452CFF66B35AB4E5B /* Ethereum.swift */ = {isa = PBXFileReference; fileEncoding = 4; lastKnownFileType = sourcecode.swift; path = Ethereum.swift; sourceTree = "<group>"; };
		11B353CB20F54D6475817F68 /* BitcoinCash.swift */ = {isa = PBXFileReference; fileEncoding = 4; lastKnownFileType = sourcecode.swift; path = BitcoinCash.swift; sourceTree = "<group>"; };
		11B353D57AB36A9CF4DEE090 /* GuestViewController.swift */ = {isa = PBXFileReference; fileEncoding = 4; lastKnownFileType = sourcecode.swift; path = GuestViewController.swift; sourceTree = "<group>"; };
		11B35458E7255EFB7BD0FB67 /* WalletBalanceViewItem.swift */ = {isa = PBXFileReference; fileEncoding = 4; lastKnownFileType = sourcecode.swift; path = WalletBalanceViewItem.swift; sourceTree = "<group>"; };
		11B354BE6CD56FBA4B3D5197 /* WalletPresenterTests.swift */ = {isa = PBXFileReference; fileEncoding = 4; lastKnownFileType = sourcecode.swift; path = WalletPresenterTests.swift; sourceTree = "<group>"; };
		11B354E15658C8BF7D5268D9 /* RestoreInteractor.swift */ = {isa = PBXFileReference; fileEncoding = 4; lastKnownFileType = sourcecode.swift; path = RestoreInteractor.swift; sourceTree = "<group>"; };
		11B354F13581B41655B6A6CC /* DatabaseChangeSet.swift */ = {isa = PBXFileReference; fileEncoding = 4; lastKnownFileType = sourcecode.swift; path = DatabaseChangeSet.swift; sourceTree = "<group>"; };
		11B355771A1D96DB96FBC975 /* BackupPresenter.swift */ = {isa = PBXFileReference; fileEncoding = 4; lastKnownFileType = sourcecode.swift; path = BackupPresenter.swift; sourceTree = "<group>"; };
		11B35579A4D79791ACF1BC91 /* SettingsRouter.swift */ = {isa = PBXFileReference; fileEncoding = 4; lastKnownFileType = sourcecode.swift; path = SettingsRouter.swift; sourceTree = "<group>"; };
		11B355C222320B5C6B0DB15D /* UnspentOutputsWrapper.swift */ = {isa = PBXFileReference; fileEncoding = 4; lastKnownFileType = sourcecode.swift; path = UnspentOutputsWrapper.swift; sourceTree = "<group>"; };
		11B35618B87C6BBA7D29E8E7 /* GuestInteractorTests.swift */ = {isa = PBXFileReference; fileEncoding = 4; lastKnownFileType = sourcecode.swift; path = GuestInteractorTests.swift; sourceTree = "<group>"; };
		11B3566ED622AE7606EF76B9 /* GuestInteractor.swift */ = {isa = PBXFileReference; fileEncoding = 4; lastKnownFileType = sourcecode.swift; path = GuestInteractor.swift; sourceTree = "<group>"; };
		11B35687F7521B1F22786638 /* TransactionsModule.swift */ = {isa = PBXFileReference; fileEncoding = 4; lastKnownFileType = sourcecode.swift; path = TransactionsModule.swift; sourceTree = "<group>"; };
		11B3569AE7CDF7E217CAB4EE /* TransactionsPresenter.swift */ = {isa = PBXFileReference; fileEncoding = 4; lastKnownFileType = sourcecode.swift; path = TransactionsPresenter.swift; sourceTree = "<group>"; };
		11B356A624E0982E0D90F9BB /* WalletPresenter.swift */ = {isa = PBXFileReference; fileEncoding = 4; lastKnownFileType = sourcecode.swift; path = WalletPresenter.swift; sourceTree = "<group>"; };
		11B356CEB7192CE21DD1BC8B /* BackupModule.swift */ = {isa = PBXFileReference; fileEncoding = 4; lastKnownFileType = sourcecode.swift; path = BackupModule.swift; sourceTree = "<group>"; };
		11B356DF243F6B9248E6AD42 /* Currency.swift */ = {isa = PBXFileReference; fileEncoding = 4; lastKnownFileType = sourcecode.swift; path = Currency.swift; sourceTree = "<group>"; };
		11B357CB2B48B51957A1275C /* String.swift */ = {isa = PBXFileReference; fileEncoding = 4; lastKnownFileType = sourcecode.swift; path = String.swift; sourceTree = "<group>"; };
		11B357D8909711ECE37B3C7E /* RestorePresenterTests.swift */ = {isa = PBXFileReference; fileEncoding = 4; lastKnownFileType = sourcecode.swift; path = RestorePresenterTests.swift; sourceTree = "<group>"; };
		11B358586003E20B167B1442 /* RestoreModule.swift */ = {isa = PBXFileReference; fileEncoding = 4; lastKnownFileType = sourcecode.swift; path = RestoreModule.swift; sourceTree = "<group>"; };
		11B3589DC1945CAFBEEB1EED /* CurrencyValue.swift */ = {isa = PBXFileReference; fileEncoding = 4; lastKnownFileType = sourcecode.swift; path = CurrencyValue.swift; sourceTree = "<group>"; };
		11B358E99DF63240BDC45AC5 /* SettingsPresenter.swift */ = {isa = PBXFileReference; fileEncoding = 4; lastKnownFileType = sourcecode.swift; path = SettingsPresenter.swift; sourceTree = "<group>"; };
		11B35956C79B567DC679DD3A /* BlockchainInfo.swift */ = {isa = PBXFileReference; fileEncoding = 4; lastKnownFileType = sourcecode.swift; path = BlockchainInfo.swift; sourceTree = "<group>"; };
		11B359AC1195D3130B541A2F /* Balance.swift */ = {isa = PBXFileReference; fileEncoding = 4; lastKnownFileType = sourcecode.swift; path = Balance.swift; sourceTree = "<group>"; };
		11B359E7A75E6B92D1305F40 /* MainPresenter.swift */ = {isa = PBXFileReference; fileEncoding = 4; lastKnownFileType = sourcecode.swift; path = MainPresenter.swift; sourceTree = "<group>"; };
		11B35A13B7F3DD8B5E253676 /* TransactionRecordViewItem.swift */ = {isa = PBXFileReference; fileEncoding = 4; lastKnownFileType = sourcecode.swift; path = TransactionRecordViewItem.swift; sourceTree = "<group>"; };
		11B35A5DE20DD6DD486FAFC0 /* Protocols.swift */ = {isa = PBXFileReference; fileEncoding = 4; lastKnownFileType = sourcecode.swift; path = Protocols.swift; sourceTree = "<group>"; };
		11B35A705443145AD6D71408 /* ExchangeRate.swift */ = {isa = PBXFileReference; fileEncoding = 4; lastKnownFileType = sourcecode.swift; path = ExchangeRate.swift; sourceTree = "<group>"; };
		11B35A8A29FD3976B7B05A07 /* UnspentOutput.swift */ = {isa = PBXFileReference; fileEncoding = 4; lastKnownFileType = sourcecode.swift; path = UnspentOutput.swift; sourceTree = "<group>"; };
		11B35ADA6828A0EF11976938 /* GuestRouter.swift */ = {isa = PBXFileReference; fileEncoding = 4; lastKnownFileType = sourcecode.swift; path = GuestRouter.swift; sourceTree = "<group>"; };
		11B35B466B8FF6754E47DACD /* CoinValue.swift */ = {isa = PBXFileReference; fileEncoding = 4; lastKnownFileType = sourcecode.swift; path = CoinValue.swift; sourceTree = "<group>"; };
		11B35B6579FEFCD43F0AD126 /* Satoshi.swift */ = {isa = PBXFileReference; fileEncoding = 4; lastKnownFileType = sourcecode.swift; path = Satoshi.swift; sourceTree = "<group>"; };
		11B35B88A2D6C85E1600F3AF /* MainInteractor.swift */ = {isa = PBXFileReference; fileEncoding = 4; lastKnownFileType = sourcecode.swift; path = MainInteractor.swift; sourceTree = "<group>"; };
		11B35B96D2BC5994AC8EC794 /* MainModule.swift */ = {isa = PBXFileReference; fileEncoding = 4; lastKnownFileType = sourcecode.swift; path = MainModule.swift; sourceTree = "<group>"; };
		11B35BAEE22C144B33661819 /* RestorePresenter.swift */ = {isa = PBXFileReference; fileEncoding = 4; lastKnownFileType = sourcecode.swift; path = RestorePresenter.swift; sourceTree = "<group>"; };
		11B35BC220F1D90BF6BF3AAF /* GuestModule.swift */ = {isa = PBXFileReference; fileEncoding = 4; lastKnownFileType = sourcecode.swift; path = GuestModule.swift; sourceTree = "<group>"; };
		11B35BEF7ABBE155593B4DBE /* TransactionsInteractor.swift */ = {isa = PBXFileReference; fileEncoding = 4; lastKnownFileType = sourcecode.swift; path = TransactionsInteractor.swift; sourceTree = "<group>"; };
		11B35BF649E1344961CE4194 /* DatabaseManager.swift */ = {isa = PBXFileReference; fileEncoding = 4; lastKnownFileType = sourcecode.swift; path = DatabaseManager.swift; sourceTree = "<group>"; };
		11B35C7DCF9B7894F7600623 /* LaunchRouter.swift */ = {isa = PBXFileReference; fileEncoding = 4; lastKnownFileType = sourcecode.swift; path = LaunchRouter.swift; sourceTree = "<group>"; };
		11B35C853FA48BC013809863 /* Coin.swift */ = {isa = PBXFileReference; fileEncoding = 4; lastKnownFileType = sourcecode.swift; path = Coin.swift; sourceTree = "<group>"; };
		11B35D009B0B81FD2595D72B /* BackupInteractorTests.swift */ = {isa = PBXFileReference; fileEncoding = 4; lastKnownFileType = sourcecode.swift; path = BackupInteractorTests.swift; sourceTree = "<group>"; };
		11B35D02A4639155F5453ABB /* UIColor.swift */ = {isa = PBXFileReference; fileEncoding = 4; lastKnownFileType = sourcecode.swift; path = UIColor.swift; sourceTree = "<group>"; };
		11B35D163D12BE823AF54E97 /* MainRouter.swift */ = {isa = PBXFileReference; fileEncoding = 4; lastKnownFileType = sourcecode.swift; path = MainRouter.swift; sourceTree = "<group>"; };
		11B35D64A5D075139531EB44 /* Bitcoin.swift */ = {isa = PBXFileReference; fileEncoding = 4; lastKnownFileType = sourcecode.swift; path = Bitcoin.swift; sourceTree = "<group>"; };
		11B35D66E95B16C32E3796E8 /* BackupRouter.swift */ = {isa = PBXFileReference; fileEncoding = 4; lastKnownFileType = sourcecode.swift; path = BackupRouter.swift; sourceTree = "<group>"; };
		11B35DA61939E86DD4A59378 /* DollarCurrency.swift */ = {isa = PBXFileReference; fileEncoding = 4; lastKnownFileType = sourcecode.swift; path = DollarCurrency.swift; sourceTree = "<group>"; };
		11B35DC5A4019EA28C92B1E7 /* WalletModule.swift */ = {isa = PBXFileReference; fileEncoding = 4; lastKnownFileType = sourcecode.swift; path = WalletModule.swift; sourceTree = "<group>"; };
		11B35DDABED90E97417092F5 /* WalletRouter.swift */ = {isa = PBXFileReference; fileEncoding = 4; lastKnownFileType = sourcecode.swift; path = WalletRouter.swift; sourceTree = "<group>"; };
		11B35E402C000B78E52BD5EE /* BackupPresenterTests.swift */ = {isa = PBXFileReference; fileEncoding = 4; lastKnownFileType = sourcecode.swift; path = BackupPresenterTests.swift; sourceTree = "<group>"; };
		11B35E446D881B620F6D0A26 /* TransactionRecord.swift */ = {isa = PBXFileReference; fileEncoding = 4; lastKnownFileType = sourcecode.swift; path = TransactionRecord.swift; sourceTree = "<group>"; };
		11B35ECC63B840923185E329 /* SyncManager.swift */ = {isa = PBXFileReference; fileEncoding = 4; lastKnownFileType = sourcecode.swift; path = SyncManager.swift; sourceTree = "<group>"; };
		11B35F0AFFE045953BD45808 /* WalletData.swift */ = {isa = PBXFileReference; fileEncoding = 4; lastKnownFileType = sourcecode.swift; path = WalletData.swift; sourceTree = "<group>"; };
		11B35F623CC092F7B6B59520 /* BitcoinCashUnspentOutput.swift */ = {isa = PBXFileReference; fileEncoding = 4; lastKnownFileType = sourcecode.swift; path = BitcoinCashUnspentOutput.swift; sourceTree = "<group>"; };
		11B35F871B19631695FB5EF5 /* LocalizationHelper.swift */ = {isa = PBXFileReference; fileEncoding = 4; lastKnownFileType = sourcecode.swift; path = LocalizationHelper.swift; sourceTree = "<group>"; };
		11B35FBE3858037960AB8E70 /* TransactionsWrapper.swift */ = {isa = PBXFileReference; fileEncoding = 4; lastKnownFileType = sourcecode.swift; path = TransactionsWrapper.swift; sourceTree = "<group>"; };
		11B35FE128D9CEE89C9F0F6B /* SettingsModule.swift */ = {isa = PBXFileReference; fileEncoding = 4; lastKnownFileType = sourcecode.swift; path = SettingsModule.swift; sourceTree = "<group>"; };
		11B35FF2D2C084366AA66F32 /* GuestPresenterTests.swift */ = {isa = PBXFileReference; fileEncoding = 4; lastKnownFileType = sourcecode.swift; path = GuestPresenterTests.swift; sourceTree = "<group>"; };
		1A5640B6691F4FD048C82A49 /* CoinValueHelper.swift */ = {isa = PBXFileReference; fileEncoding = 4; lastKnownFileType = sourcecode.swift; path = CoinValueHelper.swift; sourceTree = "<group>"; };
		1A5640B9841EBA6BE028681D /* Date.swift */ = {isa = PBXFileReference; fileEncoding = 4; lastKnownFileType = sourcecode.swift; path = Date.swift; sourceTree = "<group>"; };
		1A564243436E5185205D0359 /* WalletTheme.swift */ = {isa = PBXFileReference; fileEncoding = 4; lastKnownFileType = sourcecode.swift; path = WalletTheme.swift; sourceTree = "<group>"; };
		1A56428F6FACADBA8B7BFEFB /* DateHelper.swift */ = {isa = PBXFileReference; fileEncoding = 4; lastKnownFileType = sourcecode.swift; path = DateHelper.swift; sourceTree = "<group>"; };
		1A5643AAE35C8D8C5DA5924C /* TransactionCell.swift */ = {isa = PBXFileReference; fileEncoding = 4; lastKnownFileType = sourcecode.swift; path = TransactionCell.swift; sourceTree = "<group>"; };
		1A5645ED6604E61C418C257E /* TransactionsTheme.swift */ = {isa = PBXFileReference; fileEncoding = 4; lastKnownFileType = sourcecode.swift; path = TransactionsTheme.swift; sourceTree = "<group>"; };
		1A56463AFF1D05E33BA25C8A /* WalletHeaderView.swift */ = {isa = PBXFileReference; fileEncoding = 4; lastKnownFileType = sourcecode.swift; path = WalletHeaderView.swift; sourceTree = "<group>"; };
		1A564679937963085A8530F4 /* CurrencyHelper.swift */ = {isa = PBXFileReference; fileEncoding = 4; lastKnownFileType = sourcecode.swift; path = CurrencyHelper.swift; sourceTree = "<group>"; };
		1A5646B68188CD13969CE766 /* WalletHeaderView.xib */ = {isa = PBXFileReference; lastKnownFileType = file.xib; path = WalletHeaderView.xib; sourceTree = "<group>"; };
		1A5647CE5852E959DA7EB89A /* TransactionsFilterTheme.swift */ = {isa = PBXFileReference; fileEncoding = 4; lastKnownFileType = sourcecode.swift; path = TransactionsFilterTheme.swift; sourceTree = "<group>"; };
		1A5648D3CF09FF5EBE8321EC /* RestoreWordCell.swift */ = {isa = PBXFileReference; fileEncoding = 4; lastKnownFileType = sourcecode.swift; path = RestoreWordCell.swift; sourceTree = "<group>"; };
		1A564939814A9D9F47D41EEB /* InputFieldTheme.swift */ = {isa = PBXFileReference; fileEncoding = 4; lastKnownFileType = sourcecode.swift; path = InputFieldTheme.swift; sourceTree = "<group>"; };
		1A5649C888E12C1A0B70EFA8 /* TransactionsCurrencyCell.swift */ = {isa = PBXFileReference; fileEncoding = 4; lastKnownFileType = sourcecode.swift; path = TransactionsCurrencyCell.swift; sourceTree = "<group>"; };
		1A5649DB879A57761C09842E /* AppTheme.swift */ = {isa = PBXFileReference; fileEncoding = 4; lastKnownFileType = sourcecode.swift; path = AppTheme.swift; sourceTree = "<group>"; };
		1A5649EA05E33DEBFA508CDB /* Button.swift */ = {isa = PBXFileReference; fileEncoding = 4; lastKnownFileType = sourcecode.swift; path = Button.swift; sourceTree = "<group>"; };
		1A564B746C8A6451D81B27D4 /* WalletCell.swift */ = {isa = PBXFileReference; fileEncoding = 4; lastKnownFileType = sourcecode.swift; path = WalletCell.swift; sourceTree = "<group>"; };
		1A564B7491C37F836433E06F /* KeyboardObservingViewController.swift */ = {isa = PBXFileReference; fileEncoding = 4; lastKnownFileType = sourcecode.swift; path = KeyboardObservingViewController.swift; sourceTree = "<group>"; };
		1A564CBC6EC3E2111514EC4D /* UIView.swift */ = {isa = PBXFileReference; fileEncoding = 4; lastKnownFileType = sourcecode.swift; path = UIView.swift; sourceTree = "<group>"; };
		1A564E60ED94EDDE153519AA /* DescriptionCollectionHeader.swift */ = {isa = PBXFileReference; fileEncoding = 4; lastKnownFileType = sourcecode.swift; path = DescriptionCollectionHeader.swift; sourceTree = "<group>"; };
		1A564EC30D391F8893C1D514 /* UIFont.swift */ = {isa = PBXFileReference; fileEncoding = 4; lastKnownFileType = sourcecode.swift; path = UIFont.swift; sourceTree = "<group>"; };
		1A564FE8D247C36C2478C6B5 /* TransactionCurrenciesHeaderView.swift */ = {isa = PBXFileReference; fileEncoding = 4; lastKnownFileType = sourcecode.swift; path = TransactionCurrenciesHeaderView.swift; sourceTree = "<group>"; };
		1B628DAA2C534A9B1242BE36 /* Pods-WalletTests.debug.xcconfig */ = {isa = PBXFileReference; includeInIndex = 1; lastKnownFileType = text.xcconfig; name = "Pods-WalletTests.debug.xcconfig"; path = "../Pods/Target Support Files/Pods-WalletTests/Pods-WalletTests.debug.xcconfig"; sourceTree = "<group>"; };
		44984157887C0BA41381ADE2 /* Pods-Wallet.debug.xcconfig */ = {isa = PBXFileReference; includeInIndex = 1; lastKnownFileType = text.xcconfig; name = "Pods-Wallet.debug.xcconfig"; path = "Pods/Target Support Files/Pods-Wallet/Pods-Wallet.debug.xcconfig"; sourceTree = "<group>"; };
		4F3A4A0A241140A2DC4D2F82 /* Pods-Wallet.release.xcconfig */ = {isa = PBXFileReference; includeInIndex = 1; lastKnownFileType = text.xcconfig; name = "Pods-Wallet.release.xcconfig"; path = "../Pods/Target Support Files/Pods-Wallet/Pods-Wallet.release.xcconfig"; sourceTree = "<group>"; };
		509E3D2320E398610095452C /* RestoreTheme.swift */ = {isa = PBXFileReference; lastKnownFileType = sourcecode.swift; path = RestoreTheme.swift; sourceTree = "<group>"; };
		50B7C38220D918DE0070E1E8 /* IndexedInputField.swift */ = {isa = PBXFileReference; lastKnownFileType = sourcecode.swift; path = IndexedInputField.swift; sourceTree = "<group>"; };
		905F530FEA963E39761D928A /* Pods-WalletTests.release.xcconfig */ = {isa = PBXFileReference; includeInIndex = 1; lastKnownFileType = text.xcconfig; name = "Pods-WalletTests.release.xcconfig"; path = "Pods/Target Support Files/Pods-WalletTests/Pods-WalletTests.release.xcconfig"; sourceTree = "<group>"; };
		B387EF06E93BBDBAEEFF66EE /* Pods_Wallet.framework */ = {isa = PBXFileReference; explicitFileType = wrapper.framework; includeInIndex = 0; path = Pods_Wallet.framework; sourceTree = BUILT_PRODUCTS_DIR; };
		BD407AAEC19DAF24A643934E /* Pods-WalletTests.debug.xcconfig */ = {isa = PBXFileReference; includeInIndex = 1; lastKnownFileType = text.xcconfig; name = "Pods-WalletTests.debug.xcconfig"; path = "Pods/Target Support Files/Pods-WalletTests/Pods-WalletTests.debug.xcconfig"; sourceTree = "<group>"; };
		D3285F4220BD158E00644076 /* Wallet.app */ = {isa = PBXFileReference; explicitFileType = wrapper.application; includeInIndex = 0; path = Wallet.app; sourceTree = BUILT_PRODUCTS_DIR; };
		D3285F4520BD158E00644076 /* AppDelegate.swift */ = {isa = PBXFileReference; lastKnownFileType = sourcecode.swift; path = AppDelegate.swift; sourceTree = "<group>"; };
		D3285F4720BD158E00644076 /* ViewController.swift */ = {isa = PBXFileReference; lastKnownFileType = sourcecode.swift; path = ViewController.swift; sourceTree = "<group>"; };
		D3285F4C20BD158F00644076 /* Assets.xcassets */ = {isa = PBXFileReference; lastKnownFileType = folder.assetcatalog; path = Assets.xcassets; sourceTree = "<group>"; };
		D3285F5120BD158F00644076 /* Info.plist */ = {isa = PBXFileReference; lastKnownFileType = text.plist.xml; path = Info.plist; sourceTree = "<group>"; };
		D3373D9420BEC7B30082BC4A /* AVFoundation.framework */ = {isa = PBXFileReference; lastKnownFileType = wrapper.framework; name = AVFoundation.framework; path = System/Library/Frameworks/AVFoundation.framework; sourceTree = SDKROOT; };
		D3373DAA20BFB0260082BC4A /* Wallet-Bridging-Header.h */ = {isa = PBXFileReference; lastKnownFileType = sourcecode.c.h; path = "Wallet-Bridging-Header.h"; sourceTree = "<group>"; };
		D3373DB120C52F640082BC4A /* LaunchScreen.xib */ = {isa = PBXFileReference; lastKnownFileType = file.xib; path = LaunchScreen.xib; sourceTree = "<group>"; };
		D3373DB720C564450082BC4A /* BackupWordsController.swift */ = {isa = PBXFileReference; lastKnownFileType = sourcecode.swift; path = BackupWordsController.swift; sourceTree = "<group>"; };
		D3373DB820C564450082BC4A /* BackupWordsController.xib */ = {isa = PBXFileReference; lastKnownFileType = file.xib; path = BackupWordsController.xib; sourceTree = "<group>"; };
		D3373DBF20C658660082BC4A /* WalletTests.xctest */ = {isa = PBXFileReference; explicitFileType = wrapper.cfbundle; includeInIndex = 0; path = WalletTests.xctest; sourceTree = BUILT_PRODUCTS_DIR; };
		D3373DC320C658660082BC4A /* Info.plist */ = {isa = PBXFileReference; lastKnownFileType = text.plist.xml; path = Info.plist; sourceTree = "<group>"; };
		D3373DCA20C67B5B0082BC4A /* GeneratedMocks.swift */ = {isa = PBXFileReference; fileEncoding = 4; lastKnownFileType = sourcecode.swift; path = GeneratedMocks.swift; sourceTree = "<group>"; };
		D3373DCC20C6B21C0082BC4A /* RestoreViewController.swift */ = {isa = PBXFileReference; lastKnownFileType = sourcecode.swift; path = RestoreViewController.swift; sourceTree = "<group>"; };
		D3373DCD20C6B21C0082BC4A /* RestoreViewController.xib */ = {isa = PBXFileReference; lastKnownFileType = file.xib; path = RestoreViewController.xib; sourceTree = "<group>"; };
		D348A76C20C7C44500803B9E /* BackupNavigationController.swift */ = {isa = PBXFileReference; lastKnownFileType = sourcecode.swift; path = BackupNavigationController.swift; sourceTree = "<group>"; };
		D348A77020C7C58900803B9E /* BackupIntroController.swift */ = {isa = PBXFileReference; lastKnownFileType = sourcecode.swift; path = BackupIntroController.swift; sourceTree = "<group>"; };
		D348A77120C7C58900803B9E /* BackupIntroController.xib */ = {isa = PBXFileReference; lastKnownFileType = file.xib; path = BackupIntroController.xib; sourceTree = "<group>"; };
		D348A77420C7D34100803B9E /* BackupConfirmationController.swift */ = {isa = PBXFileReference; lastKnownFileType = sourcecode.swift; path = BackupConfirmationController.swift; sourceTree = "<group>"; };
		D348A77520C7D34100803B9E /* BackupConfirmationController.xib */ = {isa = PBXFileReference; lastKnownFileType = file.xib; path = BackupConfirmationController.xib; sourceTree = "<group>"; };
		D3B62A8820CA40DC005A9F80 /* MainViewController.swift */ = {isa = PBXFileReference; lastKnownFileType = sourcecode.swift; path = MainViewController.swift; sourceTree = "<group>"; };
		D3B62A8920CA40DC005A9F80 /* MainViewController.xib */ = {isa = PBXFileReference; lastKnownFileType = file.xib; path = MainViewController.xib; sourceTree = "<group>"; };
		D3B62A8C20CA436F005A9F80 /* WalletViewController.swift */ = {isa = PBXFileReference; lastKnownFileType = sourcecode.swift; path = WalletViewController.swift; sourceTree = "<group>"; };
		D3B62A8D20CA436F005A9F80 /* WalletViewController.xib */ = {isa = PBXFileReference; lastKnownFileType = file.xib; path = WalletViewController.xib; sourceTree = "<group>"; };
		D3B62A9020CA467E005A9F80 /* TransactionsViewController.swift */ = {isa = PBXFileReference; lastKnownFileType = sourcecode.swift; path = TransactionsViewController.swift; sourceTree = "<group>"; };
		D3B62A9120CA467E005A9F80 /* TransactionsViewController.xib */ = {isa = PBXFileReference; lastKnownFileType = file.xib; path = TransactionsViewController.xib; sourceTree = "<group>"; };
		D3B62A9420CA46EB005A9F80 /* SettingsViewController.swift */ = {isa = PBXFileReference; lastKnownFileType = sourcecode.swift; path = SettingsViewController.swift; sourceTree = "<group>"; };
		D3B62A9520CA46EB005A9F80 /* SettingsViewController.xib */ = {isa = PBXFileReference; lastKnownFileType = file.xib; path = SettingsViewController.xib; sourceTree = "<group>"; };
		D3B62A9B20CA73A0005A9F80 /* en */ = {isa = PBXFileReference; lastKnownFileType = text.plist.strings; name = en; path = en.lproj/Localizable.strings; sourceTree = "<group>"; };
		D3B62A9D20CA88BF005A9F80 /* Theme.xcassets */ = {isa = PBXFileReference; lastKnownFileType = folder.assetcatalog; path = Theme.xcassets; sourceTree = "<group>"; };
		D3FD451220F35A1900F472B9 /* WalletKit.framework */ = {isa = PBXFileReference; explicitFileType = wrapper.framework; path = WalletKit.framework; sourceTree = BUILT_PRODUCTS_DIR; };
		D5F5D323E150F570A893EA81 /* Pods_WalletTests.framework */ = {isa = PBXFileReference; explicitFileType = wrapper.framework; includeInIndex = 0; path = Pods_WalletTests.framework; sourceTree = BUILT_PRODUCTS_DIR; };
		E0167CDDDE72AD25821A2E28 /* Pods-Wallet.debug.xcconfig */ = {isa = PBXFileReference; includeInIndex = 1; lastKnownFileType = text.xcconfig; name = "Pods-Wallet.debug.xcconfig"; path = "../Pods/Target Support Files/Pods-Wallet/Pods-Wallet.debug.xcconfig"; sourceTree = "<group>"; };
		FBB4716F707E0CDB8833815B /* Pods-WalletTests.release.xcconfig */ = {isa = PBXFileReference; includeInIndex = 1; lastKnownFileType = text.xcconfig; name = "Pods-WalletTests.release.xcconfig"; path = "../Pods/Target Support Files/Pods-WalletTests/Pods-WalletTests.release.xcconfig"; sourceTree = "<group>"; };
/* End PBXFileReference section */

/* Begin PBXFrameworksBuildPhase section */
		D3285F3F20BD158E00644076 /* Frameworks */ = {
			isa = PBXFrameworksBuildPhase;
			buildActionMask = 2147483647;
			files = (
				D3FD451A20F375B300F472B9 /* WalletKit.framework in Frameworks */,
				D3373D9520BEC7B30082BC4A /* AVFoundation.framework in Frameworks */,
				ED00FF1BB226F7DD21685D86 /* Pods_Wallet.framework in Frameworks */,
			);
			runOnlyForDeploymentPostprocessing = 0;
		};
		D3373DBC20C658660082BC4A /* Frameworks */ = {
			isa = PBXFrameworksBuildPhase;
			buildActionMask = 2147483647;
			files = (
				4FFC912E7E11D506DC05EFA7 /* Pods_WalletTests.framework in Frameworks */,
			);
			runOnlyForDeploymentPostprocessing = 0;
		};
/* End PBXFrameworksBuildPhase section */

/* Begin PBXGroup section */
		06C12EBC5724C7F00AA4AF40 /* Pods */ = {
			isa = PBXGroup;
			children = (
				44984157887C0BA41381ADE2 /* Pods-Wallet.debug.xcconfig */,
				0B2B5692D7E4046733FCEBF9 /* Pods-Wallet.release.xcconfig */,
				BD407AAEC19DAF24A643934E /* Pods-WalletTests.debug.xcconfig */,
				905F530FEA963E39761D928A /* Pods-WalletTests.release.xcconfig */,
				E0167CDDDE72AD25821A2E28 /* Pods-Wallet.debug.xcconfig */,
				4F3A4A0A241140A2DC4D2F82 /* Pods-Wallet.release.xcconfig */,
				1B628DAA2C534A9B1242BE36 /* Pods-WalletTests.debug.xcconfig */,
				FBB4716F707E0CDB8833815B /* Pods-WalletTests.release.xcconfig */,
			);
			name = Pods;
			sourceTree = "<group>";
		};
		11B3502704510906D2208DCE /* Wallet */ = {
			isa = PBXGroup;
			children = (
				11B354BE6CD56FBA4B3D5197 /* WalletPresenterTests.swift */,
				11B353283408846D8582A7B2 /* WalletInteractorTests.swift */,
			);
			path = Wallet;
			sourceTree = "<group>";
		};
		11B35039F6DE905E901EDFA9 /* Currencies */ = {
			isa = PBXGroup;
			children = (
				11B356DF243F6B9248E6AD42 /* Currency.swift */,
				11B35DA61939E86DD4A59378 /* DollarCurrency.swift */,
				1A564679937963085A8530F4 /* CurrencyHelper.swift */,
			);
			path = Currencies;
			sourceTree = "<group>";
		};
		11B351A958188BFC3A37003F /* Wallet */ = {
			isa = PBXGroup;
			children = (
				11B35DC5A4019EA28C92B1E7 /* WalletModule.swift */,
				11B35DDABED90E97417092F5 /* WalletRouter.swift */,
				11B3511175F5F85BE5677E1A /* WalletInteractor.swift */,
				11B356A624E0982E0D90F9BB /* WalletPresenter.swift */,
				D3B62A8C20CA436F005A9F80 /* WalletViewController.swift */,
				D3B62A8D20CA436F005A9F80 /* WalletViewController.xib */,
				11B352DCC974C9563197FA6E /* WalletBalanceItem.swift */,
				11B35458E7255EFB7BD0FB67 /* WalletBalanceViewItem.swift */,
				1A564422F8945526DC6866E0 /* Views */,
			);
			path = Wallet;
			sourceTree = "<group>";
		};
		11B351DB654E3B13593BF465 /* Restore */ = {
			isa = PBXGroup;
			children = (
				11B358586003E20B167B1442 /* RestoreModule.swift */,
				11B35142DB758C8B2397D115 /* RestoreRouter.swift */,
				11B354E15658C8BF7D5268D9 /* RestoreInteractor.swift */,
				11B35BAEE22C144B33661819 /* RestorePresenter.swift */,
				D3373DCC20C6B21C0082BC4A /* RestoreViewController.swift */,
				D3373DCD20C6B21C0082BC4A /* RestoreViewController.xib */,
				1A5640A450479CFD91C0413A /* Views */,
			);
			path = Restore;
			sourceTree = "<group>";
		};
		11B351FA9EE5A867FC6760C5 /* Extensions */ = {
			isa = PBXGroup;
			children = (
				11B35D02A4639155F5453ABB /* UIColor.swift */,
				11B357CB2B48B51957A1275C /* String.swift */,
				11B35B6579FEFCD43F0AD126 /* Satoshi.swift */,
				1A564CBC6EC3E2111514EC4D /* UIView.swift */,
				1A564EC30D391F8893C1D514 /* UIFont.swift */,
				1A5640B9841EBA6BE028681D /* Date.swift */,
			);
			path = Extensions;
			sourceTree = "<group>";
		};
		11B3522E3A62CE13EB0C958B /* Backup */ = {
			isa = PBXGroup;
			children = (
				11B356CEB7192CE21DD1BC8B /* BackupModule.swift */,
				11B35D66E95B16C32E3796E8 /* BackupRouter.swift */,
				11B353A3B460BF1B24349F9F /* BackupInteractor.swift */,
				11B355771A1D96DB96FBC975 /* BackupPresenter.swift */,
				D348A76C20C7C44500803B9E /* BackupNavigationController.swift */,
				D348A77020C7C58900803B9E /* BackupIntroController.swift */,
				D348A77120C7C58900803B9E /* BackupIntroController.xib */,
				D3373DB720C564450082BC4A /* BackupWordsController.swift */,
				D3373DB820C564450082BC4A /* BackupWordsController.xib */,
				D348A77420C7D34100803B9E /* BackupConfirmationController.swift */,
				D348A77520C7D34100803B9E /* BackupConfirmationController.xib */,
			);
			path = Backup;
			sourceTree = "<group>";
		};
		11B3522FC8677A1335EC215D /* Blockchain.info */ = {
			isa = PBXGroup;
			children = (
				11B355C222320B5C6B0DB15D /* UnspentOutputsWrapper.swift */,
				11B35A8A29FD3976B7B05A07 /* UnspentOutput.swift */,
				11B35FBE3858037960AB8E70 /* TransactionsWrapper.swift */,
				11B352B36A7EDB3923ACCDCC /* BlockchainTransaction.swift */,
			);
			path = Blockchain.info;
			sourceTree = "<group>";
		};
		11B352421E6D96A8A246B37F /* Ethereum */ = {
			isa = PBXGroup;
			children = (
				11B353A452CFF66B35AB4E5B /* Ethereum.swift */,
			);
			path = Ethereum;
			sourceTree = "<group>";
		};
		11B3529087F0C17A044148FE /* BitcoinCash */ = {
			isa = PBXGroup;
			children = (
				11B353CB20F54D6475817F68 /* BitcoinCash.swift */,
				11B35F623CC092F7B6B59520 /* BitcoinCashUnspentOutput.swift */,
			);
			path = BitcoinCash;
			sourceTree = "<group>";
		};
		11B35344CEA8CF35257A6975 /* Launch */ = {
			isa = PBXGroup;
			children = (
				11B35C7DCF9B7894F7600623 /* LaunchRouter.swift */,
			);
			path = Launch;
			sourceTree = "<group>";
		};
		11B3546BA60E06900F58BA94 /* Core */ = {
			isa = PBXGroup;
			children = (
				11B35480153660045A6CF9AC /* Managers */,
				11B351FA9EE5A867FC6760C5 /* Extensions */,
				11B358A1A370E4E3F518241F /* Helpers */,
				11B35DE456745A4A5B7E3116 /* Wallet */,
				11B351CAAA3EB1437B492DD8 /* Factory.swift */,
				11B35A5DE20DD6DD486FAFC0 /* Protocols.swift */,
				11B354F13581B41655B6A6CC /* DatabaseChangeSet.swift */,
				1A564957AE0CC0A3472AA5F7 /* Controllers */,
				11B3510E674EE0BEAB506C74 /* CollectionChangeSet.swift */,
			);
			path = Core;
			sourceTree = "<group>";
		};
		11B35480153660045A6CF9AC /* Managers */ = {
			isa = PBXGroup;
			children = (
				11B35BF649E1344961CE4194 /* DatabaseManager.swift */,
				11B35303E2D4A4B1468BA5DF /* CoinManager.swift */,
				11B35ECC63B840923185E329 /* SyncManager.swift */,
			);
			path = Managers;
			sourceTree = "<group>";
		};
		11B354AB3C3435F2D5F39EE6 /* Modules */ = {
			isa = PBXGroup;
			children = (
				11B35344CEA8CF35257A6975 /* Launch */,
				11B35E6ACAC42984FD7E8BA4 /* Guest */,
				11B3522E3A62CE13EB0C958B /* Backup */,
				11B351DB654E3B13593BF465 /* Restore */,
				11B35597F6C8570E3C7ABFBF /* Main */,
				11B351A958188BFC3A37003F /* Wallet */,
				11B3564BD80DA937DE5060DD /* Transactions */,
				11B358D87B2EDEB8BE8F133B /* Settings */,
			);
			path = Modules;
			sourceTree = "<group>";
		};
		11B35597F6C8570E3C7ABFBF /* Main */ = {
			isa = PBXGroup;
			children = (
				11B35B96D2BC5994AC8EC794 /* MainModule.swift */,
				11B35D163D12BE823AF54E97 /* MainRouter.swift */,
				11B35B88A2D6C85E1600F3AF /* MainInteractor.swift */,
				11B359E7A75E6B92D1305F40 /* MainPresenter.swift */,
				D3B62A8820CA40DC005A9F80 /* MainViewController.swift */,
				D3B62A8920CA40DC005A9F80 /* MainViewController.xib */,
			);
			path = Main;
			sourceTree = "<group>";
		};
		11B355B40A7CC3A8E5259238 /* Bitcoin */ = {
			isa = PBXGroup;
			children = (
				11B35D64A5D075139531EB44 /* Bitcoin.swift */,
				11B3520AFDC9167F79AA5C0E /* BitcoinUnspentOutput.swift */,
			);
			path = Bitcoin;
			sourceTree = "<group>";
		};
		11B3564BD80DA937DE5060DD /* Transactions */ = {
			isa = PBXGroup;
			children = (
				11B35687F7521B1F22786638 /* TransactionsModule.swift */,
				11B3520E9F70FFB8CC2D25A3 /* TransactionsRouter.swift */,
				11B35BEF7ABBE155593B4DBE /* TransactionsInteractor.swift */,
				11B3569AE7CDF7E217CAB4EE /* TransactionsPresenter.swift */,
				D3B62A9020CA467E005A9F80 /* TransactionsViewController.swift */,
				D3B62A9120CA467E005A9F80 /* TransactionsViewController.xib */,
				11B35A13B7F3DD8B5E253676 /* TransactionRecordViewItem.swift */,
				1A56463D46E59369F3C2AC13 /* Views */,
			);
			path = Transactions;
			sourceTree = "<group>";
		};
		11B356605394189E9B5EBEE0 /* Models */ = {
			isa = PBXGroup;
			children = (
				11B35967DDBF9A9CF347A70C /* Coins */,
				11B35039F6DE905E901EDFA9 /* Currencies */,
				11B35B466B8FF6754E47DACD /* CoinValue.swift */,
				1A5640B6691F4FD048C82A49 /* CoinValueHelper.swift */,
				11B3589DC1945CAFBEEB1EED /* CurrencyValue.swift */,
				11B35A705443145AD6D71408 /* ExchangeRate.swift */,
				11B35F0AFFE045953BD45808 /* WalletData.swift */,
				11B35E446D881B620F6D0A26 /* TransactionRecord.swift */,
				11B35956C79B567DC679DD3A /* BlockchainInfo.swift */,
				11B359AC1195D3130B541A2F /* Balance.swift */,
				11B3522FC8677A1335EC215D /* Blockchain.info */,
			);
			path = Models;
			sourceTree = "<group>";
		};
		11B358A1A370E4E3F518241F /* Helpers */ = {
			isa = PBXGroup;
			children = (
				11B35F871B19631695FB5EF5 /* LocalizationHelper.swift */,
				1A56428F6FACADBA8B7BFEFB /* DateHelper.swift */,
			);
			path = Helpers;
			sourceTree = "<group>";
		};
		11B358D87B2EDEB8BE8F133B /* Settings */ = {
			isa = PBXGroup;
			children = (
				11B35FE128D9CEE89C9F0F6B /* SettingsModule.swift */,
				11B35579A4D79791ACF1BC91 /* SettingsRouter.swift */,
				11B358E99DF63240BDC45AC5 /* SettingsPresenter.swift */,
				D3B62A9420CA46EB005A9F80 /* SettingsViewController.swift */,
				D3B62A9520CA46EB005A9F80 /* SettingsViewController.xib */,
			);
			path = Settings;
			sourceTree = "<group>";
		};
		11B35960726074449A17AAAB /* Restore */ = {
			isa = PBXGroup;
			children = (
				11B351381CFD795B26A63D7E /* RestoreInteractorTests.swift */,
				11B357D8909711ECE37B3C7E /* RestorePresenterTests.swift */,
			);
			path = Restore;
			sourceTree = "<group>";
		};
		11B35967DDBF9A9CF347A70C /* Coins */ = {
			isa = PBXGroup;
			children = (
				11B355B40A7CC3A8E5259238 /* Bitcoin */,
				11B3529087F0C17A044148FE /* BitcoinCash */,
				11B352421E6D96A8A246B37F /* Ethereum */,
				11B35C853FA48BC013809863 /* Coin.swift */,
			);
			path = Coins;
			sourceTree = "<group>";
		};
		11B35A1D12389D09984007C1 /* Modules */ = {
			isa = PBXGroup;
			children = (
				11B35EEFC20B3D7A4F474D3B /* Guest */,
				11B35FC86F7693583B779C58 /* Backup */,
				11B35960726074449A17AAAB /* Restore */,
				11B3502704510906D2208DCE /* Wallet */,
			);
			path = Modules;
			sourceTree = "<group>";
		};
		11B35DE456745A4A5B7E3116 /* Wallet */ = {
			isa = PBXGroup;
			children = (
				11B352AA010C205391095524 /* RandomProvider.swift */,
			);
			path = Wallet;
			sourceTree = "<group>";
		};
		11B35E6ACAC42984FD7E8BA4 /* Guest */ = {
			isa = PBXGroup;
			children = (
				11B35BC220F1D90BF6BF3AAF /* GuestModule.swift */,
				11B35ADA6828A0EF11976938 /* GuestRouter.swift */,
				11B3566ED622AE7606EF76B9 /* GuestInteractor.swift */,
				11B350896FD41EC360BF7C25 /* GuestPresenter.swift */,
				11B353D57AB36A9CF4DEE090 /* GuestViewController.swift */,
				11B35119CB772BB43AE8B1D5 /* GuestViewController.xib */,
			);
			path = Guest;
			sourceTree = "<group>";
		};
		11B35EEFC20B3D7A4F474D3B /* Guest */ = {
			isa = PBXGroup;
			children = (
				11B35618B87C6BBA7D29E8E7 /* GuestInteractorTests.swift */,
				11B35FF2D2C084366AA66F32 /* GuestPresenterTests.swift */,
			);
			path = Guest;
			sourceTree = "<group>";
		};
		11B35FC86F7693583B779C58 /* Backup */ = {
			isa = PBXGroup;
			children = (
				11B35D009B0B81FD2595D72B /* BackupInteractorTests.swift */,
				11B35E402C000B78E52BD5EE /* BackupPresenterTests.swift */,
			);
			path = Backup;
			sourceTree = "<group>";
		};
		1A5640A450479CFD91C0413A /* Views */ = {
			isa = PBXGroup;
			children = (
				1A5648D3CF09FF5EBE8321EC /* RestoreWordCell.swift */,
				1A564E60ED94EDDE153519AA /* DescriptionCollectionHeader.swift */,
			);
			path = Views;
			sourceTree = "<group>";
		};
		1A5643D714CA2AC21A38668E /* Theme */ = {
			isa = PBXGroup;
			children = (
				D3B62A9D20CA88BF005A9F80 /* Theme.xcassets */,
				509E3D2320E398610095452C /* RestoreTheme.swift */,
				1A564939814A9D9F47D41EEB /* InputFieldTheme.swift */,
				1A5649DB879A57761C09842E /* AppTheme.swift */,
				1A564243436E5185205D0359 /* WalletTheme.swift */,
				1A5647CE5852E959DA7EB89A /* TransactionsFilterTheme.swift */,
				1A5645ED6604E61C418C257E /* TransactionsTheme.swift */,
			);
			path = Theme;
			sourceTree = "<group>";
		};
		1A564422F8945526DC6866E0 /* Views */ = {
			isa = PBXGroup;
			children = (
				1A564B746C8A6451D81B27D4 /* WalletCell.swift */,
				1A56463AFF1D05E33BA25C8A /* WalletHeaderView.swift */,
				1A5646B68188CD13969CE766 /* WalletHeaderView.xib */,
			);
			path = Views;
			sourceTree = "<group>";
		};
		1A56463D46E59369F3C2AC13 /* Views */ = {
			isa = PBXGroup;
			children = (
				1A564FE8D247C36C2478C6B5 /* TransactionCurrenciesHeaderView.swift */,
				1A5649C888E12C1A0B70EFA8 /* TransactionsCurrencyCell.swift */,
				1A5643AAE35C8D8C5DA5924C /* TransactionCell.swift */,
			);
			path = Views;
			sourceTree = "<group>";
		};
		1A56488F94C9D1426187C87A /* Controls */ = {
			isa = PBXGroup;
			children = (
				1A5649EA05E33DEBFA508CDB /* Button.swift */,
				50B7C38220D918DE0070E1E8 /* IndexedInputField.swift */,
			);
			path = Controls;
			sourceTree = "<group>";
		};
		1A564957AE0CC0A3472AA5F7 /* Controllers */ = {
			isa = PBXGroup;
			children = (
				1A564B7491C37F836433E06F /* KeyboardObservingViewController.swift */,
			);
			path = Controllers;
			sourceTree = "<group>";
		};
		95AD93BB0A2D5F5C4A435252 /* Frameworks */ = {
			isa = PBXGroup;
			children = (
				D3373D9420BEC7B30082BC4A /* AVFoundation.framework */,
				B387EF06E93BBDBAEEFF66EE /* Pods_Wallet.framework */,
				D5F5D323E150F570A893EA81 /* Pods_WalletTests.framework */,
			);
			name = Frameworks;
			sourceTree = "<group>";
		};
		D3285F3920BD158E00644076 = {
			isa = PBXGroup;
			children = (
				D3FD451220F35A1900F472B9 /* WalletKit.framework */,
				D3285F4420BD158E00644076 /* Wallet */,
				D3373DC020C658660082BC4A /* WalletTests */,
				D3285F4320BD158E00644076 /* Products */,
				06C12EBC5724C7F00AA4AF40 /* Pods */,
				95AD93BB0A2D5F5C4A435252 /* Frameworks */,
			);
			sourceTree = "<group>";
		};
		D3285F4320BD158E00644076 /* Products */ = {
			isa = PBXGroup;
			children = (
				D3285F4220BD158E00644076 /* Wallet.app */,
				D3373DBF20C658660082BC4A /* WalletTests.xctest */,
			);
			name = Products;
			sourceTree = "<group>";
		};
		D3285F4420BD158E00644076 /* Wallet */ = {
			isa = PBXGroup;
			children = (
				D3285F4C20BD158F00644076 /* Assets.xcassets */,
				1A5643D714CA2AC21A38668E /* Theme */,
				11B354AB3C3435F2D5F39EE6 /* Modules */,
				11B356605394189E9B5EBEE0 /* Models */,
				11B3546BA60E06900F58BA94 /* Core */,
				1A56488F94C9D1426187C87A /* Controls */,
				D3285F4520BD158E00644076 /* AppDelegate.swift */,
				D3373DB120C52F640082BC4A /* LaunchScreen.xib */,
				D3285F5120BD158F00644076 /* Info.plist */,
				D3B62A9C20CA73A0005A9F80 /* Localizable.strings */,
				D3373DAA20BFB0260082BC4A /* Wallet-Bridging-Header.h */,
				D3285F4720BD158E00644076 /* ViewController.swift */,
			);
			path = Wallet;
			sourceTree = "<group>";
		};
		D3373DC020C658660082BC4A /* WalletTests */ = {
			isa = PBXGroup;
			children = (
				D3373DCA20C67B5B0082BC4A /* GeneratedMocks.swift */,
				D3373DC320C658660082BC4A /* Info.plist */,
				11B35A1D12389D09984007C1 /* Modules */,
				11B351C72700B40AB457AFA8 /* TextExtensions.swift */,
			);
			path = WalletTests;
			sourceTree = "<group>";
		};
/* End PBXGroup section */

/* Begin PBXNativeTarget section */
		D3285F4120BD158E00644076 /* Wallet */ = {
			isa = PBXNativeTarget;
			buildConfigurationList = D3285F5420BD158F00644076 /* Build configuration list for PBXNativeTarget "Wallet" */;
			buildPhases = (
				A89085E76F2E2575C811CA7B /* [CP] Check Pods Manifest.lock */,
				D3285F3E20BD158E00644076 /* Sources */,
				D3285F3F20BD158E00644076 /* Frameworks */,
				D3285F4020BD158E00644076 /* Resources */,
				97CACEF21CC24CEAD019C46A /* [CP] Embed Pods Frameworks */,
				D3FD451C20F375B400F472B9 /* Embed Frameworks */,
			);
			buildRules = (
			);
			dependencies = (
			);
			name = Wallet;
			productName = Wallet;
			productReference = D3285F4220BD158E00644076 /* Wallet.app */;
			productType = "com.apple.product-type.application";
		};
		D3373DBE20C658660082BC4A /* WalletTests */ = {
			isa = PBXNativeTarget;
			buildConfigurationList = D3373DC620C658660082BC4A /* Build configuration list for PBXNativeTarget "WalletTests" */;
			buildPhases = (
				1E1B364F369B6840CFAA3840 /* [CP] Check Pods Manifest.lock */,
				D3373DC920C67A250082BC4A /* Cuckoo */,
				D3373DBB20C658660082BC4A /* Sources */,
				D3373DBC20C658660082BC4A /* Frameworks */,
				D3373DBD20C658660082BC4A /* Resources */,
				DCE6F9B7C8E4F220A38B8B4D /* [CP] Embed Pods Frameworks */,
			);
			buildRules = (
			);
			dependencies = (
				D3373DC520C658660082BC4A /* PBXTargetDependency */,
			);
			name = WalletTests;
			productName = WalletTests;
			productReference = D3373DBF20C658660082BC4A /* WalletTests.xctest */;
			productType = "com.apple.product-type.bundle.unit-test";
		};
/* End PBXNativeTarget section */

/* Begin PBXProject section */
		D3285F3A20BD158E00644076 /* Project object */ = {
			isa = PBXProject;
			attributes = {
				LastSwiftUpdateCheck = 0930;
				LastUpgradeCheck = 0930;
				ORGANIZATIONNAME = Grouvi;
				TargetAttributes = {
					D3285F4120BD158E00644076 = {
						CreatedOnToolsVersion = 9.3.1;
						LastSwiftMigration = 0930;
					};
					D3373DBE20C658660082BC4A = {
						CreatedOnToolsVersion = 9.3.1;
						TestTargetID = D3285F4120BD158E00644076;
					};
				};
			};
			buildConfigurationList = D3285F3D20BD158E00644076 /* Build configuration list for PBXProject "Wallet" */;
			compatibilityVersion = "Xcode 9.3";
			developmentRegion = en;
			hasScannedForEncodings = 0;
			knownRegions = (
				en,
				Base,
			);
			mainGroup = D3285F3920BD158E00644076;
			productRefGroup = D3285F4320BD158E00644076 /* Products */;
			projectDirPath = "";
			projectRoot = "";
			targets = (
				D3285F4120BD158E00644076 /* Wallet */,
				D3373DBE20C658660082BC4A /* WalletTests */,
			);
		};
/* End PBXProject section */

/* Begin PBXResourcesBuildPhase section */
		D3285F4020BD158E00644076 /* Resources */ = {
			isa = PBXResourcesBuildPhase;
			buildActionMask = 2147483647;
			files = (
				D3373DB220C52F640082BC4A /* LaunchScreen.xib in Resources */,
				D348A77720C7D34100803B9E /* BackupConfirmationController.xib in Resources */,
				D3373DCF20C6B21C0082BC4A /* RestoreViewController.xib in Resources */,
				D3B62A8F20CA436F005A9F80 /* WalletViewController.xib in Resources */,
				D3B62A9E20CA88BF005A9F80 /* Theme.xcassets in Resources */,
				D3B62A9320CA467E005A9F80 /* TransactionsViewController.xib in Resources */,
				D3B62A8B20CA40DC005A9F80 /* MainViewController.xib in Resources */,
				D3B62A9720CA46EB005A9F80 /* SettingsViewController.xib in Resources */,
				D348A77320C7C58900803B9E /* BackupIntroController.xib in Resources */,
				D3B62A9A20CA73A0005A9F80 /* Localizable.strings in Resources */,
				D3285F4D20BD158F00644076 /* Assets.xcassets in Resources */,
				11B35319892846CB42A23599 /* GuestViewController.xib in Resources */,
				D3373DBA20C564450082BC4A /* BackupWordsController.xib in Resources */,
				1A564BE5BF0E283B1758F2F0 /* WalletHeaderView.xib in Resources */,
			);
			runOnlyForDeploymentPostprocessing = 0;
		};
		D3373DBD20C658660082BC4A /* Resources */ = {
			isa = PBXResourcesBuildPhase;
			buildActionMask = 2147483647;
			files = (
			);
			runOnlyForDeploymentPostprocessing = 0;
		};
/* End PBXResourcesBuildPhase section */

/* Begin PBXShellScriptBuildPhase section */
		1E1B364F369B6840CFAA3840 /* [CP] Check Pods Manifest.lock */ = {
			isa = PBXShellScriptBuildPhase;
			buildActionMask = 2147483647;
			files = (
			);
			inputPaths = (
				"${PODS_PODFILE_DIR_PATH}/Podfile.lock",
				"${PODS_ROOT}/Manifest.lock",
			);
			name = "[CP] Check Pods Manifest.lock";
			outputPaths = (
				"$(DERIVED_FILE_DIR)/Pods-WalletTests-checkManifestLockResult.txt",
			);
			runOnlyForDeploymentPostprocessing = 0;
			shellPath = /bin/sh;
			shellScript = "diff \"${PODS_PODFILE_DIR_PATH}/Podfile.lock\" \"${PODS_ROOT}/Manifest.lock\" > /dev/null\nif [ $? != 0 ] ; then\n    # print error to STDERR\n    echo \"error: The sandbox is not in sync with the Podfile.lock. Run 'pod install' or update your CocoaPods installation.\" >&2\n    exit 1\nfi\n# This output is used by Xcode 'outputs' to avoid re-running this script phase.\necho \"SUCCESS\" > \"${SCRIPT_OUTPUT_FILE_0}\"\n";
			showEnvVarsInLog = 0;
		};
		97CACEF21CC24CEAD019C46A /* [CP] Embed Pods Frameworks */ = {
			isa = PBXShellScriptBuildPhase;
			buildActionMask = 2147483647;
			files = (
			);
			inputPaths = (
				"${SRCROOT}/../Pods/Target Support Files/Pods-Wallet/Pods-Wallet-frameworks.sh",
				"${BUILT_PRODUCTS_DIR}/Alamofire/Alamofire.framework",
				"${BUILT_PRODUCTS_DIR}/GrouviExtensions/GrouviExtensions.framework",
				"${BUILT_PRODUCTS_DIR}/ObjectMapper/ObjectMapper.framework",
				"${BUILT_PRODUCTS_DIR}/Realm/Realm.framework",
				"${BUILT_PRODUCTS_DIR}/RealmSwift/RealmSwift.framework",
				"${BUILT_PRODUCTS_DIR}/RxCocoa/RxCocoa.framework",
				"${BUILT_PRODUCTS_DIR}/RxRealm/RxRealm.framework",
				"${BUILT_PRODUCTS_DIR}/RxSwift/RxSwift.framework",
				"${BUILT_PRODUCTS_DIR}/SnapKit/SnapKit.framework",
			);
			name = "[CP] Embed Pods Frameworks";
			outputPaths = (
				"${TARGET_BUILD_DIR}/${FRAMEWORKS_FOLDER_PATH}/Alamofire.framework",
				"${TARGET_BUILD_DIR}/${FRAMEWORKS_FOLDER_PATH}/GrouviExtensions.framework",
				"${TARGET_BUILD_DIR}/${FRAMEWORKS_FOLDER_PATH}/ObjectMapper.framework",
				"${TARGET_BUILD_DIR}/${FRAMEWORKS_FOLDER_PATH}/Realm.framework",
				"${TARGET_BUILD_DIR}/${FRAMEWORKS_FOLDER_PATH}/RealmSwift.framework",
				"${TARGET_BUILD_DIR}/${FRAMEWORKS_FOLDER_PATH}/RxCocoa.framework",
				"${TARGET_BUILD_DIR}/${FRAMEWORKS_FOLDER_PATH}/RxRealm.framework",
				"${TARGET_BUILD_DIR}/${FRAMEWORKS_FOLDER_PATH}/RxSwift.framework",
				"${TARGET_BUILD_DIR}/${FRAMEWORKS_FOLDER_PATH}/SnapKit.framework",
			);
			runOnlyForDeploymentPostprocessing = 0;
			shellPath = /bin/sh;
			shellScript = "\"${SRCROOT}/../Pods/Target Support Files/Pods-Wallet/Pods-Wallet-frameworks.sh\"\n";
			showEnvVarsInLog = 0;
		};
		A89085E76F2E2575C811CA7B /* [CP] Check Pods Manifest.lock */ = {
			isa = PBXShellScriptBuildPhase;
			buildActionMask = 2147483647;
			files = (
			);
			inputPaths = (
				"${PODS_PODFILE_DIR_PATH}/Podfile.lock",
				"${PODS_ROOT}/Manifest.lock",
			);
			name = "[CP] Check Pods Manifest.lock";
			outputPaths = (
				"$(DERIVED_FILE_DIR)/Pods-Wallet-checkManifestLockResult.txt",
			);
			runOnlyForDeploymentPostprocessing = 0;
			shellPath = /bin/sh;
			shellScript = "diff \"${PODS_PODFILE_DIR_PATH}/Podfile.lock\" \"${PODS_ROOT}/Manifest.lock\" > /dev/null\nif [ $? != 0 ] ; then\n    # print error to STDERR\n    echo \"error: The sandbox is not in sync with the Podfile.lock. Run 'pod install' or update your CocoaPods installation.\" >&2\n    exit 1\nfi\n# This output is used by Xcode 'outputs' to avoid re-running this script phase.\necho \"SUCCESS\" > \"${SCRIPT_OUTPUT_FILE_0}\"\n";
			showEnvVarsInLog = 0;
		};
		D3373DC920C67A250082BC4A /* Cuckoo */ = {
			isa = PBXShellScriptBuildPhase;
			buildActionMask = 2147483647;
			files = (
			);
			inputPaths = (
				"$(SRCROOT)/Wallet/Modules/Guest/GuestModule.swift",
				"$(SRCROOT)/Wallet/Modules/Backup/BackupModule.swift",
				"$(SRCROOT)/Wallet/Modules/Restore/RestoreModule.swift",
				"$(SRCROOT)/Wallet/Core/Protocols.swift",
				"$(SRCROOT)/Wallet/Modules/Wallet/WalletModule.swift",
			);
			name = Cuckoo;
			outputPaths = (
			);
			runOnlyForDeploymentPostprocessing = 0;
			shellPath = /bin/sh;
			shellScript = "# Define output file. Change \"$PROJECT_DIR/${PROJECT_NAME}Tests\" to your test's root source folder, if it's not the default name.\nOUTPUT_FILE=\"$PROJECT_DIR/${PROJECT_NAME}Tests/GeneratedMocks.swift\"\necho \"Generated Mocks File = $OUTPUT_FILE\"\n\n# Define input directory. Change \"${PROJECT_DIR}/${PROJECT_NAME}\" to your project's root source folder, if it's not the default name.\nINPUT_DIR=\"${PROJECT_DIR}/${PROJECT_NAME}\"\necho \"Mocks Input Directory = $INPUT_DIR\"\n\n# Generate mock files, include as many input files as you'd like to create mocks for.\n\"${PODS_ROOT}/Cuckoo/run\" generate --testable \"$PROJECT_NAME\" \\\n--output \"${OUTPUT_FILE}\"";
		};
		DCE6F9B7C8E4F220A38B8B4D /* [CP] Embed Pods Frameworks */ = {
			isa = PBXShellScriptBuildPhase;
			buildActionMask = 2147483647;
			files = (
			);
			inputPaths = (
				"${SRCROOT}/../Pods/Target Support Files/Pods-WalletTests/Pods-WalletTests-frameworks.sh",
				"${BUILT_PRODUCTS_DIR}/Cuckoo/Cuckoo.framework",
			);
			name = "[CP] Embed Pods Frameworks";
			outputPaths = (
				"${TARGET_BUILD_DIR}/${FRAMEWORKS_FOLDER_PATH}/Cuckoo.framework",
			);
			runOnlyForDeploymentPostprocessing = 0;
			shellPath = /bin/sh;
			shellScript = "\"${SRCROOT}/../Pods/Target Support Files/Pods-WalletTests/Pods-WalletTests-frameworks.sh\"\n";
			showEnvVarsInLog = 0;
		};
/* End PBXShellScriptBuildPhase section */

/* Begin PBXSourcesBuildPhase section */
		D3285F3E20BD158E00644076 /* Sources */ = {
			isa = PBXSourcesBuildPhase;
			buildActionMask = 2147483647;
			files = (
				D3285F4820BD158E00644076 /* ViewController.swift in Sources */,
				D3285F4620BD158E00644076 /* AppDelegate.swift in Sources */,
				D348A77220C7C58900803B9E /* BackupIntroController.swift in Sources */,
				D3B62A9220CA467E005A9F80 /* TransactionsViewController.swift in Sources */,
				D3B62A9620CA46EB005A9F80 /* SettingsViewController.swift in Sources */,
				D348A76E20C7C44500803B9E /* BackupNavigationController.swift in Sources */,
				D3B62A8A20CA40DC005A9F80 /* MainViewController.swift in Sources */,
				D3B62A8E20CA436F005A9F80 /* WalletViewController.swift in Sources */,
				D3373DB920C564450082BC4A /* BackupWordsController.swift in Sources */,
				11B356949FB74ACE63ABB6E0 /* GuestViewController.swift in Sources */,
				D348A77620C7D34100803B9E /* BackupConfirmationController.swift in Sources */,
				11B350021803A9BE10492F30 /* GuestRouter.swift in Sources */,
				509E3D2420E398610095452C /* RestoreTheme.swift in Sources */,
				D3373DCE20C6B21C0082BC4A /* RestoreViewController.swift in Sources */,
				11B3531C51A0413CE9E255F2 /* GuestPresenter.swift in Sources */,
				11B35BCBBF60CA8A041E97B0 /* BackupRouter.swift in Sources */,
				11B35E9C0E8F38C063A48367 /* BackupPresenter.swift in Sources */,
				11B35F56DE01B03CCFB49E32 /* BackupInteractor.swift in Sources */,
				11B35BCEC18400181DF64491 /* RestoreRouter.swift in Sources */,
				11B3546128004E2E5F3CD23A /* RestorePresenter.swift in Sources */,
				11B35DA379AE43A774D84246 /* BackupModule.swift in Sources */,
				11B35DD6FFE1E112E9FCC63E /* GuestModule.swift in Sources */,
				11B35BFADC930EF5007A177F /* RestoreModule.swift in Sources */,
				11B353814993068D6DD2E3D6 /* MainModule.swift in Sources */,
				11B35A9409FD0D29BCFF7CC6 /* MainRouter.swift in Sources */,
				11B35B69063AB2169EE50580 /* MainPresenter.swift in Sources */,
				11B35B13C3F8532568AE83E5 /* WalletModule.swift in Sources */,
				11B35BA21EAB383C3DE6FA5A /* WalletRouter.swift in Sources */,
				11B35CBAB5F1BF7AAF6543A3 /* WalletPresenter.swift in Sources */,
				11B35B99F2CB665E76E66A91 /* TransactionsRouter.swift in Sources */,
				11B3538BCEB71A64DB75C141 /* TransactionsPresenter.swift in Sources */,
				11B35CCB29E73CAB6D26C949 /* TransactionsModule.swift in Sources */,
				11B352919DB96F08A6CD6885 /* SettingsModule.swift in Sources */,
				11B357613EB9379724943733 /* SettingsPresenter.swift in Sources */,
				11B358FC0506C474AED7C3AA /* SettingsRouter.swift in Sources */,
				11B3522E2CF47724A4ECD9CE /* UIColor.swift in Sources */,
				11B3586C585791EA7ADD161E /* LocalizationHelper.swift in Sources */,
				11B3538285F6775A3BDA1B22 /* String.swift in Sources */,
				11B3595FAD092F8BA57DC3D9 /* Factory.swift in Sources */,
				11B3594A00EC93E25A74453C /* RandomProvider.swift in Sources */,
				11B354D04599199832DDAC94 /* Protocols.swift in Sources */,
				11B35B3D57BC0A2E01C41F77 /* WalletData.swift in Sources */,
				11B35FE41FA9977CC36989D3 /* MainInteractor.swift in Sources */,
				11B35F8641C2F7F7FB23B181 /* GuestInteractor.swift in Sources */,
				11B35D1E39102FA5DAA9F974 /* LaunchRouter.swift in Sources */,
				11B357D903B62DAD830E4685 /* Coin.swift in Sources */,
				11B3590F4A4B907B7B6CD080 /* RestoreInteractor.swift in Sources */,
				11B355D7142B6A76B6A3502E /* WalletInteractor.swift in Sources */,
				50B7C38420D918DE0070E1E8 /* IndexedInputField.swift in Sources */,
				11B35A0FCD2E65066D22D984 /* WalletBalanceViewItem.swift in Sources */,
				11B355FA3D4072969854E6D4 /* Satoshi.swift in Sources */,
				11B3544601D94D63EC87FE26 /* Currency.swift in Sources */,
				11B3570AB4D8313C86CD4E47 /* DollarCurrency.swift in Sources */,
				11B35CE6041F88972EBB3CDE /* CurrencyValue.swift in Sources */,
				11B35ADC65D620B9F7C2608E /* CoinValue.swift in Sources */,
				1A564D70A5B3A36B5348A656 /* Button.swift in Sources */,
				11B3556EC26A15C6DE4FEA12 /* DatabaseManager.swift in Sources */,
				11B359ABDCF9AF0E334F3741 /* ExchangeRate.swift in Sources */,
				11B350D777AD9EC148218134 /* DatabaseChangeSet.swift in Sources */,
				11B3509D4986461F7D6AACC0 /* WalletBalanceItem.swift in Sources */,
				11B358CBCC7E0E34F7B24DF7 /* Bitcoin.swift in Sources */,
				11B3567DE0B5170B081AA50C /* BitcoinCash.swift in Sources */,
				11B35002605548E2C12863A5 /* BitcoinUnspentOutput.swift in Sources */,
				11B3505190C9546B0687BEDD /* BitcoinCashUnspentOutput.swift in Sources */,
				11B350BCCC02955A1A7C8E90 /* Ethereum.swift in Sources */,
				11B356E237EA6202CA8625C8 /* TransactionRecord.swift in Sources */,
				11B35EE50DDE3DED7202F3A7 /* CollectionChangeSet.swift in Sources */,
				11B352A9672E1D863140FAB9 /* TransactionRecordViewItem.swift in Sources */,
				11B354E052C02470D2DB1F92 /* TransactionsInteractor.swift in Sources */,
				1A56460F1BB48D4E82C6E257 /* RestoreWordCell.swift in Sources */,
				1A564A46D655BA99B1C0DAF7 /* DescriptionCollectionHeader.swift in Sources */,
				1A56481D88BB7B6EE8FC92C0 /* KeyboardObservingViewController.swift in Sources */,
				1A564E291AD4D31A893B9B52 /* UIView.swift in Sources */,
				1A564AFE8103BA974943D4E7 /* InputFieldTheme.swift in Sources */,
				1A56465CE6EFDADE3365DF98 /* AppTheme.swift in Sources */,
				11B35FF4E83C69E67F04C283 /* BlockchainInfo.swift in Sources */,
				11B35ED92AC9F98660D4415F /* CoinManager.swift in Sources */,
				1A564FB62EBBA50489895BEF /* WalletCell.swift in Sources */,
				1A564AB936D91E4E5FBBAA4C /* WalletHeaderView.swift in Sources */,
				1A5640B712A4253399F52A3B /* WalletTheme.swift in Sources */,
				1A56438249B462DB9B522C7A /* CurrencyHelper.swift in Sources */,
				1A56464325366A495BD81C88 /* TransactionCurrenciesHeaderView.swift in Sources */,
				1A564C1405D8C21185B0D4C1 /* TransactionsCurrencyCell.swift in Sources */,
				1A564BD5E7709C07FD063961 /* TransactionsFilterTheme.swift in Sources */,
				1A564A0F7A969658D13D8EDE /* TransactionCell.swift in Sources */,
				1A564A7ECE35A5A7A314D455 /* TransactionsTheme.swift in Sources */,
				1A564C3EBB7FB859CF1BB24D /* UIFont.swift in Sources */,
				1A5646CA592E84121AF87B07 /* Date.swift in Sources */,
				1A5647C57BCDBB26FE4424F3 /* DateHelper.swift in Sources */,
<<<<<<< HEAD
=======
				1A5644AC58BEC0F1FAB1BF07 /* RespondView.swift in Sources */,
				1A564CF4FCC70822AB77CEC6 /* TintImageView.swift in Sources */,
				11B35CC0DF583F6C455C88AF /* SyncManager.swift in Sources */,
				11B35096856FA6F04D5E0348 /* Balance.swift in Sources */,
				11B3559FD8CB659CC9687EE7 /* UnspentOutputsWrapper.swift in Sources */,
				11B35E2A6071DF467A972438 /* UnspentOutput.swift in Sources */,
>>>>>>> 45d15213
				1A5642A7500FDC8E971D6C62 /* CoinValueHelper.swift in Sources */,
				11B3542A2ACA8821A5DB9B84 /* TransactionsWrapper.swift in Sources */,
				11B356BC38D9B4114DFF488F /* BlockchainTransaction.swift in Sources */,
			);
			runOnlyForDeploymentPostprocessing = 0;
		};
		D3373DBB20C658660082BC4A /* Sources */ = {
			isa = PBXSourcesBuildPhase;
			buildActionMask = 2147483647;
			files = (
				D3373DCB20C67B5B0082BC4A /* GeneratedMocks.swift in Sources */,
				11B350EBB160E6A0C679BD3C /* GuestPresenterTests.swift in Sources */,
				11B358A760BD438603221A95 /* BackupInteractorTests.swift in Sources */,
				11B35199B905F813F626AD3C /* BackupPresenterTests.swift in Sources */,
				11B356C850CF9D3ED8AB8F31 /* RestoreInteractorTests.swift in Sources */,
				11B3513A4B558F63630CF68D /* GuestInteractorTests.swift in Sources */,
				11B355F77B9F1E5DF51BC2ED /* RestorePresenterTests.swift in Sources */,
				11B35B6712B335EB92C520BB /* WalletPresenterTests.swift in Sources */,
				11B357941D6FFB7AEF9CB45F /* TextExtensions.swift in Sources */,
				11B3543CB731E19B9F69720B /* WalletInteractorTests.swift in Sources */,
			);
			runOnlyForDeploymentPostprocessing = 0;
		};
/* End PBXSourcesBuildPhase section */

/* Begin PBXTargetDependency section */
		D3373DC520C658660082BC4A /* PBXTargetDependency */ = {
			isa = PBXTargetDependency;
			target = D3285F4120BD158E00644076 /* Wallet */;
			targetProxy = D3373DC420C658660082BC4A /* PBXContainerItemProxy */;
		};
/* End PBXTargetDependency section */

/* Begin PBXVariantGroup section */
		D3B62A9C20CA73A0005A9F80 /* Localizable.strings */ = {
			isa = PBXVariantGroup;
			children = (
				D3B62A9B20CA73A0005A9F80 /* en */,
			);
			name = Localizable.strings;
			sourceTree = "<group>";
		};
/* End PBXVariantGroup section */

/* Begin XCBuildConfiguration section */
		D3285F5220BD158F00644076 /* Debug */ = {
			isa = XCBuildConfiguration;
			buildSettings = {
				ALWAYS_SEARCH_USER_PATHS = NO;
				CLANG_ANALYZER_NONNULL = YES;
				CLANG_ANALYZER_NUMBER_OBJECT_CONVERSION = YES_AGGRESSIVE;
				CLANG_CXX_LANGUAGE_STANDARD = "gnu++14";
				CLANG_CXX_LIBRARY = "libc++";
				CLANG_ENABLE_MODULES = YES;
				CLANG_ENABLE_OBJC_ARC = YES;
				CLANG_ENABLE_OBJC_WEAK = YES;
				CLANG_WARN_BLOCK_CAPTURE_AUTORELEASING = YES;
				CLANG_WARN_BOOL_CONVERSION = YES;
				CLANG_WARN_COMMA = YES;
				CLANG_WARN_CONSTANT_CONVERSION = YES;
				CLANG_WARN_DEPRECATED_OBJC_IMPLEMENTATIONS = YES;
				CLANG_WARN_DIRECT_OBJC_ISA_USAGE = YES_ERROR;
				CLANG_WARN_DOCUMENTATION_COMMENTS = YES;
				CLANG_WARN_EMPTY_BODY = YES;
				CLANG_WARN_ENUM_CONVERSION = YES;
				CLANG_WARN_INFINITE_RECURSION = YES;
				CLANG_WARN_INT_CONVERSION = YES;
				CLANG_WARN_NON_LITERAL_NULL_CONVERSION = YES;
				CLANG_WARN_OBJC_IMPLICIT_RETAIN_SELF = YES;
				CLANG_WARN_OBJC_LITERAL_CONVERSION = YES;
				CLANG_WARN_OBJC_ROOT_CLASS = YES_ERROR;
				CLANG_WARN_RANGE_LOOP_ANALYSIS = YES;
				CLANG_WARN_STRICT_PROTOTYPES = YES;
				CLANG_WARN_SUSPICIOUS_MOVE = YES;
				CLANG_WARN_UNGUARDED_AVAILABILITY = YES_AGGRESSIVE;
				CLANG_WARN_UNREACHABLE_CODE = YES;
				CLANG_WARN__DUPLICATE_METHOD_MATCH = YES;
				CODE_SIGN_IDENTITY = "iPhone Developer";
				COPY_PHASE_STRIP = NO;
				DEBUG_INFORMATION_FORMAT = dwarf;
				ENABLE_BITCODE = NO;
				ENABLE_STRICT_OBJC_MSGSEND = YES;
				ENABLE_TESTABILITY = YES;
				GCC_C_LANGUAGE_STANDARD = gnu11;
				GCC_DYNAMIC_NO_PIC = NO;
				GCC_NO_COMMON_BLOCKS = YES;
				GCC_OPTIMIZATION_LEVEL = 0;
				GCC_PREPROCESSOR_DEFINITIONS = (
					"DEBUG=1",
					"$(inherited)",
				);
				GCC_WARN_64_TO_32_BIT_CONVERSION = YES;
				GCC_WARN_ABOUT_RETURN_TYPE = YES_ERROR;
				GCC_WARN_UNDECLARED_SELECTOR = YES;
				GCC_WARN_UNINITIALIZED_AUTOS = YES_AGGRESSIVE;
				GCC_WARN_UNUSED_FUNCTION = YES;
				GCC_WARN_UNUSED_VARIABLE = YES;
				IPHONEOS_DEPLOYMENT_TARGET = 11.0;
				MTL_ENABLE_DEBUG_INFO = YES;
				ONLY_ACTIVE_ARCH = YES;
				SDKROOT = iphoneos;
				SWIFT_ACTIVE_COMPILATION_CONDITIONS = DEBUG;
				SWIFT_OPTIMIZATION_LEVEL = "-Onone";
			};
			name = Debug;
		};
		D3285F5320BD158F00644076 /* Release */ = {
			isa = XCBuildConfiguration;
			buildSettings = {
				ALWAYS_SEARCH_USER_PATHS = NO;
				CLANG_ANALYZER_NONNULL = YES;
				CLANG_ANALYZER_NUMBER_OBJECT_CONVERSION = YES_AGGRESSIVE;
				CLANG_CXX_LANGUAGE_STANDARD = "gnu++14";
				CLANG_CXX_LIBRARY = "libc++";
				CLANG_ENABLE_MODULES = YES;
				CLANG_ENABLE_OBJC_ARC = YES;
				CLANG_ENABLE_OBJC_WEAK = YES;
				CLANG_WARN_BLOCK_CAPTURE_AUTORELEASING = YES;
				CLANG_WARN_BOOL_CONVERSION = YES;
				CLANG_WARN_COMMA = YES;
				CLANG_WARN_CONSTANT_CONVERSION = YES;
				CLANG_WARN_DEPRECATED_OBJC_IMPLEMENTATIONS = YES;
				CLANG_WARN_DIRECT_OBJC_ISA_USAGE = YES_ERROR;
				CLANG_WARN_DOCUMENTATION_COMMENTS = YES;
				CLANG_WARN_EMPTY_BODY = YES;
				CLANG_WARN_ENUM_CONVERSION = YES;
				CLANG_WARN_INFINITE_RECURSION = YES;
				CLANG_WARN_INT_CONVERSION = YES;
				CLANG_WARN_NON_LITERAL_NULL_CONVERSION = YES;
				CLANG_WARN_OBJC_IMPLICIT_RETAIN_SELF = YES;
				CLANG_WARN_OBJC_LITERAL_CONVERSION = YES;
				CLANG_WARN_OBJC_ROOT_CLASS = YES_ERROR;
				CLANG_WARN_RANGE_LOOP_ANALYSIS = YES;
				CLANG_WARN_STRICT_PROTOTYPES = YES;
				CLANG_WARN_SUSPICIOUS_MOVE = YES;
				CLANG_WARN_UNGUARDED_AVAILABILITY = YES_AGGRESSIVE;
				CLANG_WARN_UNREACHABLE_CODE = YES;
				CLANG_WARN__DUPLICATE_METHOD_MATCH = YES;
				CODE_SIGN_IDENTITY = "iPhone Developer";
				COPY_PHASE_STRIP = NO;
				DEBUG_INFORMATION_FORMAT = "dwarf-with-dsym";
				ENABLE_BITCODE = NO;
				ENABLE_NS_ASSERTIONS = NO;
				ENABLE_STRICT_OBJC_MSGSEND = YES;
				GCC_C_LANGUAGE_STANDARD = gnu11;
				GCC_NO_COMMON_BLOCKS = YES;
				GCC_WARN_64_TO_32_BIT_CONVERSION = YES;
				GCC_WARN_ABOUT_RETURN_TYPE = YES_ERROR;
				GCC_WARN_UNDECLARED_SELECTOR = YES;
				GCC_WARN_UNINITIALIZED_AUTOS = YES_AGGRESSIVE;
				GCC_WARN_UNUSED_FUNCTION = YES;
				GCC_WARN_UNUSED_VARIABLE = YES;
				IPHONEOS_DEPLOYMENT_TARGET = 11.0;
				MTL_ENABLE_DEBUG_INFO = NO;
				SDKROOT = iphoneos;
				SWIFT_COMPILATION_MODE = wholemodule;
				SWIFT_OPTIMIZATION_LEVEL = "-O";
				VALIDATE_PRODUCT = YES;
			};
			name = Release;
		};
		D3285F5520BD158F00644076 /* Debug */ = {
			isa = XCBuildConfiguration;
			baseConfigurationReference = E0167CDDDE72AD25821A2E28 /* Pods-Wallet.debug.xcconfig */;
			buildSettings = {
				ASSETCATALOG_COMPILER_APPICON_NAME = AppIcon;
				CLANG_ENABLE_MODULES = YES;
				CODE_SIGN_IDENTITY = "iPhone Developer";
				CODE_SIGN_STYLE = Manual;
				CURRENT_PROJECT_VERSION = 1;
				DEVELOPMENT_TEAM = 72234W6E3D;
				FRAMEWORK_SEARCH_PATHS = (
					"$(inherited)",
					"$(PROJECT_DIR)/Wallet",
					"$(PROJECT_DIR)",
				);
				INFOPLIST_FILE = Wallet/Info.plist;
				LD_RUNPATH_SEARCH_PATHS = (
					"$(inherited)",
					"@executable_path/Frameworks",
				);
				PRODUCT_BUNDLE_IDENTIFIER = bitcoin.wallet.dev;
				PRODUCT_NAME = "$(TARGET_NAME)";
				PROVISIONING_PROFILE_SPECIFIER = "bitcoin.wallet.dev Dev";
				SWIFT_OBJC_BRIDGING_HEADER = "Wallet/Wallet-Bridging-Header.h";
				SWIFT_OPTIMIZATION_LEVEL = "-Onone";
				SWIFT_VERSION = 4.0;
				TARGETED_DEVICE_FAMILY = 1;
				VERSIONING_SYSTEM = "apple-generic";
			};
			name = Debug;
		};
		D3285F5620BD158F00644076 /* Release */ = {
			isa = XCBuildConfiguration;
			baseConfigurationReference = 4F3A4A0A241140A2DC4D2F82 /* Pods-Wallet.release.xcconfig */;
			buildSettings = {
				ASSETCATALOG_COMPILER_APPICON_NAME = AppIcon;
				CLANG_ENABLE_MODULES = YES;
				CODE_SIGN_IDENTITY = "iPhone Distribution";
				CODE_SIGN_STYLE = Manual;
				CURRENT_PROJECT_VERSION = 1;
				DEVELOPMENT_TEAM = 72234W6E3D;
				FRAMEWORK_SEARCH_PATHS = (
					"$(inherited)",
					"$(PROJECT_DIR)/Wallet",
					"$(PROJECT_DIR)",
				);
				INFOPLIST_FILE = Wallet/Info.plist;
				LD_RUNPATH_SEARCH_PATHS = (
					"$(inherited)",
					"@executable_path/Frameworks",
				);
				PRODUCT_BUNDLE_IDENTIFIER = bitcoin.wallet.dev;
				PRODUCT_NAME = "$(TARGET_NAME)";
				PROVISIONING_PROFILE_SPECIFIER = "bitcoin.wallet.dev AdHoc";
				SWIFT_OBJC_BRIDGING_HEADER = "Wallet/Wallet-Bridging-Header.h";
				SWIFT_VERSION = 4.0;
				TARGETED_DEVICE_FAMILY = 1;
				VERSIONING_SYSTEM = "apple-generic";
			};
			name = Release;
		};
		D3373DC720C658660082BC4A /* Debug */ = {
			isa = XCBuildConfiguration;
			baseConfigurationReference = 1B628DAA2C534A9B1242BE36 /* Pods-WalletTests.debug.xcconfig */;
			buildSettings = {
				BUNDLE_LOADER = "$(TEST_HOST)";
				CODE_SIGN_IDENTITY = "iPhone Developer";
				CODE_SIGN_STYLE = Automatic;
				DEVELOPMENT_TEAM = 72234W6E3D;
				INFOPLIST_FILE = WalletTests/Info.plist;
				LD_RUNPATH_SEARCH_PATHS = (
					"$(inherited)",
					"@executable_path/Frameworks",
					"@loader_path/Frameworks",
				);
				PRODUCT_BUNDLE_IDENTIFIER = im.grouvi.WalletTests;
				PRODUCT_NAME = "$(TARGET_NAME)";
				PROVISIONING_PROFILE_SPECIFIER = "";
				SWIFT_VERSION = 4.0;
				TARGETED_DEVICE_FAMILY = "1,2";
				TEST_HOST = "$(BUILT_PRODUCTS_DIR)/Wallet.app/Wallet";
			};
			name = Debug;
		};
		D3373DC820C658660082BC4A /* Release */ = {
			isa = XCBuildConfiguration;
			baseConfigurationReference = FBB4716F707E0CDB8833815B /* Pods-WalletTests.release.xcconfig */;
			buildSettings = {
				BUNDLE_LOADER = "$(TEST_HOST)";
				CODE_SIGN_IDENTITY = "iPhone Developer";
				CODE_SIGN_STYLE = Automatic;
				DEVELOPMENT_TEAM = 72234W6E3D;
				INFOPLIST_FILE = WalletTests/Info.plist;
				LD_RUNPATH_SEARCH_PATHS = (
					"$(inherited)",
					"@executable_path/Frameworks",
					"@loader_path/Frameworks",
				);
				PRODUCT_BUNDLE_IDENTIFIER = im.grouvi.WalletTests;
				PRODUCT_NAME = "$(TARGET_NAME)";
				PROVISIONING_PROFILE_SPECIFIER = "";
				SWIFT_VERSION = 4.0;
				TARGETED_DEVICE_FAMILY = "1,2";
				TEST_HOST = "$(BUILT_PRODUCTS_DIR)/Wallet.app/Wallet";
			};
			name = Release;
		};
/* End XCBuildConfiguration section */

/* Begin XCConfigurationList section */
		D3285F3D20BD158E00644076 /* Build configuration list for PBXProject "Wallet" */ = {
			isa = XCConfigurationList;
			buildConfigurations = (
				D3285F5220BD158F00644076 /* Debug */,
				D3285F5320BD158F00644076 /* Release */,
			);
			defaultConfigurationIsVisible = 0;
			defaultConfigurationName = Release;
		};
		D3285F5420BD158F00644076 /* Build configuration list for PBXNativeTarget "Wallet" */ = {
			isa = XCConfigurationList;
			buildConfigurations = (
				D3285F5520BD158F00644076 /* Debug */,
				D3285F5620BD158F00644076 /* Release */,
			);
			defaultConfigurationIsVisible = 0;
			defaultConfigurationName = Release;
		};
		D3373DC620C658660082BC4A /* Build configuration list for PBXNativeTarget "WalletTests" */ = {
			isa = XCConfigurationList;
			buildConfigurations = (
				D3373DC720C658660082BC4A /* Debug */,
				D3373DC820C658660082BC4A /* Release */,
			);
			defaultConfigurationIsVisible = 0;
			defaultConfigurationName = Release;
		};
/* End XCConfigurationList section */
	};
	rootObject = D3285F3A20BD158E00644076 /* Project object */;
}<|MERGE_RESOLUTION|>--- conflicted
+++ resolved
@@ -1077,15 +1077,10 @@
 				1A564C3EBB7FB859CF1BB24D /* UIFont.swift in Sources */,
 				1A5646CA592E84121AF87B07 /* Date.swift in Sources */,
 				1A5647C57BCDBB26FE4424F3 /* DateHelper.swift in Sources */,
-<<<<<<< HEAD
-=======
-				1A5644AC58BEC0F1FAB1BF07 /* RespondView.swift in Sources */,
-				1A564CF4FCC70822AB77CEC6 /* TintImageView.swift in Sources */,
 				11B35CC0DF583F6C455C88AF /* SyncManager.swift in Sources */,
 				11B35096856FA6F04D5E0348 /* Balance.swift in Sources */,
 				11B3559FD8CB659CC9687EE7 /* UnspentOutputsWrapper.swift in Sources */,
 				11B35E2A6071DF467A972438 /* UnspentOutput.swift in Sources */,
->>>>>>> 45d15213
 				1A5642A7500FDC8E971D6C62 /* CoinValueHelper.swift in Sources */,
 				11B3542A2ACA8821A5DB9B84 /* TransactionsWrapper.swift in Sources */,
 				11B356BC38D9B4114DFF488F /* BlockchainTransaction.swift in Sources */,
