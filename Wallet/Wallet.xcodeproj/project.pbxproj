--- conflicted
+++ resolved
@@ -132,13 +132,9 @@
 		1A564E291AD4D31A893B9B52 /* UIView.swift in Sources */ = {isa = PBXBuildFile; fileRef = 1A564CBC6EC3E2111514EC4D /* UIView.swift */; };
 		1A564F39A93F00B10861859F /* AmountInputField.swift in Sources */ = {isa = PBXBuildFile; fileRef = 1A564D254A8C867D16CA9166 /* AmountInputField.swift */; };
 		1A564FB62EBBA50489895BEF /* WalletCell.swift in Sources */ = {isa = PBXBuildFile; fileRef = 1A564B746C8A6451D81B27D4 /* WalletCell.swift */; };
-<<<<<<< HEAD
-		4FFC912E7E11D506DC05EFA7 /* Pods_WalletTests.framework in Frameworks */ = {isa = PBXBuildFile; fileRef = D5F5D323E150F570A893EA81 /* Pods_WalletTests.framework */; };
 		509583762107309E00B720AE /* BaseTwinItem.swift in Sources */ = {isa = PBXBuildFile; fileRef = 509583742107309E00B720AE /* BaseTwinItem.swift */; };
 		509583772107309E00B720AE /* BaseTwinItemView.swift in Sources */ = {isa = PBXBuildFile; fileRef = 509583752107309E00B720AE /* BaseTwinItemView.swift */; };
 		5095837921074C9B00B720AE /* BaseTwinItemView.xib in Resources */ = {isa = PBXBuildFile; fileRef = 5095837821074C9A00B720AE /* BaseTwinItemView.xib */; };
-=======
->>>>>>> f4c8e5d6
 		509E3D2420E398610095452C /* RestoreTheme.swift in Sources */ = {isa = PBXBuildFile; fileRef = 509E3D2320E398610095452C /* RestoreTheme.swift */; };
 		50B7C38420D918DE0070E1E8 /* IndexedInputField.swift in Sources */ = {isa = PBXBuildFile; fileRef = 50B7C38220D918DE0070E1E8 /* IndexedInputField.swift */; };
 		B11426947942BAAB4551BDE8 /* Pods_WalletTests.framework in Frameworks */ = {isa = PBXBuildFile; fileRef = D5F5D323E150F570A893EA81 /* Pods_WalletTests.framework */; };
