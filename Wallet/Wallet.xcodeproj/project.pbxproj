// !$*UTF8*$!
{
	archiveVersion = 1;
	classes = {
	};
	objectVersion = 50;
	objects = {

/* Begin PBXBuildFile section */
		11B350021803A9BE10492F30 /* GuestRouter.swift in Sources */ = {isa = PBXBuildFile; fileRef = 11B35ADA6828A0EF11976938 /* GuestRouter.swift */; };
		11B350EBB160E6A0C679BD3C /* GuestPresenterTests.swift in Sources */ = {isa = PBXBuildFile; fileRef = 11B35FF2D2C084366AA66F32 /* GuestPresenterTests.swift */; };
		11B350EC2D4417966B03D729 /* Ethereum.swift in Sources */ = {isa = PBXBuildFile; fileRef = 11B351BB3842D2433B0BE22A /* Ethereum.swift */; };
		11B3513A4B558F63630CF68D /* GuestInteractorTests.swift in Sources */ = {isa = PBXBuildFile; fileRef = 11B35618B87C6BBA7D29E8E7 /* GuestInteractorTests.swift */; };
		11B35199B905F813F626AD3C /* BackupPresenterTests.swift in Sources */ = {isa = PBXBuildFile; fileRef = 11B35E402C000B78E52BD5EE /* BackupPresenterTests.swift */; };
		11B3522E2CF47724A4ECD9CE /* UIColor.swift in Sources */ = {isa = PBXBuildFile; fileRef = 11B35D02A4639155F5453ABB /* UIColor.swift */; };
		11B352919DB96F08A6CD6885 /* SettingsModule.swift in Sources */ = {isa = PBXBuildFile; fileRef = 11B35FE128D9CEE89C9F0F6B /* SettingsModule.swift */; };
		11B352B21983E03BF7923C89 /* BitcoinCash.swift in Sources */ = {isa = PBXBuildFile; fileRef = 11B355D8877F98A2CA43C572 /* BitcoinCash.swift */; };
		11B352B8358E079E41E6C26C /* Bitcoin.swift in Sources */ = {isa = PBXBuildFile; fileRef = 11B35A7E7E96FB16DBEE9F35 /* Bitcoin.swift */; };
		11B352F241E85176E38286FF /* NetworkManager.swift in Sources */ = {isa = PBXBuildFile; fileRef = 11B3500BCB1B34AD75DC8624 /* NetworkManager.swift */; };
		11B35319892846CB42A23599 /* GuestViewController.xib in Resources */ = {isa = PBXBuildFile; fileRef = 11B35119CB772BB43AE8B1D5 /* GuestViewController.xib */; };
		11B3531C51A0413CE9E255F2 /* GuestPresenter.swift in Sources */ = {isa = PBXBuildFile; fileRef = 11B350896FD41EC360BF7C25 /* GuestPresenter.swift */; };
		11B3533BAE411BA1AD3C233C /* MnemonicManager.swift in Sources */ = {isa = PBXBuildFile; fileRef = 11B359347E497B609AC15319 /* MnemonicManager.swift */; };
		11B353814993068D6DD2E3D6 /* MainModule.swift in Sources */ = {isa = PBXBuildFile; fileRef = 11B35B96D2BC5994AC8EC794 /* MainModule.swift */; };
		11B3538285F6775A3BDA1B22 /* String.swift in Sources */ = {isa = PBXBuildFile; fileRef = 11B357CB2B48B51957A1275C /* String.swift */; };
		11B3538BCEB71A64DB75C141 /* TransactionsPresenter.swift in Sources */ = {isa = PBXBuildFile; fileRef = 11B3569AE7CDF7E217CAB4EE /* TransactionsPresenter.swift */; };
		11B353C572FF69AE6B444AA9 /* StubWalletDataProvider.swift in Sources */ = {isa = PBXBuildFile; fileRef = 11B35317EC3B04B578A23642 /* StubWalletDataProvider.swift */; };
		11B353DE19A64319CBE588D9 /* TransactionCell.swift in Sources */ = {isa = PBXBuildFile; fileRef = 11B35DA289721CFEFD099C7A /* TransactionCell.swift */; };
		11B3543CB731E19B9F69720B /* WalletInteractorTests.swift in Sources */ = {isa = PBXBuildFile; fileRef = 11B353283408846D8582A7B2 /* WalletInteractorTests.swift */; };
		11B3544601D94D63EC87FE26 /* Currency.swift in Sources */ = {isa = PBXBuildFile; fileRef = 11B356DF243F6B9248E6AD42 /* Currency.swift */; };
		11B3546128004E2E5F3CD23A /* RestorePresenter.swift in Sources */ = {isa = PBXBuildFile; fileRef = 11B35BAEE22C144B33661819 /* RestorePresenter.swift */; };
		11B354D04599199832DDAC94 /* Protocols.swift in Sources */ = {isa = PBXBuildFile; fileRef = 11B35A5DE20DD6DD486FAFC0 /* Protocols.swift */; };
		11B355D7142B6A76B6A3502E /* WalletInteractor.swift in Sources */ = {isa = PBXBuildFile; fileRef = 11B3511175F5F85BE5677E1A /* WalletInteractor.swift */; };
		11B355F77B9F1E5DF51BC2ED /* RestorePresenterTests.swift in Sources */ = {isa = PBXBuildFile; fileRef = 11B357D8909711ECE37B3C7E /* RestorePresenterTests.swift */; };
		11B355FA3D4072969854E6D4 /* Satoshi.swift in Sources */ = {isa = PBXBuildFile; fileRef = 11B35B6579FEFCD43F0AD126 /* Satoshi.swift */; };
		11B355FCF509626B5DB0EEC9 /* UnspentOutput.swift in Sources */ = {isa = PBXBuildFile; fileRef = 11B35684C62216657F3B2019 /* UnspentOutput.swift */; };
		11B3562EBE695D7BA33927C1 /* StubSettingsProvider.swift in Sources */ = {isa = PBXBuildFile; fileRef = 11B358B19426A636F578B34E /* StubSettingsProvider.swift */; };
		11B356949FB74ACE63ABB6E0 /* GuestViewController.swift in Sources */ = {isa = PBXBuildFile; fileRef = 11B353D57AB36A9CF4DEE090 /* GuestViewController.swift */; };
		11B356C850CF9D3ED8AB8F31 /* RestoreInteractorTests.swift in Sources */ = {isa = PBXBuildFile; fileRef = 11B351381CFD795B26A63D7E /* RestoreInteractorTests.swift */; };
		11B3570AB4D8313C86CD4E47 /* DollarCurrency.swift in Sources */ = {isa = PBXBuildFile; fileRef = 11B35DA61939E86DD4A59378 /* DollarCurrency.swift */; };
		11B3573B7C7DFC4E005490F3 /* UserDefaultsStorage.swift in Sources */ = {isa = PBXBuildFile; fileRef = 11B35B079198B54EB8D609CC /* UserDefaultsStorage.swift */; };
		11B357613EB9379724943733 /* SettingsPresenter.swift in Sources */ = {isa = PBXBuildFile; fileRef = 11B358E99DF63240BDC45AC5 /* SettingsPresenter.swift */; };
		11B3576D189B0794404C25BE /* Observable.swift in Sources */ = {isa = PBXBuildFile; fileRef = 11B351109D9C8D98BC8CC696 /* Observable.swift */; };
		11B357941D6FFB7AEF9CB45F /* TextExtensions.swift in Sources */ = {isa = PBXBuildFile; fileRef = 11B351C72700B40AB457AFA8 /* TextExtensions.swift */; };
		11B35799F8F13270FC63ADA5 /* Transaction.swift in Sources */ = {isa = PBXBuildFile; fileRef = 11B35FB8A495A565BAA856C9 /* Transaction.swift */; };
		11B357D903B62DAD830E4685 /* Coin.swift in Sources */ = {isa = PBXBuildFile; fileRef = 11B35C853FA48BC013809863 /* Coin.swift */; };
		11B3586C585791EA7ADD161E /* LocalizationHelper.swift in Sources */ = {isa = PBXBuildFile; fileRef = 11B35F871B19631695FB5EF5 /* LocalizationHelper.swift */; };
		11B358A760BD438603221A95 /* BackupInteractorTests.swift in Sources */ = {isa = PBXBuildFile; fileRef = 11B35D009B0B81FD2595D72B /* BackupInteractorTests.swift */; };
		11B358FC0506C474AED7C3AA /* SettingsRouter.swift in Sources */ = {isa = PBXBuildFile; fileRef = 11B35579A4D79791ACF1BC91 /* SettingsRouter.swift */; };
		11B3590F4A4B907B7B6CD080 /* RestoreInteractor.swift in Sources */ = {isa = PBXBuildFile; fileRef = 11B354E15658C8BF7D5268D9 /* RestoreInteractor.swift */; };
		11B3594A00EC93E25A74453C /* RandomProvider.swift in Sources */ = {isa = PBXBuildFile; fileRef = 11B352AA010C205391095524 /* RandomProvider.swift */; };
		11B3595FAD092F8BA57DC3D9 /* Factory.swift in Sources */ = {isa = PBXBuildFile; fileRef = 11B351CAAA3EB1437B492DD8 /* Factory.swift */; };
		11B35A0FCD2E65066D22D984 /* WalletBalanceViewModel.swift in Sources */ = {isa = PBXBuildFile; fileRef = 11B35458E7255EFB7BD0FB67 /* WalletBalanceViewModel.swift */; };
		11B35A9409FD0D29BCFF7CC6 /* MainRouter.swift in Sources */ = {isa = PBXBuildFile; fileRef = 11B35D163D12BE823AF54E97 /* MainRouter.swift */; };
		11B35ADC65D620B9F7C2608E /* CoinValue.swift in Sources */ = {isa = PBXBuildFile; fileRef = 11B35B466B8FF6754E47DACD /* CoinValue.swift */; };
		11B35B13C3F8532568AE83E5 /* WalletModule.swift in Sources */ = {isa = PBXBuildFile; fileRef = 11B35DC5A4019EA28C92B1E7 /* WalletModule.swift */; };
		11B35B16D7DAC8F34ED639E9 /* WalletBalanceItem.swift in Sources */ = {isa = PBXBuildFile; fileRef = 11B35B0C2C51D99128280A7B /* WalletBalanceItem.swift */; };
		11B35B3D57BC0A2E01C41F77 /* WalletData.swift in Sources */ = {isa = PBXBuildFile; fileRef = 11B35F0AFFE045953BD45808 /* WalletData.swift */; };
		11B35B6712B335EB92C520BB /* WalletPresenterTests.swift in Sources */ = {isa = PBXBuildFile; fileRef = 11B354BE6CD56FBA4B3D5197 /* WalletPresenterTests.swift */; };
		11B35B69063AB2169EE50580 /* MainPresenter.swift in Sources */ = {isa = PBXBuildFile; fileRef = 11B359E7A75E6B92D1305F40 /* MainPresenter.swift */; };
		11B35B99F2CB665E76E66A91 /* TransactionsRouter.swift in Sources */ = {isa = PBXBuildFile; fileRef = 11B3520E9F70FFB8CC2D25A3 /* TransactionsRouter.swift */; };
		11B35BA21EAB383C3DE6FA5A /* WalletRouter.swift in Sources */ = {isa = PBXBuildFile; fileRef = 11B35DDABED90E97417092F5 /* WalletRouter.swift */; };
		11B35BCBBF60CA8A041E97B0 /* BackupRouter.swift in Sources */ = {isa = PBXBuildFile; fileRef = 11B35D66E95B16C32E3796E8 /* BackupRouter.swift */; };
		11B35BCEC18400181DF64491 /* RestoreRouter.swift in Sources */ = {isa = PBXBuildFile; fileRef = 11B35142DB758C8B2397D115 /* RestoreRouter.swift */; };
		11B35BFADC930EF5007A177F /* RestoreModule.swift in Sources */ = {isa = PBXBuildFile; fileRef = 11B358586003E20B167B1442 /* RestoreModule.swift */; };
		11B35C0FCE6BFD71ABFA2E90 /* StubExchangeRateProvider.swift in Sources */ = {isa = PBXBuildFile; fileRef = 11B350F299C3F463C1646787 /* StubExchangeRateProvider.swift */; };
		11B35C8A65E697F7FE0FA133 /* MnemonicWordsList.swift in Sources */ = {isa = PBXBuildFile; fileRef = 11B35DA52A0132F1EC67824A /* MnemonicWordsList.swift */; };
		11B35CBAB5F1BF7AAF6543A3 /* WalletPresenter.swift in Sources */ = {isa = PBXBuildFile; fileRef = 11B356A624E0982E0D90F9BB /* WalletPresenter.swift */; };
		11B35CCB29E73CAB6D26C949 /* TransactionsModule.swift in Sources */ = {isa = PBXBuildFile; fileRef = 11B35687F7521B1F22786638 /* TransactionsModule.swift */; };
		11B35CE6041F88972EBB3CDE /* CurrencyValue.swift in Sources */ = {isa = PBXBuildFile; fileRef = 11B3589DC1945CAFBEEB1EED /* CurrencyValue.swift */; };
		11B35D1E39102FA5DAA9F974 /* LaunchRouter.swift in Sources */ = {isa = PBXBuildFile; fileRef = 11B35C7DCF9B7894F7600623 /* LaunchRouter.swift */; };
		11B35D623E33DC9DAD83E875 /* StubUnspentDataProvider.swift in Sources */ = {isa = PBXBuildFile; fileRef = 11B35BB72728A8AAAAA2A56C /* StubUnspentDataProvider.swift */; };
		11B35DA379AE43A774D84246 /* BackupModule.swift in Sources */ = {isa = PBXBuildFile; fileRef = 11B356CEB7192CE21DD1BC8B /* BackupModule.swift */; };
		11B35DD6FFE1E112E9FCC63E /* GuestModule.swift in Sources */ = {isa = PBXBuildFile; fileRef = 11B35BC220F1D90BF6BF3AAF /* GuestModule.swift */; };
		11B35E1143C27970D36C71A6 /* WrapperUnspentOutput.swift in Sources */ = {isa = PBXBuildFile; fileRef = 11B3529DC5757432019FF11F /* WrapperUnspentOutput.swift */; };
		11B35E9C0E8F38C063A48367 /* BackupPresenter.swift in Sources */ = {isa = PBXBuildFile; fileRef = 11B355771A1D96DB96FBC975 /* BackupPresenter.swift */; };
		11B35F56DE01B03CCFB49E32 /* BackupInteractor.swift in Sources */ = {isa = PBXBuildFile; fileRef = 11B353A3B460BF1B24349F9F /* BackupInteractor.swift */; };
		11B35F8641C2F7F7FB23B181 /* GuestInteractor.swift in Sources */ = {isa = PBXBuildFile; fileRef = 11B3566ED622AE7606EF76B9 /* GuestInteractor.swift */; };
		11B35FE41FA9977CC36989D3 /* MainInteractor.swift in Sources */ = {isa = PBXBuildFile; fileRef = 11B35B88A2D6C85E1600F3AF /* MainInteractor.swift */; };
		1A564D70A5B3A36B5348A656 /* Button.swift in Sources */ = {isa = PBXBuildFile; fileRef = 1A5649EA05E33DEBFA508CDB /* Button.swift */; };
		4FFC912E7E11D506DC05EFA7 /* Pods_WalletTests.framework in Frameworks */ = {isa = PBXBuildFile; fileRef = D5F5D323E150F570A893EA81 /* Pods_WalletTests.framework */; };
		D3285F4620BD158E00644076 /* AppDelegate.swift in Sources */ = {isa = PBXBuildFile; fileRef = D3285F4520BD158E00644076 /* AppDelegate.swift */; };
		D3285F4820BD158E00644076 /* ViewController.swift in Sources */ = {isa = PBXBuildFile; fileRef = D3285F4720BD158E00644076 /* ViewController.swift */; };
		D3285F4D20BD158F00644076 /* Assets.xcassets in Resources */ = {isa = PBXBuildFile; fileRef = D3285F4C20BD158F00644076 /* Assets.xcassets */; };
		D3373D9520BEC7B30082BC4A /* AVFoundation.framework in Frameworks */ = {isa = PBXBuildFile; fileRef = D3373D9420BEC7B30082BC4A /* AVFoundation.framework */; };
		D3373DB220C52F640082BC4A /* LaunchScreen.xib in Resources */ = {isa = PBXBuildFile; fileRef = D3373DB120C52F640082BC4A /* LaunchScreen.xib */; };
		D3373DB920C564450082BC4A /* BackupWordsController.swift in Sources */ = {isa = PBXBuildFile; fileRef = D3373DB720C564450082BC4A /* BackupWordsController.swift */; };
		D3373DBA20C564450082BC4A /* BackupWordsController.xib in Resources */ = {isa = PBXBuildFile; fileRef = D3373DB820C564450082BC4A /* BackupWordsController.xib */; };
		D3373DCB20C67B5B0082BC4A /* GeneratedMocks.swift in Sources */ = {isa = PBXBuildFile; fileRef = D3373DCA20C67B5B0082BC4A /* GeneratedMocks.swift */; };
		D3373DCE20C6B21C0082BC4A /* RestoreViewController.swift in Sources */ = {isa = PBXBuildFile; fileRef = D3373DCC20C6B21C0082BC4A /* RestoreViewController.swift */; };
		D3373DCF20C6B21C0082BC4A /* RestoreViewController.xib in Resources */ = {isa = PBXBuildFile; fileRef = D3373DCD20C6B21C0082BC4A /* RestoreViewController.xib */; };
		D348A76E20C7C44500803B9E /* BackupNavigationController.swift in Sources */ = {isa = PBXBuildFile; fileRef = D348A76C20C7C44500803B9E /* BackupNavigationController.swift */; };
		D348A76F20C7C44500803B9E /* BackupNavigationController.xib in Resources */ = {isa = PBXBuildFile; fileRef = D348A76D20C7C44500803B9E /* BackupNavigationController.xib */; };
		D348A77220C7C58900803B9E /* BackupIntroController.swift in Sources */ = {isa = PBXBuildFile; fileRef = D348A77020C7C58900803B9E /* BackupIntroController.swift */; };
		D348A77320C7C58900803B9E /* BackupIntroController.xib in Resources */ = {isa = PBXBuildFile; fileRef = D348A77120C7C58900803B9E /* BackupIntroController.xib */; };
		D348A77620C7D34100803B9E /* BackupConfirmationController.swift in Sources */ = {isa = PBXBuildFile; fileRef = D348A77420C7D34100803B9E /* BackupConfirmationController.swift */; };
		D348A77720C7D34100803B9E /* BackupConfirmationController.xib in Resources */ = {isa = PBXBuildFile; fileRef = D348A77520C7D34100803B9E /* BackupConfirmationController.xib */; };
		D3B62A8320C9522A005A9F80 /* CoreBitcoin.framework in Frameworks */ = {isa = PBXBuildFile; fileRef = D3373DAF20BFB4FE0082BC4A /* CoreBitcoin.framework */; };
		D3B62A8A20CA40DC005A9F80 /* MainViewController.swift in Sources */ = {isa = PBXBuildFile; fileRef = D3B62A8820CA40DC005A9F80 /* MainViewController.swift */; };
		D3B62A8B20CA40DC005A9F80 /* MainViewController.xib in Resources */ = {isa = PBXBuildFile; fileRef = D3B62A8920CA40DC005A9F80 /* MainViewController.xib */; };
		D3B62A8E20CA436F005A9F80 /* WalletViewController.swift in Sources */ = {isa = PBXBuildFile; fileRef = D3B62A8C20CA436F005A9F80 /* WalletViewController.swift */; };
		D3B62A8F20CA436F005A9F80 /* WalletViewController.xib in Resources */ = {isa = PBXBuildFile; fileRef = D3B62A8D20CA436F005A9F80 /* WalletViewController.xib */; };
		D3B62A9220CA467E005A9F80 /* TransactionsViewController.swift in Sources */ = {isa = PBXBuildFile; fileRef = D3B62A9020CA467E005A9F80 /* TransactionsViewController.swift */; };
		D3B62A9320CA467E005A9F80 /* TransactionsViewController.xib in Resources */ = {isa = PBXBuildFile; fileRef = D3B62A9120CA467E005A9F80 /* TransactionsViewController.xib */; };
		D3B62A9620CA46EB005A9F80 /* SettingsViewController.swift in Sources */ = {isa = PBXBuildFile; fileRef = D3B62A9420CA46EB005A9F80 /* SettingsViewController.swift */; };
		D3B62A9720CA46EB005A9F80 /* SettingsViewController.xib in Resources */ = {isa = PBXBuildFile; fileRef = D3B62A9520CA46EB005A9F80 /* SettingsViewController.xib */; };
		D3B62A9A20CA73A0005A9F80 /* Localizable.strings in Resources */ = {isa = PBXBuildFile; fileRef = D3B62A9C20CA73A0005A9F80 /* Localizable.strings */; };
		D3B62A9E20CA88BF005A9F80 /* Theme.xcassets in Resources */ = {isa = PBXBuildFile; fileRef = D3B62A9D20CA88BF005A9F80 /* Theme.xcassets */; };
		ED00FF1BB226F7DD21685D86 /* Pods_Wallet.framework in Frameworks */ = {isa = PBXBuildFile; fileRef = B387EF06E93BBDBAEEFF66EE /* Pods_Wallet.framework */; };
/* End PBXBuildFile section */

/* Begin PBXContainerItemProxy section */
		D3373DC420C658660082BC4A /* PBXContainerItemProxy */ = {
			isa = PBXContainerItemProxy;
			containerPortal = D3285F3A20BD158E00644076 /* Project object */;
			proxyType = 1;
			remoteGlobalIDString = D3285F4120BD158E00644076;
			remoteInfo = Wallet;
		};
/* End PBXContainerItemProxy section */

/* Begin PBXFileReference section */
		0B2B5692D7E4046733FCEBF9 /* Pods-Wallet.release.xcconfig */ = {isa = PBXFileReference; includeInIndex = 1; lastKnownFileType = text.xcconfig; name = "Pods-Wallet.release.xcconfig"; path = "Pods/Target Support Files/Pods-Wallet/Pods-Wallet.release.xcconfig"; sourceTree = "<group>"; };
		11B3500BCB1B34AD75DC8624 /* NetworkManager.swift */ = {isa = PBXFileReference; fileEncoding = 4; lastKnownFileType = sourcecode.swift; path = NetworkManager.swift; sourceTree = "<group>"; };
		11B350896FD41EC360BF7C25 /* GuestPresenter.swift */ = {isa = PBXFileReference; fileEncoding = 4; lastKnownFileType = sourcecode.swift; path = GuestPresenter.swift; sourceTree = "<group>"; };
		11B350F299C3F463C1646787 /* StubExchangeRateProvider.swift */ = {isa = PBXFileReference; fileEncoding = 4; lastKnownFileType = sourcecode.swift; path = StubExchangeRateProvider.swift; sourceTree = "<group>"; };
		11B351109D9C8D98BC8CC696 /* Observable.swift */ = {isa = PBXFileReference; fileEncoding = 4; lastKnownFileType = sourcecode.swift; path = Observable.swift; sourceTree = "<group>"; };
		11B3511175F5F85BE5677E1A /* WalletInteractor.swift */ = {isa = PBXFileReference; fileEncoding = 4; lastKnownFileType = sourcecode.swift; path = WalletInteractor.swift; sourceTree = "<group>"; };
		11B35119CB772BB43AE8B1D5 /* GuestViewController.xib */ = {isa = PBXFileReference; lastKnownFileType = file.xib; path = GuestViewController.xib; sourceTree = "<group>"; };
		11B351381CFD795B26A63D7E /* RestoreInteractorTests.swift */ = {isa = PBXFileReference; fileEncoding = 4; lastKnownFileType = sourcecode.swift; path = RestoreInteractorTests.swift; sourceTree = "<group>"; };
		11B35142DB758C8B2397D115 /* RestoreRouter.swift */ = {isa = PBXFileReference; fileEncoding = 4; lastKnownFileType = sourcecode.swift; path = RestoreRouter.swift; sourceTree = "<group>"; };
		11B351BB3842D2433B0BE22A /* Ethereum.swift */ = {isa = PBXFileReference; fileEncoding = 4; lastKnownFileType = sourcecode.swift; path = Ethereum.swift; sourceTree = "<group>"; };
		11B351C72700B40AB457AFA8 /* TextExtensions.swift */ = {isa = PBXFileReference; fileEncoding = 4; lastKnownFileType = sourcecode.swift; path = TextExtensions.swift; sourceTree = "<group>"; };
		11B351CAAA3EB1437B492DD8 /* Factory.swift */ = {isa = PBXFileReference; fileEncoding = 4; lastKnownFileType = sourcecode.swift; path = Factory.swift; sourceTree = "<group>"; };
		11B3520E9F70FFB8CC2D25A3 /* TransactionsRouter.swift */ = {isa = PBXFileReference; fileEncoding = 4; lastKnownFileType = sourcecode.swift; path = TransactionsRouter.swift; sourceTree = "<group>"; };
		11B3529DC5757432019FF11F /* WrapperUnspentOutput.swift */ = {isa = PBXFileReference; fileEncoding = 4; lastKnownFileType = sourcecode.swift; path = WrapperUnspentOutput.swift; sourceTree = "<group>"; };
		11B352AA010C205391095524 /* RandomProvider.swift */ = {isa = PBXFileReference; fileEncoding = 4; lastKnownFileType = sourcecode.swift; path = RandomProvider.swift; sourceTree = "<group>"; };
		11B35317EC3B04B578A23642 /* StubWalletDataProvider.swift */ = {isa = PBXFileReference; fileEncoding = 4; lastKnownFileType = sourcecode.swift; path = StubWalletDataProvider.swift; sourceTree = "<group>"; };
		11B353283408846D8582A7B2 /* WalletInteractorTests.swift */ = {isa = PBXFileReference; fileEncoding = 4; lastKnownFileType = sourcecode.swift; path = WalletInteractorTests.swift; sourceTree = "<group>"; };
		11B353A3B460BF1B24349F9F /* BackupInteractor.swift */ = {isa = PBXFileReference; fileEncoding = 4; lastKnownFileType = sourcecode.swift; path = BackupInteractor.swift; sourceTree = "<group>"; };
		11B353D57AB36A9CF4DEE090 /* GuestViewController.swift */ = {isa = PBXFileReference; fileEncoding = 4; lastKnownFileType = sourcecode.swift; path = GuestViewController.swift; sourceTree = "<group>"; };
		11B35458E7255EFB7BD0FB67 /* WalletBalanceViewModel.swift */ = {isa = PBXFileReference; fileEncoding = 4; lastKnownFileType = sourcecode.swift; path = WalletBalanceViewModel.swift; sourceTree = "<group>"; };
		11B354BE6CD56FBA4B3D5197 /* WalletPresenterTests.swift */ = {isa = PBXFileReference; fileEncoding = 4; lastKnownFileType = sourcecode.swift; path = WalletPresenterTests.swift; sourceTree = "<group>"; };
		11B354E15658C8BF7D5268D9 /* RestoreInteractor.swift */ = {isa = PBXFileReference; fileEncoding = 4; lastKnownFileType = sourcecode.swift; path = RestoreInteractor.swift; sourceTree = "<group>"; };
		11B355771A1D96DB96FBC975 /* BackupPresenter.swift */ = {isa = PBXFileReference; fileEncoding = 4; lastKnownFileType = sourcecode.swift; path = BackupPresenter.swift; sourceTree = "<group>"; };
		11B35579A4D79791ACF1BC91 /* SettingsRouter.swift */ = {isa = PBXFileReference; fileEncoding = 4; lastKnownFileType = sourcecode.swift; path = SettingsRouter.swift; sourceTree = "<group>"; };
		11B355D8877F98A2CA43C572 /* BitcoinCash.swift */ = {isa = PBXFileReference; fileEncoding = 4; lastKnownFileType = sourcecode.swift; path = BitcoinCash.swift; sourceTree = "<group>"; };
		11B35618B87C6BBA7D29E8E7 /* GuestInteractorTests.swift */ = {isa = PBXFileReference; fileEncoding = 4; lastKnownFileType = sourcecode.swift; path = GuestInteractorTests.swift; sourceTree = "<group>"; };
		11B3566ED622AE7606EF76B9 /* GuestInteractor.swift */ = {isa = PBXFileReference; fileEncoding = 4; lastKnownFileType = sourcecode.swift; path = GuestInteractor.swift; sourceTree = "<group>"; };
		11B35684C62216657F3B2019 /* UnspentOutput.swift */ = {isa = PBXFileReference; fileEncoding = 4; lastKnownFileType = sourcecode.swift; path = UnspentOutput.swift; sourceTree = "<group>"; };
		11B35687F7521B1F22786638 /* TransactionsModule.swift */ = {isa = PBXFileReference; fileEncoding = 4; lastKnownFileType = sourcecode.swift; path = TransactionsModule.swift; sourceTree = "<group>"; };
		11B3569AE7CDF7E217CAB4EE /* TransactionsPresenter.swift */ = {isa = PBXFileReference; fileEncoding = 4; lastKnownFileType = sourcecode.swift; path = TransactionsPresenter.swift; sourceTree = "<group>"; };
		11B356A624E0982E0D90F9BB /* WalletPresenter.swift */ = {isa = PBXFileReference; fileEncoding = 4; lastKnownFileType = sourcecode.swift; path = WalletPresenter.swift; sourceTree = "<group>"; };
		11B356CEB7192CE21DD1BC8B /* BackupModule.swift */ = {isa = PBXFileReference; fileEncoding = 4; lastKnownFileType = sourcecode.swift; path = BackupModule.swift; sourceTree = "<group>"; };
		11B356DF243F6B9248E6AD42 /* Currency.swift */ = {isa = PBXFileReference; fileEncoding = 4; lastKnownFileType = sourcecode.swift; path = Currency.swift; sourceTree = "<group>"; };
		11B357CB2B48B51957A1275C /* String.swift */ = {isa = PBXFileReference; fileEncoding = 4; lastKnownFileType = sourcecode.swift; path = String.swift; sourceTree = "<group>"; };
		11B357D8909711ECE37B3C7E /* RestorePresenterTests.swift */ = {isa = PBXFileReference; fileEncoding = 4; lastKnownFileType = sourcecode.swift; path = RestorePresenterTests.swift; sourceTree = "<group>"; };
		11B358586003E20B167B1442 /* RestoreModule.swift */ = {isa = PBXFileReference; fileEncoding = 4; lastKnownFileType = sourcecode.swift; path = RestoreModule.swift; sourceTree = "<group>"; };
		11B3589DC1945CAFBEEB1EED /* CurrencyValue.swift */ = {isa = PBXFileReference; fileEncoding = 4; lastKnownFileType = sourcecode.swift; path = CurrencyValue.swift; sourceTree = "<group>"; };
		11B358B19426A636F578B34E /* StubSettingsProvider.swift */ = {isa = PBXFileReference; fileEncoding = 4; lastKnownFileType = sourcecode.swift; path = StubSettingsProvider.swift; sourceTree = "<group>"; };
		11B358E99DF63240BDC45AC5 /* SettingsPresenter.swift */ = {isa = PBXFileReference; fileEncoding = 4; lastKnownFileType = sourcecode.swift; path = SettingsPresenter.swift; sourceTree = "<group>"; };
		11B359347E497B609AC15319 /* MnemonicManager.swift */ = {isa = PBXFileReference; fileEncoding = 4; lastKnownFileType = sourcecode.swift; path = MnemonicManager.swift; sourceTree = "<group>"; };
		11B359E7A75E6B92D1305F40 /* MainPresenter.swift */ = {isa = PBXFileReference; fileEncoding = 4; lastKnownFileType = sourcecode.swift; path = MainPresenter.swift; sourceTree = "<group>"; };
		11B35A5DE20DD6DD486FAFC0 /* Protocols.swift */ = {isa = PBXFileReference; fileEncoding = 4; lastKnownFileType = sourcecode.swift; path = Protocols.swift; sourceTree = "<group>"; };
		11B35A7E7E96FB16DBEE9F35 /* Bitcoin.swift */ = {isa = PBXFileReference; fileEncoding = 4; lastKnownFileType = sourcecode.swift; path = Bitcoin.swift; sourceTree = "<group>"; };
		11B35ADA6828A0EF11976938 /* GuestRouter.swift */ = {isa = PBXFileReference; fileEncoding = 4; lastKnownFileType = sourcecode.swift; path = GuestRouter.swift; sourceTree = "<group>"; };
		11B35B079198B54EB8D609CC /* UserDefaultsStorage.swift */ = {isa = PBXFileReference; fileEncoding = 4; lastKnownFileType = sourcecode.swift; path = UserDefaultsStorage.swift; sourceTree = "<group>"; };
		11B35B0C2C51D99128280A7B /* WalletBalanceItem.swift */ = {isa = PBXFileReference; fileEncoding = 4; lastKnownFileType = sourcecode.swift; path = WalletBalanceItem.swift; sourceTree = "<group>"; };
		11B35B466B8FF6754E47DACD /* CoinValue.swift */ = {isa = PBXFileReference; fileEncoding = 4; lastKnownFileType = sourcecode.swift; path = CoinValue.swift; sourceTree = "<group>"; };
		11B35B6579FEFCD43F0AD126 /* Satoshi.swift */ = {isa = PBXFileReference; fileEncoding = 4; lastKnownFileType = sourcecode.swift; path = Satoshi.swift; sourceTree = "<group>"; };
		11B35B88A2D6C85E1600F3AF /* MainInteractor.swift */ = {isa = PBXFileReference; fileEncoding = 4; lastKnownFileType = sourcecode.swift; path = MainInteractor.swift; sourceTree = "<group>"; };
		11B35B96D2BC5994AC8EC794 /* MainModule.swift */ = {isa = PBXFileReference; fileEncoding = 4; lastKnownFileType = sourcecode.swift; path = MainModule.swift; sourceTree = "<group>"; };
		11B35BAEE22C144B33661819 /* RestorePresenter.swift */ = {isa = PBXFileReference; fileEncoding = 4; lastKnownFileType = sourcecode.swift; path = RestorePresenter.swift; sourceTree = "<group>"; };
		11B35BB72728A8AAAAA2A56C /* StubUnspentDataProvider.swift */ = {isa = PBXFileReference; fileEncoding = 4; lastKnownFileType = sourcecode.swift; path = StubUnspentDataProvider.swift; sourceTree = "<group>"; };
		11B35BC220F1D90BF6BF3AAF /* GuestModule.swift */ = {isa = PBXFileReference; fileEncoding = 4; lastKnownFileType = sourcecode.swift; path = GuestModule.swift; sourceTree = "<group>"; };
		11B35C7DCF9B7894F7600623 /* LaunchRouter.swift */ = {isa = PBXFileReference; fileEncoding = 4; lastKnownFileType = sourcecode.swift; path = LaunchRouter.swift; sourceTree = "<group>"; };
		11B35C853FA48BC013809863 /* Coin.swift */ = {isa = PBXFileReference; fileEncoding = 4; lastKnownFileType = sourcecode.swift; path = Coin.swift; sourceTree = "<group>"; };
		11B35D009B0B81FD2595D72B /* BackupInteractorTests.swift */ = {isa = PBXFileReference; fileEncoding = 4; lastKnownFileType = sourcecode.swift; path = BackupInteractorTests.swift; sourceTree = "<group>"; };
		11B35D02A4639155F5453ABB /* UIColor.swift */ = {isa = PBXFileReference; fileEncoding = 4; lastKnownFileType = sourcecode.swift; path = UIColor.swift; sourceTree = "<group>"; };
		11B35D163D12BE823AF54E97 /* MainRouter.swift */ = {isa = PBXFileReference; fileEncoding = 4; lastKnownFileType = sourcecode.swift; path = MainRouter.swift; sourceTree = "<group>"; };
		11B35D66E95B16C32E3796E8 /* BackupRouter.swift */ = {isa = PBXFileReference; fileEncoding = 4; lastKnownFileType = sourcecode.swift; path = BackupRouter.swift; sourceTree = "<group>"; };
		11B35DA289721CFEFD099C7A /* TransactionCell.swift */ = {isa = PBXFileReference; fileEncoding = 4; lastKnownFileType = sourcecode.swift; path = TransactionCell.swift; sourceTree = "<group>"; };
		11B35DA52A0132F1EC67824A /* MnemonicWordsList.swift */ = {isa = PBXFileReference; fileEncoding = 4; lastKnownFileType = sourcecode.swift; path = MnemonicWordsList.swift; sourceTree = "<group>"; };
		11B35DA61939E86DD4A59378 /* DollarCurrency.swift */ = {isa = PBXFileReference; fileEncoding = 4; lastKnownFileType = sourcecode.swift; path = DollarCurrency.swift; sourceTree = "<group>"; };
		11B35DC5A4019EA28C92B1E7 /* WalletModule.swift */ = {isa = PBXFileReference; fileEncoding = 4; lastKnownFileType = sourcecode.swift; path = WalletModule.swift; sourceTree = "<group>"; };
		11B35DDABED90E97417092F5 /* WalletRouter.swift */ = {isa = PBXFileReference; fileEncoding = 4; lastKnownFileType = sourcecode.swift; path = WalletRouter.swift; sourceTree = "<group>"; };
		11B35E402C000B78E52BD5EE /* BackupPresenterTests.swift */ = {isa = PBXFileReference; fileEncoding = 4; lastKnownFileType = sourcecode.swift; path = BackupPresenterTests.swift; sourceTree = "<group>"; };
		11B35F0AFFE045953BD45808 /* WalletData.swift */ = {isa = PBXFileReference; fileEncoding = 4; lastKnownFileType = sourcecode.swift; path = WalletData.swift; sourceTree = "<group>"; };
		11B35F871B19631695FB5EF5 /* LocalizationHelper.swift */ = {isa = PBXFileReference; fileEncoding = 4; lastKnownFileType = sourcecode.swift; path = LocalizationHelper.swift; sourceTree = "<group>"; };
		11B35FB8A495A565BAA856C9 /* Transaction.swift */ = {isa = PBXFileReference; fileEncoding = 4; lastKnownFileType = sourcecode.swift; path = Transaction.swift; sourceTree = "<group>"; };
		11B35FE128D9CEE89C9F0F6B /* SettingsModule.swift */ = {isa = PBXFileReference; fileEncoding = 4; lastKnownFileType = sourcecode.swift; path = SettingsModule.swift; sourceTree = "<group>"; };
		11B35FF2D2C084366AA66F32 /* GuestPresenterTests.swift */ = {isa = PBXFileReference; fileEncoding = 4; lastKnownFileType = sourcecode.swift; path = GuestPresenterTests.swift; sourceTree = "<group>"; };
		1A5649EA05E33DEBFA508CDB /* Button.swift */ = {isa = PBXFileReference; fileEncoding = 4; lastKnownFileType = sourcecode.swift; path = Button.swift; sourceTree = "<group>"; };
		1B628DAA2C534A9B1242BE36 /* Pods-WalletTests.debug.xcconfig */ = {isa = PBXFileReference; includeInIndex = 1; lastKnownFileType = text.xcconfig; name = "Pods-WalletTests.debug.xcconfig"; path = "../Pods/Target Support Files/Pods-WalletTests/Pods-WalletTests.debug.xcconfig"; sourceTree = "<group>"; };
		44984157887C0BA41381ADE2 /* Pods-Wallet.debug.xcconfig */ = {isa = PBXFileReference; includeInIndex = 1; lastKnownFileType = text.xcconfig; name = "Pods-Wallet.debug.xcconfig"; path = "Pods/Target Support Files/Pods-Wallet/Pods-Wallet.debug.xcconfig"; sourceTree = "<group>"; };
		4F3A4A0A241140A2DC4D2F82 /* Pods-Wallet.release.xcconfig */ = {isa = PBXFileReference; includeInIndex = 1; lastKnownFileType = text.xcconfig; name = "Pods-Wallet.release.xcconfig"; path = "../Pods/Target Support Files/Pods-Wallet/Pods-Wallet.release.xcconfig"; sourceTree = "<group>"; };
		905F530FEA963E39761D928A /* Pods-WalletTests.release.xcconfig */ = {isa = PBXFileReference; includeInIndex = 1; lastKnownFileType = text.xcconfig; name = "Pods-WalletTests.release.xcconfig"; path = "Pods/Target Support Files/Pods-WalletTests/Pods-WalletTests.release.xcconfig"; sourceTree = "<group>"; };
		B387EF06E93BBDBAEEFF66EE /* Pods_Wallet.framework */ = {isa = PBXFileReference; explicitFileType = wrapper.framework; includeInIndex = 0; path = Pods_Wallet.framework; sourceTree = BUILT_PRODUCTS_DIR; };
		BD407AAEC19DAF24A643934E /* Pods-WalletTests.debug.xcconfig */ = {isa = PBXFileReference; includeInIndex = 1; lastKnownFileType = text.xcconfig; name = "Pods-WalletTests.debug.xcconfig"; path = "Pods/Target Support Files/Pods-WalletTests/Pods-WalletTests.debug.xcconfig"; sourceTree = "<group>"; };
		D3285F4220BD158E00644076 /* Wallet.app */ = {isa = PBXFileReference; explicitFileType = wrapper.application; includeInIndex = 0; path = Wallet.app; sourceTree = BUILT_PRODUCTS_DIR; };
		D3285F4520BD158E00644076 /* AppDelegate.swift */ = {isa = PBXFileReference; lastKnownFileType = sourcecode.swift; path = AppDelegate.swift; sourceTree = "<group>"; };
		D3285F4720BD158E00644076 /* ViewController.swift */ = {isa = PBXFileReference; lastKnownFileType = sourcecode.swift; path = ViewController.swift; sourceTree = "<group>"; };
		D3285F4C20BD158F00644076 /* Assets.xcassets */ = {isa = PBXFileReference; lastKnownFileType = folder.assetcatalog; path = Assets.xcassets; sourceTree = "<group>"; };
		D3285F5120BD158F00644076 /* Info.plist */ = {isa = PBXFileReference; lastKnownFileType = text.plist.xml; path = Info.plist; sourceTree = "<group>"; };
		D3373D9420BEC7B30082BC4A /* AVFoundation.framework */ = {isa = PBXFileReference; lastKnownFileType = wrapper.framework; name = AVFoundation.framework; path = System/Library/Frameworks/AVFoundation.framework; sourceTree = SDKROOT; };
		D3373DAA20BFB0260082BC4A /* Wallet-Bridging-Header.h */ = {isa = PBXFileReference; lastKnownFileType = sourcecode.c.h; path = "Wallet-Bridging-Header.h"; sourceTree = "<group>"; };
		D3373DAF20BFB4FE0082BC4A /* CoreBitcoin.framework */ = {isa = PBXFileReference; lastKnownFileType = wrapper.framework; path = CoreBitcoin.framework; sourceTree = "<group>"; };
		D3373DB120C52F640082BC4A /* LaunchScreen.xib */ = {isa = PBXFileReference; lastKnownFileType = file.xib; path = LaunchScreen.xib; sourceTree = "<group>"; };
		D3373DB720C564450082BC4A /* BackupWordsController.swift */ = {isa = PBXFileReference; lastKnownFileType = sourcecode.swift; path = BackupWordsController.swift; sourceTree = "<group>"; };
		D3373DB820C564450082BC4A /* BackupWordsController.xib */ = {isa = PBXFileReference; lastKnownFileType = file.xib; path = BackupWordsController.xib; sourceTree = "<group>"; };
		D3373DBF20C658660082BC4A /* WalletTests.xctest */ = {isa = PBXFileReference; explicitFileType = wrapper.cfbundle; includeInIndex = 0; path = WalletTests.xctest; sourceTree = BUILT_PRODUCTS_DIR; };
		D3373DC320C658660082BC4A /* Info.plist */ = {isa = PBXFileReference; lastKnownFileType = text.plist.xml; path = Info.plist; sourceTree = "<group>"; };
		D3373DCA20C67B5B0082BC4A /* GeneratedMocks.swift */ = {isa = PBXFileReference; fileEncoding = 4; lastKnownFileType = sourcecode.swift; path = GeneratedMocks.swift; sourceTree = "<group>"; };
		D3373DCC20C6B21C0082BC4A /* RestoreViewController.swift */ = {isa = PBXFileReference; lastKnownFileType = sourcecode.swift; path = RestoreViewController.swift; sourceTree = "<group>"; };
		D3373DCD20C6B21C0082BC4A /* RestoreViewController.xib */ = {isa = PBXFileReference; lastKnownFileType = file.xib; path = RestoreViewController.xib; sourceTree = "<group>"; };
		D348A76C20C7C44500803B9E /* BackupNavigationController.swift */ = {isa = PBXFileReference; lastKnownFileType = sourcecode.swift; path = BackupNavigationController.swift; sourceTree = "<group>"; };
		D348A76D20C7C44500803B9E /* BackupNavigationController.xib */ = {isa = PBXFileReference; lastKnownFileType = file.xib; path = BackupNavigationController.xib; sourceTree = "<group>"; };
		D348A77020C7C58900803B9E /* BackupIntroController.swift */ = {isa = PBXFileReference; lastKnownFileType = sourcecode.swift; path = BackupIntroController.swift; sourceTree = "<group>"; };
		D348A77120C7C58900803B9E /* BackupIntroController.xib */ = {isa = PBXFileReference; lastKnownFileType = file.xib; path = BackupIntroController.xib; sourceTree = "<group>"; };
		D348A77420C7D34100803B9E /* BackupConfirmationController.swift */ = {isa = PBXFileReference; lastKnownFileType = sourcecode.swift; path = BackupConfirmationController.swift; sourceTree = "<group>"; };
		D348A77520C7D34100803B9E /* BackupConfirmationController.xib */ = {isa = PBXFileReference; lastKnownFileType = file.xib; path = BackupConfirmationController.xib; sourceTree = "<group>"; };
		D3B62A8820CA40DC005A9F80 /* MainViewController.swift */ = {isa = PBXFileReference; lastKnownFileType = sourcecode.swift; path = MainViewController.swift; sourceTree = "<group>"; };
		D3B62A8920CA40DC005A9F80 /* MainViewController.xib */ = {isa = PBXFileReference; lastKnownFileType = file.xib; path = MainViewController.xib; sourceTree = "<group>"; };
		D3B62A8C20CA436F005A9F80 /* WalletViewController.swift */ = {isa = PBXFileReference; lastKnownFileType = sourcecode.swift; path = WalletViewController.swift; sourceTree = "<group>"; };
		D3B62A8D20CA436F005A9F80 /* WalletViewController.xib */ = {isa = PBXFileReference; lastKnownFileType = file.xib; path = WalletViewController.xib; sourceTree = "<group>"; };
		D3B62A9020CA467E005A9F80 /* TransactionsViewController.swift */ = {isa = PBXFileReference; lastKnownFileType = sourcecode.swift; path = TransactionsViewController.swift; sourceTree = "<group>"; };
		D3B62A9120CA467E005A9F80 /* TransactionsViewController.xib */ = {isa = PBXFileReference; lastKnownFileType = file.xib; path = TransactionsViewController.xib; sourceTree = "<group>"; };
		D3B62A9420CA46EB005A9F80 /* SettingsViewController.swift */ = {isa = PBXFileReference; lastKnownFileType = sourcecode.swift; path = SettingsViewController.swift; sourceTree = "<group>"; };
		D3B62A9520CA46EB005A9F80 /* SettingsViewController.xib */ = {isa = PBXFileReference; lastKnownFileType = file.xib; path = SettingsViewController.xib; sourceTree = "<group>"; };
		D3B62A9B20CA73A0005A9F80 /* en */ = {isa = PBXFileReference; lastKnownFileType = text.plist.strings; name = en; path = en.lproj/Localizable.strings; sourceTree = "<group>"; };
		D3B62A9D20CA88BF005A9F80 /* Theme.xcassets */ = {isa = PBXFileReference; lastKnownFileType = folder.assetcatalog; path = Theme.xcassets; sourceTree = "<group>"; };
		D5F5D323E150F570A893EA81 /* Pods_WalletTests.framework */ = {isa = PBXFileReference; explicitFileType = wrapper.framework; includeInIndex = 0; path = Pods_WalletTests.framework; sourceTree = BUILT_PRODUCTS_DIR; };
		E0167CDDDE72AD25821A2E28 /* Pods-Wallet.debug.xcconfig */ = {isa = PBXFileReference; includeInIndex = 1; lastKnownFileType = text.xcconfig; name = "Pods-Wallet.debug.xcconfig"; path = "../Pods/Target Support Files/Pods-Wallet/Pods-Wallet.debug.xcconfig"; sourceTree = "<group>"; };
		FBB4716F707E0CDB8833815B /* Pods-WalletTests.release.xcconfig */ = {isa = PBXFileReference; includeInIndex = 1; lastKnownFileType = text.xcconfig; name = "Pods-WalletTests.release.xcconfig"; path = "../Pods/Target Support Files/Pods-WalletTests/Pods-WalletTests.release.xcconfig"; sourceTree = "<group>"; };
/* End PBXFileReference section */

/* Begin PBXFrameworksBuildPhase section */
		D3285F3F20BD158E00644076 /* Frameworks */ = {
			isa = PBXFrameworksBuildPhase;
			buildActionMask = 2147483647;
			files = (
				D3B62A8320C9522A005A9F80 /* CoreBitcoin.framework in Frameworks */,
				D3373D9520BEC7B30082BC4A /* AVFoundation.framework in Frameworks */,
				ED00FF1BB226F7DD21685D86 /* Pods_Wallet.framework in Frameworks */,
			);
			runOnlyForDeploymentPostprocessing = 0;
		};
		D3373DBC20C658660082BC4A /* Frameworks */ = {
			isa = PBXFrameworksBuildPhase;
			buildActionMask = 2147483647;
			files = (
				4FFC912E7E11D506DC05EFA7 /* Pods_WalletTests.framework in Frameworks */,
			);
			runOnlyForDeploymentPostprocessing = 0;
		};
/* End PBXFrameworksBuildPhase section */

/* Begin PBXGroup section */
		06C12EBC5724C7F00AA4AF40 /* Pods */ = {
			isa = PBXGroup;
			children = (
				44984157887C0BA41381ADE2 /* Pods-Wallet.debug.xcconfig */,
				0B2B5692D7E4046733FCEBF9 /* Pods-Wallet.release.xcconfig */,
				BD407AAEC19DAF24A643934E /* Pods-WalletTests.debug.xcconfig */,
				905F530FEA963E39761D928A /* Pods-WalletTests.release.xcconfig */,
				E0167CDDDE72AD25821A2E28 /* Pods-Wallet.debug.xcconfig */,
				4F3A4A0A241140A2DC4D2F82 /* Pods-Wallet.release.xcconfig */,
				1B628DAA2C534A9B1242BE36 /* Pods-WalletTests.debug.xcconfig */,
				FBB4716F707E0CDB8833815B /* Pods-WalletTests.release.xcconfig */,
			);
			name = Pods;
			sourceTree = "<group>";
		};
		11B3502704510906D2208DCE /* Wallet */ = {
			isa = PBXGroup;
			children = (
				11B354BE6CD56FBA4B3D5197 /* WalletPresenterTests.swift */,
				11B353283408846D8582A7B2 /* WalletInteractorTests.swift */,
			);
			path = Wallet;
			sourceTree = "<group>";
		};
		11B35039F6DE905E901EDFA9 /* Currencies */ = {
			isa = PBXGroup;
			children = (
				11B356DF243F6B9248E6AD42 /* Currency.swift */,
				11B35DA61939E86DD4A59378 /* DollarCurrency.swift */,
			);
			path = Currencies;
			sourceTree = "<group>";
		};
		11B351A958188BFC3A37003F /* Wallet */ = {
			isa = PBXGroup;
			children = (
				11B35DC5A4019EA28C92B1E7 /* WalletModule.swift */,
				11B35DDABED90E97417092F5 /* WalletRouter.swift */,
				11B3511175F5F85BE5677E1A /* WalletInteractor.swift */,
				11B356A624E0982E0D90F9BB /* WalletPresenter.swift */,
				D3B62A8C20CA436F005A9F80 /* WalletViewController.swift */,
				D3B62A8D20CA436F005A9F80 /* WalletViewController.xib */,
				11B35458E7255EFB7BD0FB67 /* WalletBalanceViewModel.swift */,
			);
			path = Wallet;
			sourceTree = "<group>";
		};
		11B351DB654E3B13593BF465 /* Restore */ = {
			isa = PBXGroup;
			children = (
				11B358586003E20B167B1442 /* RestoreModule.swift */,
				11B35142DB758C8B2397D115 /* RestoreRouter.swift */,
				11B354E15658C8BF7D5268D9 /* RestoreInteractor.swift */,
				11B35BAEE22C144B33661819 /* RestorePresenter.swift */,
				D3373DCC20C6B21C0082BC4A /* RestoreViewController.swift */,
				D3373DCD20C6B21C0082BC4A /* RestoreViewController.xib */,
			);
			path = Restore;
			sourceTree = "<group>";
		};
		11B351FA9EE5A867FC6760C5 /* Extensions */ = {
			isa = PBXGroup;
			children = (
				11B35D02A4639155F5453ABB /* UIColor.swift */,
				11B357CB2B48B51957A1275C /* String.swift */,
				11B35B6579FEFCD43F0AD126 /* Satoshi.swift */,
				11B351109D9C8D98BC8CC696 /* Observable.swift */,
			);
			path = Extensions;
			sourceTree = "<group>";
		};
		11B3522E3A62CE13EB0C958B /* Backup */ = {
			isa = PBXGroup;
			children = (
				11B356CEB7192CE21DD1BC8B /* BackupModule.swift */,
				11B35D66E95B16C32E3796E8 /* BackupRouter.swift */,
				11B353A3B460BF1B24349F9F /* BackupInteractor.swift */,
				11B355771A1D96DB96FBC975 /* BackupPresenter.swift */,
				D348A76C20C7C44500803B9E /* BackupNavigationController.swift */,
				D348A76D20C7C44500803B9E /* BackupNavigationController.xib */,
				D348A77020C7C58900803B9E /* BackupIntroController.swift */,
				D348A77120C7C58900803B9E /* BackupIntroController.xib */,
				D3373DB720C564450082BC4A /* BackupWordsController.swift */,
				D3373DB820C564450082BC4A /* BackupWordsController.xib */,
				D348A77420C7D34100803B9E /* BackupConfirmationController.swift */,
				D348A77520C7D34100803B9E /* BackupConfirmationController.xib */,
			);
			path = Backup;
			sourceTree = "<group>";
		};
		11B35344CEA8CF35257A6975 /* Launch */ = {
			isa = PBXGroup;
			children = (
				11B35C7DCF9B7894F7600623 /* LaunchRouter.swift */,
			);
			path = Launch;
			sourceTree = "<group>";
		};
		11B3546BA60E06900F58BA94 /* Core */ = {
			isa = PBXGroup;
			children = (
				11B351FA9EE5A867FC6760C5 /* Extensions */,
				11B358A1A370E4E3F518241F /* Helpers */,
				11B35DE456745A4A5B7E3116 /* Wallet */,
				11B351CAAA3EB1437B492DD8 /* Factory.swift */,
				11B35A5DE20DD6DD486FAFC0 /* Protocols.swift */,
			);
			path = Core;
			sourceTree = "<group>";
		};
		11B354AB3C3435F2D5F39EE6 /* Modules */ = {
			isa = PBXGroup;
			children = (
				11B35344CEA8CF35257A6975 /* Launch */,
				11B35E6ACAC42984FD7E8BA4 /* Guest */,
				11B3522E3A62CE13EB0C958B /* Backup */,
				11B351DB654E3B13593BF465 /* Restore */,
				11B35597F6C8570E3C7ABFBF /* Main */,
				11B351A958188BFC3A37003F /* Wallet */,
				11B3564BD80DA937DE5060DD /* Transactions */,
				11B358D87B2EDEB8BE8F133B /* Settings */,
			);
			path = Modules;
			sourceTree = "<group>";
		};
		11B35597F6C8570E3C7ABFBF /* Main */ = {
			isa = PBXGroup;
			children = (
				11B35B96D2BC5994AC8EC794 /* MainModule.swift */,
				11B35D163D12BE823AF54E97 /* MainRouter.swift */,
				11B35B88A2D6C85E1600F3AF /* MainInteractor.swift */,
				11B359E7A75E6B92D1305F40 /* MainPresenter.swift */,
				D3B62A8820CA40DC005A9F80 /* MainViewController.swift */,
				D3B62A8920CA40DC005A9F80 /* MainViewController.xib */,
			);
			path = Main;
			sourceTree = "<group>";
		};
		11B3564BD80DA937DE5060DD /* Transactions */ = {
			isa = PBXGroup;
			children = (
				11B35687F7521B1F22786638 /* TransactionsModule.swift */,
				11B3520E9F70FFB8CC2D25A3 /* TransactionsRouter.swift */,
				11B3569AE7CDF7E217CAB4EE /* TransactionsPresenter.swift */,
				D3B62A9020CA467E005A9F80 /* TransactionsViewController.swift */,
				D3B62A9120CA467E005A9F80 /* TransactionsViewController.xib */,
			);
			path = Transactions;
			sourceTree = "<group>";
		};
		11B356605394189E9B5EBEE0 /* Models */ = {
			isa = PBXGroup;
			children = (
				11B35967DDBF9A9CF347A70C /* Coins */,
				11B35F0AFFE045953BD45808 /* WalletData.swift */,
				11B35B0C2C51D99128280A7B /* WalletBalanceItem.swift */,
				11B359137B0E349936EB2BC6 /* Blockchain */,
				11B35039F6DE905E901EDFA9 /* Currencies */,
				11B3589DC1945CAFBEEB1EED /* CurrencyValue.swift */,
				11B35B466B8FF6754E47DACD /* CoinValue.swift */,
			);
			path = Models;
			sourceTree = "<group>";
		};
		11B358A1A370E4E3F518241F /* Helpers */ = {
			isa = PBXGroup;
			children = (
				11B35F871B19631695FB5EF5 /* LocalizationHelper.swift */,
			);
			path = Helpers;
			sourceTree = "<group>";
		};
		11B358D87B2EDEB8BE8F133B /* Settings */ = {
			isa = PBXGroup;
			children = (
				11B35FE128D9CEE89C9F0F6B /* SettingsModule.swift */,
				11B35579A4D79791ACF1BC91 /* SettingsRouter.swift */,
				11B358E99DF63240BDC45AC5 /* SettingsPresenter.swift */,
				D3B62A9420CA46EB005A9F80 /* SettingsViewController.swift */,
				D3B62A9520CA46EB005A9F80 /* SettingsViewController.xib */,
			);
			path = Settings;
			sourceTree = "<group>";
		};
		11B359137B0E349936EB2BC6 /* Blockchain */ = {
			isa = PBXGroup;
			children = (
				11B35684C62216657F3B2019 /* UnspentOutput.swift */,
				11B3529DC5757432019FF11F /* WrapperUnspentOutput.swift */,
			);
			path = Blockchain;
			sourceTree = "<group>";
		};
		11B35960726074449A17AAAB /* Restore */ = {
			isa = PBXGroup;
			children = (
				11B351381CFD795B26A63D7E /* RestoreInteractorTests.swift */,
				11B357D8909711ECE37B3C7E /* RestorePresenterTests.swift */,
			);
			path = Restore;
			sourceTree = "<group>";
		};
		11B35967DDBF9A9CF347A70C /* Coins */ = {
			isa = PBXGroup;
			children = (
				11B35C853FA48BC013809863 /* Coin.swift */,
				11B35A7E7E96FB16DBEE9F35 /* Bitcoin.swift */,
				11B355D8877F98A2CA43C572 /* BitcoinCash.swift */,
				11B351BB3842D2433B0BE22A /* Ethereum.swift */,
			);
			path = Coins;
			sourceTree = "<group>";
		};
		11B35A1D12389D09984007C1 /* Modules */ = {
			isa = PBXGroup;
			children = (
				11B35EEFC20B3D7A4F474D3B /* Guest */,
				11B35FC86F7693583B779C58 /* Backup */,
				11B35960726074449A17AAAB /* Restore */,
				11B3502704510906D2208DCE /* Wallet */,
			);
			path = Modules;
			sourceTree = "<group>";
		};
		11B35DE456745A4A5B7E3116 /* Wallet */ = {
			isa = PBXGroup;
			children = (
				11B352AA010C205391095524 /* RandomProvider.swift */,
				11B359347E497B609AC15319 /* MnemonicManager.swift */,
				11B35317EC3B04B578A23642 /* StubWalletDataProvider.swift */,
				11B35B079198B54EB8D609CC /* UserDefaultsStorage.swift */,
				11B35DA52A0132F1EC67824A /* MnemonicWordsList.swift */,
				11B358B19426A636F578B34E /* StubSettingsProvider.swift */,
				11B35BB72728A8AAAAA2A56C /* StubUnspentDataProvider.swift */,
				11B350F299C3F463C1646787 /* StubExchangeRateProvider.swift */,
			);
			path = Wallet;
			sourceTree = "<group>";
		};
		11B35E6ACAC42984FD7E8BA4 /* Guest */ = {
			isa = PBXGroup;
			children = (
				11B35BC220F1D90BF6BF3AAF /* GuestModule.swift */,
				11B35ADA6828A0EF11976938 /* GuestRouter.swift */,
				11B3566ED622AE7606EF76B9 /* GuestInteractor.swift */,
				11B350896FD41EC360BF7C25 /* GuestPresenter.swift */,
				11B353D57AB36A9CF4DEE090 /* GuestViewController.swift */,
				11B35119CB772BB43AE8B1D5 /* GuestViewController.xib */,
			);
			path = Guest;
			sourceTree = "<group>";
		};
		11B35EEFC20B3D7A4F474D3B /* Guest */ = {
			isa = PBXGroup;
			children = (
				11B35618B87C6BBA7D29E8E7 /* GuestInteractorTests.swift */,
				11B35FF2D2C084366AA66F32 /* GuestPresenterTests.swift */,
			);
			path = Guest;
			sourceTree = "<group>";
		};
		11B35FC86F7693583B779C58 /* Backup */ = {
			isa = PBXGroup;
			children = (
				11B35D009B0B81FD2595D72B /* BackupInteractorTests.swift */,
				11B35E402C000B78E52BD5EE /* BackupPresenterTests.swift */,
			);
			path = Backup;
			sourceTree = "<group>";
		};
		1A56488F94C9D1426187C87A /* Controls */ = {
			isa = PBXGroup;
			children = (
				1A5649EA05E33DEBFA508CDB /* Button.swift */,
			);
			path = Controls;
			sourceTree = "<group>";
		};
		95AD93BB0A2D5F5C4A435252 /* Frameworks */ = {
			isa = PBXGroup;
			children = (
				D3373D9420BEC7B30082BC4A /* AVFoundation.framework */,
				B387EF06E93BBDBAEEFF66EE /* Pods_Wallet.framework */,
				D5F5D323E150F570A893EA81 /* Pods_WalletTests.framework */,
			);
			name = Frameworks;
			sourceTree = "<group>";
		};
		D3285F3920BD158E00644076 = {
			isa = PBXGroup;
			children = (
				D3285F4420BD158E00644076 /* Wallet */,
				D3373DC020C658660082BC4A /* WalletTests */,
				D3285F4320BD158E00644076 /* Products */,
				06C12EBC5724C7F00AA4AF40 /* Pods */,
				95AD93BB0A2D5F5C4A435252 /* Frameworks */,
				D3373DAF20BFB4FE0082BC4A /* CoreBitcoin.framework */,
			);
			sourceTree = "<group>";
		};
		D3285F4320BD158E00644076 /* Products */ = {
			isa = PBXGroup;
			children = (
				D3285F4220BD158E00644076 /* Wallet.app */,
				D3373DBF20C658660082BC4A /* WalletTests.xctest */,
			);
			name = Products;
			sourceTree = "<group>";
		};
		D3285F4420BD158E00644076 /* Wallet */ = {
			isa = PBXGroup;
			children = (
				D3285F4C20BD158F00644076 /* Assets.xcassets */,
				D3B62A9D20CA88BF005A9F80 /* Theme.xcassets */,
				11B354AB3C3435F2D5F39EE6 /* Modules */,
				11B356605394189E9B5EBEE0 /* Models */,
				11B3546BA60E06900F58BA94 /* Core */,
				1A56488F94C9D1426187C87A /* Controls */,
				D3285F4520BD158E00644076 /* AppDelegate.swift */,
				D3373DB120C52F640082BC4A /* LaunchScreen.xib */,
				D3285F5120BD158F00644076 /* Info.plist */,
				D3B62A9C20CA73A0005A9F80 /* Localizable.strings */,
				D3373DAA20BFB0260082BC4A /* Wallet-Bridging-Header.h */,
				D3285F4720BD158E00644076 /* ViewController.swift */,
				11B3500BCB1B34AD75DC8624 /* NetworkManager.swift */,
				11B35DA289721CFEFD099C7A /* TransactionCell.swift */,
				11B35FB8A495A565BAA856C9 /* Transaction.swift */,
			);
			path = Wallet;
			sourceTree = "<group>";
		};
		D3373DC020C658660082BC4A /* WalletTests */ = {
			isa = PBXGroup;
			children = (
				D3373DCA20C67B5B0082BC4A /* GeneratedMocks.swift */,
				D3373DC320C658660082BC4A /* Info.plist */,
				11B35A1D12389D09984007C1 /* Modules */,
				11B351C72700B40AB457AFA8 /* TextExtensions.swift */,
			);
			path = WalletTests;
			sourceTree = "<group>";
		};
/* End PBXGroup section */

/* Begin PBXNativeTarget section */
		D3285F4120BD158E00644076 /* Wallet */ = {
			isa = PBXNativeTarget;
			buildConfigurationList = D3285F5420BD158F00644076 /* Build configuration list for PBXNativeTarget "Wallet" */;
			buildPhases = (
				A89085E76F2E2575C811CA7B /* [CP] Check Pods Manifest.lock */,
				D3285F3E20BD158E00644076 /* Sources */,
				D3285F3F20BD158E00644076 /* Frameworks */,
				D3285F4020BD158E00644076 /* Resources */,
				97CACEF21CC24CEAD019C46A /* [CP] Embed Pods Frameworks */,
			);
			buildRules = (
			);
			dependencies = (
			);
			name = Wallet;
			productName = Wallet;
			productReference = D3285F4220BD158E00644076 /* Wallet.app */;
			productType = "com.apple.product-type.application";
		};
		D3373DBE20C658660082BC4A /* WalletTests */ = {
			isa = PBXNativeTarget;
			buildConfigurationList = D3373DC620C658660082BC4A /* Build configuration list for PBXNativeTarget "WalletTests" */;
			buildPhases = (
				1E1B364F369B6840CFAA3840 /* [CP] Check Pods Manifest.lock */,
				D3373DC920C67A250082BC4A /* Cuckoo */,
				D3373DBB20C658660082BC4A /* Sources */,
				D3373DBC20C658660082BC4A /* Frameworks */,
				D3373DBD20C658660082BC4A /* Resources */,
				DCE6F9B7C8E4F220A38B8B4D /* [CP] Embed Pods Frameworks */,
			);
			buildRules = (
			);
			dependencies = (
				D3373DC520C658660082BC4A /* PBXTargetDependency */,
			);
			name = WalletTests;
			productName = WalletTests;
			productReference = D3373DBF20C658660082BC4A /* WalletTests.xctest */;
			productType = "com.apple.product-type.bundle.unit-test";
		};
/* End PBXNativeTarget section */

/* Begin PBXProject section */
		D3285F3A20BD158E00644076 /* Project object */ = {
			isa = PBXProject;
			attributes = {
				LastSwiftUpdateCheck = 0930;
				LastUpgradeCheck = 0930;
				ORGANIZATIONNAME = Grouvi;
				TargetAttributes = {
					D3285F4120BD158E00644076 = {
						CreatedOnToolsVersion = 9.3.1;
						LastSwiftMigration = 0930;
					};
					D3373DBE20C658660082BC4A = {
						CreatedOnToolsVersion = 9.3.1;
						TestTargetID = D3285F4120BD158E00644076;
					};
				};
			};
			buildConfigurationList = D3285F3D20BD158E00644076 /* Build configuration list for PBXProject "Wallet" */;
			compatibilityVersion = "Xcode 9.3";
			developmentRegion = en;
			hasScannedForEncodings = 0;
			knownRegions = (
				en,
				Base,
			);
			mainGroup = D3285F3920BD158E00644076;
			productRefGroup = D3285F4320BD158E00644076 /* Products */;
			projectDirPath = "";
			projectRoot = "";
			targets = (
				D3285F4120BD158E00644076 /* Wallet */,
				D3373DBE20C658660082BC4A /* WalletTests */,
			);
		};
/* End PBXProject section */

/* Begin PBXResourcesBuildPhase section */
		D3285F4020BD158E00644076 /* Resources */ = {
			isa = PBXResourcesBuildPhase;
			buildActionMask = 2147483647;
			files = (
				D3373DB220C52F640082BC4A /* LaunchScreen.xib in Resources */,
				D348A77720C7D34100803B9E /* BackupConfirmationController.xib in Resources */,
				D3373DCF20C6B21C0082BC4A /* RestoreViewController.xib in Resources */,
				D3B62A8F20CA436F005A9F80 /* WalletViewController.xib in Resources */,
				D348A76F20C7C44500803B9E /* BackupNavigationController.xib in Resources */,
				D3B62A9E20CA88BF005A9F80 /* Theme.xcassets in Resources */,
				D3B62A9320CA467E005A9F80 /* TransactionsViewController.xib in Resources */,
				D3B62A8B20CA40DC005A9F80 /* MainViewController.xib in Resources */,
				D3B62A9720CA46EB005A9F80 /* SettingsViewController.xib in Resources */,
				D348A77320C7C58900803B9E /* BackupIntroController.xib in Resources */,
				D3B62A9A20CA73A0005A9F80 /* Localizable.strings in Resources */,
				D3285F4D20BD158F00644076 /* Assets.xcassets in Resources */,
				11B35319892846CB42A23599 /* GuestViewController.xib in Resources */,
				D3373DBA20C564450082BC4A /* BackupWordsController.xib in Resources */,
			);
			runOnlyForDeploymentPostprocessing = 0;
		};
		D3373DBD20C658660082BC4A /* Resources */ = {
			isa = PBXResourcesBuildPhase;
			buildActionMask = 2147483647;
			files = (
			);
			runOnlyForDeploymentPostprocessing = 0;
		};
/* End PBXResourcesBuildPhase section */

/* Begin PBXShellScriptBuildPhase section */
		1E1B364F369B6840CFAA3840 /* [CP] Check Pods Manifest.lock */ = {
			isa = PBXShellScriptBuildPhase;
			buildActionMask = 2147483647;
			files = (
			);
			inputPaths = (
				"${PODS_PODFILE_DIR_PATH}/Podfile.lock",
				"${PODS_ROOT}/Manifest.lock",
			);
			name = "[CP] Check Pods Manifest.lock";
			outputPaths = (
				"$(DERIVED_FILE_DIR)/Pods-WalletTests-checkManifestLockResult.txt",
			);
			runOnlyForDeploymentPostprocessing = 0;
			shellPath = /bin/sh;
			shellScript = "diff \"${PODS_PODFILE_DIR_PATH}/Podfile.lock\" \"${PODS_ROOT}/Manifest.lock\" > /dev/null\nif [ $? != 0 ] ; then\n    # print error to STDERR\n    echo \"error: The sandbox is not in sync with the Podfile.lock. Run 'pod install' or update your CocoaPods installation.\" >&2\n    exit 1\nfi\n# This output is used by Xcode 'outputs' to avoid re-running this script phase.\necho \"SUCCESS\" > \"${SCRIPT_OUTPUT_FILE_0}\"\n";
			showEnvVarsInLog = 0;
		};
		97CACEF21CC24CEAD019C46A /* [CP] Embed Pods Frameworks */ = {
			isa = PBXShellScriptBuildPhase;
			buildActionMask = 2147483647;
			files = (
			);
			inputPaths = (
				"${SRCROOT}/../Pods/Target Support Files/Pods-Wallet/Pods-Wallet-frameworks.sh",
				"${BUILT_PRODUCTS_DIR}/Alamofire/Alamofire.framework",
				"${BUILT_PRODUCTS_DIR}/BitcoinKit/BitcoinKit.framework",
				"${BUILT_PRODUCTS_DIR}/ObjectMapper/ObjectMapper.framework",
				"${BUILT_PRODUCTS_DIR}/RxSwift/RxSwift.framework",
			);
			name = "[CP] Embed Pods Frameworks";
			outputPaths = (
				"${TARGET_BUILD_DIR}/${FRAMEWORKS_FOLDER_PATH}/Alamofire.framework",
				"${TARGET_BUILD_DIR}/${FRAMEWORKS_FOLDER_PATH}/BitcoinKit.framework",
				"${TARGET_BUILD_DIR}/${FRAMEWORKS_FOLDER_PATH}/ObjectMapper.framework",
				"${TARGET_BUILD_DIR}/${FRAMEWORKS_FOLDER_PATH}/RxSwift.framework",
			);
			runOnlyForDeploymentPostprocessing = 0;
			shellPath = /bin/sh;
			shellScript = "\"${SRCROOT}/../Pods/Target Support Files/Pods-Wallet/Pods-Wallet-frameworks.sh\"\n";
			showEnvVarsInLog = 0;
		};
		A89085E76F2E2575C811CA7B /* [CP] Check Pods Manifest.lock */ = {
			isa = PBXShellScriptBuildPhase;
			buildActionMask = 2147483647;
			files = (
			);
			inputPaths = (
				"${PODS_PODFILE_DIR_PATH}/Podfile.lock",
				"${PODS_ROOT}/Manifest.lock",
			);
			name = "[CP] Check Pods Manifest.lock";
			outputPaths = (
				"$(DERIVED_FILE_DIR)/Pods-Wallet-checkManifestLockResult.txt",
			);
			runOnlyForDeploymentPostprocessing = 0;
			shellPath = /bin/sh;
			shellScript = "diff \"${PODS_PODFILE_DIR_PATH}/Podfile.lock\" \"${PODS_ROOT}/Manifest.lock\" > /dev/null\nif [ $? != 0 ] ; then\n    # print error to STDERR\n    echo \"error: The sandbox is not in sync with the Podfile.lock. Run 'pod install' or update your CocoaPods installation.\" >&2\n    exit 1\nfi\n# This output is used by Xcode 'outputs' to avoid re-running this script phase.\necho \"SUCCESS\" > \"${SCRIPT_OUTPUT_FILE_0}\"\n";
			showEnvVarsInLog = 0;
		};
		D3373DC920C67A250082BC4A /* Cuckoo */ = {
			isa = PBXShellScriptBuildPhase;
			buildActionMask = 2147483647;
			files = (
			);
			inputPaths = (
				"$(SRCROOT)/Wallet/Modules/Guest/GuestModule.swift",
				"$(SRCROOT)/Wallet/Modules/Backup/BackupModule.swift",
				"$(SRCROOT)/Wallet/Modules/Restore/RestoreModule.swift",
				"$(SRCROOT)/Wallet/Core/Protocols.swift",
				"$(SRCROOT)/Wallet/Modules/Wallet/WalletModule.swift",
			);
			name = Cuckoo;
			outputPaths = (
			);
			runOnlyForDeploymentPostprocessing = 0;
			shellPath = /bin/sh;
			shellScript = "# Define output file. Change \"$PROJECT_DIR/${PROJECT_NAME}Tests\" to your test's root source folder, if it's not the default name.\nOUTPUT_FILE=\"$PROJECT_DIR/${PROJECT_NAME}Tests/GeneratedMocks.swift\"\necho \"Generated Mocks File = $OUTPUT_FILE\"\n\n# Define input directory. Change \"${PROJECT_DIR}/${PROJECT_NAME}\" to your project's root source folder, if it's not the default name.\nINPUT_DIR=\"${PROJECT_DIR}/${PROJECT_NAME}\"\necho \"Mocks Input Directory = $INPUT_DIR\"\n\n# Generate mock files, include as many input files as you'd like to create mocks for.\n\"${PODS_ROOT}/Cuckoo/run\" generate --testable \"$PROJECT_NAME\" \\\n--output \"${OUTPUT_FILE}\"";
		};
		DCE6F9B7C8E4F220A38B8B4D /* [CP] Embed Pods Frameworks */ = {
			isa = PBXShellScriptBuildPhase;
			buildActionMask = 2147483647;
			files = (
			);
			inputPaths = (
				"${SRCROOT}/../Pods/Target Support Files/Pods-WalletTests/Pods-WalletTests-frameworks.sh",
				"${BUILT_PRODUCTS_DIR}/Cuckoo/Cuckoo.framework",
			);
			name = "[CP] Embed Pods Frameworks";
			outputPaths = (
				"${TARGET_BUILD_DIR}/${FRAMEWORKS_FOLDER_PATH}/Cuckoo.framework",
			);
			runOnlyForDeploymentPostprocessing = 0;
			shellPath = /bin/sh;
			shellScript = "\"${SRCROOT}/../Pods/Target Support Files/Pods-WalletTests/Pods-WalletTests-frameworks.sh\"\n";
			showEnvVarsInLog = 0;
		};
/* End PBXShellScriptBuildPhase section */

/* Begin PBXSourcesBuildPhase section */
		D3285F3E20BD158E00644076 /* Sources */ = {
			isa = PBXSourcesBuildPhase;
			buildActionMask = 2147483647;
			files = (
				D3285F4820BD158E00644076 /* ViewController.swift in Sources */,
				D3285F4620BD158E00644076 /* AppDelegate.swift in Sources */,
				11B352F241E85176E38286FF /* NetworkManager.swift in Sources */,
				D348A77220C7C58900803B9E /* BackupIntroController.swift in Sources */,
				D3B62A9220CA467E005A9F80 /* TransactionsViewController.swift in Sources */,
				D3B62A9620CA46EB005A9F80 /* SettingsViewController.swift in Sources */,
				D348A76E20C7C44500803B9E /* BackupNavigationController.swift in Sources */,
				D3B62A8A20CA40DC005A9F80 /* MainViewController.swift in Sources */,
				11B353DE19A64319CBE588D9 /* TransactionCell.swift in Sources */,
				D3B62A8E20CA436F005A9F80 /* WalletViewController.swift in Sources */,
				D3373DB920C564450082BC4A /* BackupWordsController.swift in Sources */,
				11B35799F8F13270FC63ADA5 /* Transaction.swift in Sources */,
				11B356949FB74ACE63ABB6E0 /* GuestViewController.swift in Sources */,
				D348A77620C7D34100803B9E /* BackupConfirmationController.swift in Sources */,
				11B350021803A9BE10492F30 /* GuestRouter.swift in Sources */,
				D3373DCE20C6B21C0082BC4A /* RestoreViewController.swift in Sources */,
				11B3531C51A0413CE9E255F2 /* GuestPresenter.swift in Sources */,
				11B35BCBBF60CA8A041E97B0 /* BackupRouter.swift in Sources */,
				11B35E9C0E8F38C063A48367 /* BackupPresenter.swift in Sources */,
				11B35F56DE01B03CCFB49E32 /* BackupInteractor.swift in Sources */,
				11B35BCEC18400181DF64491 /* RestoreRouter.swift in Sources */,
				11B3546128004E2E5F3CD23A /* RestorePresenter.swift in Sources */,
				11B35DA379AE43A774D84246 /* BackupModule.swift in Sources */,
				11B35DD6FFE1E112E9FCC63E /* GuestModule.swift in Sources */,
				11B35BFADC930EF5007A177F /* RestoreModule.swift in Sources */,
				11B353814993068D6DD2E3D6 /* MainModule.swift in Sources */,
				11B35A9409FD0D29BCFF7CC6 /* MainRouter.swift in Sources */,
				11B35B69063AB2169EE50580 /* MainPresenter.swift in Sources */,
				11B35B13C3F8532568AE83E5 /* WalletModule.swift in Sources */,
				11B35BA21EAB383C3DE6FA5A /* WalletRouter.swift in Sources */,
				11B35CBAB5F1BF7AAF6543A3 /* WalletPresenter.swift in Sources */,
				11B35B99F2CB665E76E66A91 /* TransactionsRouter.swift in Sources */,
				11B3538BCEB71A64DB75C141 /* TransactionsPresenter.swift in Sources */,
				11B35CCB29E73CAB6D26C949 /* TransactionsModule.swift in Sources */,
				11B352919DB96F08A6CD6885 /* SettingsModule.swift in Sources */,
				11B357613EB9379724943733 /* SettingsPresenter.swift in Sources */,
				11B358FC0506C474AED7C3AA /* SettingsRouter.swift in Sources */,
				11B3522E2CF47724A4ECD9CE /* UIColor.swift in Sources */,
				11B3586C585791EA7ADD161E /* LocalizationHelper.swift in Sources */,
				11B3538285F6775A3BDA1B22 /* String.swift in Sources */,
				11B3595FAD092F8BA57DC3D9 /* Factory.swift in Sources */,
				11B3594A00EC93E25A74453C /* RandomProvider.swift in Sources */,
				11B3533BAE411BA1AD3C233C /* MnemonicManager.swift in Sources */,
				11B354D04599199832DDAC94 /* Protocols.swift in Sources */,
				11B35B3D57BC0A2E01C41F77 /* WalletData.swift in Sources */,
				11B353C572FF69AE6B444AA9 /* StubWalletDataProvider.swift in Sources */,
				11B35FE41FA9977CC36989D3 /* MainInteractor.swift in Sources */,
				11B35F8641C2F7F7FB23B181 /* GuestInteractor.swift in Sources */,
				11B3573B7C7DFC4E005490F3 /* UserDefaultsStorage.swift in Sources */,
				11B35D1E39102FA5DAA9F974 /* LaunchRouter.swift in Sources */,
				11B35C8A65E697F7FE0FA133 /* MnemonicWordsList.swift in Sources */,
				11B357D903B62DAD830E4685 /* Coin.swift in Sources */,
				11B352B8358E079E41E6C26C /* Bitcoin.swift in Sources */,
				11B35B16D7DAC8F34ED639E9 /* WalletBalanceItem.swift in Sources */,
				11B3590F4A4B907B7B6CD080 /* RestoreInteractor.swift in Sources */,
				11B355D7142B6A76B6A3502E /* WalletInteractor.swift in Sources */,
				11B352B21983E03BF7923C89 /* BitcoinCash.swift in Sources */,
				11B350EC2D4417966B03D729 /* Ethereum.swift in Sources */,
				11B35A0FCD2E65066D22D984 /* WalletBalanceViewModel.swift in Sources */,
				11B355FCF509626B5DB0EEC9 /* UnspentOutput.swift in Sources */,
				11B35E1143C27970D36C71A6 /* WrapperUnspentOutput.swift in Sources */,
				11B355FA3D4072969854E6D4 /* Satoshi.swift in Sources */,
				11B3562EBE695D7BA33927C1 /* StubSettingsProvider.swift in Sources */,
				11B3544601D94D63EC87FE26 /* Currency.swift in Sources */,
				11B3570AB4D8313C86CD4E47 /* DollarCurrency.swift in Sources */,
				11B35CE6041F88972EBB3CDE /* CurrencyValue.swift in Sources */,
				11B35ADC65D620B9F7C2608E /* CoinValue.swift in Sources */,
				11B35D623E33DC9DAD83E875 /* StubUnspentDataProvider.swift in Sources */,
				11B3576D189B0794404C25BE /* Observable.swift in Sources */,
<<<<<<< HEAD
				1A564D70A5B3A36B5348A656 /* Button.swift in Sources */,
=======
				11B35C0FCE6BFD71ABFA2E90 /* StubExchangeRateProvider.swift in Sources */,
>>>>>>> 9eea0966
			);
			runOnlyForDeploymentPostprocessing = 0;
		};
		D3373DBB20C658660082BC4A /* Sources */ = {
			isa = PBXSourcesBuildPhase;
			buildActionMask = 2147483647;
			files = (
				D3373DCB20C67B5B0082BC4A /* GeneratedMocks.swift in Sources */,
				11B350EBB160E6A0C679BD3C /* GuestPresenterTests.swift in Sources */,
				11B358A760BD438603221A95 /* BackupInteractorTests.swift in Sources */,
				11B35199B905F813F626AD3C /* BackupPresenterTests.swift in Sources */,
				11B356C850CF9D3ED8AB8F31 /* RestoreInteractorTests.swift in Sources */,
				11B3513A4B558F63630CF68D /* GuestInteractorTests.swift in Sources */,
				11B355F77B9F1E5DF51BC2ED /* RestorePresenterTests.swift in Sources */,
				11B35B6712B335EB92C520BB /* WalletPresenterTests.swift in Sources */,
				11B357941D6FFB7AEF9CB45F /* TextExtensions.swift in Sources */,
				11B3543CB731E19B9F69720B /* WalletInteractorTests.swift in Sources */,
			);
			runOnlyForDeploymentPostprocessing = 0;
		};
/* End PBXSourcesBuildPhase section */

/* Begin PBXTargetDependency section */
		D3373DC520C658660082BC4A /* PBXTargetDependency */ = {
			isa = PBXTargetDependency;
			target = D3285F4120BD158E00644076 /* Wallet */;
			targetProxy = D3373DC420C658660082BC4A /* PBXContainerItemProxy */;
		};
/* End PBXTargetDependency section */

/* Begin PBXVariantGroup section */
		D3B62A9C20CA73A0005A9F80 /* Localizable.strings */ = {
			isa = PBXVariantGroup;
			children = (
				D3B62A9B20CA73A0005A9F80 /* en */,
			);
			name = Localizable.strings;
			sourceTree = "<group>";
		};
/* End PBXVariantGroup section */

/* Begin XCBuildConfiguration section */
		D3285F5220BD158F00644076 /* Debug */ = {
			isa = XCBuildConfiguration;
			buildSettings = {
				ALWAYS_SEARCH_USER_PATHS = NO;
				CLANG_ANALYZER_NONNULL = YES;
				CLANG_ANALYZER_NUMBER_OBJECT_CONVERSION = YES_AGGRESSIVE;
				CLANG_CXX_LANGUAGE_STANDARD = "gnu++14";
				CLANG_CXX_LIBRARY = "libc++";
				CLANG_ENABLE_MODULES = YES;
				CLANG_ENABLE_OBJC_ARC = YES;
				CLANG_ENABLE_OBJC_WEAK = YES;
				CLANG_WARN_BLOCK_CAPTURE_AUTORELEASING = YES;
				CLANG_WARN_BOOL_CONVERSION = YES;
				CLANG_WARN_COMMA = YES;
				CLANG_WARN_CONSTANT_CONVERSION = YES;
				CLANG_WARN_DEPRECATED_OBJC_IMPLEMENTATIONS = YES;
				CLANG_WARN_DIRECT_OBJC_ISA_USAGE = YES_ERROR;
				CLANG_WARN_DOCUMENTATION_COMMENTS = YES;
				CLANG_WARN_EMPTY_BODY = YES;
				CLANG_WARN_ENUM_CONVERSION = YES;
				CLANG_WARN_INFINITE_RECURSION = YES;
				CLANG_WARN_INT_CONVERSION = YES;
				CLANG_WARN_NON_LITERAL_NULL_CONVERSION = YES;
				CLANG_WARN_OBJC_IMPLICIT_RETAIN_SELF = YES;
				CLANG_WARN_OBJC_LITERAL_CONVERSION = YES;
				CLANG_WARN_OBJC_ROOT_CLASS = YES_ERROR;
				CLANG_WARN_RANGE_LOOP_ANALYSIS = YES;
				CLANG_WARN_STRICT_PROTOTYPES = YES;
				CLANG_WARN_SUSPICIOUS_MOVE = YES;
				CLANG_WARN_UNGUARDED_AVAILABILITY = YES_AGGRESSIVE;
				CLANG_WARN_UNREACHABLE_CODE = YES;
				CLANG_WARN__DUPLICATE_METHOD_MATCH = YES;
				CODE_SIGN_IDENTITY = "iPhone Developer";
				COPY_PHASE_STRIP = NO;
				DEBUG_INFORMATION_FORMAT = dwarf;
				ENABLE_BITCODE = NO;
				ENABLE_STRICT_OBJC_MSGSEND = YES;
				ENABLE_TESTABILITY = YES;
				GCC_C_LANGUAGE_STANDARD = gnu11;
				GCC_DYNAMIC_NO_PIC = NO;
				GCC_NO_COMMON_BLOCKS = YES;
				GCC_OPTIMIZATION_LEVEL = 0;
				GCC_PREPROCESSOR_DEFINITIONS = (
					"DEBUG=1",
					"$(inherited)",
				);
				GCC_WARN_64_TO_32_BIT_CONVERSION = YES;
				GCC_WARN_ABOUT_RETURN_TYPE = YES_ERROR;
				GCC_WARN_UNDECLARED_SELECTOR = YES;
				GCC_WARN_UNINITIALIZED_AUTOS = YES_AGGRESSIVE;
				GCC_WARN_UNUSED_FUNCTION = YES;
				GCC_WARN_UNUSED_VARIABLE = YES;
				IPHONEOS_DEPLOYMENT_TARGET = 11.0;
				MTL_ENABLE_DEBUG_INFO = YES;
				ONLY_ACTIVE_ARCH = YES;
				SDKROOT = iphoneos;
				SWIFT_ACTIVE_COMPILATION_CONDITIONS = DEBUG;
				SWIFT_OPTIMIZATION_LEVEL = "-Onone";
			};
			name = Debug;
		};
		D3285F5320BD158F00644076 /* Release */ = {
			isa = XCBuildConfiguration;
			buildSettings = {
				ALWAYS_SEARCH_USER_PATHS = NO;
				CLANG_ANALYZER_NONNULL = YES;
				CLANG_ANALYZER_NUMBER_OBJECT_CONVERSION = YES_AGGRESSIVE;
				CLANG_CXX_LANGUAGE_STANDARD = "gnu++14";
				CLANG_CXX_LIBRARY = "libc++";
				CLANG_ENABLE_MODULES = YES;
				CLANG_ENABLE_OBJC_ARC = YES;
				CLANG_ENABLE_OBJC_WEAK = YES;
				CLANG_WARN_BLOCK_CAPTURE_AUTORELEASING = YES;
				CLANG_WARN_BOOL_CONVERSION = YES;
				CLANG_WARN_COMMA = YES;
				CLANG_WARN_CONSTANT_CONVERSION = YES;
				CLANG_WARN_DEPRECATED_OBJC_IMPLEMENTATIONS = YES;
				CLANG_WARN_DIRECT_OBJC_ISA_USAGE = YES_ERROR;
				CLANG_WARN_DOCUMENTATION_COMMENTS = YES;
				CLANG_WARN_EMPTY_BODY = YES;
				CLANG_WARN_ENUM_CONVERSION = YES;
				CLANG_WARN_INFINITE_RECURSION = YES;
				CLANG_WARN_INT_CONVERSION = YES;
				CLANG_WARN_NON_LITERAL_NULL_CONVERSION = YES;
				CLANG_WARN_OBJC_IMPLICIT_RETAIN_SELF = YES;
				CLANG_WARN_OBJC_LITERAL_CONVERSION = YES;
				CLANG_WARN_OBJC_ROOT_CLASS = YES_ERROR;
				CLANG_WARN_RANGE_LOOP_ANALYSIS = YES;
				CLANG_WARN_STRICT_PROTOTYPES = YES;
				CLANG_WARN_SUSPICIOUS_MOVE = YES;
				CLANG_WARN_UNGUARDED_AVAILABILITY = YES_AGGRESSIVE;
				CLANG_WARN_UNREACHABLE_CODE = YES;
				CLANG_WARN__DUPLICATE_METHOD_MATCH = YES;
				CODE_SIGN_IDENTITY = "iPhone Developer";
				COPY_PHASE_STRIP = NO;
				DEBUG_INFORMATION_FORMAT = "dwarf-with-dsym";
				ENABLE_BITCODE = NO;
				ENABLE_NS_ASSERTIONS = NO;
				ENABLE_STRICT_OBJC_MSGSEND = YES;
				GCC_C_LANGUAGE_STANDARD = gnu11;
				GCC_NO_COMMON_BLOCKS = YES;
				GCC_WARN_64_TO_32_BIT_CONVERSION = YES;
				GCC_WARN_ABOUT_RETURN_TYPE = YES_ERROR;
				GCC_WARN_UNDECLARED_SELECTOR = YES;
				GCC_WARN_UNINITIALIZED_AUTOS = YES_AGGRESSIVE;
				GCC_WARN_UNUSED_FUNCTION = YES;
				GCC_WARN_UNUSED_VARIABLE = YES;
				IPHONEOS_DEPLOYMENT_TARGET = 11.0;
				MTL_ENABLE_DEBUG_INFO = NO;
				SDKROOT = iphoneos;
				SWIFT_COMPILATION_MODE = wholemodule;
				SWIFT_OPTIMIZATION_LEVEL = "-O";
				VALIDATE_PRODUCT = YES;
			};
			name = Release;
		};
		D3285F5520BD158F00644076 /* Debug */ = {
			isa = XCBuildConfiguration;
			baseConfigurationReference = E0167CDDDE72AD25821A2E28 /* Pods-Wallet.debug.xcconfig */;
			buildSettings = {
				ASSETCATALOG_COMPILER_APPICON_NAME = AppIcon;
				CLANG_ENABLE_MODULES = YES;
				CODE_SIGN_IDENTITY = "iPhone Developer";
				CODE_SIGN_STYLE = Manual;
				CURRENT_PROJECT_VERSION = 1;
				DEVELOPMENT_TEAM = 72234W6E3D;
				FRAMEWORK_SEARCH_PATHS = (
					"$(inherited)",
					"$(PROJECT_DIR)/Wallet",
					"$(PROJECT_DIR)",
				);
				INFOPLIST_FILE = Wallet/Info.plist;
				LD_RUNPATH_SEARCH_PATHS = (
					"$(inherited)",
					"@executable_path/Frameworks",
				);
				PRODUCT_BUNDLE_IDENTIFIER = bitcoin.wallet.dev;
				PRODUCT_NAME = "$(TARGET_NAME)";
				PROVISIONING_PROFILE_SPECIFIER = "bitcoin.wallet.dev Dev";
				SWIFT_OBJC_BRIDGING_HEADER = "Wallet/Wallet-Bridging-Header.h";
				SWIFT_OPTIMIZATION_LEVEL = "-Onone";
				SWIFT_VERSION = 4.0;
				TARGETED_DEVICE_FAMILY = 1;
				VERSIONING_SYSTEM = "apple-generic";
			};
			name = Debug;
		};
		D3285F5620BD158F00644076 /* Release */ = {
			isa = XCBuildConfiguration;
			baseConfigurationReference = 4F3A4A0A241140A2DC4D2F82 /* Pods-Wallet.release.xcconfig */;
			buildSettings = {
				ASSETCATALOG_COMPILER_APPICON_NAME = AppIcon;
				CLANG_ENABLE_MODULES = YES;
				CODE_SIGN_IDENTITY = "iPhone Distribution";
				CODE_SIGN_STYLE = Manual;
				CURRENT_PROJECT_VERSION = 1;
				DEVELOPMENT_TEAM = 72234W6E3D;
				FRAMEWORK_SEARCH_PATHS = (
					"$(inherited)",
					"$(PROJECT_DIR)/Wallet",
					"$(PROJECT_DIR)",
				);
				INFOPLIST_FILE = Wallet/Info.plist;
				LD_RUNPATH_SEARCH_PATHS = (
					"$(inherited)",
					"@executable_path/Frameworks",
				);
				PRODUCT_BUNDLE_IDENTIFIER = bitcoin.wallet.dev;
				PRODUCT_NAME = "$(TARGET_NAME)";
				PROVISIONING_PROFILE_SPECIFIER = "bitcoin.wallet.dev AdHoc";
				SWIFT_OBJC_BRIDGING_HEADER = "Wallet/Wallet-Bridging-Header.h";
				SWIFT_VERSION = 4.0;
				TARGETED_DEVICE_FAMILY = 1;
				VERSIONING_SYSTEM = "apple-generic";
			};
			name = Release;
		};
		D3373DC720C658660082BC4A /* Debug */ = {
			isa = XCBuildConfiguration;
			baseConfigurationReference = 1B628DAA2C534A9B1242BE36 /* Pods-WalletTests.debug.xcconfig */;
			buildSettings = {
				BUNDLE_LOADER = "$(TEST_HOST)";
				CODE_SIGN_IDENTITY = "iPhone Developer";
				CODE_SIGN_STYLE = Automatic;
				DEVELOPMENT_TEAM = 72234W6E3D;
				INFOPLIST_FILE = WalletTests/Info.plist;
				LD_RUNPATH_SEARCH_PATHS = (
					"$(inherited)",
					"@executable_path/Frameworks",
					"@loader_path/Frameworks",
				);
				PRODUCT_BUNDLE_IDENTIFIER = im.grouvi.WalletTests;
				PRODUCT_NAME = "$(TARGET_NAME)";
				PROVISIONING_PROFILE_SPECIFIER = "";
				SWIFT_VERSION = 4.0;
				TARGETED_DEVICE_FAMILY = "1,2";
				TEST_HOST = "$(BUILT_PRODUCTS_DIR)/Wallet.app/Wallet";
			};
			name = Debug;
		};
		D3373DC820C658660082BC4A /* Release */ = {
			isa = XCBuildConfiguration;
			baseConfigurationReference = FBB4716F707E0CDB8833815B /* Pods-WalletTests.release.xcconfig */;
			buildSettings = {
				BUNDLE_LOADER = "$(TEST_HOST)";
				CODE_SIGN_IDENTITY = "iPhone Developer";
				CODE_SIGN_STYLE = Automatic;
				DEVELOPMENT_TEAM = 72234W6E3D;
				INFOPLIST_FILE = WalletTests/Info.plist;
				LD_RUNPATH_SEARCH_PATHS = (
					"$(inherited)",
					"@executable_path/Frameworks",
					"@loader_path/Frameworks",
				);
				PRODUCT_BUNDLE_IDENTIFIER = im.grouvi.WalletTests;
				PRODUCT_NAME = "$(TARGET_NAME)";
				PROVISIONING_PROFILE_SPECIFIER = "";
				SWIFT_VERSION = 4.0;
				TARGETED_DEVICE_FAMILY = "1,2";
				TEST_HOST = "$(BUILT_PRODUCTS_DIR)/Wallet.app/Wallet";
			};
			name = Release;
		};
/* End XCBuildConfiguration section */

/* Begin XCConfigurationList section */
		D3285F3D20BD158E00644076 /* Build configuration list for PBXProject "Wallet" */ = {
			isa = XCConfigurationList;
			buildConfigurations = (
				D3285F5220BD158F00644076 /* Debug */,
				D3285F5320BD158F00644076 /* Release */,
			);
			defaultConfigurationIsVisible = 0;
			defaultConfigurationName = Release;
		};
		D3285F5420BD158F00644076 /* Build configuration list for PBXNativeTarget "Wallet" */ = {
			isa = XCConfigurationList;
			buildConfigurations = (
				D3285F5520BD158F00644076 /* Debug */,
				D3285F5620BD158F00644076 /* Release */,
			);
			defaultConfigurationIsVisible = 0;
			defaultConfigurationName = Release;
		};
		D3373DC620C658660082BC4A /* Build configuration list for PBXNativeTarget "WalletTests" */ = {
			isa = XCConfigurationList;
			buildConfigurations = (
				D3373DC720C658660082BC4A /* Debug */,
				D3373DC820C658660082BC4A /* Release */,
			);
			defaultConfigurationIsVisible = 0;
			defaultConfigurationName = Release;
		};
/* End XCConfigurationList section */
	};
	rootObject = D3285F3A20BD158E00644076 /* Project object */;
}<|MERGE_RESOLUTION|>--- conflicted
+++ resolved
@@ -884,11 +884,8 @@
 				11B35ADC65D620B9F7C2608E /* CoinValue.swift in Sources */,
 				11B35D623E33DC9DAD83E875 /* StubUnspentDataProvider.swift in Sources */,
 				11B3576D189B0794404C25BE /* Observable.swift in Sources */,
-<<<<<<< HEAD
+				11B35C0FCE6BFD71ABFA2E90 /* StubExchangeRateProvider.swift in Sources */,
 				1A564D70A5B3A36B5348A656 /* Button.swift in Sources */,
-=======
-				11B35C0FCE6BFD71ABFA2E90 /* StubExchangeRateProvider.swift in Sources */,
->>>>>>> 9eea0966
 			);
 			runOnlyForDeploymentPostprocessing = 0;
 		};
