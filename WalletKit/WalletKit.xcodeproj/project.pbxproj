--- conflicted
+++ resolved
@@ -23,11 +23,8 @@
 		11B352D3CFB8A10D6640E93D /* BlockValidator.swift in Sources */ = {isa = PBXBuildFile; fileRef = 11B359EA1AA39E70C270812B /* BlockValidator.swift */; };
 		11B352D61054A1CD7AD03A43 /* P2SHExtractorTests.swift in Sources */ = {isa = PBXBuildFile; fileRef = 11B3569A9FFF012BEE407446 /* P2SHExtractorTests.swift */; };
 		11B3530A091F134194187BFD /* BlockFactoryTests.swift in Sources */ = {isa = PBXBuildFile; fileRef = 11B352E55922839F93D5455D /* BlockFactoryTests.swift */; };
-<<<<<<< HEAD
+		11B35323910ECEA616F6432F /* TransactionOutputFactory.swift in Sources */ = {isa = PBXBuildFile; fileRef = 11B354A493E8B8396D37013D /* TransactionOutputFactory.swift */; };
 		11B353B925855EC82CE0CFF1 /* ConfigurationManager.swift in Sources */ = {isa = PBXBuildFile; fileRef = 11B35B1F6106D91EEFEF62DC /* ConfigurationManager.swift */; };
-=======
-		11B35323910ECEA616F6432F /* TransactionOutputFactory.swift in Sources */ = {isa = PBXBuildFile; fileRef = 11B354A493E8B8396D37013D /* TransactionOutputFactory.swift */; };
->>>>>>> b96890ec
 		11B3543B9CDA61125C2B7D78 /* ApiManager.swift in Sources */ = {isa = PBXBuildFile; fileRef = 11B3597DE3169FD250A982D5 /* ApiManager.swift */; };
 		11B35464997EBBD3B20BDEBB /* TransactionInput.swift in Sources */ = {isa = PBXBuildFile; fileRef = 11B35352F3DA4C26A552C62B /* TransactionInput.swift */; };
 		11B35471C1382D665EBC9B77 /* PFromSHExtractorTests.swift in Sources */ = {isa = PBXBuildFile; fileRef = 11B35C4D04E14399067D5E8C /* PFromSHExtractorTests.swift */; };
@@ -502,13 +499,8 @@
 			isa = PBXGroup;
 			children = (
 				11B3597DE3169FD250A982D5 /* ApiManager.swift */,
-<<<<<<< HEAD
-				11B35B1F6106D91EEFEF62DC /* ConfigurationManager.swift */,
-				11B357DA74E95D8479860855 /* SyncManager.swift */,
+				11B357DA74E95D8479860855 /* Syncer.swift */,
 				58AAA983B426801C46003567 /* UnspentOutputsManager.swift */,
-=======
-				11B357DA74E95D8479860855 /* Syncer.swift */,
->>>>>>> b96890ec
 				11B356D42A43C012DF8EC186 /* WalletKitManager.swift */,
 			);
 			path = Managers;
@@ -568,11 +560,7 @@
 			children = (
 				11B35F875BE86EBC5D97DECC /* Blocks */,
 				11B3507A75FAF11E3C461160 /* BlockHeaders */,
-<<<<<<< HEAD
-				58AAAF33A7F3B3BEA2CB658D /* Managers */,
-=======
 				11B352462C0F682238607E64 /* Managers */,
->>>>>>> b96890ec
 				11B3582B0517A9873E63381B /* Transactions */,
 				D380FD6720FCC22800276993 /* GeneratedMocks.swift */,
 				11B358F56F6298016B1A8AFD /* TestData.swift */,
@@ -825,19 +813,14 @@
 				"$(SRCROOT)/WalletKit/Transactions/Extractors/P2SHExtractor.swift",
 				"$(SRCROOT)/WalletKit/Transactions/Extractors/PFromSHExtractor.swift",
 				"$(SRCROOT)/WalletKit/BlockHeaders/HeaderSyncer.swift",
-<<<<<<< HEAD
+				"$(SRCROOT)/WalletKit/Core/Configuration.swift",
+				"$(SRCROOT)/WalletKit/BlockHeaders/DifficultyCalculator.swift",
 				"$(SRCROOT)/WalletKit/Managers/ConfigurationManager.swift",
 				"$(SRCROOT)/WalletKit/Managers/WalletKitManager.swift",
 				"$(SRCROOT)/WalletKit/HDWallet/HDWallet.swift",
 				"$(SRCROOT)/WalletKit/Transactions/Builder/InputSigner.swift",
 				"$(SRCROOT)/WalletKit/Transactions/TransactionFactory.swift",
-				"$(SRCROOT)/WalletKit/Transactions/TransactionInputFactory.swift",
-				"$(SRCROOT)/WalletKit/Transactions/TransactionOutputFactory.swift",
 				"$(SRCROOT)/WalletKit/Managers/UnspentOutputsManager.swift",
-=======
-				"$(SRCROOT)/WalletKit/Core/Configuration.swift",
-				"$(SRCROOT)/WalletKit/BlockHeaders/DifficultyCalculator.swift",
->>>>>>> b96890ec
 			);
 			name = Cuckoo;
 			outputPaths = (
@@ -874,13 +857,9 @@
 				11B352D61054A1CD7AD03A43 /* P2SHExtractorTests.swift in Sources */,
 				11B3551EA82115C81077080C /* P2PKExtractorTests.swift in Sources */,
 				11B35471C1382D665EBC9B77 /* PFromSHExtractorTests.swift in Sources */,
-<<<<<<< HEAD
+				11B3507A923B8968774A2078 /* SyncerTests.swift in Sources */,
 				58AAA22DB30DB6FF8373C6D6 /* UnspentOutputsManagerTests.swift in Sources */,
 				2FA5DCA14A91CAB48F61F2A0 /* TransactionBuilderTests.swift in Sources */,
-=======
-				58AAA22DB30DB6FF8373C6D6 /* UnspentOutputSelectorTests.swift in Sources */,
-				11B3507A923B8968774A2078 /* SyncerTests.swift in Sources */,
->>>>>>> b96890ec
 				58AAA649DF284C668B495AB2 /* ScriptBuilderTests.swift in Sources */,
 				2FA5DC1C403D74796F4131EC /* InputSignerTests.swift in Sources */,
 			);
@@ -963,19 +942,13 @@
 				11B35037E0E47C5D6575A0E0 /* Syncer.swift in Sources */,
 				11B3543B9CDA61125C2B7D78 /* ApiManager.swift in Sources */,
 				11B357EE50A55009995DD664 /* WalletKitManager.swift in Sources */,
-<<<<<<< HEAD
-				11B353B925855EC82CE0CFF1 /* ConfigurationManager.swift in Sources */,
+				11B3586A2BEDE44241CE666F /* PeerGroupDelegate.swift in Sources */,
 				58AAA1702C9422A8EBA464D7 /* UnspentOutputsManager.swift in Sources */,
 				2FA5D39FBC802B5EF03AD53A /* TransactionBuilder.swift in Sources */,
 				58AAA3492A592C937473454F /* ScriptBuilder.swift in Sources */,
-				2FA5D67384D58067F71CD6B2 /* InputSigner.swift in Sources */,
-=======
-				58AAA1702C9422A8EBA464D7 /* UnspentOutputSelector.swift in Sources */,
-				11B3586A2BEDE44241CE666F /* PeerGroupDelegate.swift in Sources */,
-				58AAA3492A592C937473454F /* ScriptBuilder.swift in Sources */,
 				11B35BEAB8E94403F66BEF75 /* Factory.swift in Sources */,
 				11B350D5DDA4C3112FE43942 /* Configuration.swift in Sources */,
->>>>>>> b96890ec
+				2FA5D67384D58067F71CD6B2 /* InputSigner.swift in Sources */,
 			);
 			runOnlyForDeploymentPostprocessing = 0;
 		};
