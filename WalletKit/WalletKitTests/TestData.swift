--- conflicted
+++ resolved
@@ -106,71 +106,43 @@
     }
 
     static var p2pkhTransaction: Transaction {
-<<<<<<< HEAD
-        let transaction = TransactionFactory.shared.transaction(version: 1, inputs: [
-            TransactionFactory.shared.transactionInput(
-=======
         let transaction = TransactionFactory().transaction(version: 1, inputs: [
-            TransactionInputFactory().transactionInput(
->>>>>>> b96890ec
+            TransactionFactory().transactionInput(
                     withPreviousOutputTxReversedHex: Data(Data(hex: "a6d1ce683f38a84cfd88a9d48b0ba2d7a8def00f8517e3da02c86fce6c7863d7")!.reversed()), withPreviousOutputIndex: 0,
                     script: Data(hex: "4730440220302e597d74aebcb0bf7f372be156252017af190bd586466104b079fba4b7efa7022037ebbf84e096ef3d966123a93a83586012353c1d2c11c967d21acf1c94c45df001210347235e12207d21b6093d9fd93a0df4d589a0d44252b98b2e934a8da5ab1d1654")!,
                     sequence: 4294967295
             )
         ], outputs: [
-<<<<<<< HEAD
-            TransactionFactory.shared.transactionOutput(withValue: 10792000, withLockingScript: Data(hex: "76a9141ec865abcb88cec71c484d4dadec3d7dc0271a7b88ac")!, withIndex: 0),
-            TransactionFactory.shared.transactionOutput(withValue: 0, withLockingScript: Data(hex: "6a4c500000b919000189658af37cd16dbd16e4186ea13c5d8e1f40c5b5a0958326067dd923b8fc8f0767f62eb9a7fd57df4f3e775a96ca5b5eabf5057dff98997a3bbd011366703f5e45075f397f7f3c8465da")!, withIndex: 1),
-=======
-            TransactionOutputFactory().transactionOutput(withValue: 10792000, withLockingScript: Data(hex: "76a9141ec865abcb88cec71c484d4dadec3d7dc0271a7b88ac")!, withIndex: 0),
-            TransactionOutputFactory().transactionOutput(withValue: 0, withLockingScript: Data(hex: "6a4c500000b919000189658af37cd16dbd16e4186ea13c5d8e1f40c5b5a0958326067dd923b8fc8f0767f62eb9a7fd57df4f3e775a96ca5b5eabf5057dff98997a3bbd011366703f5e45075f397f7f3c8465da")!, withIndex: 1),
->>>>>>> b96890ec
+            TransactionFactory().transactionOutput(withValue: 10792000, withLockingScript: Data(hex: "76a9141ec865abcb88cec71c484d4dadec3d7dc0271a7b88ac")!, withIndex: 0),
+            TransactionFactory().transactionOutput(withValue: 0, withLockingScript: Data(hex: "6a4c500000b919000189658af37cd16dbd16e4186ea13c5d8e1f40c5b5a0958326067dd923b8fc8f0767f62eb9a7fd57df4f3e775a96ca5b5eabf5057dff98997a3bbd011366703f5e45075f397f7f3c8465da")!, withIndex: 1),
         ], lockTime: 0)
 
         return transaction
     }
 
     static var p2pkTransaction: Transaction {
-<<<<<<< HEAD
-        let transaction = TransactionFactory.shared.transaction(version: 1, inputs: [
-            TransactionFactory.shared.transactionInput(
-=======
         let transaction = TransactionFactory().transaction(version: 1, inputs: [
-            TransactionInputFactory().transactionInput(
->>>>>>> b96890ec
+            TransactionFactory().transactionInput(
                     withPreviousOutputTxReversedHex: Data(Data(hex: "a6d1ce683f38a84cfd88a9d48b0ba2d7a8def00f8517e3da02c86fce6c7863d7")!.reversed()), withPreviousOutputIndex: 0,
                     script: Data(hex: "4730440220302e597d74aebcb0bf7f372be156252017af190bd586466104b079fba4b7efa7022037ebbf84e096ef3d966123a93a83586012353c1d2c11c967d21acf1c94c45df001210347235e12207d21b6093d9fd93a0df4d589a0d44252b98b2e934a8da5ab1d1654")!,
                     sequence: 4294967295
             )
         ], outputs: [
-<<<<<<< HEAD
-            TransactionFactory.shared.transactionOutput(withValue: 10, withLockingScript: Data(hex: "21037d56797fbe9aa506fc263751abf23bb46c9770181a6059096808923f0a64cb15ac")!, withIndex: 1),
-=======
-            TransactionOutputFactory().transactionOutput(withValue: 10, withLockingScript: Data(hex: "21037d56797fbe9aa506fc263751abf23bb46c9770181a6059096808923f0a64cb15ac")!, withIndex: 1),
->>>>>>> b96890ec
+            TransactionFactory().transactionOutput(withValue: 10, withLockingScript: Data(hex: "21037d56797fbe9aa506fc263751abf23bb46c9770181a6059096808923f0a64cb15ac")!, withIndex: 1),
         ], lockTime: 0)
 
         return transaction
     }
 
     static var p2shTransaction: Transaction {
-<<<<<<< HEAD
-        let transaction = TransactionFactory.shared.transaction(version: 1, inputs: [
-            TransactionFactory.shared.transactionInput(
-=======
         let transaction = TransactionFactory().transaction(version: 1, inputs: [
-            TransactionInputFactory().transactionInput(
->>>>>>> b96890ec
+            TransactionFactory().transactionInput(
                     withPreviousOutputTxReversedHex: Data(Data(hex: "a6d1ce683f38a84cfd88a9d48b0ba2d7a8def00f8517e3da02c86fce6c7863d7")!.reversed()), withPreviousOutputIndex: 0,
                     script: Data(hex: "4730440220302e597d74aebcb0bf7f372be156252017af190bd586466104b079fba4b7efa7022037ebbf84e096ef3d966123a93a83586012353c1d2c11c967d21acf1c94c45df001210347235e12207d21b6093d9fd93a0df4d589a0d44252b98b2e934a8da5ab1d1654")!,
                     sequence: 4294967295
             )
         ], outputs: [
-<<<<<<< HEAD
-            TransactionFactory.shared.transactionOutput(withValue: 10, withLockingScript: Data(hex: "a914bd82ef4973ebfcbc8f7cb1d540ef0503a791970b87")!, withIndex: 1),
-=======
-            TransactionOutputFactory().transactionOutput(withValue: 10, withLockingScript: Data(hex: "a914bd82ef4973ebfcbc8f7cb1d540ef0503a791970b87")!, withIndex: 1),
->>>>>>> b96890ec
+            TransactionFactory().transactionOutput(withValue: 10, withLockingScript: Data(hex: "a914bd82ef4973ebfcbc8f7cb1d540ef0503a791970b87")!, withIndex: 1),
         ], lockTime: 0)
 
         return transaction
