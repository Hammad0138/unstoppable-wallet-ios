--- conflicted
+++ resolved
@@ -1,15 +1,11 @@
 import Foundation
 
 class TransactionFactory {
-<<<<<<< HEAD
-    static let shared = TransactionFactory()
     let scriptBuilder: ScriptBuilder
 
     init(scriptBuilder: ScriptBuilder = .shared) {
         self.scriptBuilder = scriptBuilder
     }
-=======
->>>>>>> b96890ec
 
     func transaction(version: Int, inputs: [TransactionInput], outputs: [TransactionOutput], lockTime: Int = 0) -> Transaction {
         let transaction = Transaction()
