--- conflicted
+++ resolved
@@ -583,11 +583,7 @@
     :commit: 6d74eefb0fc6b0dbd9744c198836358eebdf9c02
     :git: https://github.com/horizontalsystems/bitcoin-kit-ios.git
   MarketKit.swift:
-<<<<<<< HEAD
-    :commit: 42098884fcfd28c0aa814a8bc99f4f25f4643fa6
-=======
     :commit: e2493e7e0f79d758363c5e4f868c34ce1b1aab95
->>>>>>> 25fffd78
     :git: https://github.com/horizontalsystems/market-kit-ios/
   ModuleKit.swift:
     :commit: 0c25d05f1774755d88ffba1f7e239af15f97d5ca
