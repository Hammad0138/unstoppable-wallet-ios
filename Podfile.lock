PODS:
  - _NIODataStructures (2.32.3)
  - ActionSheet.swift (1.2):
    - RxCocoa (~> 5.0)
    - RxSwift (~> 5.0)
    - SnapKit (~> 5.0)
    - UIExtensions.swift (~> 1.1.1)
  - Alamofire (5.5.0)
  - Base58Swift (2.1.10):
    - BigInt (~> 5.0.0)
  - BigInt (5.0.0)
  - BinanceChainKit.swift (0.5.0):
    - GRDB.swift (~> 5.0)
    - HdWalletKit.swift (~> 1.5)
    - HsToolKit.swift (~> 1.3)
    - OpenSslKit.swift (~> 1.0)
    - RxSwift (~> 5.0)
    - Secp256k1Kit.swift (~> 1.0)
    - SwiftProtobuf (~> 1.6)
    - SwiftyJSON (~> 4.3)
  - BitcoinCashKit.swift (0.18):
    - BigInt (~> 5.0)
    - BitcoinCore.swift (~> 0.18)
    - GRDB.swift (~> 5.0)
    - HdWalletKit.swift (~> 1.5)
    - ObjectMapper (~> 4.0)
    - OpenSslKit.swift (~> 1.0)
    - RxSwift (~> 5.0)
    - Secp256k1Kit.swift (~> 1.0)
  - BitcoinCore.swift (0.18):
    - BigInt (~> 5.0)
    - GRDB.swift (~> 5.0)
    - HdWalletKit.swift (~> 1.5)
    - HsToolKit.swift (~> 1.3)
    - ObjectMapper (~> 4.0)
    - OpenSslKit.swift (~> 1.0)
    - RxSwift (~> 5.0)
    - Secp256k1Kit.swift (~> 1.0)
    - SwiftNIO (~> 2)
    - UIExtensions.swift (~> 1.1.1)
  - BitcoinKit.swift (0.18):
    - BigInt (~> 5.0)
    - BitcoinCore.swift (~> 0.18)
    - GRDB.swift (~> 5.0)
    - HdWalletKit.swift (~> 1.5)
    - Hodler.swift (~> 0.18)
    - ObjectMapper (~> 4.0)
    - OpenSslKit.swift (~> 1.0)
    - RxSwift (~> 5.0)
    - Secp256k1Kit.swift (~> 1.0)
  - BlsKit.swift (1.0.1)
  - BlueSocket (1.0.52)
  - CGRPCZlib (1.0.0)
  - Chart.swift (1.2):
    - SnapKit (~> 5.0)
    - UIExtensions.swift (~> 1.1.1)
  - CNIOAtomics (2.32.3)
  - CNIOBoringSSL (2.15.1)
  - CNIOBoringSSLShims (2.15.1):
    - CNIOBoringSSL (= 2.15.1)
  - CNIODarwin (2.32.3)
  - CNIOHTTPParser (2.32.3)
  - CNIOLinux (2.32.3)
  - CNIOSHA1 (2.32.3)
  - CNIOWindows (2.32.3)
  - ComponentKit.swift (1.0):
    - HUD.swift (~> 1.2)
    - Kingfisher (~> 7.0)
    - LanguageKit.swift (~> 1.0)
    - RxCocoa (~> 5.0)
    - SectionsTableView.swift (~> 1.1)
    - SkeletonView (~> 1.11)
    - SnapKit (~> 5.0)
    - ThemeKit.swift (~> 1.0)
    - UIExtensions.swift (~> 1.1)
  - CryptoSwift (1.4.2)
  - Cuckoo (1.6.0):
    - Cuckoo/Swift (= 1.6.0)
  - Cuckoo/Swift (1.6.0)
  - CurrencyKit.swift (1.0):
    - RxSwift (~> 5.0)
    - StorageKit.swift (~> 1.0)
  - DashKit.swift (0.18):
    - BigInt (~> 5.0)
    - BitcoinCore.swift (~> 0.18)
    - BlsKit.swift (~> 1.0)
    - GRDB.swift (~> 5.0)
    - HdWalletKit.swift (~> 1.5)
    - ObjectMapper (~> 4.0)
    - OpenSslKit.swift (~> 1.0)
    - RxSwift (~> 5.0)
    - Secp256k1Kit.swift (~> 1.0)
    - X11Kit.swift (~> 1.0)
  - Erc20Kit.swift (0.15.1):
    - BigInt (~> 5.0)
    - EthereumKit.swift (~> 0.15)
    - GRDB.swift (~> 5.0)
    - OpenSslKit.swift (~> 1.0)
    - RxSwift (~> 5.0)
    - Secp256k1Kit.swift (~> 1.0)
    - UIExtensions.swift (~> 1.1.0)
  - EthereumABI (1.3.1):
    - BigInt (~> 5.0)
    - CryptoSwift (~> 1.0)
    - EthereumAddress (~> 1.3)
  - EthereumAddress (1.3.0):
    - CryptoSwift (~> 1.0)
  - EthereumKit.swift (0.15.1):
    - BigInt (~> 5.0)
    - BlueSocket (~> 1.0)
    - GRDB.swift (~> 5.0)
    - HdWalletKit.swift (~> 1.5)
    - HsToolKit.swift (~> 1.3)
    - OpenSslKit.swift (~> 1.0)
    - RxSwift (~> 5.0)
    - Secp256k1Kit.swift (~> 1.0)
    - UIExtensions.swift (~> 1.1)
  - FeeRateKit.swift (0.8.0):
    - HsToolKit.swift (~> 1)
    - RxSwift (~> 5.0)
  - GRDB.swift (5.19.0):
    - GRDB.swift/standard (= 5.19.0)
  - GRDB.swift/standard (5.19.0)
  - gRPC-Swift (1.0.0):
    - CGRPCZlib (= 1.0.0)
    - Logging (< 2.0.0, >= 1.4.0)
    - SwiftNIO (< 3.0.0, >= 2.22.0)
    - SwiftNIOExtras (< 2.0.0, >= 1.4.0)
    - SwiftNIOHTTP2 (< 2.0.0, >= 1.16.1)
    - SwiftNIOSSL (< 3.0.0, >= 2.8.0)
    - SwiftNIOTransportServices (< 2.0.0, >= 1.6.0)
    - SwiftProtobuf (< 2.0.0, >= 1.9.0)
  - HdWalletKit.swift (1.5.1):
    - OpenSslKit.swift (~> 1.0)
    - Secp256k1Kit.swift (~> 1.0)
  - Hodler.swift (0.18):
    - BitcoinCore.swift (~> 0.18)
    - OpenSslKit.swift (~> 1.0)
    - Secp256k1Kit.swift (~> 1.0)
  - HsToolKit.swift (1.3.0):
    - Alamofire (~> 5.0)
    - ObjectMapper (~> 4.0)
    - RxSwift (~> 5.0)
    - SwiftNIOFoundationCompat
    - SwiftNIOSSL
    - SwiftNIOWebSocket
  - HUD.swift (1.2):
    - SnapKit (~> 5.0)
    - ThemeKit.swift (~> 1.0)
    - UIExtensions.swift (~> 1.1.1)
  - KeychainAccess (4.2.2)
  - Kingfisher (7.1.2)
  - LanguageKit.swift (1.0):
    - UIExtensions.swift (~> 1.1)
  - LitecoinKit.swift (0.18):
    - BigInt (~> 5.0)
    - BitcoinCore.swift (~> 0.18)
    - GRDB.swift (~> 5.0)
    - HdWalletKit.swift (~> 1.5)
    - ObjectMapper (~> 4.0)
    - OpenSslKit.swift (~> 1.0)
    - RxSwift (~> 5.0)
    - Secp256k1Kit.swift (~> 1.0)
  - Logging (1.4.0)
  - MarketKit.swift (0.1.0):
    - GRDB.swift (~> 5.0)
    - HsToolKit.swift (~> 1.1)
    - ObjectMapper (~> 4.0)
    - RxRelay (~> 5.0)
    - RxSwift (~> 5.0)
  - ModuleKit.swift (1.0):
    - ComponentKit.swift (~> 1.0)
    - LanguageKit.swift (~> 1.0)
    - SectionsTableView.swift (~> 1.1)
    - UIExtensions.swift (~> 1.1)
  - Nimble (9.2.1)
  - ObjectMapper (4.2.0)
  - OneInchKit.swift (0.15.1):
    - BigInt (~> 5.0)
    - Erc20Kit.swift (~> 0.15)
    - EthereumKit.swift (~> 0.15)
    - OpenSslKit.swift (~> 1.0)
    - RxSwift (~> 5.0)
    - Secp256k1Kit.swift (~> 1.0)
  - OpenSslKit.swift (1.2.2)
  - PinKit.swift (1.0):
    - ComponentKit.swift (~> 1.0)
    - LanguageKit.swift (~> 1.0)
    - RxSwift
    - StorageKit.swift (~> 1.0)
    - ThemeKit.swift (~> 1.0)
    - UIExtensions.swift (~> 1.1)
  - PromiseKit (6.15.3):
    - PromiseKit/CorePromise (= 6.15.3)
    - PromiseKit/Foundation (= 6.15.3)
    - PromiseKit/UIKit (= 6.15.3)
  - PromiseKit/CorePromise (6.15.3)
  - PromiseKit/Foundation (6.15.3):
    - PromiseKit/CorePromise
  - PromiseKit/UIKit (6.15.3):
    - PromiseKit/CorePromise
  - Quick (4.0.0)
  - RxCocoa (5.1.3):
    - RxRelay (~> 5)
    - RxSwift (~> 5)
  - RxGRDB (1.0.0):
    - RxGRDB/default (= 1.0.0)
    - RxSwift (~> 5.0)
  - RxGRDB/default (1.0.0):
    - GRDB.swift (~> 5.0)
    - RxSwift (~> 5.0)
  - RxRelay (5.1.3):
    - RxSwift (~> 5)
  - RxSwift (5.1.3)
  - ScanQrKit.swift (1.0):
    - ComponentKit.swift (~> 1.0)
    - LanguageKit.swift (~> 1.0)
    - ThemeKit.swift (~> 1.0)
    - UIExtensions.swift (~> 1.1)
  - Secp256k1Kit.swift (1.1)
  - SectionsTableView.swift (1.1):
    - SnapKit (~> 5.0)
    - UIExtensions.swift (~> 1.1.1)
  - SkeletonView (1.29.2)
  - SnapKit (5.0.1)
  - SQLite.swift (0.12.2):
    - SQLite.swift/standard (= 0.12.2)
  - SQLite.swift/standard (0.12.2)
  - StorageKit.swift (1.0):
    - ComponentKit.swift (~> 1.0)
    - KeychainAccess (~> 4.1)
    - LanguageKit.swift (~> 1.0)
    - SnapKit (~> 5.0)
    - ThemeKit.swift (~> 1.0)
  - SwiftNIO (2.32.3):
    - SwiftNIOCore (= 2.32.3)
    - SwiftNIOEmbedded (= 2.32.3)
    - SwiftNIOPosix (= 2.32.3)
  - SwiftNIOConcurrencyHelpers (2.32.3):
    - CNIOAtomics (= 2.32.3)
  - SwiftNIOCore (2.32.3):
    - CNIOLinux (= 2.32.3)
    - SwiftNIOConcurrencyHelpers (= 2.32.3)
  - SwiftNIOEmbedded (2.32.3):
    - _NIODataStructures (= 2.32.3)
    - SwiftNIOCore (= 2.32.3)
  - SwiftNIOExtras (1.10.2):
    - SwiftNIO (< 3, >= 2.32.0)
  - SwiftNIOFoundationCompat (2.32.3):
    - SwiftNIO (= 2.32.3)
    - SwiftNIOCore (= 2.32.3)
  - SwiftNIOHPACK (1.18.3):
    - SwiftNIO (< 3, >= 2.32.0)
    - SwiftNIOConcurrencyHelpers (< 3, >= 2.32.0)
    - SwiftNIOCore (< 3, >= 2.32.0)
    - SwiftNIOHTTP1 (< 3, >= 2.32.0)
  - SwiftNIOHTTP1 (2.32.3):
    - CNIOHTTPParser (= 2.32.3)
    - SwiftNIO (= 2.32.3)
    - SwiftNIOConcurrencyHelpers (= 2.32.3)
    - SwiftNIOCore (= 2.32.3)
  - SwiftNIOHTTP2 (1.18.3):
    - SwiftNIO (< 3, >= 2.32.0)
    - SwiftNIOConcurrencyHelpers (< 3, >= 2.32.0)
    - SwiftNIOCore (< 3, >= 2.32.0)
    - SwiftNIOHPACK (= 1.18.3)
    - SwiftNIOHTTP1 (< 3, >= 2.32.0)
    - SwiftNIOTLS (< 3, >= 2.32.0)
  - SwiftNIOPosix (2.32.3):
    - _NIODataStructures (= 2.32.3)
    - CNIODarwin (= 2.32.3)
    - CNIOLinux (= 2.32.3)
    - CNIOWindows (= 2.32.3)
    - SwiftNIOConcurrencyHelpers (= 2.32.3)
    - SwiftNIOCore (= 2.32.3)
  - SwiftNIOSSL (2.15.1):
    - CNIOBoringSSL (= 2.15.1)
    - CNIOBoringSSLShims (= 2.15.1)
    - SwiftNIO (< 3, >= 2.32.0)
    - SwiftNIOConcurrencyHelpers (< 3, >= 2.32.0)
    - SwiftNIOCore (< 3, >= 2.32.0)
    - SwiftNIOTLS (< 3, >= 2.32.0)
  - SwiftNIOTLS (2.32.3):
    - SwiftNIO (= 2.32.3)
    - SwiftNIOCore (= 2.32.3)
  - SwiftNIOTransportServices (1.11.3):
    - SwiftNIO (< 3, >= 2.32.0)
    - SwiftNIOConcurrencyHelpers (< 3, >= 2.32.0)
    - SwiftNIOFoundationCompat (< 3, >= 2.32.0)
    - SwiftNIOTLS (< 3, >= 2.32.0)
  - SwiftNIOWebSocket (2.32.3):
    - CNIOSHA1 (= 2.32.3)
    - SwiftNIO (= 2.32.3)
    - SwiftNIOCore (= 2.32.3)
    - SwiftNIOHTTP1 (= 2.32.3)
  - SwiftProtobuf (1.18.0)
  - SwiftyJSON (4.3.0)
  - ThemeKit.swift (1.0):
    - Alamofire (~> 5.4)
    - Kingfisher (~> 7.0)
    - RxCocoa (~> 5.0)
    - UIExtensions.swift (~> 1.1)
  - UIExtensions.swift (1.1.1)
  - UniswapKit.swift (0.15.1):
    - BigInt (~> 5.0)
    - Erc20Kit.swift (~> 0.15)
    - EthereumKit.swift (~> 0.15)
    - OpenSslKit.swift (~> 1.0)
    - RxSwift (~> 5.0)
    - Secp256k1Kit.swift (~> 1.0)
  - UnstoppableDomainsResolution (2.0.1):
    - BigInt
    - CryptoSwift
  - WalletConnect (0.1.0):
    - CryptoSwift
    - HsToolKit.swift
    - PromiseKit
  - X11Kit.swift (1.0)
  - ZcashLightClientKit (0.12.0-beta.6):
    - gRPC-Swift (= 1.0.0)
    - SQLite.swift (~> 0.12.2)

DEPENDENCIES:
  - ActionSheet.swift (from `https://github.com/horizontalsystems/gui-kit/`)
  - Alamofire
  - Base58Swift (~> 2.1.10)
  - BigInt
  - BinanceChainKit.swift (from `https://github.com/horizontalsystems/binance-chain-kit-ios`)
  - BitcoinCashKit.swift (from `https://github.com/horizontalsystems/bitcoin-kit-ios.git`)
  - BitcoinCore.swift (from `https://github.com/horizontalsystems/bitcoin-kit-ios.git`)
  - BitcoinKit.swift (from `https://github.com/horizontalsystems/bitcoin-kit-ios.git`)
  - Chart.swift (from `https://github.com/horizontalsystems/gui-kit/`)
  - ComponentKit.swift (from `https://github.com/horizontalsystems/component-kit-ios/`)
  - Cuckoo
  - CurrencyKit.swift (from `https://github.com/horizontalsystems/component-kit-ios/`)
  - DashKit.swift (from `https://github.com/horizontalsystems/bitcoin-kit-ios.git`)
  - Erc20Kit.swift (from `https://github.com/horizontalsystems/ethereum-kit-ios`)
  - EthereumABI (from `https://github.com/horizontalsystems/EthereumABI`)
  - EthereumKit.swift (from `https://github.com/horizontalsystems/ethereum-kit-ios`)
  - FeeRateKit.swift (from `https://github.com/horizontalsystems/blockchain-fee-rate-kit-ios`)
  - GRDB.swift
  - HdWalletKit.swift (from `https://github.com/horizontalsystems/hd-wallet-kit-ios`)
  - Hodler.swift (from `https://github.com/horizontalsystems/bitcoin-kit-ios.git`)
  - HsToolKit.swift (from `https://github.com/horizontalsystems/hs-tool-kit-ios`)
  - HUD.swift (from `https://github.com/horizontalsystems/gui-kit/`)
  - KeychainAccess
  - Kingfisher
  - LanguageKit.swift (from `https://github.com/horizontalsystems/component-kit-ios/`)
  - LitecoinKit.swift (from `https://github.com/horizontalsystems/bitcoin-kit-ios.git`)
  - MarketKit.swift (from `https://github.com/horizontalsystems/market-kit-ios/`)
  - ModuleKit.swift (from `https://github.com/horizontalsystems/component-kit-ios/`)
  - Nimble
  - ObjectMapper
  - OneInchKit.swift (from `https://github.com/horizontalsystems/ethereum-kit-ios`)
  - PinKit.swift (from `https://github.com/horizontalsystems/component-kit-ios/`)
  - Quick
  - RxCocoa
  - RxGRDB
  - RxSwift
  - ScanQrKit.swift (from `https://github.com/horizontalsystems/component-kit-ios/`)
  - SectionsTableView.swift (from `https://github.com/horizontalsystems/gui-kit/`)
  - SnapKit
  - StorageKit.swift (from `https://github.com/horizontalsystems/component-kit-ios/`)
  - ThemeKit.swift (from `https://github.com/horizontalsystems/component-kit-ios/`)
  - UIExtensions.swift (from `https://github.com/horizontalsystems/gui-kit/`)
  - UniswapKit.swift (from `https://github.com/horizontalsystems/ethereum-kit-ios`)
  - UnstoppableDomainsResolution (~> 2.0.1)
  - WalletConnect (from `https://github.com/horizontalsystems/wallet-connect-swift`)
  - ZcashLightClientKit (from `https://github.com/zcash/ZcashLightClientKit`, tag `0.12.0-beta.6`)

SPEC REPOS:
  trunk:
    - _NIODataStructures
    - Alamofire
    - Base58Swift
    - BigInt
    - BlsKit.swift
    - BlueSocket
    - CGRPCZlib
    - CNIOAtomics
    - CNIOBoringSSL
    - CNIOBoringSSLShims
    - CNIODarwin
    - CNIOHTTPParser
    - CNIOLinux
    - CNIOSHA1
    - CNIOWindows
    - CryptoSwift
    - Cuckoo
    - EthereumAddress
    - GRDB.swift
    - gRPC-Swift
    - KeychainAccess
    - Kingfisher
    - Logging
    - Nimble
    - ObjectMapper
    - OpenSslKit.swift
    - PromiseKit
    - Quick
    - RxCocoa
    - RxGRDB
    - RxRelay
    - RxSwift
    - Secp256k1Kit.swift
    - SkeletonView
    - SnapKit
    - SQLite.swift
    - SwiftNIO
    - SwiftNIOConcurrencyHelpers
    - SwiftNIOCore
    - SwiftNIOEmbedded
    - SwiftNIOExtras
    - SwiftNIOFoundationCompat
    - SwiftNIOHPACK
    - SwiftNIOHTTP1
    - SwiftNIOHTTP2
    - SwiftNIOPosix
    - SwiftNIOSSL
    - SwiftNIOTLS
    - SwiftNIOTransportServices
    - SwiftNIOWebSocket
    - SwiftProtobuf
    - SwiftyJSON
    - UnstoppableDomainsResolution
    - X11Kit.swift

EXTERNAL SOURCES:
  ActionSheet.swift:
    :git: https://github.com/horizontalsystems/gui-kit/
  BinanceChainKit.swift:
    :git: https://github.com/horizontalsystems/binance-chain-kit-ios
  BitcoinCashKit.swift:
    :git: https://github.com/horizontalsystems/bitcoin-kit-ios.git
  BitcoinCore.swift:
    :git: https://github.com/horizontalsystems/bitcoin-kit-ios.git
  BitcoinKit.swift:
    :git: https://github.com/horizontalsystems/bitcoin-kit-ios.git
  Chart.swift:
    :git: https://github.com/horizontalsystems/gui-kit/
  ComponentKit.swift:
    :git: https://github.com/horizontalsystems/component-kit-ios/
  CurrencyKit.swift:
    :git: https://github.com/horizontalsystems/component-kit-ios/
  DashKit.swift:
    :git: https://github.com/horizontalsystems/bitcoin-kit-ios.git
  Erc20Kit.swift:
    :git: https://github.com/horizontalsystems/ethereum-kit-ios
  EthereumABI:
    :git: https://github.com/horizontalsystems/EthereumABI
  EthereumKit.swift:
    :git: https://github.com/horizontalsystems/ethereum-kit-ios
  FeeRateKit.swift:
    :git: https://github.com/horizontalsystems/blockchain-fee-rate-kit-ios
  HdWalletKit.swift:
    :git: https://github.com/horizontalsystems/hd-wallet-kit-ios
  Hodler.swift:
    :git: https://github.com/horizontalsystems/bitcoin-kit-ios.git
  HsToolKit.swift:
    :git: https://github.com/horizontalsystems/hs-tool-kit-ios
  HUD.swift:
    :git: https://github.com/horizontalsystems/gui-kit/
  LanguageKit.swift:
    :git: https://github.com/horizontalsystems/component-kit-ios/
  LitecoinKit.swift:
    :git: https://github.com/horizontalsystems/bitcoin-kit-ios.git
  MarketKit.swift:
    :git: https://github.com/horizontalsystems/market-kit-ios/
  ModuleKit.swift:
    :git: https://github.com/horizontalsystems/component-kit-ios/
  OneInchKit.swift:
    :git: https://github.com/horizontalsystems/ethereum-kit-ios
  PinKit.swift:
    :git: https://github.com/horizontalsystems/component-kit-ios/
  ScanQrKit.swift:
    :git: https://github.com/horizontalsystems/component-kit-ios/
  SectionsTableView.swift:
    :git: https://github.com/horizontalsystems/gui-kit/
  StorageKit.swift:
    :git: https://github.com/horizontalsystems/component-kit-ios/
  ThemeKit.swift:
    :git: https://github.com/horizontalsystems/component-kit-ios/
  UIExtensions.swift:
    :git: https://github.com/horizontalsystems/gui-kit/
  UniswapKit.swift:
    :git: https://github.com/horizontalsystems/ethereum-kit-ios
  WalletConnect:
    :git: https://github.com/horizontalsystems/wallet-connect-swift
  ZcashLightClientKit:
    :git: https://github.com/zcash/ZcashLightClientKit
    :tag: 0.12.0-beta.6

CHECKOUT OPTIONS:
  ActionSheet.swift:
    :commit: 08fe412470d42eb097d2643cc7f2850098c739b4
    :git: https://github.com/horizontalsystems/gui-kit/
  BinanceChainKit.swift:
    :commit: 234a76b599b6474a1a4057602b8418a5c42228b8
    :git: https://github.com/horizontalsystems/binance-chain-kit-ios
  BitcoinCashKit.swift:
    :commit: 5ce8892ad352d5eb837742cb17a94fd2a561ef73
    :git: https://github.com/horizontalsystems/bitcoin-kit-ios.git
  BitcoinCore.swift:
    :commit: 5ce8892ad352d5eb837742cb17a94fd2a561ef73
    :git: https://github.com/horizontalsystems/bitcoin-kit-ios.git
  BitcoinKit.swift:
    :commit: 5ce8892ad352d5eb837742cb17a94fd2a561ef73
    :git: https://github.com/horizontalsystems/bitcoin-kit-ios.git
  Chart.swift:
<<<<<<< HEAD
    :commit: 08fe412470d42eb097d2643cc7f2850098c739b4
=======
    :commit: 18d8c807021f613b1032c7b4da8801f563177228
>>>>>>> 8473f920
    :git: https://github.com/horizontalsystems/gui-kit/
  ComponentKit.swift:
    :commit: adb61a0c61b9bb4a712934cc9019c1030651990d
    :git: https://github.com/horizontalsystems/component-kit-ios/
  CurrencyKit.swift:
    :commit: 067d4d17116ae97c625585ae24e0923adeef685a
    :git: https://github.com/horizontalsystems/component-kit-ios/
  DashKit.swift:
    :commit: 5ce8892ad352d5eb837742cb17a94fd2a561ef73
    :git: https://github.com/horizontalsystems/bitcoin-kit-ios.git
  Erc20Kit.swift:
    :commit: 99d960a1e5d7fedcbee3e29200bec823493863bf
    :git: https://github.com/horizontalsystems/ethereum-kit-ios
  EthereumABI:
    :commit: f77b49868885e9f909bd7dcf4c50c42e84f43ef7
    :git: https://github.com/horizontalsystems/EthereumABI
  EthereumKit.swift:
    :commit: 99d960a1e5d7fedcbee3e29200bec823493863bf
    :git: https://github.com/horizontalsystems/ethereum-kit-ios
  FeeRateKit.swift:
    :commit: 0a28d5bf25389b72227aac160dcafd07b819428b
    :git: https://github.com/horizontalsystems/blockchain-fee-rate-kit-ios
  HdWalletKit.swift:
    :commit: dd560907666008fc326c1715c6437a40266cca19
    :git: https://github.com/horizontalsystems/hd-wallet-kit-ios
  Hodler.swift:
    :commit: 5ce8892ad352d5eb837742cb17a94fd2a561ef73
    :git: https://github.com/horizontalsystems/bitcoin-kit-ios.git
  HsToolKit.swift:
    :commit: 257b2db1c2e7bc1cf34c7920d8cc5e67f64d0f30
    :git: https://github.com/horizontalsystems/hs-tool-kit-ios
  HUD.swift:
    :commit: 08fe412470d42eb097d2643cc7f2850098c739b4
    :git: https://github.com/horizontalsystems/gui-kit/
  LanguageKit.swift:
    :commit: 067d4d17116ae97c625585ae24e0923adeef685a
    :git: https://github.com/horizontalsystems/component-kit-ios/
  LitecoinKit.swift:
    :commit: 5ce8892ad352d5eb837742cb17a94fd2a561ef73
    :git: https://github.com/horizontalsystems/bitcoin-kit-ios.git
  MarketKit.swift:
    :commit: ca872b24d3ca6d1495d13179bcc964ba6fc202ed
    :git: https://github.com/horizontalsystems/market-kit-ios/
  ModuleKit.swift:
    :commit: 067d4d17116ae97c625585ae24e0923adeef685a
    :git: https://github.com/horizontalsystems/component-kit-ios/
  OneInchKit.swift:
    :commit: 99d960a1e5d7fedcbee3e29200bec823493863bf
    :git: https://github.com/horizontalsystems/ethereum-kit-ios
  PinKit.swift:
    :commit: 067d4d17116ae97c625585ae24e0923adeef685a
    :git: https://github.com/horizontalsystems/component-kit-ios/
  ScanQrKit.swift:
    :commit: 067d4d17116ae97c625585ae24e0923adeef685a
    :git: https://github.com/horizontalsystems/component-kit-ios/
  SectionsTableView.swift:
    :commit: 08fe412470d42eb097d2643cc7f2850098c739b4
    :git: https://github.com/horizontalsystems/gui-kit/
  StorageKit.swift:
    :commit: 067d4d17116ae97c625585ae24e0923adeef685a
    :git: https://github.com/horizontalsystems/component-kit-ios/
  ThemeKit.swift:
    :commit: 067d4d17116ae97c625585ae24e0923adeef685a
    :git: https://github.com/horizontalsystems/component-kit-ios/
  UIExtensions.swift:
    :commit: 08fe412470d42eb097d2643cc7f2850098c739b4
    :git: https://github.com/horizontalsystems/gui-kit/
  UniswapKit.swift:
    :commit: 99d960a1e5d7fedcbee3e29200bec823493863bf
    :git: https://github.com/horizontalsystems/ethereum-kit-ios
  WalletConnect:
    :commit: 1336f67877608e271107cd96bb852f76fd51eddf
    :git: https://github.com/horizontalsystems/wallet-connect-swift
  ZcashLightClientKit:
    :commit: 01bf30b081806a017ec933c5c971b18229afe77b
    :git: https://github.com/zcash/ZcashLightClientKit
    :tag: 0.12.0-beta.6

SPEC CHECKSUMS:
  _NIODataStructures: e2077c7dc7c1d6c93e698c85fe04d663a17f53a4
  ActionSheet.swift: fcfca3360d0855247bdb0fcdac27f4a7a4d7d593
  Alamofire: 1c4fb5369c3fe93d2857c780d8bbe09f06f97e7c
  Base58Swift: 53d551f0b33d9478fa63b3445e453a772d6b31a7
  BigInt: 74b4d88367b0e819d9f77393549226d36faeb0d8
  BinanceChainKit.swift: 5c282784ee82eb95117b584858f640e9769d4562
  BitcoinCashKit.swift: 9572927e82c0c846d64bb1a8c7c96d6edf1beb39
  BitcoinCore.swift: 406c2dff782edded357a43e6661aa8ae65b7cde3
  BitcoinKit.swift: f95bd4e3c375b9e1e93eb87d37c13bb05e4602f5
  BlsKit.swift: e73fb332ed6a577b0f34a0da30aa5ec6c09bee55
  BlueSocket: 1acd943acb07b55905291d608649fcfbf8cbd57d
  CGRPCZlib: b0c9d704a12fa667f1824ffff20688f191945989
  Chart.swift: 523ce3685ad997cbb902c5b61a3dbd5e9d33c993
  CNIOAtomics: 4dde57e1838a29a9b23ef91617505f34751cdbe5
  CNIOBoringSSL: c99129423da079a9eb74bcfc7cfec41a6775cf94
  CNIOBoringSSLShims: 902ae35fea0b6be5eefb4fdce906751886cfa46f
  CNIODarwin: 0489511f8486443af71ff986ccd5abbc680ae713
  CNIOHTTPParser: f7a6816f7ddbe7dfa57a74cd36dc2db2c53b56e8
  CNIOLinux: 5921dfefbc4bbe017380b34c510855622147ea41
  CNIOSHA1: cdf6523d56bbb78be9b11ae4e6340fbc591b492d
  CNIOWindows: f5aa9dfb401b440a7b4c9cd911e53e981a787193
  ComponentKit.swift: b6e182474eece1ba52f6f7755a72a4c734648de1
  CryptoSwift: a532e74ed010f8c95f611d00b8bbae42e9fe7c17
  Cuckoo: 4da01933dfcc88b23a3bb3ac95314d35c93e7c3d
  CurrencyKit.swift: ae9fc9a81063804a4475016b11a17614ae890158
  DashKit.swift: c6f22c1b97409e06be1ae3998be680633f7467f4
  Erc20Kit.swift: c02d1efa90b22888a3af3e7c72ffbcdd84ff7700
  EthereumABI: a999809dee0ccf1f945a76fe5ed7394eaa73a27b
  EthereumAddress: 39fe8e11cf04e4e9902b55ae653dbc4e0aee5f30
  EthereumKit.swift: 32033cf22cf4cb9d14f1e5a70eeb21a0859bd56e
  FeeRateKit.swift: 12713618d623d057382b964d2d16d220b1db8df5
  GRDB.swift: c00ff42d3cffbe90145fb4e364e26a099f997142
  gRPC-Swift: 77154009a019e97f8c4bd8f2bb75fe9726801157
  HdWalletKit.swift: 30b1ab08c736422eeefe346369ced89574e2ec00
  Hodler.swift: b5b6bd01d7aae0ae37f2318198dabad88e18dee6
  HsToolKit.swift: 88f5c25dcf2b6fde2370f0125a8864782fbb3d90
  HUD.swift: 28fe655f5946e0f12fe3d24be54a57716d983c69
  KeychainAccess: c0c4f7f38f6fc7bbe58f5702e25f7bd2f65abf51
  Kingfisher: 44ed6a8504763f27bab46163adfac83f5deb240c
  LanguageKit.swift: 8ca8b99dd6250a13cf481b637e0d9d16f7389a74
  LitecoinKit.swift: 69783a07fba32347020be4c277aa89c09c3a3eba
  Logging: beeb016c9c80cf77042d62e83495816847ef108b
  MarketKit.swift: f7c3f204005c0ed3beb3dd6ec2a631a31028a4a8
  ModuleKit.swift: 36eeb5f146157ce3159d6179e160c632db270ba8
  Nimble: e7e615c0335ee4bf5b0d786685451e62746117d5
  ObjectMapper: 1eb41f610210777375fa806bf161dc39fb832b81
  OneInchKit.swift: d41bce443c99389a5e08757a2975d33693054e3d
  OpenSslKit.swift: 0e2194853fd9ce42006cf18c89743331406a10a9
  PinKit.swift: a2e489a5391f8e1be11b328ec9e488cdd6888a86
  PromiseKit: 3b2b6995e51a954c46dbc550ce3da44fbfb563c5
  Quick: 6473349e43b9271a8d43839d9ba1c442ed1b7ac4
  RxCocoa: e2ed092d5432e4296aa818021d27de4090ac0354
  RxGRDB: 39ead922d410a96c5a5883b1695cba48fe7818e2
  RxRelay: 5a18c2eb2d68326ebaf0112f80d837ae41b92b97
  RxSwift: 915abbdfb62214aa89ccd0b194d44fb478019b27
  ScanQrKit.swift: c6f0c2c8593fe6e9d85e8b094ea33ab07fe6b68c
  Secp256k1Kit.swift: 322a66c4b3e95e96a397d73d45ad4d79af991bab
  SectionsTableView.swift: 1541226d2cff974a131cfc2df3b8908d4902d703
  SkeletonView: 915a80ecc2b6421ab7ac0f0212321c0cc1406472
  SnapKit: 97b92857e3df3a0c71833cce143274bf6ef8e5eb
  SQLite.swift: d2b4642190917051ce6bd1d49aab565fe794eea3
  StorageKit.swift: 1a041c9f9a80c3388373e4ba105aadd09339ff7a
  SwiftNIO: bb336ceef32850e9671d3fa0e0cc2b9add3b5948
  SwiftNIOConcurrencyHelpers: ca2594e10749655f42baf5468212be83d2f94fe3
  SwiftNIOCore: 9deed6620f80c7c82e8e2c2ffb9864495416d892
  SwiftNIOEmbedded: b7ccf12b402dff35a5d4356990a6253621e4337d
  SwiftNIOExtras: 70f09aa8eca3ab6baeaf1993da9c855b6e95e97f
  SwiftNIOFoundationCompat: d3b888766e7c67354a4e4e145d38edf9586efa0c
  SwiftNIOHPACK: e2fc784ce453bec4c058b21071e89fb7e542ac30
  SwiftNIOHTTP1: 349a16aae363250cd49f430a9fdb93cff518adfa
  SwiftNIOHTTP2: a0322f3dcecd949e03df65f4dac106411df0f12c
  SwiftNIOPosix: e4988a8dcfd5a6319bde219d7a3d0acc5fbe7a89
  SwiftNIOSSL: 7c2ddcbcbb2a8188468b7fe9c2bc6124df4b3772
  SwiftNIOTLS: 1b8290ec775238ccc714ed842d929494df95a2c2
  SwiftNIOTransportServices: 1fbbdb58510af3c53a838a1dbea98f18132dc952
  SwiftNIOWebSocket: 035534780a7ed1c1b1fb068084690ce4747f83f5
  SwiftProtobuf: c3c12645230d9b09c72267e0de89468c5543bd86
  SwiftyJSON: 6faa0040f8b59dead0ee07436cbf76b73c08fd08
  ThemeKit.swift: 26260ac44437a1ae8ceecaf03e55e4a61bb9ddac
  UIExtensions.swift: 3ed084c0343ddd0f86c7c558d37759e1fd7d5778
  UniswapKit.swift: 8a61c5a0e01bce030ba367848c2a75b6291cd647
  UnstoppableDomainsResolution: 856ba43f08b31f3f34157c7257092bd0c6e31cf8
  WalletConnect: 27a0e8453528bd045ad26af7fc3d13905038757a
  X11Kit.swift: 6cfd05473e41c7b866c1a016300da02af63ad049
  ZcashLightClientKit: e6d2d19781f0fab725ed4b9b8796c54a72d3de1d

PODFILE CHECKSUM: e72f47de21f7d60405df85bfe2979c17ad6300bf

COCOAPODS: 1.11.2<|MERGE_RESOLUTION|>--- conflicted
+++ resolved
@@ -507,11 +507,7 @@
     :commit: 5ce8892ad352d5eb837742cb17a94fd2a561ef73
     :git: https://github.com/horizontalsystems/bitcoin-kit-ios.git
   Chart.swift:
-<<<<<<< HEAD
-    :commit: 08fe412470d42eb097d2643cc7f2850098c739b4
-=======
     :commit: 18d8c807021f613b1032c7b4da8801f563177228
->>>>>>> 8473f920
     :git: https://github.com/horizontalsystems/gui-kit/
   ComponentKit.swift:
     :commit: adb61a0c61b9bb4a712934cc9019c1030651990d
