--- conflicted
+++ resolved
@@ -3,12 +3,8 @@
   - BigInt (3.1.0):
     - SipHash (~> 1.2)
   - Cuckoo (0.12.0)
-<<<<<<< HEAD
+  - GRDB.swift (3.6.1)
   - GrouviActionSheet (1.3):
-=======
-  - GRDB.swift (3.6.1)
-  - GrouviActionSheet (1.2.5):
->>>>>>> 8891ca99
     - GrouviExtensions
     - SnapKit (~> 4.0.0)
   - GrouviExtensions (1.2):
@@ -66,16 +62,10 @@
   - Alamofire
   - BigInt
   - Cuckoo
-<<<<<<< HEAD
+  - GRDB.swift
   - GrouviActionSheet (= 1.3)
   - GrouviExtensions (~> 1.2)
   - GrouviHUD (= 1.1)
-=======
-  - GRDB.swift
-  - GrouviActionSheet (= 1.2.5)
-  - GrouviExtensions (~> 1.1.2)
-  - GrouviHUD (= 1.0.3)
->>>>>>> 8891ca99
   - HSBitcoinKit (from `https://github.com/horizontalsystems/bitcoin-kit-ios/`)
   - HSEthereumKit (from `https://github.com/horizontalsystems/ethereum-kit-ios/`)
   - KeychainAccess
@@ -129,16 +119,10 @@
   Alamofire: 3ec537f71edc9804815215393ae2b1a8ea33a844
   BigInt: 76b5dfdfa3e2e478d4ffdf161aeede5502e2742f
   Cuckoo: d30b6c149e52ffbcfe6b4a9543e4627d08947274
-<<<<<<< HEAD
+  GRDB.swift: 2ea998984ce0d8b869917e1452b5d87f1ec5e0dd
   GrouviActionSheet: dd73bd76eaca3d5bb54fa51960f293d4a176e68c
   GrouviExtensions: 025fe6dbdf9df3015a5a2eddd69cd150b451d578
   GrouviHUD: e8cc5034679e4f4823ae97d31eb71755bd4cfffa
-=======
-  GRDB.swift: 2ea998984ce0d8b869917e1452b5d87f1ec5e0dd
-  GrouviActionSheet: a966bf187addebab0d00aa9e66083e9112a60af7
-  GrouviExtensions: ae9e74948ff6490184584610b1cff34ee4112a59
-  GrouviHUD: 7a71f6e142724c1a5657084ee35afa9a328ec88d
->>>>>>> 8891ca99
   HSBitcoinKit: 999eb532a456f757aa0b354f0b9e9e20adf8dc27
   HSCryptoKit: 8679d53083d1136fc128bbf9b040976110ce1491
   HSEthereumKit: 1638d4e6ed49c8086050e6ea837915d3cce405e3
@@ -155,10 +139,6 @@
   SipHash: fad90a4683e420c52ef28063063dbbce248ea6d4
   SnapKit: 0de968a9fec17499afa29683b05d0c775b6d1c29
 
-<<<<<<< HEAD
-PODFILE CHECKSUM: 6bce5dc3302ee524b8b62814cae554bebed5bff2
-=======
-PODFILE CHECKSUM: 8363e63b6ef0912c994ef564613fc4ccfbadc0bf
->>>>>>> 8891ca99
+PODFILE CHECKSUM: 36e4b1bc0fc3ac83b0ba472a90ce69a64b8f46bc
 
 COCOAPODS: 1.5.3