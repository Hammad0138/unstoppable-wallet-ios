--- conflicted
+++ resolved
@@ -500,11 +500,7 @@
     :commit: c3e55cf6635d4451010feb4e4a7291443cdd8aeb
     :git: https://github.com/horizontalsystems/bitcoin-kit-ios.git
   BitcoinCore.swift:
-<<<<<<< HEAD
-    :commit: fc07ae0115eef0610363d42aaccb14640815e624
-=======
     :commit: c3e55cf6635d4451010feb4e4a7291443cdd8aeb
->>>>>>> 4f704163
     :git: https://github.com/horizontalsystems/bitcoin-kit-ios.git
   BitcoinKit.swift:
     :commit: c3e55cf6635d4451010feb4e4a7291443cdd8aeb
