PODS:
  - ActionSheet.swift (1.0):
    - SnapKit (~> 5.0)
    - UIExtensions.swift
  - Alamofire (4.8.2)
  - AlamofireImage (3.5.2):
    - Alamofire (~> 4.8)
  - BigInt (4.0.0)
  - BitcoinCashKit.swift (0.6.0):
    - Alamofire (~> 4.0)
    - BigInt (~> 4.0)
    - BitcoinCore.swift (~> 0.6)
    - GRDB.swift (~> 4.0)
    - HSCryptoKit (~> 1.4)
    - HSHDWalletKit (~> 1.1)
    - ObjectMapper (~> 3.0)
    - RxSwift (~> 5.0)
  - BitcoinCore.swift (0.6.0):
    - Alamofire (~> 4.0)
    - BigInt (~> 4.0)
    - GRDB.swift (~> 4.0)
    - HSCryptoKit (~> 1.4)
    - HSHDWalletKit (~> 1.1)
    - ObjectMapper (~> 3.0)
    - RxSwift (~> 5.0)
  - BitcoinKit.swift (0.6.0):
    - Alamofire (~> 4.0)
    - BigInt (~> 4.0)
    - BitcoinCore.swift (~> 0.6)
    - GRDB.swift (~> 4.0)
    - HSCryptoKit (~> 1.4)
    - HSHDWalletKit (~> 1.1)
    - ObjectMapper (~> 3.0)
<<<<<<< HEAD
    - RxSwift (~> 4.0)
  - CryptoX11.swift (1.0)
  - Cuckoo (1.0.6)
  - DashKit.swift (0.5.1):
=======
    - RxSwift (~> 5.0)
  - CryptoBLS.swift (1.1)
  - CryptoX11.swift (1.1)
  - Cuckoo (1.0.6)
  - DashKit.swift (0.6.0):
>>>>>>> 074df76d
    - Alamofire (~> 4.0)
    - BigInt (~> 4.0)
    - BitcoinCore.swift (~> 0.6)
    - CryptoBLS.swift (~> 1.1)
    - CryptoX11.swift (~> 1.1)
    - GRDB.swift (~> 4.0)
    - HSCryptoKit (~> 1.4)
    - HSHDWalletKit (~> 1.1)
    - ObjectMapper (~> 3.0)
    - RxSwift (~> 5.0)
  - DeepDiff (2.2.0)
  - Erc20Kit.swift (0.6.1):
    - BigInt (~> 4.0)
    - EthereumKit.swift (~> 0.6)
    - GRDB.swift (~> 4.0)
    - HSCryptoKit (~> 1.4)
    - RxSwift (~> 5.0)
  - EthereumKit.swift (0.6.2):
    - Alamofire (~> 4.0)
    - BigInt (~> 4.0)
    - GRDB.swift (~> 4.0)
    - HSCryptoKit (~> 1.4)
    - HSHDWalletKit (~> 1.1)
    - RxSwift (~> 5.0)
  - FeeRateKit.swift (0.2):
    - Alamofire (~> 4.0)
    - GRDB.swift (~> 4.0)
    - RxSwift (~> 5.0)
  - GRDB.swift (4.0.1):
    - GRDB.swift/standard (= 4.0.1)
  - GRDB.swift/standard (4.0.1)
  - HSCryptoKit (1.4.1)
  - HSHDWalletKit (1.1):
    - HSCryptoKit (~> 1.4)
  - HUD.swift (1.0):
    - SnapKit (~> 5.0)
    - UIExtensions.swift
  - KeychainAccess (3.2.0)
  - ObjectMapper (3.4.2)
  - RxCocoa (5.0.0):
    - RxRelay (~> 5)
    - RxSwift (~> 5)
  - RxGRDB (0.14.0):
    - RxGRDB/default (= 0.14.0)
    - RxSwift (~> 5.0)
  - RxGRDB/default (0.14.0):
    - GRDB.swift (~> 4.0)
    - RxSwift (~> 5.0)
  - RxRelay (5.0.0):
    - RxSwift (~> 5)
  - RxSwift (5.0.0)
  - SectionsTableView.swift (1.0):
    - SnapKit (~> 5.0)
    - UIExtensions.swift
  - SnapKit (5.0.0)
  - UIExtensions.swift (1.0)

DEPENDENCIES:
  - ActionSheet.swift (from `https://github.com/horizontalsystems/gui-kit`)
  - Alamofire
  - AlamofireImage
  - BigInt
  - BitcoinCashKit.swift (from `https://github.com/horizontalsystems/bitcoin-kit-ios/`)
  - BitcoinCore.swift (from `https://github.com/horizontalsystems/bitcoin-kit-ios/`)
  - BitcoinKit.swift (from `https://github.com/horizontalsystems/bitcoin-kit-ios/`)
  - Cuckoo
  - DashKit.swift (from `https://github.com/horizontalsystems/bitcoin-kit-ios/`)
  - DeepDiff
  - Erc20Kit.swift (from `https://github.com/horizontalsystems/ethereum-kit-ios/`)
  - EthereumKit.swift (from `https://github.com/horizontalsystems/ethereum-kit-ios/`)
  - FeeRateKit.swift (from `https://github.com/horizontalsystems/blockchain-fee-rate-kit-ios`)
  - GRDB.swift
  - HUD.swift (from `https://github.com/horizontalsystems/gui-kit`)
  - KeychainAccess
  - ObjectMapper
  - RxCocoa
  - RxGRDB
  - RxSwift
  - SectionsTableView.swift (from `https://github.com/horizontalsystems/gui-kit`)
  - SnapKit
  - UIExtensions.swift (from `https://github.com/horizontalsystems/gui-kit`)

SPEC REPOS:
  https://github.com/cocoapods/specs.git:
    - Alamofire
    - AlamofireImage
    - BigInt
    - CryptoBLS.swift
    - CryptoX11.swift
    - Cuckoo
    - DeepDiff
    - GRDB.swift
    - HSCryptoKit
    - HSHDWalletKit
    - KeychainAccess
    - ObjectMapper
    - RxCocoa
    - RxGRDB
    - RxRelay
    - RxSwift
    - SnapKit

EXTERNAL SOURCES:
  ActionSheet.swift:
    :git: https://github.com/horizontalsystems/gui-kit
  BitcoinCashKit.swift:
    :git: https://github.com/horizontalsystems/bitcoin-kit-ios/
  BitcoinCore.swift:
    :git: https://github.com/horizontalsystems/bitcoin-kit-ios/
  BitcoinKit.swift:
    :git: https://github.com/horizontalsystems/bitcoin-kit-ios/
  DashKit.swift:
    :git: https://github.com/horizontalsystems/bitcoin-kit-ios/
  Erc20Kit.swift:
    :git: https://github.com/horizontalsystems/ethereum-kit-ios/
  EthereumKit.swift:
    :git: https://github.com/horizontalsystems/ethereum-kit-ios/
  FeeRateKit.swift:
    :git: https://github.com/horizontalsystems/blockchain-fee-rate-kit-ios
  HUD.swift:
    :git: https://github.com/horizontalsystems/gui-kit
  SectionsTableView.swift:
    :git: https://github.com/horizontalsystems/gui-kit
  UIExtensions.swift:
    :git: https://github.com/horizontalsystems/gui-kit

CHECKOUT OPTIONS:
  ActionSheet.swift:
    :commit: e73dc5b886d25065a5887b90a1464e31daf5db4c
    :git: https://github.com/horizontalsystems/gui-kit
  BitcoinCashKit.swift:
    :commit: f39cf75152d7a7b28dc22beead91643639882bb2
    :git: https://github.com/horizontalsystems/bitcoin-kit-ios/
  BitcoinCore.swift:
    :commit: f39cf75152d7a7b28dc22beead91643639882bb2
    :git: https://github.com/horizontalsystems/bitcoin-kit-ios/
  BitcoinKit.swift:
    :commit: f39cf75152d7a7b28dc22beead91643639882bb2
    :git: https://github.com/horizontalsystems/bitcoin-kit-ios/
  DashKit.swift:
    :commit: f39cf75152d7a7b28dc22beead91643639882bb2
    :git: https://github.com/horizontalsystems/bitcoin-kit-ios/
  Erc20Kit.swift:
    :commit: 48c8318696d99ad5bb0cbbbf2d029ed7290e8ddf
    :git: https://github.com/horizontalsystems/ethereum-kit-ios/
  EthereumKit.swift:
    :commit: 48c8318696d99ad5bb0cbbbf2d029ed7290e8ddf
    :git: https://github.com/horizontalsystems/ethereum-kit-ios/
  FeeRateKit.swift:
    :commit: f454bca521d4081bdb9645dcdc91efe9076fe010
    :git: https://github.com/horizontalsystems/blockchain-fee-rate-kit-ios
  HUD.swift:
    :commit: e73dc5b886d25065a5887b90a1464e31daf5db4c
    :git: https://github.com/horizontalsystems/gui-kit
  SectionsTableView.swift:
    :commit: e73dc5b886d25065a5887b90a1464e31daf5db4c
    :git: https://github.com/horizontalsystems/gui-kit
  UIExtensions.swift:
    :commit: e73dc5b886d25065a5887b90a1464e31daf5db4c
    :git: https://github.com/horizontalsystems/gui-kit

SPEC CHECKSUMS:
  ActionSheet.swift: 988572dd9330a64d2e461610bb73f5ff66a255e5
  Alamofire: ae5c501addb7afdbb13687d7f2f722c78734c2d3
  AlamofireImage: 63cfe3baf1370be6c498149687cf6db3e3b00999
  BigInt: 2aad1a9942dc932ec8b84290d2c564a3d76f97ab
<<<<<<< HEAD
  BitcoinCashKit.swift: d42568870b0dc5494012b93f017a2670ab3163fb
  BitcoinCore.swift: 86b5f4d416d0f074eb36d96a9a701ad64139a031
  BitcoinKit.swift: afe6afcb27c31197e25181e271721f96653bf691
  CryptoX11.swift: 59db498ef7934eb3c0a9e84a9c1848996a3c2282
  Cuckoo: 8074fc309159c4862665b83798f5ad03e061e8bd
  DashKit.swift: ab25cd5a3c60b09b98880dfb77c363a3d4812938
=======
  BitcoinCashKit.swift: 25bb0f27c80bacf8e32fc10feab73819de017864
  BitcoinCore.swift: 548c391681d6e15e81e24b1f09d3638e5733b448
  BitcoinKit.swift: 1699d6dfe78ca0d66f2398f1e32f63d7a20cb696
  CryptoBLS.swift: 89828d8e3013e45ce4f913d26008b91fc5d0f3a0
  CryptoX11.swift: 8f0ca5fbfefbe49126220ce23b5de106928cf0f0
  Cuckoo: 8074fc309159c4862665b83798f5ad03e061e8bd
  DashKit.swift: b84489f29dda3d3315dd9165a15274bbbd06696b
>>>>>>> 074df76d
  DeepDiff: e329bc46dd14ca788d8ec08d34420799ba1d77f2
  Erc20Kit.swift: 80579e56957c3bca4ff04060cfd88a4ee74454b3
  EthereumKit.swift: d1b217ff98a39ad57c804d34f69d00110fcff811
  FeeRateKit.swift: dd6bdac1ca89e7d4944f25f34a74046e176a6653
  GRDB.swift: 106a830decf1d92a3fc63c6d6a2f6586f6187297
  HSCryptoKit: 639ab56381fa4c4b9da520e286c9f993b5b8b028
  HSHDWalletKit: 1d946bd24bd307cc494141f4e518d25db814f050
  HUD.swift: 006cc6e105bce8050c3c3f44d9111474c5c26c35
  KeychainAccess: 3b1bf8a77eb4c6ea1ce9404c292e48f948954c6b
  ObjectMapper: 0d4402610f4e468903ae64629eec4784531e5c51
  RxCocoa: fcf32050ac00d801f34a7f71d5e8e7f23026dcd8
  RxGRDB: ccdb0d6e85635a1b505967d1353cf736628496e0
  RxRelay: 4f7409406a51a55cd88483f21ed898c234d60f18
  RxSwift: 8b0671caa829a763bbce7271095859121cbd895f
  SectionsTableView.swift: 5ef2f3ae4a3b3aef91190cae7c0cb8655d4d8148
  SnapKit: fd22d10eb9aff484d79a8724eab922c1ddf89bcf
  UIExtensions.swift: 9f5a209e4e30f1ccfbf3eab01f02ffd8a20365d0

PODFILE CHECKSUM: bd98b5898844b5cb0f9e2dbae4e5f98eeae6d120

COCOAPODS: 1.7.1<|MERGE_RESOLUTION|>--- conflicted
+++ resolved
@@ -31,18 +31,11 @@
     - HSCryptoKit (~> 1.4)
     - HSHDWalletKit (~> 1.1)
     - ObjectMapper (~> 3.0)
-<<<<<<< HEAD
-    - RxSwift (~> 4.0)
-  - CryptoX11.swift (1.0)
-  - Cuckoo (1.0.6)
-  - DashKit.swift (0.5.1):
-=======
     - RxSwift (~> 5.0)
   - CryptoBLS.swift (1.1)
   - CryptoX11.swift (1.1)
   - Cuckoo (1.0.6)
   - DashKit.swift (0.6.0):
->>>>>>> 074df76d
     - Alamofire (~> 4.0)
     - BigInt (~> 4.0)
     - BitcoinCore.swift (~> 0.6)
@@ -209,14 +202,6 @@
   Alamofire: ae5c501addb7afdbb13687d7f2f722c78734c2d3
   AlamofireImage: 63cfe3baf1370be6c498149687cf6db3e3b00999
   BigInt: 2aad1a9942dc932ec8b84290d2c564a3d76f97ab
-<<<<<<< HEAD
-  BitcoinCashKit.swift: d42568870b0dc5494012b93f017a2670ab3163fb
-  BitcoinCore.swift: 86b5f4d416d0f074eb36d96a9a701ad64139a031
-  BitcoinKit.swift: afe6afcb27c31197e25181e271721f96653bf691
-  CryptoX11.swift: 59db498ef7934eb3c0a9e84a9c1848996a3c2282
-  Cuckoo: 8074fc309159c4862665b83798f5ad03e061e8bd
-  DashKit.swift: ab25cd5a3c60b09b98880dfb77c363a3d4812938
-=======
   BitcoinCashKit.swift: 25bb0f27c80bacf8e32fc10feab73819de017864
   BitcoinCore.swift: 548c391681d6e15e81e24b1f09d3638e5733b448
   BitcoinKit.swift: 1699d6dfe78ca0d66f2398f1e32f63d7a20cb696
@@ -224,7 +209,6 @@
   CryptoX11.swift: 8f0ca5fbfefbe49126220ce23b5de106928cf0f0
   Cuckoo: 8074fc309159c4862665b83798f5ad03e061e8bd
   DashKit.swift: b84489f29dda3d3315dd9165a15274bbbd06696b
->>>>>>> 074df76d
   DeepDiff: e329bc46dd14ca788d8ec08d34420799ba1d77f2
   Erc20Kit.swift: 80579e56957c3bca4ff04060cfd88a4ee74454b3
   EthereumKit.swift: d1b217ff98a39ad57c804d34f69d00110fcff811
