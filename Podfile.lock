PODS:
  - ActionSheet.swift (1.2):
    - RxCocoa (~> 5.0)
    - RxSwift (~> 5.0)
    - SnapKit (~> 5.0)
    - UIExtensions.swift (~> 1.1.1)
  - Alamofire (5.4.3)
  - AlamofireImage (4.2.0):
    - Alamofire (~> 5.4)
  - Base58Swift (2.1.10):
    - BigInt (~> 5.0.0)
  - BigInt (5.0.0)
  - BinanceChainKit.swift (0.4.0):
    - GRDB.swift (~> 4.0)
    - HdWalletKit.swift (~> 1.5)
    - HsToolKit.swift (~> 1.0)
    - OpenSslKit.swift (~> 1.0)
    - RxSwift (~> 5.0)
    - Secp256k1Kit.swift (~> 1.0)
    - SwiftProtobuf (~> 1.6)
    - SwiftyJSON (~> 4.3)
  - BitcoinCashKit.swift (0.17):
    - BigInt (~> 5.0)
    - BitcoinCore.swift (~> 0.17)
    - GRDB.swift (~> 4.0)
    - HdWalletKit.swift (~> 1.5)
    - ObjectMapper (~> 4.0)
    - OpenSslKit.swift (~> 1.0)
    - RxSwift (~> 5.0)
    - Secp256k1Kit.swift (~> 1.0)
  - BitcoinCore.swift (0.17):
    - BigInt (~> 5.0)
    - GRDB.swift (~> 4.0)
    - HdWalletKit.swift (~> 1.5)
    - HsToolKit.swift (~> 1)
    - ObjectMapper (~> 4.0)
    - OpenSslKit.swift (~> 1.0)
    - RxSwift (~> 5.0)
    - Secp256k1Kit.swift (~> 1.0)
    - SwiftNIO (~> 2)
    - UIExtensions.swift (~> 1.1.1)
  - BitcoinKit.swift (0.17):
    - BigInt (~> 5.0)
    - BitcoinCore.swift (~> 0.17)
    - GRDB.swift (~> 4.0)
    - HdWalletKit.swift (~> 1.5)
    - Hodler.swift (~> 0.17)
    - ObjectMapper (~> 4.0)
    - OpenSslKit.swift (~> 1.0)
    - RxSwift (~> 5.0)
    - Secp256k1Kit.swift (~> 1.0)
  - BlsKit.swift (1.0.1)
  - BlueSocket (1.0.52)
  - CGRPCZlib (1.0.0-alpha.19)
  - Chart.swift (1.2):
    - SnapKit (~> 5.0)
    - UIExtensions.swift (~> 1.1.1)
  - CNIOAtomics (2.27.0)
  - CNIOBoringSSL (2.12.0)
  - CNIOBoringSSLShims (2.12.0):
    - CNIOBoringSSL (= 2.12.0)
  - CNIODarwin (2.27.0)
  - CNIOHTTPParser (2.27.0)
  - CNIOLinux (2.27.0)
  - CNIOSHA1 (2.27.0)
  - CNIOWindows (2.27.0)
  - CoinKit.swift (0.1.0):
    - GRDB.swift (~> 4.0)
    - ObjectMapper (~> 4.0)
    - RxSwift (~> 5.0)
    - RxSwiftExt (~> 5)
  - ComponentKit.swift (1.0):
    - AlamofireImage (~> 4.1)
    - HUD.swift (~> 1.2)
    - LanguageKit.swift (~> 1.0)
    - RxCocoa (~> 5.0)
    - SkeletonView (~> 1.11)
    - SnapKit (~> 5.0)
    - ThemeKit.swift (~> 1.0)
    - UIExtensions.swift (~> 1.1)
  - CryptoSwift (1.4.0)
  - Cuckoo (1.5.0):
    - Cuckoo/Swift (= 1.5.0)
  - Cuckoo/Swift (1.5.0)
  - CurrencyKit.swift (1.0):
    - RxSwift (~> 5.0)
    - StorageKit.swift (~> 1.0)
  - DashKit.swift (0.17):
    - BigInt (~> 5.0)
    - BitcoinCore.swift (~> 0.17)
    - BlsKit.swift (~> 1.0)
    - GRDB.swift (~> 4.0)
    - HdWalletKit.swift (~> 1.5)
    - ObjectMapper (~> 4.0)
    - OpenSslKit.swift (~> 1.0)
    - RxSwift (~> 5.0)
    - Secp256k1Kit.swift (~> 1.0)
    - X11Kit.swift (~> 1.0)
  - DeepDiff (2.3.1)
  - Down (0.11.0)
  - Erc20Kit.swift (0.14.0):
    - BigInt (~> 5.0)
    - EthereumKit.swift (~> 0.13)
    - GRDB.swift (~> 4.0)
    - OpenSslKit.swift (~> 1.0)
    - RxSwift (~> 5.0)
    - Secp256k1Kit.swift (~> 1.0)
    - UIExtensions.swift (~> 1.1.0)
  - EthereumABI (1.3.1):
    - BigInt (~> 5.0)
    - CryptoSwift (~> 1.0)
    - EthereumAddress (~> 1.3)
  - EthereumAddress (1.3.0):
    - CryptoSwift (~> 1.0)
  - EthereumKit.swift (0.14.0):
    - BigInt (~> 5.0)
    - BlueSocket (~> 1.0)
    - GRDB.swift (~> 4.0)
    - HdWalletKit.swift (~> 1.5)
    - HsToolKit.swift (~> 1.2)
    - OpenSslKit.swift (~> 1.0)
    - RxSwift (~> 5.0)
    - Secp256k1Kit.swift (~> 1.0)
    - UIExtensions.swift (~> 1.1)
  - FeeRateKit.swift (0.8.0):
    - HsToolKit.swift (~> 1)
    - RxSwift (~> 5.0)
  - GRDB.swift (4.14.0):
    - GRDB.swift/standard (= 4.14.0)
  - GRDB.swift/standard (4.14.0)
  - gRPC-Swift (1.0.0-alpha.19):
    - CGRPCZlib (= 1.0.0-alpha.19)
    - Logging (< 2, >= 1.2.0)
    - SwiftNIO (< 3, >= 2.19.0)
    - SwiftNIOHTTP2 (< 2, >= 1.12.2)
    - SwiftNIOSSL (< 3, >= 2.8.0)
    - SwiftNIOTransportServices (< 2, >= 1.6.0)
    - SwiftProtobuf (< 2, >= 1.9.0)
  - HdWalletKit.swift (1.5.1):
    - OpenSslKit.swift (~> 1.0)
    - Secp256k1Kit.swift (~> 1.0)
  - Hodler.swift (0.17):
    - BitcoinCore.swift (~> 0.17)
    - OpenSslKit.swift (~> 1.0)
    - Secp256k1Kit.swift (~> 1.0)
  - HsToolKit.swift (1.3.0):
    - Alamofire (~> 5.0)
    - ObjectMapper (~> 4.0)
    - RxSwift (~> 5.0)
    - SwiftNIOFoundationCompat
    - SwiftNIOSSL
    - SwiftNIOWebSocket
  - HUD.swift (1.2):
    - SnapKit (~> 5.0)
    - ThemeKit.swift (~> 1.0)
    - UIExtensions.swift (~> 1.1.1)
  - KeychainAccess (4.2.2)
  - LanguageKit.swift (1.0):
    - UIExtensions.swift (~> 1.1)
  - LitecoinKit.swift (0.17):
    - BigInt (~> 5.0)
    - BitcoinCore.swift (~> 0.17)
    - GRDB.swift (~> 4.0)
    - HdWalletKit.swift (~> 1.5)
    - ObjectMapper (~> 4.0)
    - OpenSslKit.swift (~> 1.0)
    - RxSwift (~> 5.0)
    - Secp256k1Kit.swift (~> 1.0)
  - Logging (1.4.0)
  - ModuleKit.swift (1.0):
    - ComponentKit.swift (~> 1.0)
    - LanguageKit.swift (~> 1.0)
    - SectionsTableView.swift (~> 1.1)
    - UIExtensions.swift (~> 1.1)
  - Nimble (9.2.0)
  - ObjectMapper (4.2.0)
  - OpenSslKit.swift (1.2.2)
  - PinKit.swift (1.0):
    - ComponentKit.swift (~> 1.0)
    - LanguageKit.swift (~> 1.0)
    - RxSwift
    - StorageKit.swift (~> 1.0)
    - ThemeKit.swift (~> 1.0)
    - UIExtensions.swift (~> 1.1)
  - PromiseKit (6.15.0):
    - PromiseKit/CorePromise (= 6.15.0)
    - PromiseKit/Foundation (= 6.15.0)
    - PromiseKit/UIKit (= 6.15.0)
  - PromiseKit/CorePromise (6.15.0)
  - PromiseKit/Foundation (6.15.0):
    - PromiseKit/CorePromise
  - PromiseKit/UIKit (6.15.0):
    - PromiseKit/CorePromise
  - Quick (4.0.0)
  - RxCocoa (5.1.1):
    - RxRelay (~> 5)
    - RxSwift (~> 5)
  - RxGRDB (0.18.0):
    - RxGRDB/default (= 0.18.0)
    - RxSwift (~> 5.0)
  - RxGRDB/default (0.18.0):
    - GRDB.swift (~> 4.1)
    - RxSwift (~> 5.0)
  - RxRelay (5.1.1):
    - RxSwift (~> 5)
  - RxSwift (5.1.2)
  - RxSwiftExt (5.2.0):
    - RxSwiftExt/Core (= 5.2.0)
    - RxSwiftExt/RxCocoa (= 5.2.0)
  - RxSwiftExt/Core (5.2.0):
    - RxSwift (~> 5.0)
  - RxSwiftExt/RxCocoa (5.2.0):
    - RxCocoa (~> 5.0)
    - RxSwiftExt/Core
  - ScanQrKit.swift (1.0):
    - ComponentKit.swift (~> 1.0)
    - LanguageKit.swift (~> 1.0)
    - ThemeKit.swift (~> 1.0)
    - UIExtensions.swift (~> 1.1)
  - Secp256k1Kit.swift (1.1)
  - SectionsTableView.swift (1.1):
    - SnapKit (~> 5.0)
    - UIExtensions.swift (~> 1.1.1)
  - SkeletonView (1.15.0)
  - SnapKit (5.0.1)
  - SQLite.swift (0.12.2):
    - SQLite.swift/standard (= 0.12.2)
  - SQLite.swift/standard (0.12.2)
  - StorageKit.swift (1.0):
    - ComponentKit.swift (~> 1.0)
    - KeychainAccess (~> 4.1)
    - LanguageKit.swift (~> 1.0)
    - SnapKit (~> 5.0)
    - ThemeKit.swift (~> 1.0)
  - SwiftNIO (2.27.0):
    - CNIODarwin (= 2.27.0)
    - CNIOLinux (= 2.27.0)
    - CNIOWindows (= 2.27.0)
    - SwiftNIOConcurrencyHelpers (= 2.27.0)
  - SwiftNIOConcurrencyHelpers (2.27.0):
    - CNIOAtomics (= 2.27.0)
  - SwiftNIOFoundationCompat (2.27.0):
    - SwiftNIO (= 2.27.0)
  - SwiftNIOHPACK (1.17.0):
    - SwiftNIO (< 3, >= 2.27.0)
    - SwiftNIOConcurrencyHelpers (< 3, >= 2.27.0)
    - SwiftNIOHTTP1 (< 3, >= 2.27.0)
  - SwiftNIOHTTP1 (2.27.0):
    - CNIOHTTPParser (= 2.27.0)
    - SwiftNIO (= 2.27.0)
    - SwiftNIOConcurrencyHelpers (= 2.27.0)
  - SwiftNIOHTTP2 (1.17.0):
    - SwiftNIO (< 3, >= 2.27.0)
    - SwiftNIOConcurrencyHelpers (< 3, >= 2.27.0)
    - SwiftNIOHPACK (= 1.17.0)
    - SwiftNIOHTTP1 (< 3, >= 2.27.0)
    - SwiftNIOTLS (< 3, >= 2.27.0)
  - SwiftNIOSSL (2.12.0):
    - CNIOBoringSSL (= 2.12.0)
    - CNIOBoringSSLShims (= 2.12.0)
    - SwiftNIO (< 3, >= 2.15.0)
    - SwiftNIOConcurrencyHelpers (< 3, >= 2.15.0)
    - SwiftNIOTLS (< 3, >= 2.15.0)
  - SwiftNIOTLS (2.27.0):
    - SwiftNIO (= 2.27.0)
  - SwiftNIOTransportServices (1.10.0):
    - SwiftNIO (< 3, >= 2.27.0)
    - SwiftNIOConcurrencyHelpers (< 3, >= 2.27.0)
    - SwiftNIOFoundationCompat (< 3, >= 2.27.0)
    - SwiftNIOTLS (< 3, >= 2.27.0)
  - SwiftNIOWebSocket (2.27.0):
    - CNIOSHA1 (= 2.27.0)
    - SwiftNIO (= 2.27.0)
    - SwiftNIOHTTP1 (= 2.27.0)
  - SwiftProtobuf (1.17.0)
  - SwiftyJSON (4.3.0)
  - ThemeKit.swift (1.0):
    - RxCocoa (~> 5.0)
    - UIExtensions.swift (~> 1.1)
  - UIExtensions.swift (1.1.1)
  - UniswapKit.swift (0.10.0):
    - BigInt (~> 5.0)
    - EthereumKit.swift (~> 0.13)
    - OpenSslKit.swift (~> 1.0)
    - RxSwift (~> 5.0)
    - Secp256k1Kit.swift (~> 1.0)
  - UnstoppableDomainsResolution (0.3.7):
    - BigInt
    - CryptoSwift (~> 1.0)
    - EthereumAddress (~> 1.3)
  - WalletConnect (0.1.0):
    - CryptoSwift
    - HsToolKit.swift
    - PromiseKit
  - X11Kit.swift (1.0)
  - XRatesKit.swift (0.9.0):
    - CoinKit.swift (~> 0.1)
    - GRDB.swift (~> 4.0)
    - HsToolKit.swift (~> 1.1)
    - ObjectMapper (~> 4.0)
    - RxSwift (~> 5.0)
    - RxSwiftExt (~> 5)
  - ZcashLightClientKit (0.10.2):
    - gRPC-Swift (= 1.0.0-alpha.19)
    - SQLite.swift (~> 0.12.2)

DEPENDENCIES:
  - ActionSheet.swift (from `https://github.com/horizontalsystems/gui-kit/`)
  - Alamofire
  - AlamofireImage
  - Base58Swift (~> 2.1.10)
  - BigInt
  - BinanceChainKit.swift (from `https://github.com/horizontalsystems/binance-chain-kit-ios`)
  - BitcoinCashKit.swift (from `https://github.com/horizontalsystems/bitcoin-kit-ios.git`)
  - BitcoinCore.swift (from `https://github.com/horizontalsystems/bitcoin-kit-ios.git`)
  - BitcoinKit.swift (from `https://github.com/horizontalsystems/bitcoin-kit-ios.git`)
  - Chart.swift (from `https://github.com/horizontalsystems/gui-kit/`)
  - CoinKit.swift (from `https://github.com/horizontalsystems/coin-kit-ios`)
  - ComponentKit.swift (from `https://github.com/horizontalsystems/component-kit-ios/`)
  - Cuckoo
  - CurrencyKit.swift (from `https://github.com/horizontalsystems/component-kit-ios/`)
  - DashKit.swift (from `https://github.com/horizontalsystems/bitcoin-kit-ios.git`)
  - DeepDiff
  - Down
  - Erc20Kit.swift (from `https://github.com/horizontalsystems/ethereum-kit-ios`)
  - EthereumABI (from `https://github.com/horizontalsystems/EthereumABI`)
  - EthereumKit.swift (from `https://github.com/horizontalsystems/ethereum-kit-ios`)
  - FeeRateKit.swift (from `https://github.com/horizontalsystems/blockchain-fee-rate-kit-ios`)
  - GRDB.swift
  - HdWalletKit.swift (from `https://github.com/horizontalsystems/hd-wallet-kit-ios`)
  - Hodler.swift (from `https://github.com/horizontalsystems/bitcoin-kit-ios.git`)
  - HsToolKit.swift (from `https://github.com/horizontalsystems/hs-tool-kit-ios`)
  - HUD.swift (from `https://github.com/horizontalsystems/gui-kit/`)
  - KeychainAccess
  - LanguageKit.swift (from `https://github.com/horizontalsystems/component-kit-ios/`)
  - LitecoinKit.swift (from `https://github.com/horizontalsystems/bitcoin-kit-ios.git`)
  - ModuleKit.swift (from `https://github.com/horizontalsystems/component-kit-ios/`)
  - Nimble
  - ObjectMapper
  - PinKit.swift (from `https://github.com/horizontalsystems/component-kit-ios/`)
  - Quick
  - RxCocoa
  - RxGRDB
  - RxSwift
  - ScanQrKit.swift (from `https://github.com/horizontalsystems/component-kit-ios/`)
  - SectionsTableView.swift (from `https://github.com/horizontalsystems/gui-kit/`)
  - SnapKit
  - StorageKit.swift (from `https://github.com/horizontalsystems/component-kit-ios/`)
  - ThemeKit.swift (from `https://github.com/horizontalsystems/component-kit-ios/`)
  - UIExtensions.swift (from `https://github.com/horizontalsystems/gui-kit/`)
  - UniswapKit.swift (from `https://github.com/horizontalsystems/ethereum-kit-ios`)
  - UnstoppableDomainsResolution
  - WalletConnect (from `https://github.com/horizontalsystems/wallet-connect-swift`, branch `master`)
  - XRatesKit.swift (from `https://github.com/horizontalsystems/xrates-kit-ios/`)
  - ZcashLightClientKit (~> 0.10.0)

SPEC REPOS:
  trunk:
    - Alamofire
    - AlamofireImage
    - Base58Swift
    - BigInt
    - BlsKit.swift
    - BlueSocket
    - CGRPCZlib
    - CNIOAtomics
    - CNIOBoringSSL
    - CNIOBoringSSLShims
    - CNIODarwin
    - CNIOHTTPParser
    - CNIOLinux
    - CNIOSHA1
    - CNIOWindows
    - CryptoSwift
    - Cuckoo
    - DeepDiff
    - Down
    - EthereumAddress
    - GRDB.swift
    - gRPC-Swift
    - KeychainAccess
    - Logging
    - Nimble
    - ObjectMapper
    - OpenSslKit.swift
    - PromiseKit
    - Quick
    - RxCocoa
    - RxGRDB
    - RxRelay
    - RxSwift
    - RxSwiftExt
    - Secp256k1Kit.swift
    - SkeletonView
    - SnapKit
    - SQLite.swift
    - SwiftNIO
    - SwiftNIOConcurrencyHelpers
    - SwiftNIOFoundationCompat
    - SwiftNIOHPACK
    - SwiftNIOHTTP1
    - SwiftNIOHTTP2
    - SwiftNIOSSL
    - SwiftNIOTLS
    - SwiftNIOTransportServices
    - SwiftNIOWebSocket
    - SwiftProtobuf
    - SwiftyJSON
    - UnstoppableDomainsResolution
    - X11Kit.swift
    - ZcashLightClientKit

EXTERNAL SOURCES:
  ActionSheet.swift:
    :git: https://github.com/horizontalsystems/gui-kit/
  BinanceChainKit.swift:
    :git: https://github.com/horizontalsystems/binance-chain-kit-ios
  BitcoinCashKit.swift:
    :git: https://github.com/horizontalsystems/bitcoin-kit-ios.git
  BitcoinCore.swift:
    :git: https://github.com/horizontalsystems/bitcoin-kit-ios.git
  BitcoinKit.swift:
    :git: https://github.com/horizontalsystems/bitcoin-kit-ios.git
  Chart.swift:
    :git: https://github.com/horizontalsystems/gui-kit/
  CoinKit.swift:
    :git: https://github.com/horizontalsystems/coin-kit-ios
  ComponentKit.swift:
    :git: https://github.com/horizontalsystems/component-kit-ios/
  CurrencyKit.swift:
    :git: https://github.com/horizontalsystems/component-kit-ios/
  DashKit.swift:
    :git: https://github.com/horizontalsystems/bitcoin-kit-ios.git
  Erc20Kit.swift:
    :git: https://github.com/horizontalsystems/ethereum-kit-ios
  EthereumABI:
    :git: https://github.com/horizontalsystems/EthereumABI
  EthereumKit.swift:
    :git: https://github.com/horizontalsystems/ethereum-kit-ios
  FeeRateKit.swift:
    :git: https://github.com/horizontalsystems/blockchain-fee-rate-kit-ios
  HdWalletKit.swift:
    :git: https://github.com/horizontalsystems/hd-wallet-kit-ios
  Hodler.swift:
    :git: https://github.com/horizontalsystems/bitcoin-kit-ios.git
  HsToolKit.swift:
    :git: https://github.com/horizontalsystems/hs-tool-kit-ios
  HUD.swift:
    :git: https://github.com/horizontalsystems/gui-kit/
  LanguageKit.swift:
    :git: https://github.com/horizontalsystems/component-kit-ios/
  LitecoinKit.swift:
    :git: https://github.com/horizontalsystems/bitcoin-kit-ios.git
  ModuleKit.swift:
    :git: https://github.com/horizontalsystems/component-kit-ios/
  PinKit.swift:
    :git: https://github.com/horizontalsystems/component-kit-ios/
  ScanQrKit.swift:
    :git: https://github.com/horizontalsystems/component-kit-ios/
  SectionsTableView.swift:
    :git: https://github.com/horizontalsystems/gui-kit/
  StorageKit.swift:
    :git: https://github.com/horizontalsystems/component-kit-ios/
  ThemeKit.swift:
    :git: https://github.com/horizontalsystems/component-kit-ios/
  UIExtensions.swift:
    :git: https://github.com/horizontalsystems/gui-kit/
  UniswapKit.swift:
    :git: https://github.com/horizontalsystems/ethereum-kit-ios
  WalletConnect:
    :branch: master
    :git: https://github.com/horizontalsystems/wallet-connect-swift
  XRatesKit.swift:
    :git: https://github.com/horizontalsystems/xrates-kit-ios/

CHECKOUT OPTIONS:
  ActionSheet.swift:
    :commit: 901c8efb58e92e7665419a4e8f627d83f2293cf3
    :git: https://github.com/horizontalsystems/gui-kit/
  BinanceChainKit.swift:
    :commit: ed9e31f9dfb94ed7bb291afb1ae41b0bd9c8ed78
    :git: https://github.com/horizontalsystems/binance-chain-kit-ios
  BitcoinCashKit.swift:
    :commit: 2c0aa96d2663550125f23dd031c9e003e6926c54
    :git: https://github.com/horizontalsystems/bitcoin-kit-ios.git
  BitcoinCore.swift:
    :commit: 2c0aa96d2663550125f23dd031c9e003e6926c54
    :git: https://github.com/horizontalsystems/bitcoin-kit-ios.git
  BitcoinKit.swift:
    :commit: 2c0aa96d2663550125f23dd031c9e003e6926c54
    :git: https://github.com/horizontalsystems/bitcoin-kit-ios.git
  Chart.swift:
    :commit: 901c8efb58e92e7665419a4e8f627d83f2293cf3
    :git: https://github.com/horizontalsystems/gui-kit/
  CoinKit.swift:
    :commit: de14e482532db6ec94b45c40f223a48bd18adea7
    :git: https://github.com/horizontalsystems/coin-kit-ios
  ComponentKit.swift:
    :commit: fca7b311dd86383176672f21135c2a13794e0ffc
    :git: https://github.com/horizontalsystems/component-kit-ios/
  CurrencyKit.swift:
    :commit: d0e6d4bfc3ba581f2700c0bf81b33f7e15dce008
    :git: https://github.com/horizontalsystems/component-kit-ios/
  DashKit.swift:
    :commit: 2c0aa96d2663550125f23dd031c9e003e6926c54
    :git: https://github.com/horizontalsystems/bitcoin-kit-ios.git
  Erc20Kit.swift:
    :commit: 44d1bcf989f5a3c735aa6482c546edba0621988d
    :git: https://github.com/horizontalsystems/ethereum-kit-ios
  EthereumABI:
    :commit: f77b49868885e9f909bd7dcf4c50c42e84f43ef7
    :git: https://github.com/horizontalsystems/EthereumABI
  EthereumKit.swift:
    :commit: 44d1bcf989f5a3c735aa6482c546edba0621988d
    :git: https://github.com/horizontalsystems/ethereum-kit-ios
  FeeRateKit.swift:
    :commit: 763394a92bdf091517376776bccecf9e7edbb49f
    :git: https://github.com/horizontalsystems/blockchain-fee-rate-kit-ios
  HdWalletKit.swift:
    :commit: dd560907666008fc326c1715c6437a40266cca19
    :git: https://github.com/horizontalsystems/hd-wallet-kit-ios
  Hodler.swift:
    :commit: 2c0aa96d2663550125f23dd031c9e003e6926c54
    :git: https://github.com/horizontalsystems/bitcoin-kit-ios.git
  HsToolKit.swift:
<<<<<<< HEAD
    :commit: effdf1a10542869cb759f261f43c8d10155abf9e
=======
    :commit: ff75e00d0812e30a64d5eb74c73262273e96dc5f
>>>>>>> 2b3cc567
    :git: https://github.com/horizontalsystems/hs-tool-kit-ios
  HUD.swift:
    :commit: 901c8efb58e92e7665419a4e8f627d83f2293cf3
    :git: https://github.com/horizontalsystems/gui-kit/
  LanguageKit.swift:
    :commit: d0e6d4bfc3ba581f2700c0bf81b33f7e15dce008
    :git: https://github.com/horizontalsystems/component-kit-ios/
  LitecoinKit.swift:
    :commit: 2c0aa96d2663550125f23dd031c9e003e6926c54
    :git: https://github.com/horizontalsystems/bitcoin-kit-ios.git
  ModuleKit.swift:
    :commit: d0e6d4bfc3ba581f2700c0bf81b33f7e15dce008
    :git: https://github.com/horizontalsystems/component-kit-ios/
  PinKit.swift:
    :commit: d0e6d4bfc3ba581f2700c0bf81b33f7e15dce008
    :git: https://github.com/horizontalsystems/component-kit-ios/
  ScanQrKit.swift:
    :commit: d0e6d4bfc3ba581f2700c0bf81b33f7e15dce008
    :git: https://github.com/horizontalsystems/component-kit-ios/
  SectionsTableView.swift:
    :commit: 901c8efb58e92e7665419a4e8f627d83f2293cf3
    :git: https://github.com/horizontalsystems/gui-kit/
  StorageKit.swift:
    :commit: d0e6d4bfc3ba581f2700c0bf81b33f7e15dce008
    :git: https://github.com/horizontalsystems/component-kit-ios/
  ThemeKit.swift:
    :commit: d0e6d4bfc3ba581f2700c0bf81b33f7e15dce008
    :git: https://github.com/horizontalsystems/component-kit-ios/
  UIExtensions.swift:
    :commit: 901c8efb58e92e7665419a4e8f627d83f2293cf3
    :git: https://github.com/horizontalsystems/gui-kit/
  UniswapKit.swift:
    :commit: 44d1bcf989f5a3c735aa6482c546edba0621988d
    :git: https://github.com/horizontalsystems/ethereum-kit-ios
  WalletConnect:
    :commit: 2c46d6414b0c558919149e0e775d12349cdb2d3e
    :git: https://github.com/horizontalsystems/wallet-connect-swift
  XRatesKit.swift:
    :commit: 4536d58f2edd112575074f40efea0ecae2b0b6c5
    :git: https://github.com/horizontalsystems/xrates-kit-ios/

SPEC CHECKSUMS:
  ActionSheet.swift: fcfca3360d0855247bdb0fcdac27f4a7a4d7d593
  Alamofire: e447a2774a40c996748296fa2c55112fdbbc42f9
  AlamofireImage: 34a2d90b0e5fe6a5605f85ae4b7b01e784c60192
  Base58Swift: 53d551f0b33d9478fa63b3445e453a772d6b31a7
  BigInt: 74b4d88367b0e819d9f77393549226d36faeb0d8
  BinanceChainKit.swift: 75e93f661010c6b19a46149b05b3e3a18e066e0b
  BitcoinCashKit.swift: e86dc853230054ad753a625eecb689ff7309ceb2
  BitcoinCore.swift: ffda971e614197ac3e9a33ec956a1f9978cd8e6b
  BitcoinKit.swift: b8598556c1490e9caa9e3e62f9efece5a68ddfb1
  BlsKit.swift: e73fb332ed6a577b0f34a0da30aa5ec6c09bee55
  BlueSocket: 1acd943acb07b55905291d608649fcfbf8cbd57d
  CGRPCZlib: befd9b92013c647f18aa9b7d9e9231d52e1ced1b
  Chart.swift: 523ce3685ad997cbb902c5b61a3dbd5e9d33c993
  CNIOAtomics: 43316aa185f4bd639aa0a9cd49741151bbe8de7f
  CNIOBoringSSL: 2433ef7bb7f34e0903f576771c3004b42a8c30df
  CNIOBoringSSLShims: 97f8c084e74a2d2f7e3bfa1695e4a0c7e1e7ecc5
  CNIODarwin: 9eb3c09e9f3fc5ed47cecdd032aad926df81e3a6
  CNIOHTTPParser: c6051552c5f332e4ec0756581e5cbd5632ca24e6
  CNIOLinux: 79227941d64216792c3c59238b0106b9e0df25bc
  CNIOSHA1: f9ce281bdb9a1ed0792da24358ed8004761258d0
  CNIOWindows: f2baa102255e986467578337ffa2f777cb6bdf7f
  CoinKit.swift: 5fe0db6364858c95be2e328eb53c15ab8b1af0fd
  ComponentKit.swift: 190a7c49a0747c020f5316f6b7f35358cfe159e8
  CryptoSwift: 7cc902df1784de3b389a387756c7d710f197730c
  Cuckoo: 09ff1b7c6613b9c27dafea90702ca32208fe59d3
  CurrencyKit.swift: ae9fc9a81063804a4475016b11a17614ae890158
  DashKit.swift: 839e3cbb13a0592a001f82cc04dd5abbb88aa2cb
  DeepDiff: e5ae6c50d0321568e4508cec5930b9f10bb293fc
  Down: b6ba1bc985c9d2f4e15e3b293d2207766fa12612
  Erc20Kit.swift: 1394bf418380cb273a51b3464072b5f04f426a07
  EthereumABI: a999809dee0ccf1f945a76fe5ed7394eaa73a27b
  EthereumAddress: 39fe8e11cf04e4e9902b55ae653dbc4e0aee5f30
  EthereumKit.swift: c3a0495c2602a6681ce79d21b951840a601d6ea4
  FeeRateKit.swift: 12713618d623d057382b964d2d16d220b1db8df5
  GRDB.swift: 8cc3ab7c8b8b4ac1761deb8dca4b51c1c9d429f8
  gRPC-Swift: 75a7a8d7cd08177165ef971159afb84e5130cfc9
  HdWalletKit.swift: 30b1ab08c736422eeefe346369ced89574e2ec00
  Hodler.swift: e59834cd20385e5067cd55a813667ca8fd0778b9
  HsToolKit.swift: 88f5c25dcf2b6fde2370f0125a8864782fbb3d90
  HUD.swift: 28fe655f5946e0f12fe3d24be54a57716d983c69
  KeychainAccess: c0c4f7f38f6fc7bbe58f5702e25f7bd2f65abf51
  LanguageKit.swift: 8ca8b99dd6250a13cf481b637e0d9d16f7389a74
  LitecoinKit.swift: 8fd1858efc777a6c8b6dccb5efe4e02bfd0919ab
  Logging: beeb016c9c80cf77042d62e83495816847ef108b
  ModuleKit.swift: 36eeb5f146157ce3159d6179e160c632db270ba8
  Nimble: 4f4a345c80b503b3ea13606a4f98405974ee4d0b
  ObjectMapper: 1eb41f610210777375fa806bf161dc39fb832b81
  OpenSslKit.swift: 0e2194853fd9ce42006cf18c89743331406a10a9
  PinKit.swift: a2e489a5391f8e1be11b328ec9e488cdd6888a86
  PromiseKit: 5d5ea54ef16215b8aa1c1cc35dc5d18f3053dec9
  Quick: 6473349e43b9271a8d43839d9ba1c442ed1b7ac4
  RxCocoa: 32065309a38d29b5b0db858819b5bf9ef038b601
  RxGRDB: 41dfd8f987aad7a7bdd7c420319d3eb23ee383f3
  RxRelay: d77f7d771495f43c556cbc43eebd1bb54d01e8e9
  RxSwift: 1e2e1f9570186967f617e49128ed26ccf1bafc8e
  RxSwiftExt: 4ca80336f43c28f11a2825cdd2fc61dd6c044697
  ScanQrKit.swift: c6f0c2c8593fe6e9d85e8b094ea33ab07fe6b68c
  Secp256k1Kit.swift: 322a66c4b3e95e96a397d73d45ad4d79af991bab
  SectionsTableView.swift: 1541226d2cff974a131cfc2df3b8908d4902d703
  SkeletonView: cac18a3ac4f893b09d99e65072d806ef08377aae
  SnapKit: 97b92857e3df3a0c71833cce143274bf6ef8e5eb
  SQLite.swift: d2b4642190917051ce6bd1d49aab565fe794eea3
  StorageKit.swift: 1a041c9f9a80c3388373e4ba105aadd09339ff7a
  SwiftNIO: 81d33ce8c500b7e41b6cdde5f2f12330b9750219
  SwiftNIOConcurrencyHelpers: 23fc68bac541a465162d7225d2c743edd2f1012c
  SwiftNIOFoundationCompat: 0e52ac0e2c9b7b60ff9141eebb64f5a82d974118
  SwiftNIOHPACK: 7b780cf61fa41025042ca34a3918b651c3c9f655
  SwiftNIOHTTP1: 846277d7fc7661fba655540e529d7ba3c728ca50
  SwiftNIOHTTP2: 57fc74b454df553028744b8e4cd0ab3a33911a2d
  SwiftNIOSSL: 6a212ff5802c39cdee830c613501fcb414218427
  SwiftNIOTLS: 4f8df225f03393f08e0b47b4d876ae38167f8a27
  SwiftNIOTransportServices: eee29d06a617e6b37c534d8589ae27c31b119f81
  SwiftNIOWebSocket: 375808226f357aaaac832ee02132ce29ec2ff5b4
  SwiftProtobuf: 9c85136c6ba74b0a1b84279dbf0f6db8efb714e0
  SwiftyJSON: 6faa0040f8b59dead0ee07436cbf76b73c08fd08
  ThemeKit.swift: 2a118eb5bdd9c49bdd41daa3f7ca2033628f98be
  UIExtensions.swift: 3ed084c0343ddd0f86c7c558d37759e1fd7d5778
  UniswapKit.swift: e0a9a8c6df7f695305c74f800a45fec9e3b177da
  UnstoppableDomainsResolution: 1724f30c0dfa4ba672e4b74242e9fc0df240e3a6
  WalletConnect: 1942d6ae2698cadc0b117f4f4c99bae9d821ab4d
  X11Kit.swift: 6cfd05473e41c7b866c1a016300da02af63ad049
  XRatesKit.swift: 2caee956cbf9011f32b90cf658e405de79ee258f
  ZcashLightClientKit: 9294ded6505b3f8dd6e77c14cf33887aeff8d352

PODFILE CHECKSUM: 483c15e1015d1c4879bdb6f071dae51583889845

COCOAPODS: 1.10.1<|MERGE_RESOLUTION|>--- conflicted
+++ resolved
@@ -523,11 +523,7 @@
     :commit: 2c0aa96d2663550125f23dd031c9e003e6926c54
     :git: https://github.com/horizontalsystems/bitcoin-kit-ios.git
   HsToolKit.swift:
-<<<<<<< HEAD
-    :commit: effdf1a10542869cb759f261f43c8d10155abf9e
-=======
     :commit: ff75e00d0812e30a64d5eb74c73262273e96dc5f
->>>>>>> 2b3cc567
     :git: https://github.com/horizontalsystems/hs-tool-kit-ios
   HUD.swift:
     :commit: 901c8efb58e92e7665419a4e8f627d83f2293cf3
