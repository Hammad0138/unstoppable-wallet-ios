--- conflicted
+++ resolved
@@ -519,21 +519,13 @@
     :commit: 5ce8892ad352d5eb837742cb17a94fd2a561ef73
     :git: https://github.com/horizontalsystems/bitcoin-kit-ios.git
   Erc20Kit.swift:
-<<<<<<< HEAD
-    :commit: 28d74a16b9ed7780c7d49babb597ccac4e9c66fa
-=======
     :commit: aa1dd69a938d0ec0d418a2b007316fa659f3b205
->>>>>>> 6f728d2f
     :git: https://github.com/horizontalsystems/ethereum-kit-ios
   EthereumABI:
     :commit: f77b49868885e9f909bd7dcf4c50c42e84f43ef7
     :git: https://github.com/horizontalsystems/EthereumABI
   EthereumKit.swift:
-<<<<<<< HEAD
-    :commit: 28d74a16b9ed7780c7d49babb597ccac4e9c66fa
-=======
     :commit: aa1dd69a938d0ec0d418a2b007316fa659f3b205
->>>>>>> 6f728d2f
     :git: https://github.com/horizontalsystems/ethereum-kit-ios
   FeeRateKit.swift:
     :commit: 763394a92bdf091517376776bccecf9e7edbb49f
@@ -557,21 +549,13 @@
     :commit: 5ce8892ad352d5eb837742cb17a94fd2a561ef73
     :git: https://github.com/horizontalsystems/bitcoin-kit-ios.git
   MarketKit.swift:
-<<<<<<< HEAD
-    :commit: 847ceb19b0f8b79b940eb364ab585bb7b8af5550
-=======
     :commit: 04886cf9c6678b4c5ff82cd69334575d805008dc
->>>>>>> 6f728d2f
     :git: https://github.com/horizontalsystems/market-kit-ios/
   ModuleKit.swift:
     :commit: 1ba3514ba9bbb649f02402d10570b0ef0de2407c
     :git: https://github.com/horizontalsystems/component-kit-ios/
   OneInchKit.swift:
-<<<<<<< HEAD
-    :commit: 28d74a16b9ed7780c7d49babb597ccac4e9c66fa
-=======
     :commit: aa1dd69a938d0ec0d418a2b007316fa659f3b205
->>>>>>> 6f728d2f
     :git: https://github.com/horizontalsystems/ethereum-kit-ios
   PinKit.swift:
     :commit: 44162b713df1858b02640b93e3b75bfbbaa4a3f2
@@ -592,11 +576,7 @@
     :commit: 3b1886c03600c421a0591cff3259013da606524e
     :git: https://github.com/horizontalsystems/gui-kit/
   UniswapKit.swift:
-<<<<<<< HEAD
-    :commit: 28d74a16b9ed7780c7d49babb597ccac4e9c66fa
-=======
     :commit: aa1dd69a938d0ec0d418a2b007316fa659f3b205
->>>>>>> 6f728d2f
     :git: https://github.com/horizontalsystems/ethereum-kit-ios
   WalletConnect:
     :commit: 1336f67877608e271107cd96bb852f76fd51eddf
