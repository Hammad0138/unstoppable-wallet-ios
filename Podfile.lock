--- conflicted
+++ resolved
@@ -223,7 +223,6 @@
   - Alamofire
   - AlamofireImage
   - BigInt
-<<<<<<< HEAD
   - BinanceChainKit.swift (from `https://github.com/horizontalsystems/binance-chain-kit-ios`)
   - BitcoinCashKit.swift (from `https://github.com/horizontalsystems/bitcoin-kit-ios.git`)
   - BitcoinCore.swift (from `https://github.com/horizontalsystems/bitcoin-kit-ios.git`)
@@ -232,16 +231,6 @@
   - Cuckoo
   - CurrencyKit.swift (from `https://github.com/horizontalsystems/component-kit-ios/`)
   - DashKit.swift (from `https://github.com/horizontalsystems/bitcoin-kit-ios.git`)
-=======
-  - BinanceChainKit.swift (= 0.3.4)
-  - BitcoinCashKit.swift (= 0.15.1)
-  - BitcoinCore.swift (= 0.15.1)
-  - BitcoinKit.swift (= 0.15.1)
-  - Chart.swift (from `https://github.com/horizontalsystems/gui-kit/`)
-  - Cuckoo
-  - CurrencyKit.swift (from `https://github.com/horizontalsystems/component-kit-ios/`)
-  - DashKit.swift (= 0.15.1)
->>>>>>> c6dee1cb
   - DeepDiff
   - Down
   - EosioSwift (from `https://github.com/horizontalsystems/eosio-swift`)
@@ -254,20 +243,12 @@
   - FeeRateKit.swift (from `https://github.com/horizontalsystems/blockchain-fee-rate-kit-ios`)
   - GRDB.swift
   - HdWalletKit.swift (from `https://github.com/horizontalsystems/hd-wallet-kit-ios`)
-<<<<<<< HEAD
   - Hodler.swift (from `https://github.com/horizontalsystems/bitcoin-kit-ios.git`)
-=======
-  - Hodler.swift (= 0.15.1)
->>>>>>> c6dee1cb
   - HsToolKit.swift (from `https://github.com/horizontalsystems/hs-tool-kit-ios`)
   - HUD.swift (from `https://github.com/horizontalsystems/gui-kit/`)
   - KeychainAccess
   - LanguageKit.swift (from `https://github.com/horizontalsystems/component-kit-ios/`)
-<<<<<<< HEAD
   - LitecoinKit.swift (from `https://github.com/horizontalsystems/bitcoin-kit-ios.git`)
-=======
-  - LitecoinKit.swift (= 0.15.1)
->>>>>>> c6dee1cb
   - Nimble
   - ObjectMapper
   - PinKit.swift (from `https://github.com/horizontalsystems/component-kit-ios/`)
@@ -382,13 +363,13 @@
     :commit: 90c82f0ed78dfcba30c5073f76c79e89511bd82d
     :git: https://github.com/horizontalsystems/binance-chain-kit-ios
   BitcoinCashKit.swift:
-    :commit: 2bcd33a06f23e0ca20e9afc4e82a77336c4d4914
+    :commit: 6444d6b7ef0283213251f835880a390ed0c6a954
     :git: https://github.com/horizontalsystems/bitcoin-kit-ios.git
   BitcoinCore.swift:
-    :commit: 2bcd33a06f23e0ca20e9afc4e82a77336c4d4914
+    :commit: 6444d6b7ef0283213251f835880a390ed0c6a954
     :git: https://github.com/horizontalsystems/bitcoin-kit-ios.git
   BitcoinKit.swift:
-    :commit: 2bcd33a06f23e0ca20e9afc4e82a77336c4d4914
+    :commit: 6444d6b7ef0283213251f835880a390ed0c6a954
     :git: https://github.com/horizontalsystems/bitcoin-kit-ios.git
   Chart.swift:
     :commit: 21838c0051ef021a4c6865fb02cccf326c793c4c
@@ -397,7 +378,7 @@
     :commit: d722e2d3ad9bfc20db064ff46b9e161c92f2fcec
     :git: https://github.com/horizontalsystems/component-kit-ios/
   DashKit.swift:
-    :commit: 2bcd33a06f23e0ca20e9afc4e82a77336c4d4914
+    :commit: 6444d6b7ef0283213251f835880a390ed0c6a954
     :git: https://github.com/horizontalsystems/bitcoin-kit-ios.git
   EosioSwift:
     :commit: da261f581d9a19d7bbb4ef592bf649df1422fdb8
@@ -427,7 +408,7 @@
     :commit: 3e3720f600d10929146e5e8583cf39a072b37e61
     :git: https://github.com/horizontalsystems/hd-wallet-kit-ios
   Hodler.swift:
-    :commit: 2bcd33a06f23e0ca20e9afc4e82a77336c4d4914
+    :commit: 6444d6b7ef0283213251f835880a390ed0c6a954
     :git: https://github.com/horizontalsystems/bitcoin-kit-ios.git
   HsToolKit.swift:
     :commit: 52d655b99381d1940e215f22382f0814cc0c8bc3
@@ -439,7 +420,7 @@
     :commit: d722e2d3ad9bfc20db064ff46b9e161c92f2fcec
     :git: https://github.com/horizontalsystems/component-kit-ios/
   LitecoinKit.swift:
-    :commit: 2bcd33a06f23e0ca20e9afc4e82a77336c4d4914
+    :commit: 6444d6b7ef0283213251f835880a390ed0c6a954
     :git: https://github.com/horizontalsystems/bitcoin-kit-ios.git
   PinKit.swift:
     :commit: d722e2d3ad9bfc20db064ff46b9e161c92f2fcec
@@ -521,10 +502,6 @@
   X11Kit.swift: 6cfd05473e41c7b866c1a016300da02af63ad049
   XRatesKit.swift: e30efad6badf909b67cad6914ac29e6dbc50079d
 
-<<<<<<< HEAD
 PODFILE CHECKSUM: 9f327776fc05e8bde67ff1839fa9175869e36599
-=======
-PODFILE CHECKSUM: 2d387ce2757207d54469bd89b013daf20b753f15
->>>>>>> c6dee1cb
 
 COCOAPODS: 1.9.1